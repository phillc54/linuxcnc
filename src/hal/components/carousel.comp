component carousel """Orient a toolchanger carousel using various encoding schemes

.B loadrt carousel pockets=\\fIN\\fR[,\\fIN\\fR]
.B encoding=\\fIssss\\fR[,\\fIsss\\fR]\\fB
.B num_sense=\\fIN\\fR[,\\fIN\\fR]
.B dir=\\fIN\\fR[,\\fIN]

.RS 4
.TP
\\fBpockets\\fR The number of pockets in each toolchanger.
Use up to 8 numbers separated by commas to create multiple carousel components.
.TP
\\fBencoding\\fR The position encoding.
gray, binary, bcd, index, edge, counts or single. Default = 'gray'
.TP
\\fBnum_sense\\fR The number of position sense pins.
Default = 4.
.TP
\\fBdir\\fR Set to 1 for unidirectional or  2 for bidirectional operation.
Default = bidirectional
.TP
\\fBparity\\fR Set to 1 for odd parity, 0 for even parity checking.
Default = 0 (even)
.RE""";

description """This component is intended to help operate various types of
carousel-type toolchangers. 

The component can be configured to operate with binary, binary-coded decimal (BCD)
or gray-coded position feedback ('binary;, 'bcd' and 'gray' modes)
It can alternatively work with an individual sensor for each tool position
('single' mode) or with a sensor at each tool position and a separate index
('index' mode). Systems using a stepper motor or quadrature encoder are
also supported ('counts' mode).
\\fBedge\\fR is a special case of index mode for tool
changers with pockets on both the rising and falling edges of the position sensor.
(Seen on at least one Denford Orac.)

Both unidirectional and bidirectional systems are supported and those that reverse
against a stop when in position. 

The number of carousel component instances created depends on the number of
entries in the 'pockets' modparam. For example

.B loadrt carousel pockets=10,10,8

Would create 3 carousel instances with 10, 10 and 8 pockets. The other 
parameters are optional. If absent then defaults will be used. Any missing
entry will assume the previous value.

When the enable pin is set to true the component will immediately set the 
"active" pin to true and then (for a bidirectional instance) calculate the
shortest path to the requested pocket number. The appropriate motor direction
output pins will then be set. Bit outputs for forward and reverse are provided
as well as a three-state velocity output for driving a DC motor PWM or a
velocity-mode stepgen.

The component will monitor the carousel position and, when the correct position
is reached, set the motor-control pins to 0, set "active" to 0 and set "ready"
to 1.

In 'index', 'edge' or 'counts'mode there is a need to find the initial
home position of the carousel.
The first time that the "enable" pin is set; the carousel will rotate forwards
searching for a home signal. In 'index' and 'edge' mode this is when
both the index and pulse inputs are true. In 'counts' mode only the index
input needs to be set to set home. Additionally in 'counts' mode the usual index-enable
logic of the encoder counters is supported.

With some carousel designs the carousel will not stop immediately. To allow for
this set the \\fBalign-dc\\fR pin to a low velocity to be used for a final latching move, and
set the \\fBdecel-time\\fR to a suitable value.
Once the decel-time has expired the carousel will, if it was moving forwards, reverse back on
to the position marker, off of the marker and then back on to the FWD edge. If moving in reverse
it will continue off the marker and then reverse slowly on to the FWD edge.
<<<<<<< HEAD
This algnment is only possible with a motor-vel controlled bidirectional carousel,
Other combinations will be accepted but probably won't have the desired behaviour.
=======
This alignment is only possible with a motor-vel controlled bidirectional carousel,
Other combinations will be acepted but probably will not have the desired behaviour.
>>>>>>> e586c3eb
Some tuning will be needed of align-dc and decel-time to achieve reliable operation.

In the unusual case that the index and pulse signals do not align it is
possible to use HAL logic to achieve the desired pin switching during homing.

Setting "enable" low does not halt the homing move, so if
homing on first tool change is not needed then the enable pin can be toggled by
an axis homing pin or a script and the homing process will continue even if that
driving signal resets during the carousel homing move.

To operate the component with an encoder or stepgen use mode "C". The \\fBscale\\fR
pin should be the number of steps or encoder counts between pocket centres. The
\\fBwidth\\fR pin can be used to stop the motor some distance before the centre of
the pocket to allow the motor time to decelerate.
In mode "C" it is possible to use either the speed/direction control used in other
modes or to use direct position mode using the counts-target pin. The
internal scaling of the encoder or stepgen should be set to 1.0. A PID
hal component will be needed for encoder applications whereas stepgen
configurations can use a stepgen in position control mode or in velocity
control mode with a PID.

For tool changers which lock the carousel against a stop the \\fBrev-pulse\\fR pin can
be set to a non-zero value. The motor-rev pin will then be set for this many seconds
at the completion of the tool search and at the same time the reverse duty/cycle
velocity value will be sent to the motor-vel pin.
""";

pin in  signed pocket-number """The pocket to move to when the .enable pin goes high. If the value
passed is higher than the number of pockets specified in the "pockets" modparam then modulo arithmetic
is used. This is intended to allow the use of multiple tools in the same holder, as is sometimes
useful with lathes.""";
pin in  bit    enable "Set this pin high to start movement. Setting it low will stop movement";
pin out bit    active "indicates that the component is active";
pin out bit    ready "This pin goes high when the carousel is in-position";
pin in  bit    strobe = 1 """Use this pin to indicate that the position feedback is valid. Often
provided by binary encoders""";
pin  in bit    parity_ """Some encoders supply a parity bit, if this is connected then the
parity-error output bit will indicate parity errors""";
pin in  bit    sense-# [32:personality] """Carousel position feedback pins. In 'index' mode there 
will be only 2 pins. sense-0 is the index and sense-1 is the pocket sensor.""";
pin in float rev-pulse """The duration in seconds for which a ratchet changer (Boxford, Emco)
should pulse the reverse pin to lock the holder""";
pin in float fwd-dc "Velocity or duty cycle when forwards rotation is desired";
pin in float rev-dc "Velocity or duty cycle when reverse rotation is desired";
pin in float hold-dc "Duty cycle when carousel is in-position (to hold against stop)";
pin in float align-dc """Use this pin to set the speed of a slower alignment move once the changer is in position. Such a system almost
certainly needs decel-time setting too""";
pin in float decel-time "Time to wait for carousel to stop before final alignment and position check";
pin in signed counts "Connect to the rawcounts of an encoder or a stepgen in 'counts' mode";
pin in signed scale = 100 "The number of stepgen or encoder counts between successive pockets";
pin in signed width = 10   "How far each side of the exact scale to signal a new pocket";
pin in signed home-offset = 0 "The offset (in counts) between the index and pocket 1";
pin io bit index-enable "Used to home to an encoder index";
pin in  bit    jog-fwd "Jog the carousel forwards one tool position";
pin in  bit    jog-rev """Jog the carousel in reverse (only if dir = 2).
It is very important that these pins should be debounced and should probably
also be interlocked to only operate when the machine is idle.""";
pin out bit    motor-fwd "Indicates the motor should run forwards (bigger numbers)";
pin out bit    motor-rev "Indicates the motor should run reverse.";
pin out bit    parity-error "Indicates a parity error";
pin out signed current-position "This pin indicates the current position feedback";
pin out float  motor-vel "The duty-cycle or velocity to drive a DC motor or stepgen";
pin out bit    homed = 0 "Shows that homing is complete. Only used in index and edge modes";
pin in  bit    unhome = 0 "Should only really be necessary for testing";
pin out float counts-target "Target position for a stepgen or external PID controller";

param r  signed state = 0 "Current component state";
param r  bit    homing  = 0 "Shows that homing is in progress. Only used for index mode";
param r  float  timer "Shows the value of the internal timer";
param r signed motor-dir "Internal tag for search direction";
param r signed counts-offset "Internal offset of index pin";
param rw unsigned debounce "How many thread cycles to wait for the position to stabilise";
param r signed target "Current target pocket, debug";

option count_function;
option extra_setup;

license "GPL";
author "Andy Pugh";

variable int inst_sense;
variable int inst_dir;
variable int inst_pockets;
variable int inst_code;
variable int inst_parity;
variable int old_index = 0;
param r signed base_counts = 0;
variable int old_unhome = 0;
function _ ;

include "rtapi_math.h";

;;

int default_pockets = 8;
int default_code = 'G';
int default_dir = 2;
int default_sense = 4;
int default_parity = 0;

static bool err_once = 0;

#define MAX_CHAN 8
static int pockets[MAX_CHAN] = {-1};
RTAPI_MP_ARRAY_INT(pockets, MAX_CHAN, "The number of pockets in each carousel")
static char *encoding[MAX_CHAN];
RTAPI_MP_ARRAY_STRING(encoding, MAX_CHAN, "Position feedback type")
static int dir[MAX_CHAN] = {-1};
RTAPI_MP_ARRAY_INT(dir, MAX_CHAN, 
                    "set to 2 if the carousel is bidirectional")
static int num_sense[MAX_CHAN] = {-1};
RTAPI_MP_ARRAY_INT(num_sense, MAX_CHAN, "The number of sense pins to create")
// We have a hal pin and a modparam with the same name. From the user
// point of view I think that makes sense. In the code parity[] is the modparam,
// parity_ is the hal pin.
static int parity[MAX_CHAN] = {-1};
RTAPI_MP_ARRAY_INT(parity, MAX_CHAN, "0 for even parity, 1 for odd")

FUNCTION(_){
    int i, d, pow;
    static int deb = 0;
    int pcalc = 0;
    int mod_pocket = 0;
    int new_pos = 0;
    unsigned int mask;
    int align_pin = 0; // used for slow align move, input depends on mode for historical reasons

    switch inst_code{
    case 'G': // Gray Code
        align_pin = strobe;
        for (i = 0; i < inst_sense ; i++) {
            new_pos += sense(i) << i;
        pcalc ^= sense(i);
        }
        for(mask = new_pos >> 1 ; mask != 0 ; mask = mask >> 1){
            new_pos ^= mask;
        }
        if (new_pos == 0) new_pos = inst_pockets; // all zeros != pocket zero
        break;
    case 'B': // Straight Binary
        align_pin = strobe;
        for (i = 0; i < inst_sense ; i++) {
            new_pos += sense(i) << i;
        pcalc ^= sense(i);
        }
        break;
    case 'D': // BCD
        align_pin = strobe;
        i = 0;
        pow = 1;
        while (i < inst_sense){
            int lim;
            d = 0;
            for (lim = i + 4; i < lim && i < inst_sense; i++) {
                d += sense(i) << (i % 4);
                pcalc ^= sense(i);
            }
            new_pos += d * pow;
            pow *= 10;
        }
        break;
    case 'S': // individual sensors
        for (i = inst_sense - 1; sense(i) == 0 && i > 0 ; i--) {}
        if (sense(i)) {
            new_pos = i + 1;
        }
        align_pin = sense(current_position - 1);
        break;
    case 'I': // index + position.
        align_pin = sense(1);
        new_pos = current_position;
        if (homed && (state == 2 || state == 20)){ // Ignore transitions during home, align etc
            if ( !old_index && sense(1) ){
                if (motor_fwd){
                    new_pos += 1;
                    if (new_pos > inst_pockets) new_pos -= inst_pockets;
                }
                if (motor_rev) {
                    new_pos -= 1;
                    if (new_pos < 1) new_pos += inst_pockets;
                }
            }
            old_index = sense(1);
        }
        break;
    case 'E': // index + position, both edges.
        align_pin = ! align_pin; // Not supported, but wiggle the pin to escape
        new_pos = current_position;
        if (homed){
            if ( old_index != sense(1) ){
                if (motor_fwd){
                    new_pos += 1;
                    if (new_pos > inst_pockets) new_pos -= inst_pockets;
                }
                if (motor_rev) {
                    new_pos -= 1;
                    if (new_pos < 1) new_pos += inst_pockets;
                }
            }
            old_index = sense(1);
        }
        break;
    case 'C': // encoder or stepgen counts.
        new_pos = current_position;
        if (homed){
            int c;
            int t;
            int w = width / 2;
            c = (counts - base_counts);
            t = floor(((float)c + w) / scale);
            if (c >= (t * scale - w)  && c <= (t * scale + w)) {
                new_pos = 1 + (t % inst_pockets);
                // C modulus of negative numbers is inconvenient
                if (new_pos < 1) new_pos += inst_pockets;
            }
            align_pin = (c % scale <= 2 && c % scale >= -2); // don't try to align to an exact count.
        }
    }

    if (strobe) {
        current_position = new_pos;
        parity_error = (pcalc != (inst_parity ^ parity_));
    }
    mod_pocket = ((pocket_number - 1) % inst_pockets) + 1;
    // mod is odd with negatives, so just in case
    if (mod_pocket < 1) mod_pocket = 1;
    if (mod_pocket > inst_pockets) mod_pocket = inst_pockets;

    if (unhome && ! old_unhome) homed = 0;
    old_unhome = unhome;

    enum State {
        WAITING = 0,
        DIR_CHOOSE = 1,
        MOVE = 2,
        REV_TIME = 3,
        WAIT_STOP = 5,
        BACK_UP_INDEX = 6,
        BACK_OFF_INDEX = 7,
        FINAL_MOVE_BACK = 8,
        WAIT_ENABLE_FALSE = 9,
        HOME_START = 10,
        HOME_WAIT = 11,
        JOG = 20,
    };
    switch (state){
    case WAITING: // waiting at start
        motor_dir = 0;
        if (jog_fwd || (jog_rev && inst_dir == 2))  {
            if ((inst_code == 'I' || inst_code == 'E' || inst_code == 'C') && ! homed){
                state = HOME_START;
                break;
            }
            target = current_position + jog_fwd - jog_rev;
            counts_target += scale * (target - current_position);
            if (target > inst_pockets ) target = 1;
            if (target < 1) target = inst_pockets;
            if (jog_fwd){
                motor_fwd = 1;
                motor_rev = 0;
                motor_vel = fwd_dc;
                motor_dir = 1;
            }
            if (jog_rev){
                motor_fwd = 0;
                motor_rev = 1;
                motor_vel = rev_dc;
                motor_dir = -1;
            }
            active = 1;
            state = JOG;
            break;
        }
        motor_vel = hold_dc;
        if (! enable) return ;
        active = 1;
        if ((inst_code == 'I' || inst_code == 'E' || inst_code == 'C') && ! homed){
            state = HOME_START;
            break;
        }
        state = DIR_CHOOSE;
        ready = 0;
    case DIR_CHOOSE: // choose direction
        if (mod_pocket < 1 || mod_pocket > inst_pockets) {
            state = WAITING;
            return;
        }
        if (inst_dir == 2){
            if (current_position < mod_pocket){
                if (mod_pocket - current_position > (inst_pockets / 2)) {
                    motor_fwd = 0;
                    motor_rev = 1;
                    motor_vel = rev_dc;
                    motor_dir = -1;
                    counts_target += (mod_pocket - current_position - inst_pockets) * scale;
                } else {
                    motor_fwd = 1;
                    motor_rev = 0;
                    motor_vel = fwd_dc;
                    motor_dir = 1;
                    counts_target += (mod_pocket - current_position ) * scale;
                }
            } else {
                if (current_position - mod_pocket > (inst_pockets / 2)) {
                    motor_fwd = 1;
                    motor_rev = 0;
                    motor_vel = fwd_dc;
                    motor_dir = 1;
                    counts_target += (mod_pocket - current_position + inst_pockets) * scale;
                } else {
                    motor_fwd = 0;
                    motor_rev = 1;
                    motor_vel = rev_dc;
                    motor_dir = -1;
                    counts_target += (mod_pocket - current_position) * scale;
                }
            }
        } else {
            counts_target += (mod_pocket - current_position) * scale;
            if (counts_target < counts ) {
                counts_target += scale * inst_pockets;
            }
            motor_fwd = 1;
            motor_rev = 0;
            motor_vel = fwd_dc;
            motor_dir = 1;
        }
        state = MOVE;
    case MOVE: // moving
        if ((current_position != mod_pocket) && enable){
            deb = debounce;
            return;
        } else if (deb-- > 0) {
            return;
        }
        if (rev_pulse > 0){
            motor_fwd = 0;
            motor_rev = 1;
            motor_vel = rev_dc;
            timer = rev_pulse;        
            state = REV_TIME;
        } else if (decel_time > 0) {
            // stop and prepare for alignment
            motor_vel = 0;
            timer = decel_time;
            state = WAIT_STOP;
        } else {
            motor_fwd = 0;
            motor_rev = 0;
            motor_vel = hold_dc;
            active = 0;
            if (enable && current_position == mod_pocket) ready = 1;
            state = WAIT_ENABLE_FALSE;
        }
        break;
    case REV_TIME: // timed reverse pulse
        timer -= fperiod;
        if (timer > 0) return;
        state = WAIT_ENABLE_FALSE;
        motor_fwd = 0;
        motor_rev = 0;
        motor_vel = hold_dc;
        active = 0;
        if (enable) ready = 1;
        break;
    case WAIT_STOP: //Waiting for carousel to stop
        timer -= fperiod;
        if (timer > 0) return;
        if (align_dc == 0){
            state = FINAL_MOVE_BACK;
            break;
        }
        motor_vel = -align_dc;
        if (motor_dir == 1) {
            state = BACK_UP_INDEX;
        } else {
            state = BACK_OFF_INDEX;
        }
        break;
    case BACK_UP_INDEX: //backing up to index
        if ( align_pin == 0 ) return;
        state = BACK_OFF_INDEX;
        break;
    case BACK_OFF_INDEX: //backing back off of index
        if ( align_pin != 0 ) return;
        motor_vel = align_dc;
        state = FINAL_MOVE_BACK;
        break;
    case FINAL_MOVE_BACK: // final move back to index
        if ( align_pin == 0 ) return;
        motor_fwd = 0;
        motor_rev = 0;
        motor_vel = hold_dc;
        active = 0;
        // final safety check for in-position
        if (enable && current_position == mod_pocket) ready = 1;
        state = WAIT_ENABLE_FALSE;
        break;
    case WAIT_ENABLE_FALSE: //waiting for enable to go false
        if (! ready && ! err_once){
            rtapi_print_msg(RTAPI_MSG_ERR, "The toolchanger has failed the final alignment check");
            err_once = 1;
        }
        if (enable) return;
        err_once = 0;
        state = WAITING;
        break;
    case HOME_START: // start of homing
        homed = 0;
        homing = 1;
        motor_fwd = 1;
        motor_rev = 0;
        motor_vel = fwd_dc;
        motor_dir = 1;
        index_enable = 1;
        counts_target += scale * inst_pockets;
        old_index = 1; // ensure 0->1 cycle of home sensor
        state = HOME_WAIT;
    case HOME_WAIT: ;// waiting for index & pulse
        int ind = 0;
        if (inst_code == 'C'){
            ind = sense(0);
        } else {
            ind = (sense(0) && sense(1));
        }
        if  ( ! index_enable || ((! old_index) && ind)){ // index found
            current_position = 1;
            homed = 1;
            homing = 0;
            active = 0;
            motor_fwd = 0;
            motor_rev = 0;
            motor_vel = 0;
            base_counts = counts - home_offset;
            counts_target = base_counts;
            if ( align_dc == 0) {
                state = WAITING;
            } else { 
                timer = decel_time;
                state = WAIT_STOP;
            }
        }
        old_index = ind;
        break; // So that we don't see the tool1 pulse twice
    case JOG: //jogging fwd/rev
        if (current_position != target){
            deb = debounce;
            return;
        } else if (deb-- > 0) {
            return;
        }
        if (align_dc != 0 && ! align_pin) return;
        motor_fwd = 0;
        motor_rev = 0;
        motor_vel = hold_dc;
        active = 0;
        if (jog_fwd || jog_rev) return; // require button release to jog again
        if (align_dc != 0) {
            motor_vel = -align_dc;
            timer = decel_time;
            state = WAIT_STOP;
        } else {
            state = WAITING;
        }
        break;
    }
}

EXTRA_SETUP(){
    if (pockets[extra_arg] > 0) default_pockets = pockets[extra_arg];
    if (encoding[extra_arg] == NULL) {
        //it's already default_code
    } else if (strncmp(encoding[extra_arg], "gray", 4) == 0) {
        default_code = 'G';
    } else if (strncmp(encoding[extra_arg], "binary", 6) == 0) {
        default_code = 'B';
    } else if (strncmp(encoding[extra_arg], "bcd", 3) == 0) {
        default_code = 'D';
    } else if (strncmp(encoding[extra_arg], "single", 6) == 0) {
        default_code = 'S';
    } else if (strncmp(encoding[extra_arg], "index", 5) == 0) {
        default_code = 'I';
    } else if (strncmp(encoding[extra_arg], "edge", 4) == 0) {
        default_code = 'E';
    } else if (strncmp(encoding[extra_arg], "counts", 6) == 0) {
        default_code = 'C';
    }

    if (dir[extra_arg] > 0)  default_dir = (dir[extra_arg] > 1)? 2:1;

    if (parity[extra_arg] != -1) default_parity = parity[extra_arg];
    
    if (default_code == 'I') {
        default_sense = 2;
    } else if (num_sense[extra_arg] > 0 ) {
        default_sense = num_sense[extra_arg];
    }
    
    inst_pockets = default_pockets;
    inst_code = default_code;
    inst_dir = default_dir;
    inst_sense = default_sense;
    inst_parity = default_parity;

    if (inst_code == 'S' && inst_sense < inst_pockets) inst_sense = inst_pockets;
    personality = inst_sense;

    return 0;
}

int get_count(void){
    int i;
    for (i = 0; pockets[i] != 0 && i < MAX_CHAN; i++){}
    if (i == 0) return 1 ;
    return i;
}<|MERGE_RESOLUTION|>--- conflicted
+++ resolved
@@ -73,13 +73,8 @@
 Once the decel-time has expired the carousel will, if it was moving forwards, reverse back on
 to the position marker, off of the marker and then back on to the FWD edge. If moving in reverse
 it will continue off the marker and then reverse slowly on to the FWD edge.
-<<<<<<< HEAD
-This algnment is only possible with a motor-vel controlled bidirectional carousel,
-Other combinations will be accepted but probably won't have the desired behaviour.
-=======
 This alignment is only possible with a motor-vel controlled bidirectional carousel,
-Other combinations will be acepted but probably will not have the desired behaviour.
->>>>>>> e586c3eb
+Other combinations will be accepted but probably will not have the desired behaviour.
 Some tuning will be needed of align-dc and decel-time to achieve reliable operation.
 
 In the unusual case that the index and pulse signals do not align it is
