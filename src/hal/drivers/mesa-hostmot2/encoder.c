//
//    Copyright (C) 2007-2008 Sebastian Kuzminsky
//
//    This program is free software; you can redistribute it and/or modify
//    it under the terms of the GNU General Public License as published by
//    the Free Software Foundation; either version 2 of the License, or
//    (at your option) any later version.
//
//    This program is distributed in the hope that it will be useful,
//    but WITHOUT ANY WARRANTY; without even the implied warranty of
//    MERCHANTABILITY or FITNESS FOR A PARTICULAR PURPOSE.  See the
//    GNU General Public License for more details.
//
//    You should have received a copy of the GNU General Public License
//    along with this program; if not, write to the Free Software
//    Foundation, Inc., 51 Franklin St, Fifth Floor, Boston, MA  02110-1301 USA
//


//
//  This file contains the driver for the HostMot2 encoder v2 Module.
//
//  It supports Index and Index Mask, and high-fidelity velocity 
//  estimation.
//


#include <rtapi_slab.h>

#include "rtapi.h"
#include "rtapi_string.h"
#include "rtapi_math.h"

#include "hal.h"

#include "hal/drivers/mesa-hostmot2/hostmot2.h"




static void do_flag(rtapi_u32 *reg, int condition, rtapi_u32 bits) {
    if (condition) {
        *reg |= bits;
    } else {
        *reg &= ~bits;
    }
}


static void hm2_encoder_update_control_register(hostmot2_t *hm2) {
    int i;
    int latch_enable;
    int latch_polarity;
    for (i = 0; i < hm2->encoder.num_instances; i ++) {
        hm2_encoder_instance_t *e = &hm2->encoder.instance[i];
        int index_enable = *e->hal.pin.index_enable;
        if (hm2->encoder.firmware_supports_probe) {
            latch_enable = *e->hal.pin.latch_enable; 
            latch_polarity = *e->hal.pin.latch_polarity; 
        }
        else {
            latch_enable = 0;
            latch_polarity = 0; 
        }
        hm2->encoder.control_reg[i] = 0;

        do_flag(
            &hm2->encoder.control_reg[i],
            index_enable,
            HM2_ENCODER_LATCH_ON_INDEX
        );

        do_flag(
            &hm2->encoder.control_reg[i],
            !index_enable && latch_enable,
            HM2_ENCODER_LATCH_ON_PROBE
        );

        do_flag(
            &hm2->encoder.control_reg[i],
            index_enable || latch_enable,
	    HM2_ENCODER_INDEX_JUSTONCE
	);

        do_flag(
            &hm2->encoder.control_reg[i],
            latch_polarity,
            HM2_ENCODER_PROBE_POLARITY
        );

        do_flag(
            &hm2->encoder.control_reg[i],
            e->hal.param.index_invert,
            HM2_ENCODER_INDEX_POLARITY
        );

        do_flag(
            &hm2->encoder.control_reg[i],
            e->hal.param.index_mask,
            HM2_ENCODER_INDEX_MASK
        );

        do_flag(
            &hm2->encoder.control_reg[i],
            e->hal.param.index_mask_invert,
            HM2_ENCODER_INDEX_MASK_POLARITY
        );

        do_flag(
            &hm2->encoder.control_reg[i],
            e->hal.param.counter_mode,
            HM2_ENCODER_COUNTER_MODE
        );

        do_flag(
            &hm2->encoder.control_reg[i],
            e->hal.param.filter,
            HM2_ENCODER_FILTER
        );
        do_flag(
            &hm2->encoder.control_reg[i],
            e->reset_quadrature_error,
            HM2_ENCODER_QUADRATURE_ERROR
        );
    }
}


static void hm2_encoder_read_control_register(hostmot2_t *hm2) {
    int i;

    for (i = 0; i < hm2->encoder.num_instances; i ++) {
        hm2_encoder_instance_t *e = &hm2->encoder.instance[i];

        if (*e->hal.pin.quadrature_error_enable) {
            e->reset_quadrature_error=0;
            if(!e->prev_quadrature_error_enable){ // detect rising edge of pin quadrature_error_enable
                e->reset_quadrature_error = 1;
                hm2_encoder_force_write(hm2);
            }
            int state = ((hm2->encoder.read_control_reg[i] & HM2_ENCODER_CONTROL_MASK) & HM2_ENCODER_QUADRATURE_ERROR) && e->prev_quadrature_error_enable;
            if ((*e->hal.pin.quadrature_error == 0) && state) {
                HM2_ERR("Encoder %d: quadrature count error\n", i);
            }
            *e->hal.pin.quadrature_error = (hal_bit_t) state;
        } else{ // quadrature error disabled, set reported error to 0
            *e->hal.pin.quadrature_error = 0;
        }
        e->prev_quadrature_error_enable = *e->hal.pin.quadrature_error_enable;

        *e->hal.pin.input_a = hm2->encoder.read_control_reg[i] & HM2_ENCODER_INPUT_A;
        *e->hal.pin.input_b = hm2->encoder.read_control_reg[i] & HM2_ENCODER_INPUT_B;
        *e->hal.pin.input_idx = hm2->encoder.read_control_reg[i] & HM2_ENCODER_INPUT_INDEX;

    }
}


static void hm2_encoder_set_filter_rate_and_skew(hostmot2_t *hm2) {
    rtapi_u32 filter_rate = hm2->encoder.clock_frequency/(*hm2->encoder.hal->pin.sample_frequency);
    
    if (filter_rate == 1) {
        filter_rate = 0xFFF;
    } else {
        filter_rate -= 2;
    }
    *hm2->encoder.hal->pin.sample_frequency = hm2->encoder.clock_frequency/(filter_rate + 2);
    HM2_DBG("Setting encoder QFilterRate to %d\n", filter_rate);
    if (hm2->encoder.has_skew) {
        rtapi_u32 divisor = (1e9/hm2->encoder.clock_frequency);
        // Unsigned division rounding for integers. This is only valid for unsigned division 
        rtapi_u32 skew = (*hm2->encoder.hal->pin.skew + (divisor/2))/divisor;
        
        if (skew > 15) {
            skew = 15;
        }
        HM2_DBG("Setting mux encoder skew to %d\n", skew);
        filter_rate |= (skew & 0xF) << 28;
        *hm2->encoder.hal->pin.skew = skew*(1e9/hm2->encoder.clock_frequency);
        hm2->encoder.written_skew = *hm2->encoder.hal->pin.skew;
    }
    hm2->llio->write(hm2->llio, hm2->encoder.filter_rate_addr, &filter_rate, sizeof(rtapi_u32));
    hm2->encoder.written_sample_frequency = *hm2->encoder.hal->pin.sample_frequency;
}

static void hm2_encoder_set_dpll_timer_if_present(hostmot2_t *hm2) {
    if(!hm2->encoder.dpll_timer_num_addr) return;

    uint32_t data = hm2->encoder.desired_dpll_timer_reg;
    hm2->llio->write(hm2->llio, hm2->encoder.dpll_timer_num_addr,
        &data, sizeof(data));
    hm2->encoder.written_dpll_timer_reg = data;
}

static void hm2_encoder_force_write_dpll_timer(hostmot2_t *hm2) {
    hm2_encoder_set_dpll_timer_if_present(hm2);
}

void hm2_encoder_write(hostmot2_t *hm2) {
    int i;

    if (hm2->encoder.num_instances == 0) return;

    hm2_encoder_update_control_register(hm2);

    for (i = 0; i < hm2->encoder.num_instances; i ++) {
        if ((hm2->encoder.instance[i].prev_control & HM2_ENCODER_CONTROL_MASK) != (hm2->encoder.control_reg[i] & HM2_ENCODER_CONTROL_MASK)) {
            goto force_write;
        }
    }

    if (*hm2->encoder.hal->pin.sample_frequency != hm2->encoder.written_sample_frequency) {
        goto force_write;
    }
    if (hm2->encoder.has_skew) {
        if (*hm2->encoder.hal->pin.skew != hm2->encoder.written_skew) {
            goto force_write;
        }
    }

    if (*hm2->encoder.hal->pin.hires_timestamp != hm2->encoder.written_hires_timestamp) {    // 
        // Set the Timestamp Divisor Register
        // 
        // We want the timestamp to count as quickly as possible, so we get the
        // best temporal resolution.
        // 
        // But we want it to count slow enough that the 16-bit counter doesn't
        // overrun between successive calls to the servo thread (easy), and
        // even slower so that we can do good low-speed velocity estimation
        // (long between roll-overs).
        //
        // A reasonably slow servo thread runs at 1 KHz.  A fast one runs at 10
        // KHz.  The actual servo period is unknown at loadtime, and is likely 
        // to fluctuate slightly when the system is under load. The TSC must 
        // not count beyond 32767 counts per servo period or the overflow logic will
        // fail.
        // 
        // A default frequency of 2 MHz allows lots of margin for slow servo threads
        // down to 200 Hz or so and a "hires" value of 10 MHz still has lots of margin
        // at the standard 1 KHz servo thread    
        //
        // From the HM2 RegMap:
        // 
        //     Timestamp count rate is ClockLow/(TSDiv+2).
        //     Any divisor with MSb set = divide by 1
        // 
        // This gives us:
        // 
        //     rate = 2 MHz = 2e6 = ClockLow / (TSDiv+2)
        // 
        //     TSDiv+2 = ClockLow / 2e6
        // 
        //     TSDiv = (ClockLow / 2e6) - 2
        //
        //     seconds_per_clock = 1 / rate = (TSDiv+2) / ClockLow
        //

        if (*hm2->encoder.hal->pin.hires_timestamp == 0) {
            hm2->encoder.timestamp_div_reg = (hm2->encoder.clock_frequency / 2e6) - 2;
        } else {
            hm2->encoder.timestamp_div_reg = (hm2->encoder.clock_frequency / 1e7) - 2;
        }
        
        hm2->encoder.seconds_per_tsdiv_clock = (double)(hm2->encoder.timestamp_div_reg + 2) / (double)hm2->encoder.clock_frequency;

        hm2->encoder.written_hires_timestamp = *hm2->encoder.hal->pin.hires_timestamp;
        goto force_write;
    }

    if(hm2->encoder.dpll_timer_num_addr) {
        int32_t dpll_timer_num = *hm2->encoder.hal->pin.dpll_timer_num;
        if(dpll_timer_num < -1 || dpll_timer_num > 4) dpll_timer_num = -1;
        if(dpll_timer_num == -1)
            hm2->encoder.desired_dpll_timer_reg = 0;
        else
            hm2->encoder.desired_dpll_timer_reg =
                (dpll_timer_num << 12) | (1 << 15);
        if(hm2->encoder.desired_dpll_timer_reg
                != hm2->encoder.written_dpll_timer_reg)
            goto force_write;
    }

    return;

force_write:
    hm2_encoder_force_write(hm2);
}


void hm2_encoder_force_write(hostmot2_t *hm2) {
    int i;

    if (hm2->encoder.num_instances == 0) return;

    hm2_encoder_update_control_register(hm2);

    hm2->llio->write(
        hm2->llio,
        hm2->encoder.latch_control_addr,
        hm2->encoder.control_reg,
        (hm2->encoder.num_instances * sizeof(rtapi_u32))
    );

    for (i = 0; i < hm2->encoder.num_instances; i ++) {
        hm2->encoder.instance[i].prev_control = hm2->encoder.control_reg[i];
    }

    hm2->llio->write(
        hm2->llio,
        hm2->encoder.timestamp_div_addr,
        &hm2->encoder.timestamp_div_reg,
        sizeof(rtapi_u32)
    );

    hm2_encoder_set_filter_rate_and_skew(hm2);
    hm2_encoder_force_write_dpll_timer(hm2);
}




int hm2_encoder_parse_md(hostmot2_t *hm2, int md_index) {
    hm2_module_descriptor_t *md = &hm2->md[md_index];
    int r;
    hm2->encoder.firmware_supports_probe = 0;

    // 
    // some standard sanity checks
    //

    if (hm2->md[md_index].gtag == HM2_GTAG_ENCODER) {
        if (hm2_md_is_consistent(hm2, md_index, 1, 5, 4, 0x0003)) {
            HM2_PRINT("WARNING: this firmware has Encoder v1!\n");
            HM2_PRINT("WARNING: Index logic is buggy\n");
            HM2_PRINT("WARNING: upgrade your firmware!\n");
        } else if (hm2_md_is_consistent(hm2, md_index, 2, 5, 4, 0x0003)) {
            // ok
        } else if (hm2_md_is_consistent(hm2, md_index, 3, 5, 4, 0x0003)) {
            // ok
        } else if (hm2_md_is_consistent(hm2, md_index, 0x83, 5, 4, 0x0003)) {
            // ok
            hm2->encoder.firmware_supports_probe = 1;
        } else {
            HM2_ERR("inconsistent Encoder Module Descriptor!\n");
            return -EINVAL;
        }
    } else if (hm2->md[md_index].gtag == HM2_GTAG_MUXED_ENCODER) {
        if (hm2_md_is_consistent(hm2, md_index, 2, 5, 4, 0x0003)) {
            HM2_PRINT("WARNING: this firmware has Muxed Encoder v2!\n");
            HM2_PRINT("WARNING: velocity computation will be incorrect!\n");
            HM2_PRINT("WARNING: upgrade your firmware!\n");
        } else if (hm2_md_is_consistent(hm2, md_index, 3, 5, 4, 0x0003)) {
            // ok
        } else if (hm2_md_is_consistent(hm2, md_index, 4, 5, 4, 0x0003)) {
            // ok
        } else if (hm2_md_is_consistent(hm2, md_index, 0x84, 5, 4, 0x0003)) {
            // ok
            hm2->encoder.firmware_supports_probe = 1;
        } else {
            HM2_ERR("inconsistent Muxed Encoder Module Descriptor!\n");
            return -EINVAL;
        }
    }

    if (hm2->encoder.num_instances != 0) {
        HM2_ERR(
            "found duplicate Module Descriptor for %s (inconsistent firmware), not loading driver\n",
            hm2_get_general_function_name(md->gtag)
        );
        return -EINVAL;
    }

    if (hm2->config.num_encoders > md->instances) {
        HM2_ERR(
            "config.num_encoders=%d, but only %d are available, not loading driver\n",
            hm2->config.num_encoders,
            md->instances
        );
        return -EINVAL;
    }

    if (hm2->config.num_encoders == 0) {
        return 0;
    }


    // 
    // looks good, start initializing
    // 


    if (hm2->config.num_encoders == -1) {
        hm2->encoder.num_instances = md->instances;
    } else {
        hm2->encoder.num_instances = hm2->config.num_encoders;
    }


    // allocate the module-global HAL shared memory
    hm2->encoder.hal = (hm2_encoder_module_global_t *)hal_malloc(sizeof(hm2_encoder_module_global_t));
    if (hm2->encoder.hal == NULL) {
        HM2_ERR("out of memory!\n");
        r = -ENOMEM;
        goto fail0;
    }

    hm2->encoder.instance = (hm2_encoder_instance_t *)hal_malloc(hm2->encoder.num_instances * sizeof(hm2_encoder_instance_t));
    if (hm2->encoder.instance == NULL) {
        HM2_ERR("out of memory!\n");
        r = -ENOMEM;
        goto fail0;
    }

    hm2->encoder.stride = md->register_stride;
    hm2->encoder.clock_frequency = md->clock_freq;
    hm2->encoder.version = md->version;

    hm2->encoder.counter_addr = md->base_address + (0 * md->register_stride);
    hm2->encoder.latch_control_addr = md->base_address + (1 * md->register_stride);
    hm2->encoder.timestamp_div_addr = md->base_address + (2 * md->register_stride);
    hm2->encoder.timestamp_count_addr = md->base_address + (3 * md->register_stride);
    hm2->encoder.filter_rate_addr = md->base_address + (4 * md->register_stride);
    if(hm2->dpll_module_present) {
        int dpll_timer_num_addr = md->base_address + (5 * md->register_stride);
        uint32_t data = 0;
        hm2->llio->write(hm2->llio, dpll_timer_num_addr, &data, sizeof(data));
        hm2->llio->read(hm2->llio, dpll_timer_num_addr, &data, sizeof(data));

        if(data == 0)
            hm2->encoder.dpll_timer_num_addr = dpll_timer_num_addr;
    }

    // it's important that the TSC gets read *before* the C&T registers below
    r = hm2_register_tram_read_region(hm2, hm2->encoder.timestamp_count_addr, sizeof(rtapi_u32), &hm2->encoder.timestamp_count_reg);
    if (r < 0) {
        HM2_ERR("error registering tram read region for Encoder Timestamp Count Register (%d)\n", r);
        goto fail0;
    }

    // it's important that the C&T registers get read *after* the TSC register above
    r = hm2_register_tram_read_region(hm2, hm2->encoder.counter_addr, (hm2->encoder.num_instances * sizeof(rtapi_u32)), &hm2->encoder.counter_reg);
    if (r < 0) {
        HM2_ERR("error registering tram read region for Encoder Counter register (%d)\n", r);
        goto fail0;
    }

    r = hm2_register_tram_read_region(hm2, hm2->encoder.latch_control_addr, (hm2->encoder.num_instances * sizeof(rtapi_u32)), &hm2->encoder.read_control_reg);
    if (r < 0) {
        HM2_ERR("error registering tram read region for Encoder Latch/Control register (%d)\n", r);
        goto fail0;
    }

    hm2->encoder.control_reg = (rtapi_u32 *)rtapi_kmalloc(hm2->encoder.num_instances * sizeof(rtapi_u32), RTAPI_GFP_KERNEL);
    if (hm2->encoder.control_reg == NULL) {
        HM2_ERR("out of memory!\n");
        r = -ENOMEM;
        goto fail0;
    }


    // export the encoders to HAL
    // FIXME: r hides the r in enclosing function, and it returns the wrong thing
    {
        int i;
        int r;
        char name[HAL_NAME_LEN + 1];

        // these hal parameters affect all encoder instances
        if (md->gtag == HM2_GTAG_MUXED_ENCODER) {
            rtapi_snprintf(name, sizeof(name), "%s.encoder.muxed-sample-frequency", hm2->llio->name);
        } else {
            rtapi_snprintf(name, sizeof(name), "%s.encoder.sample-frequency", hm2->llio->name);
        }
        r = hal_pin_u32_new(name, HAL_IN, &(hm2->encoder.hal->pin.sample_frequency), hm2->llio->comp_id);
        if (r < 0) {
            HM2_ERR("error adding pin %s, aborting\n", name);
            goto fail1;
        }
        if ((md->gtag == HM2_GTAG_MUXED_ENCODER) && (md->version > 3 )) {   // >3 to include modules with probe enable
            rtapi_snprintf(name, sizeof(name), "%s.encoder.muxed-skew", hm2->llio->name);
            r = hal_pin_u32_new(name, HAL_IN, &(hm2->encoder.hal->pin.skew), hm2->llio->comp_id);
            if (r < 0) {
                HM2_ERR("error adding pin %s, aborting\n", name);
                goto fail1;
            }
            hm2->encoder.has_skew = 1;
        }
        if(hm2->encoder.dpll_timer_num_addr) {
            r = hal_pin_s32_newf(HAL_IN, &(hm2->encoder.hal->pin.dpll_timer_num), hm2->llio->comp_id, "%s.encoder.timer-number", hm2->llio->name);
            if (r < 0) {
                HM2_ERR("error adding pin %s, aborting\n", name);
                goto fail1;
            }
            *(hm2->encoder.hal->pin.dpll_timer_num) = -1;
        }

        rtapi_snprintf(name, sizeof(name), "%s.encoder.hires-timestamp", hm2->llio->name);
        r = hal_pin_bit_new(name, HAL_IN, &(hm2->encoder.hal->pin.hires_timestamp), hm2->llio->comp_id);
        if (r < 0) {
            HM2_ERR("error adding pin %s, aborting\n", name);
            goto fail1;
        }

        for (i = 0; i < hm2->encoder.num_instances; i ++) {
            // pins
            rtapi_snprintf(name, sizeof(name), "%s.encoder.%02d.rawcounts", hm2->llio->name, i);
            r = hal_pin_s32_new(name, HAL_OUT, &(hm2->encoder.instance[i].hal.pin.rawcounts), hm2->llio->comp_id);
            if (r < 0) {
                HM2_ERR("error adding pin '%s', aborting\n", name);
                goto fail1;
            }

            rtapi_snprintf(name, sizeof(name), "%s.encoder.%02d.rawlatch", hm2->llio->name, i);
            r = hal_pin_s32_new(name, HAL_OUT, &(hm2->encoder.instance[i].hal.pin.rawlatch), hm2->llio->comp_id);
            if (r < 0) {
                HM2_ERR("error adding pin '%s', aborting\n", name);
                goto fail1;
            }

            rtapi_snprintf(name, sizeof(name), "%s.encoder.%02d.count", hm2->llio->name, i);
            r = hal_pin_s32_new(name, HAL_OUT, &(hm2->encoder.instance[i].hal.pin.count), hm2->llio->comp_id);
            if (r < 0) {
                HM2_ERR("error adding pin '%s', aborting\n", name);
                goto fail1;
            }

            rtapi_snprintf(name, sizeof(name), "%s.encoder.%02d.count-latched", hm2->llio->name, i);
            r = hal_pin_s32_new(name, HAL_OUT, &(hm2->encoder.instance[i].hal.pin.count_latch), hm2->llio->comp_id);
            if (r < 0) {
                HM2_ERR("error adding pin '%s', aborting\n", name);
                goto fail1;
            }

            rtapi_snprintf(name, sizeof(name), "%s.encoder.%02d.position", hm2->llio->name, i);
            r = hal_pin_float_new(name, HAL_OUT, &(hm2->encoder.instance[i].hal.pin.position), hm2->llio->comp_id);
            if (r < 0) {
                HM2_ERR("error adding pin '%s', aborting\n", name);
                goto fail1;
            }

            rtapi_snprintf(name, sizeof(name), "%s.encoder.%02d.position-interpolated", hm2->llio->name, i);
            r = hal_pin_float_new(name, HAL_OUT, &(hm2->encoder.instance[i].hal.pin.position_interpolated), hm2->llio->comp_id);
            if (r < 0) {
                HM2_ERR("error adding pin '%s', aborting\n", name);
                goto fail1;
            }

            rtapi_snprintf(name, sizeof(name), "%s.encoder.%02d.position-latched", hm2->llio->name, i);
            r = hal_pin_float_new(name, HAL_OUT, &(hm2->encoder.instance[i].hal.pin.position_latch), hm2->llio->comp_id);
            if (r < 0) {
                HM2_ERR("error adding pin '%s', aborting\n", name);
                goto fail1;
            }

            rtapi_snprintf(name, sizeof(name), "%s.encoder.%02d.velocity", hm2->llio->name, i);
            r = hal_pin_float_new(name, HAL_OUT, &(hm2->encoder.instance[i].hal.pin.velocity), hm2->llio->comp_id);
            if (r < 0) {
                HM2_ERR("error adding pin '%s', aborting\n", name);
                goto fail1;
            }

            rtapi_snprintf(name, sizeof(name), "%s.encoder.%02d.velocity-rpm", hm2->llio->name, i);
            r = hal_pin_float_new(name, HAL_OUT, &(hm2->encoder.instance[i].hal.pin.velocity_rpm), hm2->llio->comp_id);
            if (r < 0) {
                HM2_ERR("error adding pin '%s', aborting\n", name);
                goto fail1;
            }

            rtapi_snprintf(name, sizeof(name), "%s.encoder.%02d.reset", hm2->llio->name, i);
            r = hal_pin_bit_new(name, HAL_IN, &(hm2->encoder.instance[i].hal.pin.reset), hm2->llio->comp_id);
            if (r < 0) {
                HM2_ERR("error adding pin '%s', aborting\n", name);
                goto fail1;
            }

            rtapi_snprintf(name, sizeof(name), "%s.encoder.%02d.index-enable", hm2->llio->name, i);
            r = hal_pin_bit_new(name, HAL_IO, &(hm2->encoder.instance[i].hal.pin.index_enable), hm2->llio->comp_id);
            if (r < 0) {
                HM2_ERR("error adding pin '%s', aborting\n", name);
                goto fail1;
            }
 
            if (hm2->encoder.firmware_supports_probe) {
                rtapi_snprintf(name, sizeof(name), "%s.encoder.%02d.probe-enable", hm2->llio->name, i);
                r = hal_pin_bit_new(name, HAL_IN, &(hm2->encoder.instance[i].hal.pin.latch_enable), hm2->llio->comp_id);
                if (r < 0) {
                    HM2_ERR("error adding pin '%s', aborting\n", name);
                    goto fail1;
                }
    
                rtapi_snprintf(name, sizeof(name), "%s.encoder.%02d.probe-invert", hm2->llio->name, i);
                r = hal_pin_bit_new(name, HAL_IN, &(hm2->encoder.instance[i].hal.pin.latch_polarity), hm2->llio->comp_id);
                if (r < 0) {
                    HM2_ERR("error adding pin '%s', aborting\n", name);
                    goto fail1;
                }
            }

            rtapi_snprintf(name, sizeof(name), "%s.encoder.%02d.quad-error", hm2->llio->name, i);
            r = hal_pin_bit_new(name, HAL_OUT, &(hm2->encoder.instance[i].hal.pin.quadrature_error), hm2->llio->comp_id);
            if (r < 0) {
                HM2_ERR("error adding pin '%s', aborting\n", name);
                goto fail1;
            }


          rtapi_snprintf(name, sizeof(name), "%s.encoder.%02d.quad-error-enable", hm2->llio->name, i);
            r = hal_pin_bit_new(name, HAL_IN, &(hm2->encoder.instance[i].hal.pin.quadrature_error_enable), hm2->llio->comp_id);
            if (r < 0) {
                HM2_ERR("error adding pin '%s', aborting\n", name);
                goto fail1;
            }

            rtapi_snprintf(name, sizeof(name), "%s.encoder.%02d.input-a", hm2->llio->name, i);
            r = hal_pin_bit_new(name, HAL_OUT, &(hm2->encoder.instance[i].hal.pin.input_a), hm2->llio->comp_id);
            if (r < 0) {
                HM2_ERR("error adding pin '%s', aborting\n", name);
                goto fail1;
            }

            rtapi_snprintf(name, sizeof(name), "%s.encoder.%02d.input-b", hm2->llio->name, i);
            r = hal_pin_bit_new(name, HAL_OUT, &(hm2->encoder.instance[i].hal.pin.input_b), hm2->llio->comp_id);
            if (r < 0) {
                HM2_ERR("error adding pin '%s', aborting\n", name);
                goto fail1;
            }

            rtapi_snprintf(name, sizeof(name), "%s.encoder.%02d.input-index", hm2->llio->name, i);
            r = hal_pin_bit_new(name, HAL_OUT, &(hm2->encoder.instance[i].hal.pin.input_idx), hm2->llio->comp_id);
            if (r < 0) {
                HM2_ERR("error adding pin '%s', aborting\n", name);
                goto fail1;
            }

            // parameters
            rtapi_snprintf(name, sizeof(name), "%s.encoder.%02d.scale", hm2->llio->name, i);
            r = hal_param_float_new(name, HAL_RW, &(hm2->encoder.instance[i].hal.param.scale), hm2->llio->comp_id);
            if (r < 0) {
                HM2_ERR("error adding param '%s', aborting\n", name);
                goto fail1;
            }

            rtapi_snprintf(name, sizeof(name), "%s.encoder.%02d.index-invert", hm2->llio->name, i);
            r = hal_param_bit_new(name, HAL_RW, &(hm2->encoder.instance[i].hal.param.index_invert), hm2->llio->comp_id);
            if (r < 0) {
                HM2_ERR("error adding param '%s', aborting\n", name);
                goto fail1;
            }

            rtapi_snprintf(name, sizeof(name), "%s.encoder.%02d.index-mask", hm2->llio->name, i);
            r = hal_param_bit_new(name, HAL_RW, &(hm2->encoder.instance[i].hal.param.index_mask), hm2->llio->comp_id);
            if (r < 0) {
                HM2_ERR("error adding param '%s', aborting\n", name);
                goto fail1;
            }

            rtapi_snprintf(name, sizeof(name), "%s.encoder.%02d.index-mask-invert", hm2->llio->name, i);
            r = hal_param_bit_new(name, HAL_RW, &(hm2->encoder.instance[i].hal.param.index_mask_invert), hm2->llio->comp_id);
            if (r < 0) {
                HM2_ERR("error adding param '%s', aborting\n", name);
                goto fail1;
            }

            rtapi_snprintf(name, sizeof(name), "%s.encoder.%02d.counter-mode", hm2->llio->name, i);
            r = hal_param_bit_new(name, HAL_RW, &(hm2->encoder.instance[i].hal.param.counter_mode), hm2->llio->comp_id);
            if (r < 0) {
                HM2_ERR("error adding param '%s', aborting\n", name);
                goto fail1;
            }

            rtapi_snprintf(name, sizeof(name), "%s.encoder.%02d.filter", hm2->llio->name, i);
            r = hal_param_bit_new(name, HAL_RW, &(hm2->encoder.instance[i].hal.param.filter), hm2->llio->comp_id);
            if (r < 0) {
                HM2_ERR("error adding param '%s', aborting\n", name);
                goto fail1;
            }

            rtapi_snprintf(name, sizeof(name), "%s.encoder.%02d.vel-timeout", hm2->llio->name, i);
            r = hal_param_float_new(name, HAL_RW, &(hm2->encoder.instance[i].hal.param.vel_timeout), hm2->llio->comp_id);
            if (r < 0) {
                HM2_ERR("error adding param '%s', aborting\n", name);
                goto fail1;
            }


            //
            // init the hal objects that need it
            // the things not initialized here will be set by hm2_encoder_tram_init()
            //

            *hm2->encoder.instance[i].hal.pin.reset = 0;
            *hm2->encoder.instance[i].hal.pin.index_enable = 0;

            hm2->encoder.instance[i].hal.param.scale = 1.0;
            hm2->encoder.instance[i].hal.param.index_invert = 0;
            hm2->encoder.instance[i].hal.param.index_mask = 0;
            hm2->encoder.instance[i].hal.param.index_mask_invert = 0;
            hm2->encoder.instance[i].hal.param.counter_mode = 0;
            hm2->encoder.instance[i].hal.param.filter = 1;
            hm2->encoder.instance[i].hal.param.vel_timeout = 0.5;

            hm2->encoder.instance[i].state = HM2_ENCODER_STOPPED;

        }
    }

    // initialize with hires off and force update 
    // (with somewhat shady trick to force update if set true in halfile)
    *hm2->encoder.hal->pin.hires_timestamp = 0;    
     hm2->encoder.written_hires_timestamp = 666; 


    if (md->gtag == HM2_GTAG_ENCODER) {
        *hm2->encoder.hal->pin.sample_frequency = 25000000;
    } else {
        *hm2->encoder.hal->pin.sample_frequency = 8000000;
    }

    return hm2->encoder.num_instances;

fail1:
    rtapi_kfree(hm2->encoder.control_reg);

fail0:
    hm2->encoder.num_instances = 0;
    return r;
}


void hm2_encoder_tram_init(hostmot2_t *hm2) {
    int i;

    if (hm2->encoder.num_instances <= 0) return;

    // "all time is now"
    hm2->encoder.prev_timestamp_count_reg = *hm2->encoder.timestamp_count_reg;

    // all the encoders start "stopped where they are"
    for (i = 0; i < hm2->encoder.num_instances; i ++) {
        rtapi_u16 count;

        count = hm2_encoder_get_reg_count(hm2, i);

        *hm2->encoder.instance[i].hal.pin.rawcounts = count;
        *hm2->encoder.instance[i].hal.pin.rawlatch = count;

        *hm2->encoder.instance[i].hal.pin.count = 0;
        *hm2->encoder.instance[i].hal.pin.count_latch = 0;
        *hm2->encoder.instance[i].hal.pin.position = 0.0;
        *hm2->encoder.instance[i].hal.pin.position_latch = 0.0;
        *hm2->encoder.instance[i].hal.pin.velocity = 0.0;
        *hm2->encoder.instance[i].hal.pin.velocity_rpm = 0.0;
        *hm2->encoder.instance[i].hal.pin.quadrature_error = 0;
 
        hm2->encoder.instance[i].zero_offset = count;

        hm2->encoder.instance[i].prev_reg_count = count;

        hm2->encoder.instance[i].state = HM2_ENCODER_STOPPED;

        // Note: we dont initialize the other internal state variables,
        // because in the "Stopped" state they're not used

    }
}




/**
 * @brief Updates the encoder's rawcounts accumulator, and checks for index pulse if appropriate.
 *
 * Sets these variables:
 *
 *     hal.pin.rawcounts
 *     .prev_reg_count
 *     (maybe) .index_enabled and .zero_offset
 *
 * This function expects the TRAM read to have just finished, so that
 * counter_reg[i] is up-to-date.
 *
 * May read the Latch register (if searching for the Index pulse).
 *
 * @param hm2 The hostmot2 structure being worked on.
 *
 * @param instance The index of the encoder instance.
 */

static void hm2_encoder_instance_update_rawcounts_and_handle_index(hostmot2_t *hm2, int instance) {
    rtapi_u16 reg_count;
    rtapi_s32 reg_count_diff;
    rtapi_s32 prev_rawcounts;

    hm2_encoder_instance_t *e;

    e = &hm2->encoder.instance[instance];
    prev_rawcounts = *e->hal.pin.rawcounts;


    // 
    // figure out current rawcounts accumulated by the driver
    // 

    reg_count = hm2_encoder_get_reg_count(hm2, instance);

    reg_count_diff = (rtapi_s32)reg_count - (rtapi_s32)e->prev_reg_count;
    if (reg_count_diff > 32768) reg_count_diff -= 65536;
    if (reg_count_diff < -32768) reg_count_diff += 65536;

    *e->hal.pin.rawcounts += reg_count_diff;


    //
    // if we've told the FPGA we're looking for an index pulse:
    //     read the latch/ctrl register
    //     if it's triggered set zero_offset to the rawcounts version of the latched count
    //

    if (e->prev_control & HM2_ENCODER_LATCH_ON_INDEX) {
        rtapi_u32 latch_ctrl = hm2->encoder.read_control_reg[instance];

        if (0 == (latch_ctrl & HM2_ENCODER_LATCH_ON_INDEX)) {
            // hm2 reports index event occurred

            rtapi_u16 latched_count;

            latched_count = (latch_ctrl >> 16) & 0xffff;

            reg_count_diff = (rtapi_s32)latched_count - (rtapi_s32)e->prev_reg_count;
            if (reg_count_diff > 32768) reg_count_diff -= 65536;
            if (reg_count_diff < -32768) reg_count_diff += 65536;

            e->zero_offset = prev_rawcounts + reg_count_diff;
            *e->hal.pin.index_enable = 0;
            // may need to update interpolated position after index event because
            // this _may_ happen without a count but its pretty ugly...
            // *e->hal.pin.count = *e->hal.pin.rawcounts - e->zero_offset;
            //*e->hal.pin.position_interpolated = *e->hal.pin.count / e->hal.param.scale;
        }
    } else if(e->prev_control & HM2_ENCODER_LATCH_ON_PROBE) {
        if (hm2->encoder.firmware_supports_probe) {
            rtapi_u32 latch_ctrl = hm2->encoder.read_control_reg[instance];

            if (0 == (latch_ctrl & HM2_ENCODER_LATCH_ON_PROBE)) {
                // hm2 reports probe event occurred

                rtapi_u16 latched_count;

                latched_count = (latch_ctrl >> 16) & 0xffff;

                reg_count_diff = (rtapi_s32)latched_count - (rtapi_s32)e->prev_reg_count;
                if (reg_count_diff > 32768) reg_count_diff -= 65536;
                if (reg_count_diff < -32768) reg_count_diff += 65536;

                *(e->hal.pin.rawlatch) = prev_rawcounts + reg_count_diff;
                *e->hal.pin.latch_enable = 0;
            }
        }
    }

    e->prev_reg_count = reg_count;
}




/**
 * @brief Updates the driver's idea of the encoder's position.
 *
 * Sets these variables:
 *
 *     hal.pin.count
 *     hal.pin.position
 *     .prev_reg_count
 *     .zero_offset (if hal.pin.reset is True)
 *
 * This function expects the TRAM read and (if appropriate) the
 * hm2_encoder_instance_update_rawcounts_and_check_for_index() function to
 * have just finished, so that counter_reg[i], rawcounts, and zero_offset
 * are all up-to-date.
 *
 * This function optionally sets .zero_offset (if .reset is True), then
 * computes .counts and .position from .rawcounts, .scale, and
 * .zero_offset.
 *
 * @param hm2 The hostmot2 structure being worked on.
 *
 * @param instance The index of the encoder instance.
 */

static void hm2_encoder_instance_update_position(hostmot2_t *hm2, int instance) {
    hm2_encoder_instance_t *e;

    e = &hm2->encoder.instance[instance];


    // 
    // reset count if the user wants us to (by just setting the zero offset to the current rawcounts)
    //

    if (*e->hal.pin.reset) {
        e->zero_offset = *e->hal.pin.rawcounts;
        *e->hal.pin.position_interpolated = *e->hal.pin.position; 

    }


    // 
    // Now we know the current rawcounts and zero_offset, which together
    // tell us the current count.
    //
    // From that we easily compute count and scaled position.
    //

    *e->hal.pin.count = *e->hal.pin.rawcounts - e->zero_offset;
    *e->hal.pin.count_latch = *e->hal.pin.rawlatch - e->zero_offset;


    //
    // Now we know the current current .count, from this we easily compute
    // the scaled position.
    //

    *e->hal.pin.position = *e->hal.pin.count / e->hal.param.scale;
    *e->hal.pin.position_latch = *e->hal.pin.count_latch / e->hal.param.scale;
}




/**
 * @brief Processes the information received from the QuadratureCounter
 *     (encoder) instance to produce an estimate of position & velocity.
 */

static void hm2_encoder_instance_process_tram_read(hostmot2_t *hm2, int instance) {
    hm2_encoder_instance_t *e;

    e = &hm2->encoder.instance[instance];

    // sanity check
    if (e->hal.param.scale == 0.0) {
        HM2_ERR("encoder.%02d.scale == 0.0, bogus, setting to 1.0\n", instance);
        e->hal.param.scale = 1.0;
    }


    switch (e->state) {

        case HM2_ENCODER_STOPPED: {
            rtapi_u16 reg_count;  // the count currently in the register

            // get current count from the FPGA (already read)
            reg_count = hm2_encoder_get_reg_count(hm2, instance);
            if (reg_count == e->prev_reg_count
			&& !(e->prev_control & (HM2_ENCODER_LATCH_ON_INDEX | HM2_ENCODER_LATCH_ON_PROBE))) {
                // still not moving, but .reset can change the position
                hm2_encoder_instance_update_position(hm2, instance);
                return;
            }

            // if we get here, we *were* stopped but now we're moving
	    // or we are looking for index or probe
            hm2_encoder_instance_update_rawcounts_and_handle_index(hm2, instance);
            hm2_encoder_instance_update_position(hm2, instance);

            e->prev_event_rawcounts = *e->hal.pin.rawcounts;
            e->prev_event_reg_timestamp = hm2_encoder_get_reg_timestamp(hm2, instance);
            e->prev_dS_counts = 0;

            e->tsc_num_rollovers = 0;

            e->prev_time_of_interest = e->prev_event_reg_timestamp;

            e->state = HM2_ENCODER_MOVING;

            break;
        }


        case HM2_ENCODER_MOVING: {
            rtapi_u16 reg_count;  // the count currently in the register
            rtapi_u16 time_of_interest;  // terrible variable name, sorry

            rtapi_s32 dT_clocks;
            double dT_s;

            rtapi_s32 dS_counts;
            double dS_pos_units;

            // get current count from the FPGA (already read)
            reg_count = hm2_encoder_get_reg_count(hm2, instance);
            if (reg_count == e->prev_reg_count) {
                double vel;

                //
                // we're moving, but so slow that we didn't get an event
                // since last time we checked
                // 

                // .reset can still change the position
                hm2_encoder_instance_update_position(hm2, instance);

                time_of_interest = hm2_encoder_get_reg_tsc(hm2);
                if (time_of_interest < e->prev_time_of_interest) {
                    // tsc rollover!
                    e->tsc_num_rollovers ++;
                }

                dT_clocks = (time_of_interest - e->prev_event_reg_timestamp) + (e->tsc_num_rollovers << 16);
                dT_s = (double)dT_clocks * hm2->encoder.seconds_per_tsdiv_clock;

                if (dT_s >= e->hal.param.vel_timeout) {
                    *e->hal.pin.velocity = 0.0;
                    *e->hal.pin.velocity_rpm = 0.0;
                    *e->hal.pin.position_interpolated = *e->hal.pin.position;
                    e->state = HM2_ENCODER_STOPPED;
                    break;
                }

                if ((*e->hal.pin.velocity * e->hal.param.scale) > 0.0) {
                    dS_counts = 1;
                } else {
                    dS_counts = -1;
                }
                // if no counts, calculate interpolated position
                *e->hal.pin.position_interpolated = *e->hal.pin.position + (dT_s * *e->hal.pin.velocity);

                dS_pos_units = dS_counts / e->hal.param.scale;

                // we can calculate velocity only if timestamp changed along with counts
                if (dT_clocks > 0) {
                    // we know the encoder velocity is not faster than this
                    vel = dS_pos_units / dT_s;
                    if (fabs(vel) < fabs(*e->hal.pin.velocity)) {
                        *e->hal.pin.velocity = vel;
                        *e->hal.pin.velocity_rpm = vel * 60.0;
                    }
                }

		// if waiting for index or latch, we can't shirk our duty just
		// because no pulses arrived
		if(e->prev_control & (HM2_ENCODER_LATCH_ON_INDEX | HM2_ENCODER_LATCH_ON_PROBE)) {
			hm2_encoder_instance_update_rawcounts_and_handle_index(hm2, instance);
			hm2_encoder_instance_update_position(hm2, instance);
		}

                e->prev_time_of_interest = time_of_interest;

            } else {

                //
                //  we got a new event!
                //

                hm2_encoder_instance_update_rawcounts_and_handle_index(hm2, instance);
                hm2_encoder_instance_update_position(hm2, instance);
                *e->hal.pin.position_interpolated = *e->hal.pin.position;
                time_of_interest = hm2_encoder_get_reg_timestamp(hm2, instance);
                if (time_of_interest < e->prev_time_of_interest) {
                    // tsc rollover!
                    e->tsc_num_rollovers ++;
                }

                dS_counts = *e->hal.pin.rawcounts - e->prev_event_rawcounts;

                // If we reversed direction and moved exactly one edge,
                // we can't reliably estimate velocity.  The encoder might
                // be "balancing on an edge", which may lead to a very
                // small dT between adjacent edges, leading to misleadingly
                // large velocity estimates.  So we just call it 0.
                if (
                    (((*e->hal.pin.rawcounts - e->prev_event_rawcounts) == 1) && (e->prev_dS_counts < 0))
                    || (((*e->hal.pin.rawcounts - e->prev_event_rawcounts) == -1) && (e->prev_dS_counts > 0))
                ) {
                    *e->hal.pin.velocity = 0.0;
                    *e->hal.pin.velocity_rpm = 0.0;
                    *e->hal.pin.position_interpolated = *e->hal.pin.position;

                } else {
                    dT_clocks = (time_of_interest - e->prev_event_reg_timestamp) + (e->tsc_num_rollovers << 16);
                    dT_s = (double)dT_clocks * hm2->encoder.seconds_per_tsdiv_clock;

                    dS_pos_units = dS_counts / e->hal.param.scale;

                    // we can calculate velocity only if timestamp changed along with counts
                    if (dT_clocks > 0) {
                        // finally time to do Relative-Time Velocity Estimation
                        *e->hal.pin.velocity = dS_pos_units / dT_s;
                        *e->hal.pin.velocity_rpm = *e->hal.pin.velocity  * 60.0;
                    }
                }

                e->tsc_num_rollovers = 0;  // we're "using up" the rollovers now

                e->prev_dS_counts = dS_counts;

                e->prev_event_rawcounts = *e->hal.pin.rawcounts;
                e->prev_event_reg_timestamp = time_of_interest;

                e->prev_time_of_interest = time_of_interest;
            }

            break;
        }


        default: {
            HM2_ERR("encoder %d has invalid state %d, resetting to Stopped!\n", instance, e->state);
            e->state = HM2_ENCODER_STOPPED;
            break;
        }
    }
}




void hm2_encoder_process_tram_read(hostmot2_t *hm2, long l_period_ns) {
    int i;

    if (hm2->encoder.num_instances <= 0) return;
<<<<<<< HEAD

    hm2_encoder_read_control_register(hm2);

=======
	 
	 hm2_encoder_read_control_register(hm2);
    
>>>>>>> 54bca16a
    // process each encoder instance independently
    for (i = 0; i < hm2->encoder.num_instances; i ++) {
        hm2_encoder_instance_process_tram_read(hm2, i);
    }
}


void hm2_encoder_cleanup(hostmot2_t *hm2) {
    if (hm2->encoder.num_instances <= 0) return;
    rtapi_kfree(hm2->encoder.control_reg);
}


void hm2_encoder_print_module(hostmot2_t *hm2) {
    int i;
     if (hm2->encoder.num_instances <= 0) return;
    HM2_PRINT("Encoders: %d\n", hm2->encoder.num_instances);
    HM2_PRINT("    clock_frequency: %d Hz (%s MHz)\n", hm2->encoder.clock_frequency, hm2_hz_to_mhz(hm2->encoder.clock_frequency));
    HM2_PRINT("    version: %d\n", hm2->encoder.version);
    HM2_PRINT("    counter_addr: 0x%04X\n", hm2->encoder.counter_addr);
    HM2_PRINT("    latch_control_addr: 0x%04X\n", hm2->encoder.latch_control_addr);
    HM2_PRINT("    timestamp_div_addr: 0x%04X\n", hm2->encoder.timestamp_div_addr);
    HM2_PRINT("    timestamp_count_addr: 0x%04X\n", hm2->encoder.timestamp_count_addr);
    HM2_PRINT("    filter_rate_addr: 0x%04X\n", hm2->encoder.filter_rate_addr);
    HM2_PRINT("    timestamp_div: 0x%04X\n", (rtapi_u16)hm2->encoder.timestamp_div_reg);
    for (i = 0; i < hm2->encoder.num_instances; i ++) {
        HM2_PRINT("    instance %d:\n", i);
        HM2_PRINT("        hw:\n");
        HM2_PRINT("            counter = %04x.%04x\n", (hm2->encoder.counter_reg[i] >> 16), (hm2->encoder.counter_reg[i] & 0xffff));
        HM2_PRINT("            latch/control = %04x.%04x\n", (hm2->encoder.control_reg[i] >> 16), (hm2->encoder.control_reg[i] & 0xffff));
        HM2_PRINT("            prev_control = %04x.%04x\n", (hm2->encoder.instance[i].prev_control >> 16), (hm2->encoder.instance[i].prev_control & 0xffff));
    }
}
<|MERGE_RESOLUTION|>--- conflicted
+++ resolved
@@ -1120,15 +1120,8 @@
     int i;
 
     if (hm2->encoder.num_instances <= 0) return;
-<<<<<<< HEAD
-
     hm2_encoder_read_control_register(hm2);
 
-=======
-	 
-	 hm2_encoder_read_control_register(hm2);
-    
->>>>>>> 54bca16a
     // process each encoder instance independently
     for (i = 0; i < hm2->encoder.num_instances; i ++) {
         hm2_encoder_instance_process_tram_read(hm2, i);
