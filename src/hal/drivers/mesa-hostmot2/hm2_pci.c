
//
//    Copyright (C) 2007-2008 Sebastian Kuzminsky
//
//    This program is free software; you can redistribute it and/or modify
//    it under the terms of the GNU General Public License as published by
//    the Free Software Foundation; either version 2 of the License, or
//    (at your option) any later version.
//
//    This program is distributed in the hope that it will be useful,
//    but WITHOUT ANY WARRANTY; without even the implied warranty of
//    MERCHANTABILITY or FITNESS FOR A PARTICULAR PURPOSE.  See the
//    GNU General Public License for more details.
//
//    You should have received a copy of the GNU General Public License
//    along with this program; if not, write to the Free Software
//    Foundation, Inc., 51 Franklin St, Fifth Floor, Boston, MA  02110-1301 USA
//


#include "config.h"

#if defined(USERMODE_PCI)
#include <sys/io.h>
<<<<<<< HEAD
=======
#include <rtapi.h>
#include <rtapi/rtapi_pci.h>
>>>>>>> 78104b31
#else
#include <linux/pci.h>
#endif

#include "rtapi.h"
#include "rtapi_app.h"
#include "rtapi_string.h"
#include "rtapi_pci.h"

#include "hal.h"

#include "bitfile.h"
#include "hostmot2-lowlevel.h"
#include "hm2_pci.h"


MODULE_LICENSE("GPL");
MODULE_AUTHOR("Sebastian Kuzminsky");
MODULE_DESCRIPTION("Driver for HostMot2 on the 5i2[01235], 6i25, 4i6[589], and 3x20 Anything I/O boards from Mesa Electronics");
MODULE_SUPPORTED_DEVICE("Mesa-AnythingIO-5i20");  // FIXME


static char *config[HM2_PCI_MAX_BOARDS];
//CS//static int num_config_strings = HM2_PCI_MAX_BOARDS;
//CS//module_param_array(config, charp, &num_config_strings, S_IRUGO);
//CS//MODULE_PARM_DESC(config, "config string for the AnyIO boards (see hostmot2(9) manpage)");
RTAPI_MP_ARRAY_STRING(config, HM2_PCI_MAX_BOARDS, "config string for the AnyIO boards (see hostmot2(9) manpage)")

static int comp_id;


// FIXME: should probably have a linked list of boards instead of an array
static hm2_pci_t hm2_pci_board[HM2_PCI_MAX_BOARDS];
static int num_boards = 0;
static int num_5i20 = 0;
static int num_5i21 = 0;
static int num_5i22 = 0;
static int num_5i23 = 0;
static int num_5i25 = 0;
static int num_6i25 = 0;
static int num_4i65 = 0;
static int num_4i68 = 0;
static int num_4i69 = 0;
static int num_3x20 = 0;
static int failed_errno=0; // errno of last failed registration


static struct pci_device_id hm2_pci_tbl[] = {

    // 5i20
    {
        .vendor = HM2_PCI_VENDORID_PLX,
        .device = HM2_PCI_DEV_PLX9030,
        .subvendor = HM2_PCI_VENDORID_PLX,
        .subdevice = HM2_PCI_SSDEV_5I20,
    },

   // 5i21
    {
        .vendor = HM2_PCI_VENDORID_PLX,
        .device = HM2_PCI_DEV_PLX9054,
        .subvendor = HM2_PCI_VENDORID_PLX,
        .subdevice = HM2_PCI_SSDEV_5I21,
    },

    // 4i65
    {
        .vendor = HM2_PCI_VENDORID_PLX,
        .device = HM2_PCI_DEV_PLX9030,
        .subvendor = HM2_PCI_VENDORID_PLX,
        .subdevice = HM2_PCI_SSDEV_4I65,
    },

    // 5i22-1.0M
    {
        .vendor = HM2_PCI_VENDORID_PLX,
        .device = HM2_PCI_DEV_PLX9054,
        .subvendor = HM2_PCI_VENDORID_PLX,
        .subdevice = HM2_PCI_SSDEV_5I22_10,
    },

    // 5i22-1.5M
    {
        .vendor = HM2_PCI_VENDORID_PLX,
        .device = HM2_PCI_DEV_PLX9054,
        .subvendor = HM2_PCI_VENDORID_PLX,
        .subdevice = HM2_PCI_SSDEV_5I22_15,
    },

    // 5i23
    {
        .vendor = HM2_PCI_VENDORID_PLX,
        .device = HM2_PCI_DEV_PLX9054,
        .subvendor = HM2_PCI_VENDORID_PLX,
        .subdevice = HM2_PCI_SSDEV_5I23,
    },

    // 5i25
    {
        .vendor =  HM2_PCI_VENDORID_MESA,
        .device = HM2_PCI_DEV_MESA5I25,
        .subvendor = HM2_PCI_VENDORID_MESA,
        .subdevice = HM2_PCI_SSDEV_5I25,
    },

    // 6i25
    {
        .vendor =  HM2_PCI_VENDORID_MESA,
        .device = HM2_PCI_DEV_MESA6I25,
        .subvendor = HM2_PCI_VENDORID_MESA,
        .subdevice = HM2_PCI_SSDEV_6I25,
    },

    // 4i68 (old SSID)
    {
        .vendor = HM2_PCI_VENDORID_PLX,
        .device = HM2_PCI_DEV_PLX9054,
        .subvendor = HM2_PCI_VENDORID_PLX,
        .subdevice = HM2_PCI_SSDEV_4I68_OLD,
    },

    // 4i68 (new SSID)
    {
        .vendor = HM2_PCI_VENDORID_PLX,
        .device = HM2_PCI_DEV_PLX9054,
        .subvendor = HM2_PCI_VENDORID_PLX,
        .subdevice = HM2_PCI_SSDEV_4I68,
    },

   // 4i69-16
    {
        .vendor = HM2_PCI_VENDORID_PLX,
        .device = HM2_PCI_DEV_PLX9054,
        .subvendor = HM2_PCI_VENDORID_PLX,
        .subdevice = HM2_PCI_SSDEV_4I69_16,
    },

    // 4i69-25
    {
        .vendor = HM2_PCI_VENDORID_PLX,
        .device = HM2_PCI_DEV_PLX9054,
        .subvendor = HM2_PCI_VENDORID_PLX,
        .subdevice = HM2_PCI_SSDEV_4I69_25,
    },

    // 3X20-1.0M
    {
        .vendor = HM2_PCI_VENDORID_PLX,
        .device = HM2_PCI_DEV_PLX9056,
        .subvendor = HM2_PCI_VENDORID_PLX,
        .subdevice = HM2_PCI_SSDEV_3X20_10,
    },

    // 3X20-1.5M
    {
        .vendor = HM2_PCI_VENDORID_PLX,
        .device = HM2_PCI_DEV_PLX9056,
        .subvendor = HM2_PCI_VENDORID_PLX,
        .subdevice = HM2_PCI_SSDEV_3X20_15,
    },

    // 3X20-2.0M
    {
        .vendor = HM2_PCI_VENDORID_PLX,
        .device = HM2_PCI_DEV_PLX9056,
        .subvendor = HM2_PCI_VENDORID_PLX,
        .subdevice = HM2_PCI_SSDEV_3X20_20,
    },

    {0,},
};

MODULE_DEVICE_TABLE(pci, hm2_pci_tbl);




// 
// these are the "low-level I/O" functions exported up
//

static int hm2_pci_read(hm2_lowlevel_io_t *this, u32 addr, void *buffer, int size) {
    hm2_pci_t *board = this->private;
    int i;
    u32* src = (u32*) (board->base + addr);
    u32* dst = (u32*) buffer;

    /* Per Peter Wallace, all hostmot2 access should be 32 bits and 32-bit aligned */
    /* Check for any address or size values that violate this alignment */
    if ( ((addr & 0x3) != 0) || ((size & 0x03) != 0) ){
        u16* dst16 = (u16*) dst;
        u16* src16 = (u16*) src;
        /* hm2_read_idrom performs a 16-bit read, which seems to be OK, so let's allow it */
        if ( ((addr & 0x1) != 0) || (size != 2) ){
            rtapi_print_msg(RTAPI_MSG_ERR, "hm2_pci_read: Unaligned Access: %08x %04x\n", addr,size);
            memcpy(dst, src, size);
            return 1;  // success
        }
        dst16[0] = src16[0];
        return 1;  // success
    }

//    rtapi_print_msg(RTAPI_MSG_ERR, "pci_read : %08x.%04x", addr,size);
    for (i=0; i<(size/4); i++) {
        dst[i] = src[i];
//        rtapi_print_msg(RTAPI_MSG_ERR, " %08x", dst[i]);
    }
//    rtapi_print_msg(RTAPI_MSG_ERR, "\n");
    return 1;  // success
}

static int hm2_pci_write(hm2_lowlevel_io_t *this, u32 addr, void *buffer, int size) {
    hm2_pci_t *board = this->private;
    int i;
    u32* src = (u32*) buffer;
    u32* dst = (u32*) (board->base + addr);

    /* Per Peter Wallace, all hostmot2 access should be 32 bits and 32-bit aligned */
    /* Check for any address or size values that violate this alignment */
    if ( ((addr & 0x3) != 0) || ((size & 0x03) != 0) ){
        rtapi_print_msg(RTAPI_MSG_ERR, "hm2_pci_write: Unaligned Access: %08x %04x\n", addr,size);
        memcpy(dst, src, size);
        return 1;  // success
    }

//    rtapi_print_msg(RTAPI_MSG_ERR, "pci_write: %08x.%04x", addr,size);
    for (i=0; i<(size/4); i++) {
//        rtapi_print_msg(RTAPI_MSG_ERR, " %08x", src[i]);
        dst[i] = src[i];
    }
//    rtapi_print_msg(RTAPI_MSG_ERR, "\n");
    return 1;  // success
}


/* Bogus FPGA programming routine to check firmware loading on a 5i25 */
/* This only exists because Charles Steinkuehler doesn't have a 5i20  */
/* or other board that requires programming (such as a 5i20)          */
/* Remove once configuration of PLX based boards is working           */
static int hm2_5i25_program_fpga(hm2_lowlevel_io_t *this, const bitfile_t *bitfile) {

    // program the FPGA...
    // ...or just dump a few bytes to make sure the bitfile got read OK
    // Skip the first 16 bytes, which are all 0xff (preamble)
    LL_PRINT("FPGA bitfile contents: %02x %02x %02x %02x %02x %02x %02x %02x %02x %02x %02x %02x %02x %02x %02x %02x\n",
        bitfile->e.data[16],
        bitfile->e.data[17],
        bitfile->e.data[18],
        bitfile->e.data[19],
        bitfile->e.data[20],
        bitfile->e.data[21],
        bitfile->e.data[22],
        bitfile->e.data[23],
        bitfile->e.data[24],
        bitfile->e.data[25],
        bitfile->e.data[26],
        bitfile->e.data[27],
        bitfile->e.data[28],
        bitfile->e.data[29],
        bitfile->e.data[30],
        bitfile->e.data[31]);

    return 0;
}


static int hm2_plx9030_program_fpga(hm2_lowlevel_io_t *this, const bitfile_t *bitfile) {
    hm2_pci_t *board = this->private;
    int i;
    u32 status, control;

    // set /WRITE low for data transfer, and turn on LED
    status = inl(board->ctrl_base_addr + CTRL_STAT_OFFSET);
    control = status & ~_WRITE_MASK & ~_LED_MASK;
    outl(control, board->ctrl_base_addr + CTRL_STAT_OFFSET);

    // program the FPGA
    for (i = 0; i < bitfile->e.size; i ++) {
        outb(bitfile_reverse_bits(bitfile->e.data[i]), board->data_base_addr);
    }

    // all bytes transferred, make sure FPGA is all set up now
    status = inl(board->ctrl_base_addr + CTRL_STAT_OFFSET);
    if (!(status & _INIT_MASK)) {
	// /INIT goes low on CRC error
	THIS_ERR("FPGA asserted /INIT: CRC error\n");
        goto fail;
    }
    if (!(status & DONE_MASK)) {
	THIS_ERR("FPGA did not assert DONE\n");
	goto fail;
    }

    // turn off write enable and LED
    control = status | _WRITE_MASK | _LED_MASK;
    outl(control, board->ctrl_base_addr + CTRL_STAT_OFFSET);

    return 0;


fail:
    // set /PROGRAM low (reset device), /WRITE high and LED off
    status = inl(board->ctrl_base_addr + CTRL_STAT_OFFSET);
    control = status & ~_PROGRAM_MASK;
    control |= _WRITE_MASK | _LED_MASK;
    outl(control, board->ctrl_base_addr + CTRL_STAT_OFFSET);
    return -EIO;
}


static int hm2_plx9030_reset(hm2_lowlevel_io_t *this) {
    hm2_pci_t *board = this->private;
    u32 status;
    u32 control;

    status = inl(board->ctrl_base_addr + CTRL_STAT_OFFSET);

    // set /PROGRAM bit low to reset the FPGA
    control = status & ~_PROGRAM_MASK;

    // set /WRITE and /LED high (idle state)
    control |= _WRITE_MASK | _LED_MASK;

    // and write it back
    outl(control, board->ctrl_base_addr + CTRL_STAT_OFFSET);

    // verify that /INIT and DONE went low
    status = inl(board->ctrl_base_addr + CTRL_STAT_OFFSET);
    if (status & (DONE_MASK | _INIT_MASK)) {
	THIS_ERR(
            "FPGA did not reset: /INIT = %d, DONE = %d\n",
	    (status & _INIT_MASK ? 1 : 0),
            (status & DONE_MASK ? 1 : 0)
        );
	return -EIO;
    }

    // set /PROGRAM high, let FPGA come out of reset
    control = status | _PROGRAM_MASK;
    outl(control, board->ctrl_base_addr + CTRL_STAT_OFFSET);

    // wait for /INIT to go high when it finishes clearing memory
    // This should take no more than 100uS.  If we assume each PCI read
    // takes 30nS (one PCI clock), that is 3300 reads.  Reads actually
    // take several clocks, but even at a microsecond each, 3.3mS is not
    // an excessive timeout value
    {
        int count = 3300;

        do {
            status = inl(board->ctrl_base_addr + CTRL_STAT_OFFSET);
            if (status & _INIT_MASK) break;
        } while (count-- > 0);

        if (count == 0) {
            THIS_ERR("FPGA did not come out of /INIT\n");
            return -EIO;
        }
    }

    return 0;
}


// fix up LASxBRD READY if needed
static void hm2_plx9030_fixup_LASxBRD_READY(hm2_pci_t *board) {
    hm2_lowlevel_io_t *this = &board->llio;
    int offsets[] = { LAS0BRD_OFFSET, LAS1BRD_OFFSET, LAS2BRD_OFFSET, LAS3BRD_OFFSET };
    int i;

    for (i = 0; i < 4; i ++) {
        u32 val;
        int addr = board->ctrl_base_addr + offsets[i];

        val = inl(addr);
        if (!(val & LASxBRD_READY)) {
            THIS_INFO("LAS%dBRD #READY is off, enabling now\n", i);
            val |= LASxBRD_READY;
            outl(val, addr);
        }
    }
}




static int hm2_plx9054_program_fpga(hm2_lowlevel_io_t *this, const bitfile_t *bitfile) {
    hm2_pci_t *board = this->private;
    int i;
    u32 status;

    // program the FPGA
    for (i = 0; i < bitfile->e.size; i ++) {
        outb(bitfile_reverse_bits(bitfile->e.data[i]), board->data_base_addr);
    }

    // all bytes transferred, make sure FPGA is all set up now
    for (i = 0; i < DONE_WAIT_5I22; i++) {
        status = inl(board->ctrl_base_addr + CTRL_STAT_OFFSET_5I22);
        if (status & DONE_MASK_5I22) break;
    }
    if (i >= DONE_WAIT_5I22) {
        THIS_ERR("Error: Not /DONE; programming not completed.\n");
        return -EIO;
    }

    return 0;
}


static int hm2_plx9054_reset(hm2_lowlevel_io_t *this) {
    hm2_pci_t *board = this->private;
    int i;
    u32 status, control;

    // set GPIO bits to GPIO function
    status = inl(board->ctrl_base_addr + CTRL_STAT_OFFSET_5I22);
    control = status | DONE_ENABLE_5I22 | _PROG_ENABLE_5I22;
    outl(control, board->ctrl_base_addr + CTRL_STAT_OFFSET_5I22);

    // Turn off /PROGRAM bit and insure that DONE isn't asserted
    outl(control & ~_PROGRAM_MASK_5I22, board->ctrl_base_addr + CTRL_STAT_OFFSET_5I22);

    status = inl(board->ctrl_base_addr + CTRL_STAT_OFFSET_5I22);
    if (status & DONE_MASK_5I22) {
        // Note that if we see DONE at the start of programming, it's most
        // likely due to an attempt to access the FPGA at the wrong I/O
        // location.
        THIS_ERR("/DONE status bit indicates busy at start of programming\n");
        return -EIO;
    }

    // turn on /PROGRAM output bit
    outl(control | _PROGRAM_MASK_5I22, board->ctrl_base_addr + CTRL_STAT_OFFSET_5I22);

    // Delay for at least 100 uS. to allow the FPGA to finish its reset
    // sequencing.  3300 reads is at least 100 us, could be as long as a
    // few ms
    for (i = 0; i < 3300; i++) {
        status = inl(board->ctrl_base_addr + CTRL_STAT_OFFSET);
    }

    return 0;
}




// 
// misc internal functions
//


static int hm2_pci_probe(struct pci_dev *dev, const struct pci_device_id *id) {
    int r;
    hm2_pci_t *board;
    hm2_lowlevel_io_t *this;


    if (num_boards >= HM2_PCI_MAX_BOARDS) {
        LL_PRINT("skipping AnyIO board at %s, this driver can only handle %d\n", pci_name(dev), HM2_PCI_MAX_BOARDS);
        return -EINVAL;
    }

    // NOTE: this enables the board's BARs -- this fixes the Arty bug
    if (pci_enable_device(dev)) {
        LL_PRINT("skipping AnyIO board at %s, failed to enable PCI device\n", pci_name(dev));
        return failed_errno = -ENODEV;
    }


    board = &hm2_pci_board[num_boards];
    this = &board->llio;
    memset(this, 0, sizeof(hm2_lowlevel_io_t));

    switch (dev->subsystem_device) {
        case HM2_PCI_SSDEV_5I20: {
            LL_PRINT("discovered 5i20 at %s\n", pci_name(dev));
            rtapi_snprintf(board->llio.name, sizeof(board->llio.name), "hm2_5i20.%d", num_5i20);
            num_5i20 ++;
            board->llio.num_ioport_connectors = 3;
            board->llio.pins_per_connector = 24;
            board->llio.ioport_connector_name[0] = "P2";
            board->llio.ioport_connector_name[1] = "P3";
            board->llio.ioport_connector_name[2] = "P4";
            board->llio.fpga_part_number = "2s200pq208";
            board->llio.num_leds = 8;
            break;
        }

        case HM2_PCI_SSDEV_5I21: {
            LL_PRINT("discovered 5i21 at %s\n", pci_name(dev));
            rtapi_snprintf(board->llio.name, sizeof(board->llio.name), "hm2_5i21.%d", num_5i21);
            num_5i21 ++;
            board->llio.num_ioport_connectors = 2;
            board->llio.pins_per_connector = 32;
            board->llio.ioport_connector_name[0] = "P1";
            board->llio.ioport_connector_name[1] = "P1";
            board->llio.fpga_part_number = "3s400pq208";
            board->llio.num_leds = 8;
            break;
        }

        case HM2_PCI_SSDEV_4I65: {
            LL_PRINT("discovered 4i65 at %s\n", pci_name(dev));
            rtapi_snprintf(board->llio.name, sizeof(board->llio.name), "hm2_4i65.%d", num_4i65);
            num_4i65 ++;
            board->llio.num_ioport_connectors = 3;
            board->llio.pins_per_connector = 24;
            board->llio.ioport_connector_name[0] = "P1";
            board->llio.ioport_connector_name[1] = "P3";
            board->llio.ioport_connector_name[2] = "P4";
            board->llio.fpga_part_number = "2s200pq208";
            board->llio.num_leds = 8;
            break;
        }

        case HM2_PCI_SSDEV_5I22_10:
        case HM2_PCI_SSDEV_5I22_15: {
            if (dev->subsystem_device == HM2_PCI_SSDEV_5I22_10) {
                LL_PRINT("discovered 5i22-1.0M at %s\n", pci_name(dev));
                board->llio.fpga_part_number = "3s1000fg320";
            } else {
                LL_PRINT("discovered 5i22-1.5M at %s\n", pci_name(dev));
                board->llio.fpga_part_number = "3s1500fg320";
            }
            rtapi_snprintf(board->llio.name, sizeof(board->llio.name), "hm2_5i22.%d", num_5i22);
            num_5i22 ++;
            board->llio.num_ioport_connectors = 4;
            board->llio.pins_per_connector = 24;
            board->llio.ioport_connector_name[0] = "P2";
            board->llio.ioport_connector_name[1] = "P3";
            board->llio.ioport_connector_name[2] = "P4";
            board->llio.ioport_connector_name[3] = "P5";
            board->llio.num_leds = 8;
            break;
        }

        case HM2_PCI_SSDEV_5I23: {
            LL_PRINT("discovered 5i23 at %s\n", pci_name(dev));
            rtapi_snprintf(board->llio.name, sizeof(board->llio.name), "hm2_5i23.%d", num_5i23);
            num_5i23 ++;
            board->llio.num_ioport_connectors = 3;
            board->llio.pins_per_connector = 24;
            board->llio.ioport_connector_name[0] = "P2";
            board->llio.ioport_connector_name[1] = "P3";
            board->llio.ioport_connector_name[2] = "P4";
            board->llio.fpga_part_number = "3s400pq208";
            board->llio.num_leds = 2;
            break;
        }

        case HM2_PCI_SSDEV_5I25:
        case HM2_PCI_SSDEV_6I25: {
            if (dev->subsystem_device == HM2_PCI_SSDEV_5I25) {
                LL_PRINT("discovered 5i25 at %s\n", pci_name(dev));
                rtapi_snprintf(board->llio.name, sizeof(board->llio.name), "hm2_5i25.%d", num_5i25);
                num_5i25 ++;
            } else {
                LL_PRINT("discovered 6i25 at %s\n", pci_name(dev));
                rtapi_snprintf(board->llio.name, sizeof(board->llio.name), "hm2_6i25.%d", num_6i25);
                num_6i25 ++;
            }
            board->llio.num_ioport_connectors = 2;
            board->llio.pins_per_connector = 17;
            board->llio.ioport_connector_name[0] = "P3";
            board->llio.ioport_connector_name[1] = "P2";
            board->llio.fpga_part_number = "6slx9pq144";
            board->llio.fpga_part_number = "6slx9tqg144";   //CS// hack to match the firmware blobs in the 5i25.zip file from Mesa...for testing ONLY!!
            board->llio.num_leds = 2;
            break;
        }

        case HM2_PCI_SSDEV_4I68:
        case HM2_PCI_SSDEV_4I68_OLD: {
            if (dev->subsystem_device == HM2_PCI_SSDEV_4I68_OLD) {
                LL_PRINT("discovered OLD 4i68 at %s, please consider upgrading your EEPROM\n", pci_name(dev));
            } else {
                LL_PRINT("discovered 4i68 at %s\n", pci_name(dev));
            }
            rtapi_snprintf(board->llio.name, sizeof(board->llio.name), "hm2_4i68.%d", num_4i68);
            num_4i68 ++;
            board->llio.num_ioport_connectors = 3;
            board->llio.pins_per_connector = 24;
            board->llio.ioport_connector_name[0] = "P1";
            board->llio.ioport_connector_name[1] = "P2";
            board->llio.ioport_connector_name[2] = "P4";
            board->llio.fpga_part_number = "3s400pq208";
            board->llio.num_leds = 4;
            break;
        }

        case HM2_PCI_SSDEV_4I69_16:
        case HM2_PCI_SSDEV_4I69_25: {
            if (dev->subsystem_device == HM2_PCI_SSDEV_4I69_16) {
                LL_PRINT("discovered 4I69-16 at %s\n", pci_name(dev));
                board->llio.fpga_part_number = "6slx16fg256";

            } else {
                LL_PRINT("discovered 4I69-25 at %s\n", pci_name(dev));
                board->llio.fpga_part_number = "6slx25fg256";
            }
            rtapi_snprintf(board->llio.name, sizeof(board->llio.name), "hm2_4i69.%d", num_4i69);
            num_4i69 ++;
            board->llio.num_ioport_connectors = 3;
            board->llio.pins_per_connector = 24;
            board->llio.ioport_connector_name[0] = "P1";
            board->llio.ioport_connector_name[1] = "P3";
            board->llio.ioport_connector_name[2] = "P4";
            break;
        }

        case HM2_PCI_SSDEV_3X20_10:
        case HM2_PCI_SSDEV_3X20_15:
        case HM2_PCI_SSDEV_3X20_20: {
            if (dev->subsystem_device == HM2_PCI_SSDEV_3X20_10) {
                LL_PRINT("discovered 3x20-1.0M at %s\n", pci_name(dev));
                board->llio.fpga_part_number = "3s1000fg456";
            } else if (dev->subsystem_device == HM2_PCI_SSDEV_3X20_15) {
                LL_PRINT("discovered 3x20-1.5M at %s\n", pci_name(dev));
                board->llio.fpga_part_number = "3s1500fg456";
            } else {
                LL_PRINT("discovered 3x20-2.0M at %s\n", pci_name(dev));
                board->llio.fpga_part_number = "3s2000fg456";
            }
            rtapi_snprintf(board->llio.name, sizeof(board->llio.name), "hm2_3x20.%d", num_3x20);
            num_3x20 ++;
            board->llio.num_ioport_connectors = 6;
            board->llio.pins_per_connector = 24;
            board->llio.ioport_connector_name[0] = "P4";
            board->llio.ioport_connector_name[1] = "P5";
            board->llio.ioport_connector_name[2] = "P6";
            board->llio.ioport_connector_name[3] = "P9";
            board->llio.ioport_connector_name[4] = "P8";
            board->llio.ioport_connector_name[5] = "P7";
            board->llio.num_leds = 0;
            break;
        }

        default: {
            LL_ERR("unknown subsystem device id 0x%04x\n", dev->subsystem_device);
            return failed_errno = -ENODEV;
        }
    }


    switch (dev->device) {
        case HM2_PCI_DEV_PLX9030: {
            // get a hold of the IO resources we'll need later
            // FIXME: should request_region here
            board->ctrl_base_addr = (unsigned long) pci_resource_start(dev, 1);
            board->data_base_addr = (unsigned long) pci_resource_start(dev, 2);

            // BAR 5 is 64K mem (32 bit)
            board->len = pci_resource_len(dev, 5);
            board->base = pci_ioremap_bar(dev, 5);
            if (board->base == NULL) {
                THIS_ERR("could not map in FPGA address space\n");
                r = -ENODEV;
                goto fail0;
            }

            hm2_plx9030_fixup_LASxBRD_READY(board);

            board->llio.program_fpga = hm2_plx9030_program_fpga;
            board->llio.reset = hm2_plx9030_reset;
            break;
        }

        case HM2_PCI_DEV_PLX9056:
        case HM2_PCI_DEV_PLX9054: {
            // get a hold of the IO resources we'll need later
            // FIXME: should request_region here
            board->ctrl_base_addr = (unsigned long) pci_resource_start(dev, 1);
            board->data_base_addr = (unsigned long) pci_resource_start(dev, 2);

            // BAR 3 is 64K mem (32 bit)
            board->len = pci_resource_len(dev, 3);
            board->base = pci_ioremap_bar(dev, 3);
            if (board->base == NULL) {
                THIS_ERR("could not map in FPGA address space\n");
                r = -ENODEV;
                goto fail0;
            }

            board->llio.program_fpga = hm2_plx9054_program_fpga;
            board->llio.reset = hm2_plx9054_reset;

            break;
        }

        case HM2_PCI_DEV_MESA5I25:
        case HM2_PCI_DEV_MESA6I25: {
              // BAR 0 is 64K mem (32 bit)
            board->len = pci_resource_len(dev, 0);
            board->base = pci_ioremap_bar(dev, 0);
            if (board->base == NULL) {
                THIS_ERR("could not map in FPGA address space\n");
                r = -ENODEV;
                goto fail0;
            }
board->llio.program_fpga = hm2_5i25_program_fpga;
            break;
        }

        default: {
            THIS_ERR("unknown PCI Device ID 0x%04x\n", dev->device);
            r = -ENODEV;
            goto fail0;
        }
    }


    board->dev = dev;

    pci_set_drvdata(dev, board);

    board->llio.comp_id = comp_id;
    board->llio.private = board;

    board->llio.threadsafe = 1;

    board->llio.read = hm2_pci_read;
    board->llio.write = hm2_pci_write;

    r = hm2_register(&board->llio, config[num_boards]);
    if (r != 0) {
        THIS_ERR("board fails HM2 registration\n");
        goto fail1;
    }

    THIS_PRINT("initialized AnyIO board at %s\n", pci_name(dev));

    num_boards ++;
    return 0;


fail1:
    pci_set_drvdata(dev, NULL);
    iounmap(board->base);
    board->base = NULL;

fail0:
    pci_disable_device(dev);
    return failed_errno = r;
}


static void hm2_pci_remove(struct pci_dev *dev) {
    int i;

    for (i = 0; i < num_boards; i++) {
        hm2_pci_t *board = &hm2_pci_board[i];
        hm2_lowlevel_io_t *this = &board->llio;

        if (board->dev == dev) {
            THIS_PRINT("dropping AnyIO board at %s\n", pci_name(dev));

            hm2_unregister(&board->llio);

            // Unmap board memory
            if (board->base != NULL) {
                iounmap(board->base);
                board->base = NULL;
            }

            pci_disable_device(dev);
            pci_set_drvdata(dev, NULL);
            board->dev = NULL;
        }
    }
}


static struct pci_driver hm2_pci_driver = {
	.name = HM2_LLIO_NAME,
	.id_table = hm2_pci_tbl,
	.probe = hm2_pci_probe,
	.remove = hm2_pci_remove,
};


int rtapi_app_main(void) {
    int r = 0;

    LL_PRINT("loading Mesa AnyIO HostMot2 driver version " HM2_PCI_VERSION "\n");

    comp_id = hal_init(HM2_LLIO_NAME);
    if (comp_id < 0) return comp_id;

    r = pci_register_driver(&hm2_pci_driver);
    if (r != 0) {
        LL_ERR("error registering PCI driver\n");
        hal_exit(comp_id);
        return r;
    }

    if(failed_errno) {
	// at least one card registration failed
	hal_exit(comp_id);
	pci_unregister_driver(&hm2_pci_driver);
	return failed_errno;
    }

    if(num_boards == 0) {
	// no cards were detected
    LL_PRINT("error no supported cards detected\n");
	hal_exit(comp_id);
	pci_unregister_driver(&hm2_pci_driver);
	return -ENODEV;
    }

    hal_ready(comp_id);
    return 0;
}


void rtapi_app_exit(void) {
    pci_unregister_driver(&hm2_pci_driver);
    LL_PRINT("driver unloaded\n");
    hal_exit(comp_id);
}
<|MERGE_RESOLUTION|>--- conflicted
+++ resolved
@@ -22,11 +22,8 @@
 
 #if defined(USERMODE_PCI)
 #include <sys/io.h>
-<<<<<<< HEAD
-=======
 #include <rtapi.h>
 #include <rtapi/rtapi_pci.h>
->>>>>>> 78104b31
 #else
 #include <linux/pci.h>
 #endif
