//
//   Copyright (C) 2010 Andy Pugh
//
//   This program is free software; you can redistribute it and/or modify
//   it under the terms of the GNU General Public License as published by
//   the Free Software Foundation; either version 2 of the License, or
//   (at your option) any later version.
//
//   This program is distributed in the hope that it will be useful,
//   but WITHOUT ANY WARRANTY; without even the implied warranty of
//   MERCHANTABILITY or FITNESS FOR A PARTICULAR PURPOSE.  See the
//   GNU General Public License for more details.
//
//   You should have received a copy of the GNU General Public License
//   along with this program; if not, write to the Free Software
//   Foundation, Inc., 51 Franklin St, Fifth Floor, Boston, MA  02110-1301 USA
//


#include <rtapi_slab.h>

#include "rtapi.h"
#include "rtapi_string.h"
#include "rtapi_math.h"
#include "rtapi_math64.h"

#include "hal.h"

#include "hostmot2.h"
#include "bitfile.h"


int getbits(hm2_sserial_remote_t *chan, rtapi_u64 *val, int start, int len){
    long long user0 = (chan->reg_0_read == NULL)? 0 : *chan->reg_0_read;
    long long user1 = (chan->reg_1_read == NULL)? 0 : *chan->reg_1_read;
    long long user2 = (chan->reg_2_read == NULL)? 0 : *chan->reg_2_read;
    long long mask = (~0ull >> (64 - len));

    if (start + len <= 32){
        *val = (user0 >> start) & mask;
    } else if (start + len <= 64){
        if (start >= 32){
            *val = (user1 >> (start - 32)) & mask;
        } else {
            *val = (((user1 << 32) | user0) >> start ) & mask;
        }
    } else {
        if (start >= 64){
            *val = (user2 >> (start - 64)) & mask;
        } else if (start >= 32) {
            *val = (((user2 << 32) | user1) >> (start - 32)) & mask;
        } else {
            *val = ((user2 << (64 - start)) | (user1 << (32 - start))
                    | (user0 >> start)) & mask;
        }
    }
    return 0;
}


int setbits(hm2_sserial_remote_t *chan, rtapi_u64 *val, int start, int len){
    // Assumes that all registers are zeroed elsewhere as required
    long long mask0, mask1, mask2;
    int end = start + len;

    if (end <= 32){
        mask0 = (~0ull >> (64 - len));
        *chan->reg_0_write |= (*val  & mask0) << start;
    } else if (end <= 64){
        if (start >= 32){
            mask1 = (~0ull >> (64 - len));
            *chan->reg_1_write |= (*val & mask1) << (start - 32);
        } else {
            mask0 = (~0ull >> (32 + start));
            mask1 = (~0ull >> (96 - (end))) << (32 - start);
            *chan->reg_0_write |= (*val & mask0) << start;
            *chan->reg_1_write |= (*val & mask1) >> (32 - start);
        }
    } else {
        if (start >= 64){
            mask2 = (~0ull >> (64 - len));
            *chan->reg_2_write |= (*val  & mask2) << (start - 64);
        } else if (start >= 32) {
            mask1 = (~0ull >> start);
            mask2 = (~0ull >> (128 - (end))) << (64 - start);
            *chan->reg_1_write |= (*val & mask1) << (start - 32);
            *chan->reg_2_write |= (*val & mask2) >> (64 - start);
        } else {
            mask0 = (~0ull >> (32 + start));
            mask1 = (0xFFFFFFFFull << (32 - start));
            mask2 = (~0ull >> (128 - (end))) << (64 - start);
            *chan->reg_0_write |= (*val & mask0) << start;
            *chan->reg_1_write = (*val & mask1) >> (32 - start);
            *chan->reg_2_write |= (*val & mask2) >> (64 - start);
        }
    }
    return end;
}

int hm2_sserial_wait(hostmot2_t *hm2, hm2_sserial_instance_t *inst, long period){
    // real-time wait function (relies on process data)
    *inst->command_reg_write = 0x80000000; // mask pointless writes
    inst->timer -= period;
    *inst->debug = inst->timer;
    if (*inst->command_reg_read != 0) {
        if (inst->timer > 0) {
            return 1;
        }
        HM2_ERR("hm2_sserial_wait: "
                "Timeout waiting for CMD to clear\n");
        return -1;
    }
    if (*(inst->data_reg_read) & (1 < inst->remotes[inst->r_index].index)){
        HM2_ERR("Error after doit clear\n");
        return -1;
    }
    return 0;
}

int hm2_sserial_waitfor(hostmot2_t *hm2, rtapi_u32 addr, rtapi_u32 mask, int ms){
    // standalone wait function
    rtapi_u64 t1, t2;
    rtapi_u32 d;
    t1 = rtapi_get_time();
    do { // wait for addr to clear
        rtapi_delay(50000);
        hm2->llio->read(hm2->llio, addr, &d, sizeof(rtapi_u32));
        t2 = rtapi_get_time();
        if ((rtapi_u32)(t2 - t1) > 1000000L * ms) {
            HM2_ERR("hm2_sserial_waitfor: Timeout (%dmS) waiting for addr %x &"
                    "mask %x val %x\n", ms, addr, mask, d & mask);
            addr += 0x100;
            hm2->llio->read(hm2->llio, addr, &d, sizeof(rtapi_u32));
            HM2_ERR("DATA addr %x after timeout: %x\n", addr, d);
            return -1;
        }
    }while (d & mask);
    return 0;
}

int getlocal8(hostmot2_t *hm2, hm2_sserial_instance_t *inst, int addr){
    rtapi_u32 val = 0;
    rtapi_u32 buff;
    buff = READ_LOCAL_CMD | addr;
    HM2WRITE(inst->command_reg_addr, buff);
    hm2_sserial_waitfor(hm2, inst->command_reg_addr, 0xFFFFFFFF, 22);
    HM2READ(inst->data_reg_addr, buff);
    val = (val << 8) | buff;
    return val;
}

int getlocal32(hostmot2_t *hm2, hm2_sserial_instance_t *inst, int addr){
    rtapi_u32 val = 0;
    int bytes = 4;
    rtapi_u32 buff;
    for (;bytes--;){
        buff = READ_LOCAL_CMD | (addr + bytes);
        HM2WRITE(inst->command_reg_addr, buff);
        hm2_sserial_waitfor(hm2, inst->command_reg_addr, 0xFFFFFFFF, 22);
        HM2READ(inst->data_reg_addr, buff);
        val = (val << 8) | buff;
    }
    return val;
}

int setlocal32(hostmot2_t *hm2, hm2_sserial_instance_t *inst, int addr, int val){
    int bytes = 0;
    rtapi_u32 buff;
    for (;bytes < 4; bytes++){

        if (hm2_sserial_waitfor(hm2, inst->command_reg_addr, 0xFFFFFFFF, 22) < 0) {
            HM2_ERR("Command register not ready\n");
            return -1;
        }

        buff = val & 0xff;
        val >>= 8;
        HM2WRITE(inst->data_reg_addr, buff);
        buff = WRITE_LOCAL_CMD | (addr + bytes);
        HM2WRITE(inst->command_reg_addr, buff);

        if (hm2_sserial_waitfor(hm2, inst->command_reg_addr, 0xFFFFFFFF, 22) < 0) {
            HM2_ERR("Write failure attempting to set baud rate\n");
            return -1;
        }
    }
    return 0;
}

int hm2_sserial_read_nvram_word(hostmot2_t *hm2,
                                hm2_sserial_remote_t *chan,
                                void *data,
                                int addr,
                                int length){
    rtapi_u32 buff;
    buff = 0xEC000000;
    hm2->llio->write(hm2->llio, chan->reg_cs_addr, &buff, sizeof(rtapi_u32));
    buff = 0x01;
    hm2->llio->write(hm2->llio, chan->reg_0_addr, &buff, sizeof(rtapi_u32));
    buff = 0x1000 | (1 << chan->index);
    hm2->llio->write(hm2->llio, chan->command_reg_addr, &buff, sizeof(rtapi_u32));
    if (0 > hm2_sserial_waitfor(hm2, chan->command_reg_addr, 0xFFFFFFFF, 1012)){
        HM2_ERR("Timeout in sserial_read_nvram_word(2)\n");
        goto fail0;
    }
    switch (length){
        case 1:
            buff = READ_REM_BYTE_CMD + addr; break;
        case 2:
            buff = READ_REM_WORD_CMD + addr; break;
        case 4:
            buff = READ_REM_LONG_CMD + addr; break;
        case 8:
            buff = READ_REM_DOUBLE_CMD + addr; break;
        default:
            HM2_ERR("Unsupported global variable bitlength  (length = %i)\n", length);
            return -EINVAL;
    }
    hm2->llio->write(hm2->llio, chan->reg_cs_addr, &buff, sizeof(rtapi_u32));
    buff = 0x1000 | (1 << chan->index);
    hm2->llio->write(hm2->llio, chan->command_reg_addr, &buff, sizeof(rtapi_u32));
    if (0 > hm2_sserial_waitfor(hm2, chan->command_reg_addr, 0xFFFFFFFF, 1013)){
        HM2_ERR("Timeout in sserial_read_nvram_word(4)\n");
        goto fail0;
    }
    hm2->llio->read(hm2->llio, chan->reg_0_addr, data, sizeof(rtapi_u32));

fail0: // attempt to set back to normal access
    buff = 0xEC000000;
    hm2->llio->write(hm2->llio, chan->reg_cs_addr, &buff, sizeof(rtapi_u32));
    buff = 0x00;
    hm2->llio->write(hm2->llio, chan->reg_0_addr, &buff, sizeof(rtapi_u32));
    buff = 0x1000 | (1 << chan->index);
    hm2->llio->write(hm2->llio, chan->command_reg_addr, &buff, sizeof(rtapi_u32));
    if (0 > hm2_sserial_waitfor(hm2, chan->command_reg_addr, 0xFFFFFFFF, 1014)){
        HM2_ERR("Timeout in sserial_read_nvram_word(6)\n");
        return -EINVAL;
    }
    return 0;
}

int check_set_baudrate(hostmot2_t *hm2, hm2_sserial_instance_t *inst){
    rtapi_u32 baudrate;
    int baudaddr;
    int lbpstride;
    rtapi_u32 buff;
    int c;

    if (hm2->sserial.baudrate < 0){ return 0;}
    if (hm2->sserial.version < 34) {
    HM2_ERR("Setting baudrate is not supported in the current firmware version\n"
    "Version must be > v33 and you have version %i.", hm2->sserial.version);
    return -EINVAL;
    }
    lbpstride = getlocal8(hm2, inst, SSLBPCHANNELSTRIDELOC);
    HM2_PRINT("num_channels = %i\n", inst->num_channels);
    for (c = 0; c < inst->num_channels; c++){
        baudaddr = getlocal8(hm2, inst, SSLBPCHANNELSTARTLOC) + (c * lbpstride) + 42;
        baudrate = getlocal32(hm2, inst, baudaddr);
        HM2_PRINT("Chan %i baudrate = %i\n", c, baudrate);
        if (baudrate != hm2->sserial.baudrate) {
            if (setlocal32(hm2, inst, baudaddr, hm2->sserial.baudrate) < 0) {
                HM2_ERR("Problem setting new baudrate, power-off reset may be needed to"
                        " recover from this.\n");
                return -EINVAL;
            }
            baudrate = getlocal32(hm2, inst, baudaddr);
            HM2_PRINT("Chan %i. Baudrate set to %i\n", c, baudrate);
        }
    }
    buff = 0x800; HM2WRITE(inst->command_reg_addr, buff); // stop all

    return 0;
}

int hm2_sserial_stopstart(hostmot2_t *hm2, hm2_module_descriptor_t *md,
                          hm2_sserial_instance_t *inst, rtapi_u32 start_mode){
    rtapi_u32 buff, addr;
    int i = inst->index;
    int c;

    buff=0x800; //Stop All
    hm2->llio->write(hm2->llio, inst->command_reg_addr, &buff, sizeof(rtapi_u32));
    if (hm2_sserial_waitfor(hm2, inst->command_reg_addr, 0xFFFFFFFF,51) < 0){
        return -EINVAL;
    }

    for (c = 0 ; c < inst->num_channels ; c++){
        if (hm2->config.sserial_modes[i][c] != 'x'){
            start_mode |= 1 << c;
            HM2_DBG("Start-mode = %x\n", start_mode);
            // CS addr - write card mode
            addr = md->base_address + 2 * md->register_stride
            + i * md->instance_stride + c * sizeof(rtapi_u32);
            buff = (hm2->config.sserial_modes[i][c] - '0') << 24;
            hm2->llio->write(hm2->llio, addr, &buff, sizeof(rtapi_u32));
        }
    }
    hm2->llio->write(hm2->llio, inst->command_reg_addr, &start_mode, sizeof(rtapi_u32));
    if (hm2_sserial_waitfor(hm2, inst->command_reg_addr, 0xFFFFFFFF, 8000) < 0){
        return -EINVAL;
    }
    return 0;
}

int hm2_sserial_get_bytes(hostmot2_t *hm2,
                          hm2_sserial_remote_t *chan,
                          void *buffer,
                          int addr,
                          int size ){
    // Gets the bytes one at a time. This could be done more efficiently.
    char *ptr;
    rtapi_u32 data;
    int string = size;
    // -1 in size means "find null" for strings. -2 means don't lcase

    ptr = (char*)buffer;
    while(0 != size){
        data = 0x4C000000 | addr++;
        hm2->llio->write(hm2->llio, chan->reg_cs_addr, &data, sizeof(rtapi_u32));

        if (0 > hm2_sserial_waitfor(hm2, chan->reg_cs_addr, 0x0000FF00, 50)){
            HM2_ERR("Timeout trying to read config data in sserial_get_bytes\n");
            return -EINVAL;
        }
        data = 0x1000 | (1 << chan->index);
        hm2->llio->write(hm2->llio, chan->command_reg_addr, &data, sizeof(rtapi_u32));

        if (0 > hm2_sserial_waitfor(hm2, chan->command_reg_addr, 0xFFFFFFFF, 51)){
            HM2_ERR("Timeout during do-it in sserial_get_bytes\n");
            return -EINVAL;
        }

        hm2->llio->read(hm2->llio, chan->reg_0_addr, &data, sizeof(rtapi_u32));
        data &= 0x000000FF;
        size--;
        if (size < 0) { // string data
            if (data == 0 || size < (-HM2_SSERIAL_MAX_STRING_LENGTH)){
                size = 0;
            } else if (string > -2 && data >= 'A' && data <= 'Z') {
                data |= 0x20; // lower case
            }
        }

        *(ptr++) = (unsigned char)data;
    }
    return addr;
}

void config_8i20(hostmot2_t *hm2, hm2_sserial_remote_t *chan){
    rtapi_u32 buff;
    chan->num_modes=0;
    chan->num_confs = sizeof(hm2_8i20_params) / sizeof(hm2_sserial_data_t);
    chan->confs = rtapi_kzalloc(sizeof(hm2_8i20_params),RTAPI_GFP_KERNEL);
    memcpy(chan->confs, hm2_8i20_params, sizeof(hm2_8i20_params));

    //8i20 has reprogrammable current scaling:
    buff = 0;
    hm2_sserial_get_bytes(hm2, chan, &buff, 0x8E8, 2);
    chan->confs[1].ParmMax = buff * 0.01;
    chan->confs[1].ParmMin = buff * -0.01;
    chan->globals = rtapi_kzalloc(sizeof(hm2_8i20_globals), RTAPI_GFP_KERNEL);
    memcpy(chan->globals, hm2_8i20_globals, sizeof(hm2_8i20_globals));
    chan->num_globals = sizeof(hm2_8i20_globals) / sizeof(hm2_sserial_data_t);
}

void config_7i64(hostmot2_t *hm2, hm2_sserial_remote_t *chan){
    chan->num_modes=0;
    chan->num_confs = sizeof(hm2_7i64_params) / sizeof(hm2_sserial_data_t);
    chan->confs = rtapi_kzalloc(sizeof(hm2_7i64_params), RTAPI_GFP_KERNEL);
    memcpy(chan->confs, hm2_7i64_params, sizeof(hm2_7i64_params));
}

int hm2_sserial_get_param_value(hostmot2_t *hm2,
                                hm2_sserial_remote_t *chan,
                                int index,
                                int set_hal){
    hm2_sserial_params_t *p;
    hm2_sserial_data_t *g;
    int r = 0;

    if (index >= chan->num_globals || index < 0) return -1;

    p = &(chan->params[index]);
    g = &(chan->globals[index]);

    switch (chan->globals[index].DataType) {
        case LBP_PAD:
            break;
        case LBP_BITS:
            break;
        case LBP_UNSIGNED:
            r = hm2_sserial_get_bytes(hm2, chan, (void*)&(p->u32_written),
                                      g->ParmAddr, g->DataLength/8);
            if (r < 0) {HM2_ERR("SSerial Parameter read error\n") ; return -EINVAL;}
            if (set_hal) p->u32_param = p->u32_written;
            HM2_DBG("LBP_UNSIGNED %i %i \n", p->u32_param, p->u32_written);
            if ((strcmp(g->NameString, "swrevision") == 0) && (p->u32_param < 14)) {
                HM2_ERR("Warning: sserial remote device %s channel %d has old firmware that should be updated\n", chan->raw_name, chan->index);
            }
            break;
        case LBP_SIGNED:
            r = hm2_sserial_get_bytes(hm2, chan, (void*)&(p->s32_written),
                                      g->ParmAddr, g->DataLength/8);
            if (set_hal) p->s32_param = p->s32_written;
            HM2_DBG("LBP_SIGNED %i %i \n", p->s32_param, p->s32_written);
            break;
        case LBP_NONVOL_UNSIGNED:
            r = hm2_sserial_read_nvram_word(hm2, chan, (void*)&(p->u32_written),
                                                g->ParmAddr,
                                                g->DataLength/8);
            if (set_hal) p->u32_param = p->u32_written;
            HM2_DBG("LBP_NONVOL_UNSIGNED %i %i \n", p->u32_param, p->u32_written);
            break;
        case LBP_NONVOL_SIGNED:
            r = hm2_sserial_read_nvram_word(hm2, chan, (void*)&(p->s32_written),
                                                g->ParmAddr,
                                                g->DataLength/8);
            if (set_hal) p->s32_param = p->s32_written;
        case LBP_STREAM:
            break; // Have not seen a stream type yet
        case LBP_BOOLEAN:
            break;
        case LBP_ENCODER:
            break; // Hard to imagine an encoder not in Process data
        case LBP_FLOAT:
            r = hm2_sserial_get_bytes(hm2, chan, (void*)&(p->float_written),
                                      g->ParmAddr, g->DataLength/8);
            if (set_hal) p->float_param = p->float_written;
            HM2_DBG("LBP_FLOAT %f %f \n", p->float_param, p->float_written);
            break;
        case LBP_ENCODER_H:
        case LBP_ENCODER_L:
            break; // Hard to imagine an encoder not in Process data
        default:
            HM2_PRINT("Unsupported datatype %02X\n", chan->globals[index].DataType);
    }
    if (r < 0) {HM2_ERR("SSerial Parameter read error\n") ; return -EINVAL;}
    return 0;
}

int hm2_sserial_create_params(hostmot2_t *hm2, hm2_sserial_remote_t *chan){
    int i, r;
    hm2_sserial_data_t global;
    int hal_dir;

    chan->params = hal_malloc(chan->num_globals * sizeof(hm2_sserial_params_t));
    for (i = 0 ; i < chan->num_globals ; i++){
        global = chan->globals[i];

        r = 0;
        // bodge this for 7i69
        hal_dir = (global.DataDir == LBP_IN) ? HAL_RO : HAL_RW;
        //hal_dir = HAL_RW;

        chan->params[i].type = global.DataType;
        switch (chan->params[i].type) {
            case LBP_BITS:
                break;
            case LBP_UNSIGNED:
            case LBP_NONVOL_UNSIGNED:
                r = hal_param_u32_newf(hal_dir,
                                       &(chan->params[i].u32_param),
                                       hm2->llio->comp_id,
                                       "%s.%s",
                                       chan->name,
                                       global.NameString);
                if (r < 0) {HM2_ERR("Out of memory\n") ; return -ENOMEM;}
                break;
            case LBP_SIGNED:
            case LBP_NONVOL_SIGNED:
                r = hal_param_s32_newf(hal_dir,
                                       &(chan->params[i].s32_param),
                                       hm2->llio->comp_id,
                                       "%s.%s",
                                       chan->name,
                                       global.NameString);
                if (r < 0) {HM2_ERR("Out of memory\n") ; return -ENOMEM;}
                break;
            case LBP_FLOAT:
            case LBP_NONVOL_FLOAT:
                r = hal_param_float_newf(hal_dir,
                                       &(chan->params[i].float_param),
                                       hm2->llio->comp_id,
                                       "%s.%s",
                                       chan->name,
                                       global.NameString);
                if (r < 0) {HM2_ERR("Out of memory\n") ; return -ENOMEM;}
            case LBP_STREAM: // Don't anticipate seeing these as params
            case LBP_BOOLEAN:
            case LBP_ENCODER:
            case LBP_ENCODER_H:
            case LBP_ENCODER_L:
                break;
        }

        hm2_sserial_get_param_value(hm2, chan, i, 1);

    }
    return 0;
}



int hm2_sserial_get_globals_list(hostmot2_t *hm2, hm2_sserial_remote_t *chan){

    int gtoc, addr, buff;

    hm2_sserial_data_t data;

    chan->num_globals = 0;
    hm2->llio->read(hm2->llio, chan->reg_2_addr, &buff, sizeof(rtapi_u32));
    gtoc=(buff & 0xffff0000) >> 16;
    if (gtoc == 0){
        if (hm2->sserial.baudrate == 115200) {
            HM2_DBG("Setup mode, creating no pins for smart-serial channel %s\n",
                      chan->name);
            chan->num_confs = 0;
            chan->num_globals = 0;
            return 0;
        }
        else if (strstr(chan->name, "8i20")){
            config_8i20(hm2, chan);
        }
        else if (strstr(chan->name, "7i64")){
            config_7i64(hm2, chan);
        }
        else { HM2_ERR("No GTOC in sserial read globals\n"); return -1;}
    }
    else
    {
        do {
            int i;
            addr = 0;
            gtoc = hm2_sserial_get_bytes(hm2, chan, &addr, gtoc, 2);
            if (((addr &= 0xFFFF) <= 0) || (gtoc < 0)) break;
            if ((addr = hm2_sserial_get_bytes(hm2, chan, &data, addr, 14)) < 0) {
                return -EINVAL;
            }
            // process is a subset of global. The only way to tell is to compare
            for (i = 0; i <= chan->num_confs ; i ++) {
                if (chan->confs[i].ParmAddr == data.ParmAddr){i = 1000;}
            }
            if (data.RecordType == LBP_DATA && i < 1000) {
                addr = hm2_sserial_get_bytes(hm2, chan, &(data.UnitString), addr, -1);
                if (addr < 0){ return -EINVAL;}
                addr = hm2_sserial_get_bytes(hm2, chan, &(data.NameString), addr, -1);
                if (addr < 0){ return -EINVAL;}
                HM2_DBG("Global: %s  RecordType: %02X Datatype: %02X Dir: %02X Addr: %04X Length: %i\n",
                           data.NameString, data.RecordType, data.DataType, data.DataDir, data.ParmAddr, data.DataLength);
                chan->num_globals++;
                chan->globals = (hm2_sserial_data_t *)
                         rtapi_krealloc(chan->globals,
                         chan->num_globals * sizeof(hm2_sserial_data_t),
                         RTAPI_GFP_KERNEL);
                chan->globals[chan->num_globals - 1] = data;
            }
            else if (data.RecordType== LBP_MODE){
                char * type;
                hm2_sserial_mode_t mode;
                // We assumed a 14-byte LBP_DATA before we found it wasn't
                addr -= 14;
                addr = hm2_sserial_get_bytes(hm2, chan, &mode, addr, 4);
                addr = hm2_sserial_get_bytes(hm2, chan, &mode.NameString, addr, -1);
                type = (mode.ModeType == 0x01)? "Software" : "Hardware";
                rtapi_print("Board %s %s Mode %i = %s\n",
                            chan->name,
                            type,
                            mode.ModeIndex,
                            mode.NameString);
            }
        } while (addr > 0);
    }

    if ( hm2_sserial_create_params(hm2, chan) < 0) {
        HM2_ERR("Failed to create parameters for device %s\n", chan->name);
        return -EINVAL;
    }

    return 0;
}

// Main functions

int hm2_sserial_parse_md(hostmot2_t *hm2, int md_index){
    hm2_module_descriptor_t *md = &hm2->md[md_index];
    int i, c;
    int pin = -1;
    int port_pin, port;
    rtapi_u32 ddr_reg, src_reg, buff;
    int r = -EINVAL;
    int count = 0;
    int chan_counts[] = {0,0,0,0,0,0,0,0};

    hm2->sserial.version = md->version;

    //
    // some standard sanity checks
    //

    if (hm2_md_is_consistent(hm2, md_index, 0, 5, 0x40, 0x001F)) {
        HM2_ERR("The bitfile contains Smart Serial modules for a firmware "
                "revision < rev22. This Driver now requires rev22 or newer "
                "firmwares\n");
        return -EINVAL;
    }

    if (!hm2_md_is_consistent_or_complain(hm2, md_index, 0, 6, 0x40, 0x003C)) {
        HM2_ERR("inconsistent Module Descriptor!\n");
        return -EINVAL;
    }

    if (hm2->sserial.num_instances != 0) {
        HM2_ERR(
                "found duplicate Module Descriptor for %s (inconsistent firmwar"
                "e), not loading driver\n",
                hm2_get_general_function_name(md->gtag)
                );
        return -EINVAL;
    }
    if (hm2->config.num_sserials > md->instances) {
        HM2_ERR(
                "num_sserials references %d instances, but only %d are available"
                ", not loading driver\n",
                hm2->config.num_sserials,
                md->instances
                );
        return -EINVAL;
    }

    if (hm2->config.num_sserials == 0) {
        return 0;
    }

    //
    // looks good, start initializing
    //

    if (hm2->config.num_sserials == -1) {
        hm2->sserial.num_instances = md->instances;
    } else {
        hm2->sserial.num_instances = hm2->config.num_sserials;
    }
    //num_instances may be revised down depending on detected hardware
    HM2_DBG("sserial_num_instances = %i\n", hm2->sserial.num_instances);

    // allocate the per-instance HAL shared memory
    hm2->sserial.instance = (hm2_sserial_instance_t *)
    hal_malloc(hm2->sserial.num_instances * sizeof(hm2_sserial_instance_t));
    if (hm2->sserial.instance == NULL) {
        HM2_ERR("hm2_sserial_parse_md: hm2_sserial_instance: out of memory!\n");
        r = -ENOMEM;
        goto fail0;
    }
    // We can't create the pins until we know what is on each channel, and
    // can't communicate until the pin directions are set up.

    // Temporarily enable the pins that are not masked by sserial_mode

    for (port  = 0; port < hm2->ioport.num_instances; port ++) {
        ddr_reg = 0;
        src_reg = 0;
        for (port_pin = 0 ; port_pin < hm2->idrom.port_width; port_pin ++){
            pin++;
            if (hm2->pin[pin].sec_tag == HM2_GTAG_SMARTSERIAL) {
                // look for highest-indexed pin to determine number of channels
                if ((hm2->pin[pin].sec_pin & 0x0F) > chan_counts[hm2->pin[pin].sec_unit]) {
                    chan_counts[hm2->pin[pin].sec_unit] = (hm2->pin[pin].sec_pin & 0x0F);
                }
                // check if the channel is enabled
                HM2_DBG("sec unit = %i, sec pin = %i\n", hm2->pin[pin].sec_unit, hm2->pin[pin].sec_pin & 0x0F);
                if (hm2->config.sserial_modes[hm2->pin[pin].sec_unit]
                                        [(hm2->pin[pin].sec_pin & 0x0F) - 1] != 'x') {
                    src_reg |= (1 << port_pin);
                    if (hm2->pin[pin].sec_pin & 0x80){ ddr_reg |= (1 << port_pin); }
                }
            }
        }

        hm2->llio->write(hm2->llio, hm2->ioport.ddr_addr + 4 * port,
                         &ddr_reg, sizeof(rtapi_u32));
        hm2->llio->write(hm2->llio, hm2->ioport.alt_source_addr + 4 * port,
                         &src_reg, sizeof(rtapi_u32));

    }

    // Now iterate through the sserial instances, seeing what is on the enabled pins.
    for (i = 0 ; i < hm2->sserial.num_instances ; i++) {

        hm2_sserial_instance_t *inst = &hm2->sserial.instance[count];
        inst->index = i;
        inst->num_channels = chan_counts[i];
        inst->command_reg_addr = md->base_address + i * md->instance_stride;
        inst->data_reg_addr = md->base_address + i * md->instance_stride + md->register_stride;

        buff=0x4000; //Reset
        HM2WRITE(inst->command_reg_addr, buff);
        buff=0x0001; //Clear
        HM2WRITE(inst->command_reg_addr, buff);
        if (hm2_sserial_waitfor(hm2, inst->command_reg_addr, 0xFFFFFFFF,1007) < 0){
            r = -EINVAL;
            goto fail0;
        }
        do {
            buff=getlocal8(hm2, inst, SSLBPMINORREVISIONLOC);
        } while (buff == 0xAA);
        HM2_PRINT("Smart Serial Firmware Version %i\n",buff);
        hm2->sserial.version = buff;

        r = check_set_baudrate(hm2, inst) < 0;
        if (r < 0) goto fail0;

        //start up in setup mode
        r = hm2_sserial_stopstart(hm2, md, inst, 0xF00) < 0;
        if(r < 0) {goto fail0;}

        inst->num_remotes = 0;

        for (c = 0 ; c < inst->num_channels ; c++) {
            rtapi_u32 addr0, addr1, addr2;
            rtapi_u32 user0, user1, user2;

            addr0 = md->base_address + 3 * md->register_stride
                                    + i * md->instance_stride + c * sizeof(rtapi_u32);
            HM2READ(addr0, user0);
            HM2_DBG("Inst %i Chan %i User0 = %x\n", i, c, user0);

            addr1 = md->base_address + 4 * md->register_stride
                                    + i * md->instance_stride + c * sizeof(rtapi_u32);
            HM2READ(addr1, user1);
            HM2_DBG("Inst %i Chan %i User1 = %x\n", i, c, user1);

            addr2 = md->base_address + 5 * md->register_stride
            + i * md->instance_stride + c * sizeof(rtapi_u32);
            HM2READ(addr2, user2);
            HM2_DBG("Inst %i Chan %i User2 = %x\n", i, c, user2);

            if (hm2->sserial.baudrate == 115200
                && hm2->config.sserial_modes[i][c] != 'x') { //setup mode
                rtapi_print("Setup mode\n");
                if ((user1 & 0xFF00) == 0x4900){ //XiXXboard

                    rtapi_print("found a %4s\n", (char*)&user1);

                    inst->num_remotes += 1;
                    inst->tag |= 1<<c;
                }
                else { // Look for 8i20s with the CRC check off
                    int lbpstride = getlocal8(hm2, inst, SSLBPCHANNELSTRIDELOC);
                    int crc_addr = getlocal8(hm2, inst, SSLBPCHANNELSTARTLOC)
                    + (c * lbpstride) + 30;

                    rtapi_print("Looking for 8i20s, crc_addr = %i\n", crc_addr);

                    if (getlocal8(hm2, inst, SSLBPMINORREVISIONLOC) < 37 ){
                        HM2_PRINT("Unable to check for 8i20s with firmware < 37 "
                                  "If you are not trying to reflash an 8i20 then"
                                  " ignore this message.\n");
                    }
                    else if (setlocal32(hm2, inst, crc_addr, 0xFF) < 0) {
                        HM2_ERR("Unable to disable CRC to check for old 8i20s");
                    }
                    else if ( (r = hm2_sserial_stopstart(hm2, md, inst, 0xF00)) < 0) {
                        goto fail0;
                    }
                    else {
                        HM2READ(addr1, user1);

                        rtapi_print("found a %4s\n", (char*)&user1);

                        if ((user1 & 0xFF00) == 0x4900){ //XiXXboard
                            inst->num_remotes += 1;
                            inst->tag |= 1<<c;
                        }
                    }
                }
            }
            else if ((user2 & 0x0000ffff) // Parameter discovery
                     || user1 == HM2_SSERIAL_TYPE_7I64 //predate discovery
                     || user1 == HM2_SSERIAL_TYPE_8I20 ){
                inst->num_remotes += 1;
                inst->tag |= 1<<c;
            }

            // nothing connected, or masked by config or wrong baudrate or.....
            // make the pins into GPIO.
            else if (user1 == 0
                     || (inst->tag & 1<<c) == 0
                     || hm2->config.sserial_modes[i][c] == 'x'){
                for (pin = 0 ; pin < hm2->num_pins ; pin++){
                    if (hm2->pin[pin].sec_tag == HM2_GTAG_SMARTSERIAL
                        && (hm2->pin[pin].sec_pin & 0x0F) - 1  == c
                        && hm2->pin[pin].sec_unit == i){
                        hm2->pin[pin].sec_tag = 0;
                    }
                }
            }
            else if (hm2->config.sserial_modes[i][c] != 'x'){
                HM2_ERR("Unsupported Device (%4s) found on sserial %d "
                        "channel %d\n", (char*)&user1, i, c);
            }
        }
        if (inst->num_remotes > 0){
            if ((r = hm2_sserial_setup_channel(hm2, inst, i)) < 0 ) {
                HM2_ERR("Smart Serial setup failure on instance %i\n",
                        inst->device_id);
                goto fail0;}
            if ((r = hm2_sserial_setup_remotes(hm2, inst, md)) < 0 ) {
                HM2_ERR("Remote setup failure on instance %i\n",
                        inst->device_id);
                goto fail0;}
            if ((r = hm2_sserial_stopstart(hm2, md, inst, 0x900)) < 0 ){
                HM2_ERR("Failed to restart device %i on instance\n",
                        inst->device_id);
                goto fail0;}
            if ((r = hm2_sserial_check_local_errors(hm2, inst)) < 0) {
                //goto fail0; // Ignore it for the moment.
            }
            //only increment the instance index if this one is populated
            //otherwise the "slot" is re-used to keep active ports
            //contiguous in the array
            count++ ;
        }
    }

    hm2->sserial.num_instances = count; // because of the extra increment

    // Stop the sserial ports.
    buff=0x800; //Stop All
    for (i = 0 ; i < hm2->sserial.num_instances ; i++) {
        hm2_sserial_instance_t *inst = &hm2->sserial.instance[i];
        hm2->llio->write(hm2->llio, inst->command_reg_addr, &buff, sizeof(rtapi_u32));
        if (hm2_sserial_waitfor(hm2, inst->command_reg_addr, 0xFFFFFFFF,51) < 0){
            return -EINVAL;
        }
    }
    // Return the physical ports to default
    ddr_reg = 0;
    src_reg = 0;
    for (port  = 0; port < hm2->ioport.num_instances; port ++) {
        hm2->llio->write(hm2->llio, hm2->ioport.ddr_addr + 4 * port,
                         &ddr_reg, sizeof(rtapi_u32));
        hm2->llio->write(hm2->llio, hm2->ioport.alt_source_addr + 4 * port,
                         &src_reg, sizeof(rtapi_u32));
    }
    return hm2->sserial.num_instances;

fail0:
    hm2_sserial_cleanup(hm2);
    hm2->sserial.num_instances = 0;
    return r;
}

int hm2_sserial_setup_channel(hostmot2_t *hm2, hm2_sserial_instance_t *inst, int index){
    int r;

    r = hal_pin_s32_newf(HAL_OUT, &(inst->debug),
                         hm2->llio->comp_id,
                         "%s.%i.debug",
                         hm2->llio->name, index);
    if (r < 0) {
        HM2_ERR("error adding pin %s.sserial.%1d.run. aborting\n",
                hm2->llio->name, index);
        return -EINVAL;
    }

    r = hal_pin_bit_newf(HAL_IN, &(inst->run),
                         hm2->llio->comp_id,
                         "%s.sserial.port-%1d.run",
                         hm2->llio->name, index);
    if (r < 0) {
        HM2_ERR("error adding pin %s.sserial.%1d.run. aborting\n",
                hm2->llio->name, index);
        return -EINVAL;
    }
    *inst->run = true;

    r = hal_pin_u32_newf(HAL_OUT, &(inst->state),
                         hm2->llio->comp_id,
                         "%s.sserial.port-%1d.port_state",
                         hm2->llio->name, index);
    if (r < 0) {
        HM2_ERR("error adding pin %s.sserial.%1d.port_state. aborting\n",
                hm2->llio->name, index);
        return -EINVAL;
    }
    r = hal_pin_u32_newf(HAL_OUT, &(inst->state2),
                         hm2->llio->comp_id,
                         "%s.sserial.port-%1d.port_state2",
                         hm2->llio->name, index);
    if (r < 0) {
        HM2_ERR("error adding pin %s.sserial.%1d.port_state. aborting\n",
                hm2->llio->name, index);
        return -EINVAL;
    }
     r = hal_pin_u32_newf(HAL_OUT, &(inst->state3),
                         hm2->llio->comp_id,
                         "%s.sserial.port-%1d.port_state3",
                         hm2->llio->name, index);
    if (r < 0) {
        HM2_ERR("error adding pin %s.sserial.%1d.port_state. aborting\n",
                hm2->llio->name, index);
        return -EINVAL;
    }

    r = hal_pin_u32_newf(HAL_OUT, &(inst->fault_count),
                         hm2->llio->comp_id,
                         "%s.sserial.port-%1d.fault-count",
                         hm2->llio->name, index);
    if (r < 0) {
        HM2_ERR("error adding pin %s.sserial.%1d.fault-count. aborting\n",
                hm2->llio->name, index);
        return -EINVAL;
    }
    r = hal_param_u32_newf(HAL_RW, &(inst->fault_inc),
                           hm2->llio->comp_id,
                           "%s.sserial.port-%1d.fault-inc",
                           hm2->llio->name, index);
    if (r < 0) {
        HM2_ERR("error adding parameter %s.sserial.port-%1d.fault-inc"
                " aborting\n",hm2->llio->name, index);
        return -EINVAL;
    }

    r = hal_param_u32_newf(HAL_RW, &(inst->fault_dec),
                           hm2->llio->comp_id,
                           "%s.sserial.port-%1d.fault-dec",
                           hm2->llio->name, index);
    if (r < 0) {
        HM2_ERR("error adding parameter %s.sserial.port-%1d.fault-dec"
                " aborting\n",hm2->llio->name, index);
        return -EINVAL;
    }

    r = hal_param_u32_newf(HAL_RW, &(inst->fault_lim),
                           hm2->llio->comp_id,
                           "%s.sserial.port-%1d.fault-lim",
                           hm2->llio->name, index);
    if (r < 0) {
        HM2_ERR("error adding parameter %s.sserial.port-%1d.fault-lim"
                " aborting\n",hm2->llio->name, index);
        return -EINVAL;
    }
    //parameter defaults;
    inst->fault_dec = 1;
    inst->fault_inc = 10;
    inst->fault_lim = 200;

    // setup read-back in all modes

    r = hm2_register_tram_read_region(hm2, inst->command_reg_addr,
                                      sizeof(rtapi_u32),
                                      &inst->command_reg_read);
    if (r < 0) {
        HM2_ERR("error registering tram write region for sserial"
                "command register (%d)\n", index);
        return -EINVAL;
    }

    r = hm2_register_tram_read_region(hm2, inst->data_reg_addr,
                                      sizeof(rtapi_u32),
                                      &inst->data_reg_read);
    if (r < 0) {
        HM2_ERR("error registering tram write region for sserial "
                "command register (%d)\n", index);
        return -EINVAL;

    }
    // Nothing happens without a "Do It" command
    r = hm2_register_tram_write_region(hm2, inst->command_reg_addr,
                                       sizeof(rtapi_u32),
                                       &inst->command_reg_write);
    if (r < 0) {
        HM2_ERR("error registering tram write region for sserial "
                "command register (%d)\n", index);
        return -EINVAL;

    }
    return 0;
}

int hm2_sserial_setup_remotes(hostmot2_t *hm2,
                              hm2_sserial_instance_t *inst,
                              hm2_module_descriptor_t *md) {
    int c, r;
    int buff;

    inst->remotes =
    (hm2_sserial_remote_t *)rtapi_kzalloc(inst->num_remotes*sizeof(hm2_sserial_remote_t),
                                    RTAPI_GFP_KERNEL);
    if (inst->remotes == NULL) {
        HM2_ERR("out of memory!\n");
        return -ENOMEM;
    }
    r = -1;
    for (c = 0 ; c < inst->num_channels ; c++ ) {
        if (inst->tag & (1 << c)) {
            hm2_sserial_remote_t *chan = &inst->remotes[++r];
            chan->num_confs = 0;
            chan->num_modes = 0;
            chan->command_reg_addr = inst->command_reg_addr;
            chan->myinst = inst->index;
            chan->data_reg_addr= inst->data_reg_addr;
            chan->index = c;
            HM2_DBG("Instance %i, channel %i / %i\n", inst->index, c, r);
            chan->reg_cs_addr = md->base_address + 2 * md->register_stride
            + inst->index * md->instance_stride + c * sizeof(rtapi_u32);
            HM2_DBG("reg_cs_addr = %x\n", chan->reg_cs_addr);
            chan->reg_0_addr = md->base_address + 3 * md->register_stride
            + inst->index * md->instance_stride + c * sizeof(rtapi_u32);
            HM2_DBG("reg_0_addr = %x\n", chan->reg_0_addr);
            chan->reg_1_addr = md->base_address + 4 * md->register_stride
            + inst->index * md->instance_stride + c * sizeof(rtapi_u32);
            HM2_DBG("reg_1_addr = %x\n", chan->reg_1_addr);
            chan->reg_2_addr = md->base_address + 5 * md->register_stride
            + inst->index * md->instance_stride + c * sizeof(rtapi_u32);
            HM2_DBG("reg_2_addr = %x\n", chan->reg_2_addr);

            // Get the board ID and name before it is over-written by DoIts
            hm2->llio->read(hm2->llio, chan->reg_0_addr,
                            &buff, sizeof(rtapi_u32));
            chan->serialnumber = buff;
            HM2_DBG("BoardSerial %08x\n", chan->serialnumber);
            hm2->llio->read(hm2->llio, chan->reg_1_addr, chan->raw_name, sizeof(rtapi_u32));
            chan->raw_name[1] |= 0x20; ///lower case
            if (hm2->use_serial_numbers){
                rtapi_snprintf(chan->name, sizeof(chan->name),
                               "hm2_%2s.%04x",
                               chan->raw_name,
                               (chan->serialnumber & 0xffff));
            } else {
                rtapi_snprintf(chan->name, sizeof(chan->name),
                               "%s.%2s.%d.%d",
                               hm2->llio->name,
                               chan->raw_name,
                               inst->index,
                               c);
            }

            HM2_DBG("BoardName %s\n", chan->name);

            if (hm2_sserial_read_configs(hm2, chan) < 0) {
                HM2_ERR("Failed to read/setup the config data on %s\n",
                        chan->name);
                return -EINVAL;
            }

            if (hm2_sserial_get_globals_list(hm2, chan) < 0) {
                HM2_ERR("Failed to read/setup the globals on %s\n",

                        chan->name);
                return -EINVAL;
            }


            if ( hm2_sserial_create_pins(hm2, chan) < 0) {
                HM2_ERR("Failed to create the pins on %s\n",
                        chan->name);
                return -EINVAL;
            }

            if ( hm2_sserial_register_tram(hm2, chan) < 0) {
                HM2_ERR("Failed to register TRAM for %s\n",
                        chan->name);
                return -EINVAL;
            }
        }
    }
    return 0;
}
int hm2_sserial_read_configs(hostmot2_t *hm2,  hm2_sserial_remote_t *chan){

    int ptoc, addr, buff, c, m;
    unsigned char rectype;

    hm2->llio->read(hm2->llio, chan->reg_2_addr, &buff, sizeof(rtapi_u32));
    ptoc=(buff & 0xffff);
    if (ptoc == 0) {return chan->num_confs;} // Old 8i20 or 7i64

    c = m = 0;
    chan->num_confs = 0;
    do {
        addr = 0;
        ptoc = hm2_sserial_get_bytes(hm2, chan, &addr, ptoc, 2);
        if (((addr &= 0xFFFF) <= 0) || (ptoc < 0)) break;
        if (hm2_sserial_get_bytes(hm2, chan, &rectype, addr, 1) < 0) {
            return -EINVAL;
        }

        if (rectype == LBP_DATA) {
            c = chan->num_confs++;
            chan->confs = (hm2_sserial_data_t *)
                            rtapi_krealloc(chan->confs,
                                    chan->num_confs * sizeof(hm2_sserial_data_t),
                                    RTAPI_GFP_KERNEL);
            addr = hm2_sserial_get_bytes(hm2, chan, &chan->confs[c], addr, 14);
            if (addr < 0){ return -EINVAL;}
            addr = hm2_sserial_get_bytes(hm2, chan,
                                         &(chan->confs[c].UnitString),
                                         addr, -1);
            if (addr < 0){ return -EINVAL;}
            addr = hm2_sserial_get_bytes(hm2, chan,
                                         &(chan->confs[c].NameString),
                                         addr, -1);
            if (addr < 0){ return -EINVAL;}

            if (chan->confs[c].ParmMin == chan->confs[c].ParmMax){
                chan->confs[c].ParmMin = 0;
                chan->confs[c].ParmMax = 1;
            }
            HM2_DBG("Process: %s  RecordType: %02X Datatype: %02X Dir: %02X Addr: %04X Length: %i\n",
                           chan->confs[c].NameString, chan->confs[c].RecordType,chan->confs[c].DataType, chan->confs[c].DataDir, chan->confs[c].ParmAddr, chan->confs[c].DataLength);
        } else if (rectype == LBP_MODE ) {
            chan->num_modes++;
            m = chan->num_modes - 1;
            chan->modes = (hm2_sserial_mode_t *)
                            rtapi_krealloc(chan->modes,
                                     chan->num_modes * sizeof(hm2_sserial_mode_t),
                                     RTAPI_GFP_KERNEL);
            addr = hm2_sserial_get_bytes(hm2, chan, &chan->modes[m], addr, 4);
            if (addr < 0){ return -EINVAL;}
            addr = hm2_sserial_get_bytes(hm2, chan,
                                         &(chan->modes[m].NameString),
                                         addr, -1);
            if (addr < 0){ return -EINVAL;}
        }
    } while (addr > 0);

    return chan->num_confs;
}

int hm2_sserial_create_pins(hostmot2_t *hm2, hm2_sserial_remote_t *chan){
    int i, j;
    int r = 0;
    char name[HAL_NAME_LEN + 1];
    int data_dir;
    chan->pins = (hm2_sserial_pins_t*)hal_malloc(chan->num_confs
                                                 * sizeof(hm2_sserial_pins_t));

    chan->num_read_bits = 0 ; chan->num_write_bits = 0;

    for (i = 0 ; i < chan->num_confs ; i++ ){

        if (chan->confs[i].DataDir == LBP_IN){
            data_dir = HAL_OUT;
            chan->num_read_bits += chan->confs[i].DataLength;
        }
        else if (chan->confs[i].DataDir == LBP_IO){
            data_dir = HAL_IO;
            chan->num_read_bits += chan->confs[i].DataLength;
            chan->num_write_bits += chan->confs[i].DataLength;
        }
        else if (chan->confs[i].DataDir == LBP_OUT){
            data_dir = HAL_IN;
            chan->num_write_bits += chan->confs[i].DataLength;
        }
        else {
            HM2_ERR("Invalid Pin direction (%x). Aborting\n",
                    chan->confs[i].DataDir);
            return -EINVAL;
        }

        if (chan->confs[i].Flags & 0x01){
            chan->pins[i].graycode = 1;
        } else {
            chan->pins[i].graycode = 0;
        }

        if (chan->confs[i].Flags & 0x02){
            chan->pins[i].nowrap = 1;
        } else {
            chan->pins[i].nowrap = 0;
        }


        switch (chan->confs[i].DataType){
            case LBP_PAD:
                break;
            case LBP_BITS:
                chan->pins[i].bit_pins = (hal_bit_t**)
                hal_malloc(chan->confs[i].DataLength * sizeof(hal_bit_t*));
                chan->pins[i].bit_pins_not = (hal_bit_t**)
                hal_malloc(chan->confs[i].DataLength * sizeof(hal_bit_t*));
                chan->pins[i].invert = (hal_bit_t*)
                hal_malloc(chan->confs[i].DataLength * sizeof(hal_bit_t));
                for (j = 0; j < chan->confs[i].DataLength ; j++){

                    rtapi_snprintf(name, sizeof(name), "%s.%s-%02d",
                                   chan->name,
                                   chan->confs[i].NameString,
                                   j);
                    r = hal_pin_bit_new(name,
                                        data_dir,
                                        &(chan->pins[i].bit_pins[j]),
                                        hm2->llio->comp_id);
                    if (r < 0) {
                        HM2_ERR("error adding pin '%s', aborting\n", name);
                        return r;
                    }
                    if (data_dir != HAL_IN) {
                        rtapi_snprintf(name, sizeof(name), "%s.%s-%02d-not",
                                       chan->name,
                                       chan->confs[i].NameString,
                                       j);
                        r = hal_pin_bit_new(name,
                                            data_dir,
                                            &(chan->pins[i].bit_pins_not[j]),
                                            hm2->llio->comp_id);
                        if (r < 0) {
                            HM2_ERR("error adding pin '%s', aborting\n", name);
                            return r;
                        }
                    }
                    if (data_dir != HAL_OUT){
                        rtapi_snprintf(name, sizeof(name), "%s.%s-%02d-invert",
                                       chan->name,
                                       chan->confs[i].NameString,
                                       j);
                        r = hal_param_bit_new(name,
                                              HAL_RW,
                                              &(chan->pins[i].invert[j]),
                                              hm2->llio->comp_id);
                        if (r < 0) {
                            HM2_ERR("error adding pin '%s', aborting\n", name);
                            return r;
                        }
                    }
                }
                break;
            case LBP_UNSIGNED:
            case LBP_SIGNED:
                rtapi_snprintf(name, sizeof(name), "%s.%s",
                               chan->name,
                               chan->confs[i].NameString);
                r = hal_pin_float_new(name,
                                      data_dir,
                                      &(chan->pins[i].float_pin),
                                      hm2->llio->comp_id);
                if (r < 0) {
                    HM2_ERR("error adding pin '%s', aborting\n", name);
                    return r;
                }
                rtapi_snprintf(name, sizeof(name), "%s.%s-scalemax",
                               chan->name,
                               chan->confs[i].NameString);
                r = hal_param_float_new(name,
                                        HAL_RW,
                                        &(chan->pins[i].fullscale),
                                        hm2->llio->comp_id);
                if (r < 0) {
                    HM2_ERR("error adding pin '%s', aborting\n", name);
                    return r;
                }
                chan->pins[i].fullscale = chan->confs[i].ParmMax;
                if (data_dir == HAL_OUT) {break;}
                rtapi_snprintf(name, sizeof(name), "%s.%s-maxlim",
                               chan->name,
                               chan->confs[i].NameString);
                r = hal_param_float_new(name,
                                        HAL_RW,
                                        &(chan->pins[i].maxlim),
                                        hm2->llio->comp_id);
                if (r < 0) {
                    HM2_ERR("error adding pin '%s', aborting\n", name);
                    return r;
                }
                chan->pins[i].maxlim = chan->confs[i].ParmMax;
                rtapi_snprintf(name, sizeof(name), "%s.%s-minlim",
                               chan->name,
                               chan->confs[i].NameString);
                r = hal_param_float_new(name,
                                        HAL_RW,
                                        &(chan->pins[i].minlim),
                                        hm2->llio->comp_id);
                if (r < 0) {
                    HM2_ERR("error adding pin '%s', aborting\n", name);
                    return r;
                }
                chan->pins[i].minlim = chan->confs[i].ParmMin;
                break;
            case LBP_NONVOL_UNSIGNED:
            case LBP_NONVOL_SIGNED:
                HM2_ERR("Non-Volatile data type found in PTOC. This should "
                        "never happen. Aborting");
                return r;
            case LBP_STREAM:
                rtapi_snprintf(name, sizeof(name), "%s.%s",
                               chan->name,
                               chan->confs[i].NameString);
                r = hal_pin_u32_new(name,
                                    data_dir,
                                    &(chan->pins[i].u32_pin),
                                    hm2->llio->comp_id);
                if (r < 0) {
                    HM2_ERR("error adding pin '%s', aborting\n", name);
                    return r;
                }
                break;
            case LBP_BOOLEAN:
                rtapi_snprintf(name, sizeof(name), "%s.%s",
                               chan->name,
                               chan->confs[i].NameString);
                r = hal_pin_bit_new(name,
                                    data_dir,
                                    &(chan->pins[i].boolean),
                                    hm2->llio->comp_id);
                if (r < 0) {
                    HM2_ERR("error adding pin '%s', aborting\n", name);
                    return r;
                }
                if (data_dir != HAL_IN) {
                    rtapi_snprintf(name, sizeof(name), "%s.%s-not",
                                   chan->name,
                                   chan->confs[i].NameString);
                    r = hal_pin_bit_new(name,
                                        data_dir,
                                        &(chan->pins[i].boolean2),
                                        hm2->llio->comp_id);
                    if (r < 0) {
                        HM2_ERR("error adding pin '%s', aborting\n", name);
                        return r;
                    }
                }
                if (data_dir != HAL_OUT) {
                    chan->pins[i].invert = hal_malloc(sizeof(hal_bit_t));
                    rtapi_snprintf(name, sizeof(name), "%s.%s-invert",
                                   chan->name,
                                   chan->confs[i].NameString);
                    r = hal_param_bit_new(name,
                                          HAL_RW,
                                          chan->pins[i].invert,
                                          hm2->llio->comp_id);
                    if (r < 0) {
                        HM2_ERR("error adding pin '%s', aborting\n", name);
                        return r;
                    }
                }
                break;
            case LBP_ENCODER:
            case LBP_ENCODER_H:

                rtapi_snprintf(name, sizeof(name), "%s.%s.count",
                               chan->name,
                               chan->confs[i].NameString);
                r = hal_pin_s32_new(name,
                                    HAL_OUT,
                                    &(chan->pins[i].s32_pin),
                                    hm2->llio->comp_id);
                if (r < 0) {
                    HM2_ERR("error adding pin '%s', aborting\n", name);
                    return -EINVAL;
                }
                rtapi_snprintf(name, sizeof(name), "%s.%s.rawcounts",
                               chan->name,
                               chan->confs[i].NameString);
                r = hal_pin_s32_new(name,
                                    HAL_OUT,
                                    &(chan->pins[i].s32_pin2),
                                    hm2->llio->comp_id);
                if (r < 0) {
                    HM2_ERR("error adding pin '%s', aborting\n", name);
                    return -EINVAL;
                }
                rtapi_snprintf(name, sizeof(name), "%s.%s.position",
                               chan->name,
                               chan->confs[i].NameString);
                r = hal_pin_float_new(name,
                                    HAL_OUT,
                                    &(chan->pins[i].float_pin),
                                    hm2->llio->comp_id);
                if (r < 0) {
                    HM2_ERR("error adding pin '%s', aborting\n", name);
                    return -EINVAL;
                }
                rtapi_snprintf(name, sizeof(name), "%s.%s.index-enable",
                               chan->name,
                               chan->confs[i].NameString);
                r = hal_pin_bit_new(name,
                                    HAL_IO,
                                    &(chan->pins[i].boolean),
                                    hm2->llio->comp_id);
                if (r < 0) {
                    HM2_ERR("error adding pin '%s', aborting\n", name);
                    return -EINVAL;
                }

                rtapi_snprintf(name, sizeof(name), "%s.%s.reset",
                               chan->name,
                               chan->confs[i].NameString);
                r = hal_pin_bit_new(name,
                                    HAL_IO,
                                    &(chan->pins[i].boolean2),
                                    hm2->llio->comp_id);
                if (r < 0) {
                    HM2_ERR("error adding pin '%s', aborting\n", name);
                    return -EINVAL;
                }
                rtapi_snprintf(name, sizeof(name), "%s.%s.scale",
                               chan->name,
                               chan->confs[i].NameString);
                r = hal_param_float_new(name,
                                    HAL_RW,
                                    &(chan->pins[i].fullscale),
                                    hm2->llio->comp_id);
                if (r < 0) {
                    HM2_ERR("error adding pin '%s', aborting\n", name);
                    return -EINVAL;
                }

                rtapi_snprintf(name, sizeof(name), "%s.%s.counts-per-rev",
                               chan->name,
                               chan->confs[i].NameString);
                r = hal_param_u32_new(name,
                                    HAL_RW,
                                    &(chan->pins[i].u32_param),
                                    hm2->llio->comp_id);
                if (r < 0) {
                    HM2_ERR("error adding pin '%s', aborting\n", name);
                    return -EINVAL;
                }
                chan->pins[i].fullscale = chan->confs[i].ParmMax;
                chan->pins[i].u32_param = 256;
                break;
            case LBP_ENCODER_L:
                //No pins for encoder L
                break;
            case LBP_FLOAT:
                rtapi_snprintf(name, sizeof(name), "%s.%s",
                               chan->name,
                               chan->confs[i].NameString);
                r = hal_pin_float_new(name,
                                      data_dir,
                                      &(chan->pins[i].float_pin),
                                      hm2->llio->comp_id);
                if (r < 0) {
                    HM2_ERR("error adding pin '%s', aborting\n", name);
                    return r;
                }
                break;
            default:
                HM2_ERR("Unhandled sserial data type (%i) Name %s Units %s\n",
                        chan->confs[i].DataType,
                        chan->confs[i].NameString,
                        chan->confs[i].UnitString);
        }
    }
    return 0;
}

int hm2_sserial_register_tram(hostmot2_t *hm2, hm2_sserial_remote_t *chan){

    int r = 0;

    HM2_DBG("%s read-bits = %i, write-bits = %i\n", chan->name,
            chan->num_read_bits, chan->num_write_bits);

    r = hm2_register_tram_read_region(hm2, chan->reg_cs_addr, sizeof(rtapi_u32),
                                      &chan->reg_cs_read);
    if (r < 0) { HM2_ERR("error registering tram read region for sserial CS"
                         "register (%d)\n", r);
        goto fail1;
    }
    if (chan->num_read_bits > 0){
        r = hm2_register_tram_read_region(hm2, chan->reg_0_addr, sizeof(rtapi_u32),
                                          &chan->reg_0_read);
        if (r < 0) { HM2_ERR("error registering tram read region for sserial "
                             "interface 0 register (%d)\n", r);
            goto fail1;
        }
    } else {
        chan->reg_0_read = NULL;
    }

    if (chan->num_read_bits > 32){
        r = hm2_register_tram_read_region(hm2, chan->reg_1_addr, sizeof(rtapi_u32),
                                          &chan->reg_1_read);
        if (r < 0) { HM2_ERR("error registering tram read region for sserial "
                             "interface 1 register (%d)\n", r);
            goto fail1;
        }
    } else {
        chan->reg_1_read = NULL;
    }

    if (chan->num_read_bits > 64){
        r = hm2_register_tram_read_region(hm2, chan->reg_2_addr, sizeof(rtapi_u32),
                                          &chan->reg_2_read);
        if (r < 0) { HM2_ERR("error registering tram read region for sserial "
                             "interface 2 register (%d)\n", r);
            goto fail1;
        }
    } else {
        chan->reg_2_read = NULL;
    }

    // Register the TRAM WRITE

    r = hm2_register_tram_write_region(hm2, chan->reg_cs_addr, sizeof(rtapi_u32),
                                       &(chan->reg_cs_write));
    if (r < 0) {HM2_ERR("error registering tram write region for sserial"
                        "interface cs register (%d)\n", r);
        goto fail1;
    }

    if (chan->num_write_bits > 0){
        r = hm2_register_tram_write_region(hm2, chan->reg_0_addr, sizeof(rtapi_u32),
                                           &(chan->reg_0_write));
        if (r < 0) {HM2_ERR("error registering tram write region for sserial"
                            "interface 0 register (%d)\n", r);
            goto fail1;
        }
    } else {
        chan->reg_0_write = NULL;
    }

    if (chan->num_write_bits > 32){
        r = hm2_register_tram_write_region(hm2, chan->reg_1_addr, sizeof(rtapi_u32),
                                           &(chan->reg_1_write));
        if (r < 0) {HM2_ERR("error registering tram write region for sserial"
                            "interface 1 register (%d)\n", r);
            goto fail1;
        }
    } else {
        chan->reg_1_write = NULL;
    }

    if (chan->num_write_bits > 64){
        r = hm2_register_tram_write_region(hm2, chan->reg_2_addr, sizeof(rtapi_u32),
                                           &(chan->reg_2_write));
        if (r < 0) {HM2_ERR("error registering tram write region for sserial"
                            "interface 2 register (%d)\n", r);
            goto fail1;
        }
    } else {
        chan->reg_2_write = NULL;
    }

    return 0;

fail1:
    return -EINVAL;
}

 int hm2_sserial_update_params(hostmot2_t *hm2, hm2_sserial_instance_t *inst, long period){
    // init this here to silence a compiler warning
    hm2_sserial_remote_t *r = &(inst->remotes[0]);
    hm2_sserial_params_t *p;
    hm2_sserial_data_t   *g;

    switch (*inst->state2){
        case 0: // init loop counters
            inst->r_index = 0;
            inst->g_index = 0;
            *inst->state2 = 1;
        case 1:
            if (inst->num_remotes == 0) return 0;
            r = &(inst->remotes[inst->r_index]);
            if (r->num_globals > 0) {
                p = &(r->params[inst->g_index]);
                g = &(r->globals[inst->g_index]);
            } else {
                *inst->state2 = 2;
                break;
            }
            switch (*inst->state3){
                //Commands are queued for TRAM write, so every change in
                //command needs a break to poll the thread
                int ret;
                default:
                    HM2_ERR("Unhandled state %i", *inst->state3);
                    return 1;
                case 0:
                    HM2_DBG("Checking Param %s datatype %02X\n", g->NameString, p->type);
                    switch (p->type){
                        case LBP_SIGNED:
                        case LBP_NONVOL_SIGNED:
                            if (p->s32_param != p->s32_written) break;
                            *inst->state2 = 2; // increment indices
                            return *inst->state2;
                        case LBP_UNSIGNED:
                        case LBP_NONVOL_UNSIGNED:
                            if (p->u32_param != p->u32_written) break;
                            *inst->state2 = 2; // increment indices
                            return *inst->state2;
                        case LBP_FLOAT:
                        case LBP_NONVOL_FLOAT:
                            if (p->float_param != p->float_written) break;
                            *inst->state2 = 2; // increment indices
                            return *inst->state2;
                        default:
                            *inst->state2 = 2; // increment indices
                            return *inst->state2;
                        }
                    HM2_DBG("Writing value of %s datatype %02X\n", g->NameString, p->type);
                    *inst->state3 = 1;
                    inst->timer = 20000000;
                    *inst->command_reg_write = 0x800; // stop all
                    break;
                 case 1:
                    ret = hm2_sserial_wait(hm2, inst, period);
                    if (ret > 0) break;
                    if (ret < 0) *inst->state3 = 100; // quit and tidy up
                    *inst->state3 = 2;
                    inst->timer = 20000000;
                    *inst->command_reg_write = 0xF00 | (1 << r->index); // channel in setup mode
                    break;
                case 2: // Unlock Nonvol access
                    ret = hm2_sserial_wait(hm2, inst, period);
                    if (ret > 0) break;
                    if (ret < 0) *inst->state3 = 100; // quit and tidy up
                    if (   p->type == LBP_NONVOL_FLOAT
                        || p->type == LBP_NONVOL_UNSIGNED
                        || p->type == LBP_NONVOL_SIGNED){
                        *r->reg_cs_write = LBPNONVOL_flag + LBPWRITE;
                        *r->reg_0_write = LBPNONVOLEEPROM;
                        *inst->command_reg_write = 0x1000 | (1 << r->index); // doit command
                        inst->timer = 20000000;
                        *inst->state3 = 3;
                    } else {
                        *inst->state3 = 4;
                    }
                    break;
                case 3: // wait for doit clear
                    ret = hm2_sserial_wait(hm2, inst, period);
                    if (ret > 0) break;
                    if (ret < 0) *inst->state3 = 100; // quit and tidy up
                    // NV access now enabled.
                    HM2_DBG("NV Access unlocked: param %s\n", g->NameString);
                    *inst->state3 = 4;
                    break;
                case 4: // Now send the data
                    switch (p->type){
                        case LBP_SIGNED:
                        case LBP_NONVOL_SIGNED:
                            *r->reg_0_write = (rtapi_u32) p->s32_param;
                            break;
                        case LBP_UNSIGNED:
                        case LBP_NONVOL_UNSIGNED:
                            *r->reg_0_write = p->u32_param;
                            break;
                        case LBP_FLOAT:
                        case LBP_NONVOL_FLOAT:
                            if (g->DataLength == sizeof(float) * 8 ){
                                float temp = p->float_param;
                                memcpy(r->reg_0_write, &temp, sizeof(float));    // Data Value
                            } else if (g->DataLength == sizeof(double) * 8){
                                double temp = p->float_param;
                                memcpy(r->reg_0_write, &temp, sizeof(double));
                            } else {
                                HM2_ERR("sserial write: LBP_FLOAT of bit-length %i not handled\n", g->DataLength);
                                p->type= LBP_PAD; // only warn once, then ignore
                            }
                            break;
                        default:
                            break;
                        }
                    switch (g->DataLength){
                        case 8:
                            *r->reg_cs_write = WRITE_REM_BYTE_CMD | g->ParmAddr;// Data Address
                            break;
                        case 16:
                            *r->reg_cs_write = WRITE_REM_WORD_CMD | g->ParmAddr;// Data Address
                            break;
                        case 32:
                            *r->reg_cs_write = WRITE_REM_LONG_CMD | g->ParmAddr;// Data Address
                            break;
                        case 64:
                            *r->reg_cs_write = WRITE_REM_DOUBLE_CMD | g->ParmAddr;// Data Address
                            break;
                        }
                    *inst->command_reg_write = 0x1000 | (1 << r->index); // doit command
                    inst->timer = 200000000;
                    *inst->state3 = 5;
                    break;
                case 5: // wait for doit clear
                    ret = hm2_sserial_wait(hm2, inst, period);
                    if (ret > 0) break;
                    if (ret < 0) *inst->state3 = 100; // quit and tidy up

                    // success? Set the written = param
                    switch (p->type){
                        case LBP_SIGNED:
                        case LBP_NONVOL_SIGNED:
                            p->s32_written = p->s32_param;
                            break;
                        case LBP_UNSIGNED:
                        case LBP_NONVOL_UNSIGNED:
                            p->u32_written = p->u32_param;
                            break;
                        case LBP_FLOAT:
                        case LBP_NONVOL_FLOAT:
                            p->float_written = p->float_param;
                            break;
                        default:
                            break;
                    }

                    HM2_DBG("New value set for %s\n", g->NameString);

                    if (   p->type == LBP_NONVOL_FLOAT
                        || p->type == LBP_NONVOL_UNSIGNED
                        || p->type == LBP_NONVOL_SIGNED){
                        *r->reg_cs_write = LBPNONVOL_flag + LBPWRITE;
                        *r->reg_0_write = LBPNONVOLCLEAR;
                        *inst->command_reg_write = 0x1000 | (1 << r->index); // doit command
                        inst->timer = 0x2000000;
                        *inst->state3 = 7;
                    } else {
                        *inst->state3 = 8;
                    }
                    break;
                //case 6: // wait for doit clear This state only happens with nonvol
                 //   ret = hm2_sserial_wait(hm2, inst, period);
                 //   if (ret > 0) break;
                 //   if (ret < 0) *inst->state3 = 100; // quit and tidy up
                 //   *r->reg_cs_write = LBPNONVOL_flag + LBPWRITE;
                 //   *r->reg_0_write = LBPNONVOLCLEAR;
                 //   *inst->command_reg_write = 0x1000 | (1 << r->index); // doit command
                 //   inst->timer = 0x2000000;
                 //   *inst->state3 = 7;
                 //   break;
                case 7: // wait for doit clear
                    ret = hm2_sserial_wait(hm2, inst, period);
                    if (ret > 0) break;
                    if (ret < 0) *inst->state3 = 100; // quit and tidy up
                    // NV access now cleared
                    HM2_DBG("NV Access Cleared: param %s\n", g->NameString);
                    * inst->state3 = 8;
                    break;
                case 8: // stop-all
                    inst->timer = 0x2000000;
                    *inst->command_reg_write = 0x800; //stop
                    *inst->state3 = 9;
                    break;
                case 9: //wait for final stop-all
                    ret = hm2_sserial_wait(hm2, inst, period);
                    if (ret > 0) break;
                    if (ret < 0) *inst->state3 = 100; // quit and tidy up
                    // NV access now cleared
                    HM2_PRINT("Board out of setup mode: param %s\n", g->NameString);
                    *inst->state3 = 0;
                    *inst->state2 = 2; // increment indices
                    break;
                case 100: // error recovery
                    HM2_ERR("Problem found writing sserial parameter %s\n", g->NameString);
                    *inst->command_reg_write = 0x800; //stop all command
                    *inst->state3 = 0;
                    *inst->state2 = 2; // increment indices
                    break;
            } // End of switch(inst->state3)
        break;
    case 2:
        *inst->state2 = 1;
        if (++inst->g_index >= inst->remotes[inst->r_index].num_globals){
            inst->g_index = 0;
            if (++inst->r_index >= inst->num_remotes){//checked them all
                *inst->state2 = 0;
            }
        }
        break;
    } // end of switch(inst->state2)
    return *inst->state2;
}

void hm2_sserial_write_pins(hostmot2_t *hm2, hm2_sserial_instance_t *inst){
    int b, p, r;
    int bitcount;
    rtapi_u64 buff;
    float val;

    // the side effect of reporting this error will suffice
    (void)hm2_sserial_check_remote_errors(hm2, inst);

    if (*inst->fault_count > inst->fault_lim) {
        // If there have been a large percentage of misses, for quite
        // a long time, it's time to take it seriously.
        hm2_sserial_check_local_errors(hm2, inst);
        HM2_ERR("Smart Serial Comms Error: "
                "There have been more than %i errors in %i "
                "thread executions at least %i times. "
                "See other error messages for details.\n",
                inst->fault_dec,
                inst->fault_inc,
                inst->fault_lim);
        HM2_ERR("***Smart Serial Port %i will be stopped***\n",inst->index);
        static bool printed;
        if(!inst->ever_read && !printed) {
            HM2_ERR("Smart Serial Error: "
                "You may see this error if the FPGA card "
                """read"" function is not running. "
                "This error message will not repeat.\n");
            printed = true;
        }
        *inst->state = 10;
        *inst->command_reg_write = 0x800; // stop command
        return;
    }
    if (*inst->command_reg_read) {
        if (inst->doit_err_count < 6){ inst->doit_err_count++; }
        if (inst->doit_err_count == 4 ){ // ignore 4 errors at startup
            HM2_ERR("Smart Serial port %i: DoIt not cleared from previous "
                    "servo thread. Servo thread rate probably too fast. "
                    "This message will not be repeated, but the "
                    "%s.sserial.%1d.fault-count pin will indicate "
                    "if this is happening frequently.\n",
                    inst->index, hm2->llio->name, inst->index);
        }
        *inst->fault_count += inst->fault_inc;
        *inst->command_reg_write = 0x80000000; // set bit31 for ignored cmd
        return; // give the register chance to clear
    }
    if (*inst->data_reg_read & 0xff) { // indicates a failed transfer
        *inst->fault_count += inst->fault_inc;
    }

    if (*inst->fault_count > inst->fault_dec) {
        *inst->fault_count -= inst->fault_dec;
    }
    else
    {
        *inst->fault_count = 0;
    }

    // All seems well, handle the pins.
    for (r = 0 ; r < inst->num_remotes ; r++ ) {
        hm2_sserial_remote_t *chan = &inst->remotes[r];
        bitcount = 0;
        if (chan->reg_0_write) *chan->reg_0_write = 0;
        if (chan->reg_1_write) *chan->reg_1_write = 0;
        if (chan->reg_2_write) *chan->reg_2_write = 0;
        for (p = 0 ; p < chan->num_confs ; p++){
            hm2_sserial_data_t *conf = &chan->confs[p];
            hm2_sserial_pins_t *pin = &chan->pins[p];
            if (conf->DataDir & 0xC0){
                switch (conf->DataType){
                    case LBP_PAD:
                        // do nothing
                        break;
                    case LBP_BITS:
                        buff = 0;
                        for (b = 0 ; b < conf->DataLength ; b++){
                            buff |= ((rtapi_u64)(*pin->bit_pins[b] != 0) << b)
                            ^ ((rtapi_u64)(pin->invert[b] != 0) << b);
                        }
                        break;
                    case LBP_UNSIGNED:
                        val = *pin->float_pin;
                        if (val > pin->maxlim) val = pin->maxlim;
                        if (val < pin->minlim) val = pin->minlim;
                        buff = (rtapi_u64)((val / pin->fullscale)
                                     * (~0ull >> (64 - conf->DataLength)));
                        break;
                    case LBP_SIGNED:
                        //this only works if DataLength <= 32
                        val = *pin->float_pin;
                        if (val > pin->maxlim) val = pin->maxlim;
                        if (val < pin->minlim) val = pin->minlim;
                        buff = (((rtapi_s32)(val / pin->fullscale * 2147483647))
                                >> (32 - conf->DataLength))
                        & (~0ull >> (64 - conf->DataLength));
                        break;
                    case LBP_STREAM:
                        buff = *pin->u32_pin & (~0ull >> (64 - conf->DataLength));
                        break;
                    case LBP_BOOLEAN:
                        buff = 0;
                        if (*pin->boolean ^ *pin->invert){
                            buff = (~0ull >> (64 - conf->DataLength));
                        }
                        break;
                    case LBP_ENCODER:
                         // Would we ever write to a counter?
                        // Assume not for the time being
                        break;
                    case LBP_FLOAT:
                        if (conf->DataLength == sizeof(float) * 8 ){
                            float temp = *pin->float_pin;
                            memcpy(&buff, &temp, sizeof(float));
                        } else if (conf->DataLength == sizeof(double) * 8){
                            double temp = *pin->float_pin;
                            memcpy(&buff, &temp, sizeof(double));
                        } else {
                            HM2_ERR_NO_LL("sserial write: LBP_FLOAT of bit-length %i not handled\n", conf->DataLength);
                            conf->DataType = 0; // only warn once, then ignore
                        }
                        break;
                    default:
                        HM2_ERR("Unsupported output datatype %i (name: ""%s"")\n",
                                conf->DataType, conf->NameString);
                        conf->DataType = 0; // Warn once, then ignore
                }
                bitcount = setbits(chan, &buff, bitcount, conf->DataLength);
            }
        }
    }

    *inst->command_reg_write = 0x1000 | inst->tag;
}

void hm2_sserial_prepare_tram_write(hostmot2_t *hm2, long period){
    // This function contains a state machine to handle starting and stopping
    // The ports as well as setting up the pin data

    int i;

    if (hm2->sserial.num_instances <= 0) return;

    for (i = 0 ; i < hm2->sserial.num_instances ; i++ ) {
        // a state-machine to start and stop the ports,
        // supply Do-It commands and

        hm2_sserial_instance_t *inst = &(hm2->sserial.instance[i]);

        switch ((*inst->state) & 0xFF){

            case 0: // Idle
                if (! *inst->run){ break; }
<<<<<<< HEAD
                // Check for any changed parameters
                if (hm2_sserial_update_params(hm2, inst, period) > 0) break;
=======
                *inst->state = 0x11;
                inst->timer = 0;
                
>>>>>>> d28bc2ec
                //set the modes for the cards
                hm2_sserial_setmode(hm2, inst);
                *inst->command_reg_write = 0x900 | inst->tag;
                HM2_DBG("Tag-All = %x\n", inst->tag);
                *inst->fault_count = 0;
                inst->doit_err_count = 0;
                inst->timer = 2100000000;
                 *inst->state = 2;
                break;
            case 2: // just transitioning to running
                if (hm2_sserial_wait(hm2, inst, period) > 0) break;
                *inst->state = 3;
                break;
            case 3: // normal running
                if (!*inst->run){
                     *inst->state = 4;
                    break;
                }
<<<<<<< HEAD
                hm2_sserial_write_pins(hm2, inst);
=======
                if (*inst->command_reg_read) {
                    if (doit_err_count < 6){ doit_err_count++; }
                    if (doit_err_count == 4 ){ // ignore 4 errors at startup
                        HM2_ERR("Smart Serial port %i: DoIt not cleared from previous "
                                "servo thread. Servo thread rate probably too fast. "
                                "This message will not be repeated, but the " 
                                "%s.sserial.%1d.fault-count pin will indicate "
                                "if this is happening frequently.\n",
                                i, hm2->llio->name, i);
                    }
                    *inst->fault_count += inst->fault_inc;
                    *inst->command_reg_write = 0x80000000; // set bit31 for ignored cmd
                    break; // give the register chance to clear
                }
                if (*inst->data_reg_read & 0xff) { // indicates a failed transfer
                    *inst->fault_count += inst->fault_inc;
                }

                if (*inst->fault_count > inst->fault_dec) {
                    *inst->fault_count -= inst->fault_dec;
                }
                else
                {
                    *inst->fault_count = 0;
                }
                
                // All seems well, handle the pins. 
                for (r = 0 ; r < inst->num_remotes ; r++ ) {
                    hm2_sserial_remote_t *chan = &inst->remotes[r];
                    bitcount = 0;
                    if (chan->reg_0_write) *chan->reg_0_write = 0;
                    if (chan->reg_1_write) *chan->reg_1_write = 0;
                    if (chan->reg_2_write) *chan->reg_2_write = 0;
                    for (p = 0 ; p < chan->num_confs ; p++){
                        hm2_sserial_data_t *conf = &chan->confs[p];
                        hm2_sserial_pins_t *pin = &chan->pins[p];
                        if (conf->DataDir & 0xC0){
                            switch (conf->DataType){
                                case LBP_PAD:
                                    // do nothing
                                    break;
                                case LBP_BITS:
                                    buff = 0;
                                    for (b = 0 ; b < conf->DataLength ; b++){
                                        buff |= ((rtapi_u64)(*pin->bit_pins[b] != 0) << b)
                                        ^ ((rtapi_u64)(pin->invert[b] != 0) << b);
                                    }
                                    break;
                                case LBP_UNSIGNED:
                                    val = *pin->float_pin;
                                    if (val > pin->maxlim) val = pin->maxlim;
                                    if (val < pin->minlim) val = pin->minlim;
                                    buff = (rtapi_u64)((val / pin->fullscale)
                                                 * (~0ull >> (64 - conf->DataLength)));
                                    break;
                                case LBP_SIGNED:
                                    //this only works if DataLength <= 32
                                    val = *pin->float_pin;
                                    if (val > pin->maxlim) val = pin->maxlim;
                                    if (val < pin->minlim) val = pin->minlim;
                                    buff = (((rtapi_s32)(val / pin->fullscale * 2147483647))
                                            >> (32 - conf->DataLength))
                                    & (~0ull >> (64 - conf->DataLength));
                                    break;
                                case LBP_STREAM:
                                    buff = *pin->u32_pin & (~0ull >> (64 - conf->DataLength));
                                    break;
                                case LBP_BOOLEAN:
                                    buff = 0;
                                    if (*pin->boolean ^ *pin->invert){
                                        buff = (~0ull >> (64 - conf->DataLength));
                                    }
                                    break;
                                case LBP_ENCODER:
                                     // Would we ever write to a counter? 
                                    // Assume not for the time being
                                    break;
                                case LBP_FLOAT:
                                    if (conf->DataLength == sizeof(float) * 8 ){
                                        float temp = *pin->float_pin;
                                        memcpy(&buff, &temp, sizeof(float));
                                    } else if (conf->DataLength == sizeof(double) * 8){
                                        double temp = *pin->float_pin;
                                        memcpy(&buff, &temp, sizeof(double));
                                    } else {
                                        HM2_ERR_NO_LL("sserial write: LBP_FLOAT of bit-length %i not handled\n", conf->DataLength);
                                        conf->DataType = 0; // only warn once, then ignore
                                    }
                                    break;
                                default:
                                    HM2_ERR("Unsupported output datatype %i (name ""%s"")\n",
                                            conf->DataType, conf->NameString);
                                    // Mask repeated error messages
                                    conf->DataType = LBP_PAD;
                            }
                            bitcount = setbits(chan, &buff, bitcount, conf->DataLength);
                        }
                    }
                }
                
                *inst->command_reg_write = 0x1000 | inst->tag;
>>>>>>> d28bc2ec
                break;
            case 4: // run to stop transition
                *inst->command_reg_write = 0x800;
                inst->timer = 2100000000;
                *inst->state = 5;
                break;
            case 5:
                if (hm2_sserial_wait(hm2, inst, period) > 0) break;
                *inst->state = 0;
                break;
            case 10:// Do-nothing state for serious errors. require run pin to cycle
                *inst->command_reg_write = 0x80000000; // set bit31 for ignored cmd
                if ( ! *inst->run){*inst->state = 0;}
                break;
            default: // Should never happen
                HM2_ERR("Unhandled run/stop configuration in \n"
                        "hm2_sserial_write (%x)\n",
                        *inst->state);
                *inst->state = 0;
        }
    }
}

int hm2_sserial_read_pins(hm2_sserial_remote_t *chan){
    static int h_flag = 0, l_flag = 0;//these are the "memory" for 2-part
    static int bitshift = 1;               //Fanuc encoders where the full turns
    static rtapi_u64 buff_store;             //and part turns are not contiguous
    int b, p, r;
    int bitcount = 0;
    rtapi_u64 buff;
    rtapi_s32 buff32;
    rtapi_s64 buff64;
    chan->status = *chan->reg_cs_read;
    for (p=0 ; p < chan->num_confs ; p++){
        hm2_sserial_data_t *conf = &chan->confs[p];
        hm2_sserial_pins_t *pin = &chan->pins[p];
        if (! (conf->DataDir & 0x80)){
            r = getbits(chan, &buff, bitcount, conf->DataLength);
            if(r < 0) return r;

            switch (conf->DataType){
            case LBP_PAD:
                // do nothing
                break;
            case LBP_BITS:
                for (b = 0 ; b < conf->DataLength ; b++){
                    *pin->bit_pins[b] = ((buff & (1LL << b)) != 0);
                    *pin->bit_pins_not[b] = ! *pin->bit_pins[b];
                }
                break;
            case LBP_UNSIGNED:

                if (pin->graycode){
                    rtapi_u64 mask;
                    for(mask = buff >> 1 ; mask != 0 ; mask = mask >> 1){
                        buff ^= mask;
                    }
                }

                *pin->float_pin = (buff * pin->fullscale)
                / ((1 << conf->DataLength) - 1);
                break;
            case LBP_SIGNED:
                buff32 = (buff & 0xFFFFFFFFL) << (32 - conf->DataLength);
                *pin->float_pin = (buff32 / 2147483647.0 )
                                    * pin->fullscale;
                break;
            case LBP_STREAM:
                *pin->u32_pin = buff & (~0ull >> (64 - conf->DataLength));
                break;
            case LBP_BOOLEAN:
                *pin->boolean = (buff != 0);
                *pin->boolean2 = (buff == 0);
                break;
            case LBP_ENCODER_H:
            case LBP_ENCODER_L:
                if (conf->DataType == LBP_ENCODER_H){
                    h_flag = conf->DataLength;
                    buff_store |= (buff << bitshift);
                } else {
                    l_flag = conf->DataLength;
                    bitshift = conf->DataLength;
                    buff_store |= buff;
                }
                if ( ! (h_flag && l_flag)){
                    break;
                }
                buff = buff_store;
                /* no break */
            case LBP_ENCODER:
            {
                int bitlength;
                rtapi_s32 rem1, rem2;
                rtapi_s64 previous;
                rtapi_u32 ppr = pin->u32_param;

                if (conf->DataType == LBP_ENCODER){
                    bitlength = conf->DataLength;
                } else {
                    bitlength = h_flag + l_flag;
                    h_flag = 0; l_flag = 0;
                    buff_store = 0;
                }


                if (pin->graycode){
                    rtapi_u64 mask;
                    for(mask = buff >> 1 ; mask != 0 ; mask = mask >> 1){
                        buff ^= mask;
                    }
                }

                // sign-extend buff into buff64
                buff64 = (1U << (bitlength - 1));
                buff64 = (buff ^ buff64) - buff64;
                previous = pin->accum;

                if (pin->nowrap == 0){
                    if ((buff64 - pin->oldval) > (1 << (bitlength - 2))){
                        pin->accum -= (1 << bitlength);
                    } else if ((pin->oldval - buff64) > (1 << (bitlength - 2))){
                        pin->accum += (1 << bitlength);
                    }
                }
                pin->accum += (buff64 - pin->oldval);

                //reset
                if (*pin->boolean2){pin->offset = pin->accum;}

                //index-enable
                if (*pin->boolean && ppr > 0){ // index-enable set
                    rtapi_div_s64_rem(previous, ppr, &rem1);
                    rtapi_div_s64_rem(pin->accum, ppr, &rem2);
                    if (abs(rem1 - rem2) > ppr / 2
                            || (rem1 >= 0 && rem2 < 0)
                            || (rem1 < 0 && rem2 >= 0)){
                        if (pin->accum > previous){
                            if (pin->accum > 0){
                                pin->offset = pin->accum - rem2;
                            } else if (pin->accum < 0){
                                pin->offset = pin->accum - rem2;
                            } else {
                                pin->offset = 0;
                            }
                        } else {
                            if (pin->accum > 0){
                                pin->offset = pin->accum - rem2 + ppr;
                            } else if (pin->accum < 0){
                                pin->offset = pin->accum - rem2;
                            } else {
                                pin->offset = 0;
                            }
                        }
                        *pin->boolean = 0;
                    }
                }
                pin->oldval = buff64;
                *pin->s32_pin = pin->accum - pin->offset;
                *pin->s32_pin2 = pin->accum;
                *pin->float_pin = (double)(pin->accum - pin->offset) / pin->fullscale ;
                break;
            case LBP_FLOAT:
                if (conf->DataLength == sizeof(float) * 8){
                    float temp;
                    memcpy(&temp, &buff, sizeof(float));
                    *pin->float_pin = temp;
                } else if (conf->DataLength == sizeof(double) * 8){
                    double temp;
                    memcpy(&temp, &buff, sizeof(double));
                    *pin->float_pin = temp;
                } else {
                    HM2_ERR_NO_LL("sserial read: LBP_FLOAT of bit-length %i not handled\n", conf->DataLength);
                    conf->DataType = 0; // Only warn once, then ignore
                }
                break;
            }
            default:
                HM2_ERR_NO_LL("Unsupported input datatype %02X (name: ""%s"")\n",
                        conf->DataType, conf->NameString);
<<<<<<< HEAD
                conf->DataType = 0; // Only warn once, then ignore
=======
                // Mask repeated error messages
                conf->DataType = LBP_PAD;
>>>>>>> d28bc2ec
            }
            bitcount += conf->DataLength;
        }
    }
    return 0;
}

void hm2_sserial_process_tram_read(hostmot2_t *hm2, long period){
    int i, c;
    for (i = 0 ; i < hm2->sserial.num_instances ; i++){
        hm2_sserial_instance_t *inst = &hm2->sserial.instance[i];
        inst->ever_read = true;
        if (*inst->state != 3) continue ; // Only work on running instances
        for (c = 0 ; c < inst->num_remotes ; c++ ) {
            hm2_sserial_remote_t *chan = &inst->remotes[c];
            hm2_sserial_read_pins(chan);
        }
    }
}

void hm2_sserial_print_module(hostmot2_t *hm2) {
    int i,r,c,g,m;
    HM2_PRINT("SSerial: %d\n", hm2->sserial.num_instances);
    HM2_PRINT("  version %d\n", hm2->sserial.version);
    if (hm2->sserial.num_instances <= 0) return;
    for (i = 0; i < hm2->sserial.num_instances; i ++) {
        HM2_PRINT("    instance %d:\n", i);
        HM2_PRINT("        Command Addr 0x%04x\n", hm2->sserial.instance[i].command_reg_addr);
        HM2_PRINT("        Data Addr    0x%04x\n", hm2->sserial.instance[i].data_reg_addr);
        for (r = 0; r < hm2->sserial.instance[i].num_remotes; r++) {
            HM2_PRINT("        port %i device %s\n", r, hm2->sserial.instance[i].remotes[r].name);
            HM2_PRINT("             Parameters:\n");
            for (c = 0 ; c < hm2->sserial.instance[i].remotes[r].num_confs; c++){
                hm2_sserial_data_t conf = hm2->sserial.instance[i].remotes[r].confs[c];
                HM2_PRINT("                   RecordType = 0x%02x\n", conf.RecordType);
                HM2_PRINT("                   DataLength = 0x%02x\n", conf.DataLength);
                HM2_PRINT("                   DataType = 0x%02x\n", conf.DataType);
                HM2_PRINT("                   DataDir = 0x%02x\n", conf.DataDir);
                HM2_PRINT("                   ParmMax %0i.%02i\n", (int)conf.ParmMax,
                        (int)((conf.ParmMax - (int)conf.ParmMax) * 100.0));
                HM2_PRINT("                   ParmMin %0i.%02i\n",(int)conf.ParmMin,
                        (int)((conf.ParmMin - (int)conf.ParmMin) * 100.0));
                HM2_PRINT("                   SizeOf ParmMin 0x%02zx\n", sizeof(conf.ParmMax));
                HM2_PRINT("                   ParmAddr = 0x%04x\n", conf.ParmAddr);
                HM2_PRINT("                   UnitString = %s\n", conf.UnitString);
                HM2_PRINT("                   NameString = %s\n\n", conf.NameString);
            }
            HM2_PRINT("             Globals:\n");
            for (g = 0 ; g < hm2->sserial.instance[i].remotes[r].num_globals; g++){
                hm2_sserial_data_t conf = hm2->sserial.instance[i].remotes[r].globals[g];
                HM2_PRINT("                   RecordType = 0x%02x\n", conf.RecordType);
                HM2_PRINT("                   DataLength = 0x%02x\n", conf.DataLength);
                HM2_PRINT("                   DataType = 0x%02x\n", conf.DataType);
                HM2_PRINT("                   DataDir = 0x%02x\n", conf.DataDir);
                HM2_PRINT("                   ParmMax %0i.%02i\n", (int)conf.ParmMax,
                        (int)((conf.ParmMax - (int)conf.ParmMax) * 100.0));
                HM2_PRINT("                   ParmMin %0i.%02i\n",(int)conf.ParmMin,
                        (int)((conf.ParmMin - (int)conf.ParmMin) * 100.0));
                HM2_PRINT("                   SizeOf ParmMin %zi\n", sizeof(conf.ParmMax));
                HM2_PRINT("                   ParmAddr = 0x%04x\n", conf.ParmAddr);
                HM2_PRINT("                   UnitString = %s\n", conf.UnitString);
                HM2_PRINT("                   NameString = %s\n\n", conf.NameString);
            }
            HM2_PRINT("             Modes:\n");
            for (m = 0; m < hm2->sserial.instance[i].remotes[r].num_modes; m++){
                hm2_sserial_mode_t mode = hm2->sserial.instance[i].remotes[r].modes[m];
                HM2_PRINT("               RecordType = 0x%02x\n", mode.RecordType);
                HM2_PRINT("               ModeIndex = 0x%02x\n", mode.ModeIndex);
                HM2_PRINT("               ModeType = 0x%02x\n", mode.ModeType);
                HM2_PRINT("               Unused = %i\n", mode.Unused);
                HM2_PRINT("               NameString = %s\n\n", mode.NameString);
            }
        }
    }
    HM2_PRINT("\n");
}

void hm2_sserial_setmode(hostmot2_t *hm2, hm2_sserial_instance_t *inst){
    rtapi_u32 buff=0x00;
    rtapi_u32 addr;
    int c;
    int n = 0;
    int i = inst->index;
    HM2_DBG("Num Auto = %i\n", inst->num_remotes);
    for (c = 0 ; c < inst->num_remotes ; c++){
        n = inst->remotes[c].index;
        if (hm2->config.sserial_modes[i][n] != 'x') {
            // CS addr - write card mode
            addr = inst->remotes[c].reg_cs_addr;
            buff = (hm2->config.sserial_modes[i][n] - '0') << 24;
            hm2->llio->write(hm2->llio, addr, &buff, sizeof(rtapi_u32));
            HM2_DBG("Normal Start: Writing %08x to %04x\n", buff, addr);
        }
    }
}

// All sserial faults other than timeouts are indicated by fault
// bits in the CS register.
//
// 1. Communication faults
//
// these are indicated when bit 13 (communication error) is set
// after a doit command.  Further decoding of communication faults
// should not be done unless bit 13 is set after a doit.  (but note
// that for sserial firmware version <= 43, these bits are unintentially
// sticky and are not reset after a doit)
//
// If bit 13 is set, bits 0 through 5 (local communication faults)
// should be decoded and reported if they meet the inc/dec criteria
// (bits 6 and 7 should  always be ignored)
//
// 2. Remote faults
//
// These are indicated when bit 8 (remote fault) is set after a doit
// command.  Further decoding of remote faults should not be done
// unless bit 8 is set.
//
// If bit 8 is set, the specific remote fault error bits (24 through 31)
// should be decoded and reported. These are mostly sticky and tend to
// be fatal so should only be reported once and should not be subject to
// the inc/dec reporting criteria

static const char *err_list[32] = {"CRC error", "Invalid cookie", "Overrun",
    "Timeout", "Extra character", "Serial Break Error", "Remote Fault",
    "Too many errors",

    "Remote fault", NULL, NULL, NULL, NULL,
    "Communication error", "No Remote ID", "Communication Not Ready",

    NULL,NULL,NULL,NULL,NULL,NULL,NULL,NULL,

    "Watchdog Fault", "No Enable", "Over Temperature", "Over Current",
    "Over Voltage", "Under Voltage", "Illegal Remote Mode", "LBPCOM Fault"};

int hm2_sserial_check_local_errors(hostmot2_t *hm2, hm2_sserial_instance_t *inst){
    rtapi_u32 buff;
    int i,r;
    int err_flag = 0;
    rtapi_u32 err_mask = 0x0000E0FF;

    for (r = 0 ; r < inst->num_remotes ; r++){
        hm2_sserial_remote_t *chan=&inst->remotes[r];
        buff = chan->status;
        buff &= err_mask;
        for (i = 31 ; i >= 0 && buff != 0 ; i--){
            if (buff & (1 << i) && err_list[i]) {
                HM2_ERR("Smart serial card %s local error = (%i) %s\n",
                        chan->name, i, err_list[i]);
                err_flag = -EINVAL;
            }
        }
    }
    return err_flag;
}

int hm2_sserial_check_remote_errors(hostmot2_t *hm2, hm2_sserial_instance_t *inst) {
    rtapi_u32 buff;
    int i,r;
    int err_flag = 0;
    rtapi_u32 err_mask = 0xFF000100;


    for (r = 0 ; r < inst->num_remotes ; r++){
        hm2_sserial_remote_t *chan=&inst->remotes[r];

        if((chan->status & 0x100) == 0) return 0;
        buff = chan->status & ~chan->seen_remote_errors & err_mask;
        chan->seen_remote_errors |= chan->status;
        for (i = 31 ; i >= 0 ; i--){
            if (buff & (1 << i) && err_list[i]) {
                HM2_ERR("Smart serial card %s remote error = (%i) %s\n",
                        chan->name, i, err_list[i]);
                err_flag = -EINVAL;
            }
        }
    }
    return err_flag;
}

void hm2_sserial_force_write(hostmot2_t *hm2){
    // there's nothing to do here, because hm2_sserial_prepare_tram_write takes
    // charge of recovering after communication error.
}

void hm2_sserial_cleanup(hostmot2_t *hm2){
    int i,r;
    rtapi_u32 buff;
    for (i = 1 ; i < hm2->sserial.num_instances; i++){
        //Shut down the sserial devices rather than leave that to the watchdog.
        buff = 0x800;
        hm2->llio->write(hm2->llio,
                         hm2->sserial.instance[i].command_reg_addr,
                         &buff,
                         sizeof(rtapi_u32));
        if (hm2->sserial.instance[i].remotes != NULL){
            if (hm2->sserial.instance[i].remotes){
                for (r = 0 ; r < hm2->sserial.instance[i].num_remotes; r++){
                    if (hm2->sserial.instance[i].remotes[r].num_confs > 0){
                        rtapi_kfree(hm2->sserial.instance[i].remotes[r].confs);
                    };
                    if (hm2->sserial.instance[i].remotes[r].num_modes > 0){
                        rtapi_kfree(hm2->sserial.instance[i].remotes[r].modes);
                    }
                }
                rtapi_kfree(hm2->sserial.instance[i].remotes);
            }
        }

    }
}<|MERGE_RESOLUTION|>--- conflicted
+++ resolved
@@ -1915,14 +1915,8 @@
 
             case 0: // Idle
                 if (! *inst->run){ break; }
-<<<<<<< HEAD
                 // Check for any changed parameters
                 if (hm2_sserial_update_params(hm2, inst, period) > 0) break;
-=======
-                *inst->state = 0x11;
-                inst->timer = 0;
-                
->>>>>>> d28bc2ec
                 //set the modes for the cards
                 hm2_sserial_setmode(hm2, inst);
                 *inst->command_reg_write = 0x900 | inst->tag;
@@ -1941,111 +1935,7 @@
                      *inst->state = 4;
                     break;
                 }
-<<<<<<< HEAD
                 hm2_sserial_write_pins(hm2, inst);
-=======
-                if (*inst->command_reg_read) {
-                    if (doit_err_count < 6){ doit_err_count++; }
-                    if (doit_err_count == 4 ){ // ignore 4 errors at startup
-                        HM2_ERR("Smart Serial port %i: DoIt not cleared from previous "
-                                "servo thread. Servo thread rate probably too fast. "
-                                "This message will not be repeated, but the " 
-                                "%s.sserial.%1d.fault-count pin will indicate "
-                                "if this is happening frequently.\n",
-                                i, hm2->llio->name, i);
-                    }
-                    *inst->fault_count += inst->fault_inc;
-                    *inst->command_reg_write = 0x80000000; // set bit31 for ignored cmd
-                    break; // give the register chance to clear
-                }
-                if (*inst->data_reg_read & 0xff) { // indicates a failed transfer
-                    *inst->fault_count += inst->fault_inc;
-                }
-
-                if (*inst->fault_count > inst->fault_dec) {
-                    *inst->fault_count -= inst->fault_dec;
-                }
-                else
-                {
-                    *inst->fault_count = 0;
-                }
-                
-                // All seems well, handle the pins. 
-                for (r = 0 ; r < inst->num_remotes ; r++ ) {
-                    hm2_sserial_remote_t *chan = &inst->remotes[r];
-                    bitcount = 0;
-                    if (chan->reg_0_write) *chan->reg_0_write = 0;
-                    if (chan->reg_1_write) *chan->reg_1_write = 0;
-                    if (chan->reg_2_write) *chan->reg_2_write = 0;
-                    for (p = 0 ; p < chan->num_confs ; p++){
-                        hm2_sserial_data_t *conf = &chan->confs[p];
-                        hm2_sserial_pins_t *pin = &chan->pins[p];
-                        if (conf->DataDir & 0xC0){
-                            switch (conf->DataType){
-                                case LBP_PAD:
-                                    // do nothing
-                                    break;
-                                case LBP_BITS:
-                                    buff = 0;
-                                    for (b = 0 ; b < conf->DataLength ; b++){
-                                        buff |= ((rtapi_u64)(*pin->bit_pins[b] != 0) << b)
-                                        ^ ((rtapi_u64)(pin->invert[b] != 0) << b);
-                                    }
-                                    break;
-                                case LBP_UNSIGNED:
-                                    val = *pin->float_pin;
-                                    if (val > pin->maxlim) val = pin->maxlim;
-                                    if (val < pin->minlim) val = pin->minlim;
-                                    buff = (rtapi_u64)((val / pin->fullscale)
-                                                 * (~0ull >> (64 - conf->DataLength)));
-                                    break;
-                                case LBP_SIGNED:
-                                    //this only works if DataLength <= 32
-                                    val = *pin->float_pin;
-                                    if (val > pin->maxlim) val = pin->maxlim;
-                                    if (val < pin->minlim) val = pin->minlim;
-                                    buff = (((rtapi_s32)(val / pin->fullscale * 2147483647))
-                                            >> (32 - conf->DataLength))
-                                    & (~0ull >> (64 - conf->DataLength));
-                                    break;
-                                case LBP_STREAM:
-                                    buff = *pin->u32_pin & (~0ull >> (64 - conf->DataLength));
-                                    break;
-                                case LBP_BOOLEAN:
-                                    buff = 0;
-                                    if (*pin->boolean ^ *pin->invert){
-                                        buff = (~0ull >> (64 - conf->DataLength));
-                                    }
-                                    break;
-                                case LBP_ENCODER:
-                                     // Would we ever write to a counter? 
-                                    // Assume not for the time being
-                                    break;
-                                case LBP_FLOAT:
-                                    if (conf->DataLength == sizeof(float) * 8 ){
-                                        float temp = *pin->float_pin;
-                                        memcpy(&buff, &temp, sizeof(float));
-                                    } else if (conf->DataLength == sizeof(double) * 8){
-                                        double temp = *pin->float_pin;
-                                        memcpy(&buff, &temp, sizeof(double));
-                                    } else {
-                                        HM2_ERR_NO_LL("sserial write: LBP_FLOAT of bit-length %i not handled\n", conf->DataLength);
-                                        conf->DataType = 0; // only warn once, then ignore
-                                    }
-                                    break;
-                                default:
-                                    HM2_ERR("Unsupported output datatype %i (name ""%s"")\n",
-                                            conf->DataType, conf->NameString);
-                                    // Mask repeated error messages
-                                    conf->DataType = LBP_PAD;
-                            }
-                            bitcount = setbits(chan, &buff, bitcount, conf->DataLength);
-                        }
-                    }
-                }
-                
-                *inst->command_reg_write = 0x1000 | inst->tag;
->>>>>>> d28bc2ec
                 break;
             case 4: // run to stop transition
                 *inst->command_reg_write = 0x800;
@@ -2225,12 +2115,8 @@
             default:
                 HM2_ERR_NO_LL("Unsupported input datatype %02X (name: ""%s"")\n",
                         conf->DataType, conf->NameString);
-<<<<<<< HEAD
-                conf->DataType = 0; // Only warn once, then ignore
-=======
                 // Mask repeated error messages
                 conf->DataType = LBP_PAD;
->>>>>>> d28bc2ec
             }
             bitcount += conf->DataLength;
         }
