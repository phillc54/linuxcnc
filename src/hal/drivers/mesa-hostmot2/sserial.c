--- conflicted
+++ resolved
@@ -1286,11 +1286,7 @@
                         (int)((conf.ParmMax - (int)conf.ParmMax) * 100.0));
                 HM2_PRINT("                   ParmMin %0i.%02i\n",(int)conf.ParmMin,
                         (int)((conf.ParmMin - (int)conf.ParmMin) * 100.0));
-<<<<<<< HEAD
-                HM2_PRINT("                   SizeOf ParmMin 0x%02x\n", sizeof(conf.ParmMax));
-=======
                 HM2_PRINT("                   SizeOf ParmMin 0x%02zx\n", sizeof(conf.ParmMax));
->>>>>>> df403c1f
                 HM2_PRINT("                   ParmAddr = 0x%04x\n", conf.ParmAddr); 
                 HM2_PRINT("                   UnitString = %s\n", conf.UnitString);
                 HM2_PRINT("                   NameString = %s\n\n", conf.NameString);
@@ -1306,11 +1302,7 @@
                         (int)((conf.ParmMax - (int)conf.ParmMax) * 100.0));
                 HM2_PRINT("                   ParmMin %0i.%02i\n",(int)conf.ParmMin,
                         (int)((conf.ParmMin - (int)conf.ParmMin) * 100.0));
-<<<<<<< HEAD
-                HM2_PRINT("                   SizeOf ParmMin %i\n", sizeof(conf.ParmMax));
-=======
                 HM2_PRINT("                   SizeOf ParmMin %zi\n", sizeof(conf.ParmMax));
->>>>>>> df403c1f
                 HM2_PRINT("                   ParmAddr = 0x%04x\n", conf.ParmAddr); 
                 HM2_PRINT("                   UnitString = %s\n", conf.UnitString);
                 HM2_PRINT("                   NameString = %s\n\n", conf.NameString);
