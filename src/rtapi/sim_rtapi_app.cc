--- conflicted
+++ resolved
@@ -249,15 +249,9 @@
     void *module;
 
     if(w == NULL) {
-<<<<<<< HEAD
-        char what[LINELEN+1];
-        snprintf(what, LINELEN, "%s/%s.so", EMC2_RTLIB_DIR, name.c_str());
-        void *module = modules[name] = dlopen(what, RTLD_GLOBAL | RTLD_NOW);
-=======
-	strncpy(module_name, (name + flavor->mod_ext).c_str(), PATH_MAX);
+		strncpy(module_name, (name + flavor->mod_ext).c_str(), PATH_MAX);
 
         module = modules[name] = dlopen(module_name, RTLD_GLOBAL |RTLD_NOW);
->>>>>>> 1eab1730
         if(!module) {
             rtapi_print_msg(RTAPI_MSG_ERR, "%s: dlopen: %s\n", name.c_str(), dlerror());
             return -1;
