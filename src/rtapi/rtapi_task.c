/********************************************************************
* Description:  rtapi_task.c
*               This file, 'rtapi_task.c', implements the task-
*               related functions for realtime modules.  See rtapi.h
*               for more info.
*
*		The functions here can be customized by defining
*		'hook' functions in a separate source file for the
*		thread system, and define a macro indicating that the
*		definition exists.  The functions below that accept
*		hooks are preceded by a prototype for the hook
*		function.
********************************************************************/

#include "config.h"		// build configuration
#include "rtapi.h"		// these functions
#include "rtapi_common.h"	// RTAPI macros and decls

#ifdef MODULE
#include <linux/slab.h>		/* kmalloc() */
#endif

/*
  These functions are completely different between each userland
  thread system, so these are defined in rtapi_module.c for kernel
  threads systems and $THREADS.c for the userland thread systems

  int _rtapi_init(const char *modname)
  int _rtapi_exit(int id)
*/


#ifdef MODULE
/* resource data unique to kernel space */
RT_TASK *ostask_array[RTAPI_MAX_TASKS + 1];
#endif


/* priority functions */

/* Some RT systems (well, just RTAI) define lower values as higher
   priority */
#ifdef INVERSE_PRIO
#    define PRIO_INCR --
#    define PRIO_DECR ++
#    define PRIO_GT(a,b) (a<b)
#    define PRIO_LT(a,b) (a>b)
#else // normal priorities
#    define PRIO_INCR ++
#    define PRIO_DECR --
#    define PRIO_GT(a,b) (a>b)
#    define PRIO_LT(a,b) (a<b)
#endif

int _rtapi_prio_highest(void) {
    return PRIO_HIGHEST;
}

int _rtapi_prio_lowest(void) {
    return PRIO_LOWEST;
}

int _rtapi_prio_next_higher(int prio) {
    /* next higher priority for arg */
    prio PRIO_INCR;

    /* return a valid priority for out of range arg */
    if (PRIO_GT(prio,_rtapi_prio_highest()))
	return _rtapi_prio_highest();
    if (PRIO_GT(_rtapi_prio_lowest(),prio))
	return _rtapi_prio_lowest();

    return prio;
}

int _rtapi_prio_next_lower(int prio) {
    /* next lower priority for arg */
    prio PRIO_DECR;

    /* return a valid priority for out of range arg */
    if (PRIO_GT(prio,_rtapi_prio_highest()))
	return _rtapi_prio_highest();
    if (PRIO_GT(_rtapi_prio_lowest(),prio))
	return _rtapi_prio_lowest();

    return prio;
}


#ifdef RTAPI  /* below functions not available to user programs */

/* task setup and teardown functions */
#ifdef HAVE_RTAPI_TASK_NEW_HOOK
int _rtapi_task_new_hook(task_data *task, int task_id);
#endif

int _rtapi_task_new(void (*taskcode) (void*), void *arg,
		   int prio, int owner, unsigned long int stacksize, 
		   int uses_fp, char *name, int cpu_id) {
    int task_id;
    int retval = 0;
    task_data *task;

    /* get the mutex */
    rtapi_mutex_get(&(rtapi_data->mutex));

#ifdef MODULE
    /* validate owner */
    if ((owner < 1) || (owner > RTAPI_MAX_MODULES)) {
	rtapi_mutex_give(&(rtapi_data->mutex));
	return -EINVAL;
    }
    if (module_array[owner].state != REALTIME) {
	rtapi_mutex_give(&(rtapi_data->mutex));
	return -EINVAL;
    }
#endif

    /* find an empty entry in the task array */
    task_id = 1; // tasks start at one!
    // go through task_array until an empty task slot is found
    while ((task_id < RTAPI_MAX_TASKS) &&
	   (task_array[task_id].magic == TASK_MAGIC))
	task_id++;
    // if task_array is full, release lock and return error
    if (task_id == RTAPI_MAX_TASKS) {
	rtapi_mutex_give(&(rtapi_data->mutex));
	return -ENOMEM;
    }
    task = &(task_array[task_id]);

    // if requested priority is invalid, release lock and return error
    if (PRIO_LT(prio,_rtapi_prio_lowest()) ||
	PRIO_GT(prio,_rtapi_prio_highest())) {
<<<<<<< HEAD
=======
	
>>>>>>> 7a44d650
	rtapi_print_msg(RTAPI_MSG_ERR,
			"New task  %d  '%s:%d': invalid priority %d "
			"(highest=%d lowest=%d)\n",
			task_id, name, rtapi_instance, prio,
			_rtapi_prio_highest(),
			_rtapi_prio_lowest());
	rtapi_mutex_give(&(rtapi_data->mutex));
	return -EINVAL;
    }

    // task slot found; reserve it and release lock
    rtapi_print_msg(RTAPI_MSG_DBG,
		    "Creating new task %d  '%s': "
		    "req prio %d (highest=%d lowest=%d)\n",
		    task_id, name, prio,
		    _rtapi_prio_highest(),
		    _rtapi_prio_lowest());
    task->magic = TASK_MAGIC;

    /* fill out task structure */
    if(stacksize < MIN_STACKSIZE) stacksize = MIN_STACKSIZE;
    task->owner = owner;
    task->arg = arg;
    task->stacksize = stacksize;
    task->taskcode = taskcode;
    task->prio = prio;
    task->uses_fp = uses_fp;
    /*  hopefully this works for userland thread systems too  */
    task->cpu = cpu_id > -1 ? cpu_id : rtapi_data->rt_cpu;
    rtapi_print_msg(RTAPI_MSG_DBG,
		    "Task CPU:  %d\n", task->cpu);
    /*    task->cpu = cpu_id;  */
<<<<<<< HEAD
    snprintf(task->name, sizeof(task->name), 
=======
    snprintf(task->name, sizeof(task->name),
>>>>>>> 7a44d650
	     "%s:%d", name, rtapi_instance);
    task->name[sizeof(task->name) - 1] = '\0';

#ifdef MODULE
    /* get space for the OS's task data - this is around 900 bytes, */
    /* so we don't want to statically allocate it for unused tasks. */
    ostask_array[task_id] = kmalloc(sizeof(RT_TASK), GFP_USER);
    if (ostask_array[task_id] == NULL) {
	rtapi_mutex_give(&(rtapi_data->mutex));
	return -ENOMEM;
    }

#ifdef HAVE_RTAPI_TASK_NEW_HOOK
    /* kernel threads: rtapi_task_new_hook() should call OS to
       initialize the task - use predetermined or explicitly assigned
       CPU */
    retval = _rtapi_task_new_hook(task, task_id);

    if (retval) {
	rtapi_print_msg(RTAPI_MSG_ERR,
			"rt_task_create failed, rc = %d\n", retval );

	/* couldn't create task, free task data memory */
	kfree(ostask_array[task_id]);
	rtapi_mutex_give(&(rtapi_data->mutex));
	if (retval == ENOMEM) {
	    /* not enough space for stack */
	    return -ENOMEM;
	}
	/* unknown error */
	return -EINVAL;
    }
#endif

    /* the task has been created, update data */
    task->state = PAUSED;
    retval = task_id;
#else  /* userland thread */
    /* userland threads: rtapi_task_new_hook() should perform any
       thread system-specific tasks, and return task_id or an error
       code back to the caller (how do we know the diff between an
       error and a task_id???).  */
    task->state = USERLAND;	// userland threads don't track this

#  ifdef HAVE_RTAPI_TASK_NEW_HOOK
    retval = _rtapi_task_new_hook(task,task_id);
#  else
    retval = task_id;
#  endif
#endif  /* userland thread */

    rtapi_data->task_count++;

    rtapi_mutex_give(&(rtapi_data->mutex));

    /* announce the birth of a brand new baby task */
    rtapi_print_msg(RTAPI_MSG_DBG,
	"RTAPI: task %02d installed by module %02d, priority %d, code: %p\n",
	task_id, task->owner, task->prio, taskcode);

    return task_id;
}


#ifdef HAVE_RTAPI_TASK_DELETE_HOOK
int _rtapi_task_delete_hook(task_data *task, int task_id);
#endif

int _rtapi_task_delete(int task_id) {
    task_data *task;
    int retval = 0;

    if(task_id < 0 || task_id >= RTAPI_MAX_TASKS) return -EINVAL;

    task = &(task_array[task_id]);
    /* validate task handle */
    if (task->magic != TASK_MAGIC)	// nothing to delete
	return -EINVAL;

    if (task->state != DELETE_LOCKED)	// we don't already hold mutex
	rtapi_mutex_get(&(rtapi_data->mutex));

#ifdef MODULE
    if ((task->state == PERIODIC) || (task->state == FREERUN)) {
	/* task is running, need to stop it */
	rtapi_print_msg(RTAPI_MSG_WARN,
	    "RTAPI: WARNING: tried to delete task %02d while running\n",
	    task_id);
	_rtapi_task_pause(task_id);
    }
    /* get rid of it */
    rt_task_delete(ostask_array[task_id]);
    /* free kernel memory */
    kfree(ostask_array[task_id]);
    /* update data */
    task->prio = 0;
    task->owner = 0;
    task->taskcode = NULL;
    ostask_array[task_id] = NULL;
    rtapi_data->task_count--;
    /* if no more tasks, stop the timer */
    if (rtapi_data->task_count == 0) {
	if (rtapi_data->timer_running != 0) {
#  ifdef HAVE_RTAPI_MODULE_TIMER_STOP
	    _rtapi_module_timer_stop();
#  endif
	    rtapi_data->timer_period = 0;
	    max_delay = DEFAULT_MAX_DELAY;
	    rtapi_data->timer_running = 0;
	}
    }
#endif /* MODULE */

#ifdef HAVE_RTAPI_TASK_DELETE_HOOK
    retval = _rtapi_task_delete_hook(task,task_id);
#endif

    if (task->state != DELETE_LOCKED)	// we don't already hold mutex
	rtapi_mutex_give(&(rtapi_data->mutex));
    task->state = EMPTY;
    task->magic = 0;

    rtapi_print_msg(RTAPI_MSG_DBG, "rt_task_delete %d \"%s\"\n", task_id, 
		    task->name );

    return retval;
}


/* all threads systems must define this hook */
int _rtapi_task_start_hook(task_data *task, int task_id,
			   unsigned long int period_nsec);

#ifndef MODULE  /* userspace RTAPI */
int _rtapi_task_start(int task_id, unsigned long int period_nsec) {
    task_data *task;

    if (task_id < 0 || task_id >= RTAPI_MAX_TASKS) return -EINVAL;
    
    task = &task_array[task_id];

    /* validate task handle */
    if (task->magic != TASK_MAGIC)
	return -EINVAL;

    if (period_nsec < period) period_nsec = period;
    task->period = period_nsec;
    task->ratio = period_nsec / period;

    rtapi_print_msg(RTAPI_MSG_DBG,
		    "rtapi_task_start:  starting task %d '%s'\n",
		    task_id, task->name);
    rtapi_print_msg(RTAPI_MSG_DBG, "RTAPI: period_nsec: %ld\n", period_nsec);

    return _rtapi_task_start_hook(task,task_id,0);
}
#else  /* kernel RTAPI */
int _rtapi_task_start(int task_id, unsigned long int period_nsec) {
    int retval;
    task_data *task;

    /* validate task ID */
    if ((task_id < 1) || (task_id > RTAPI_MAX_TASKS)) {
	return -EINVAL;
    }
    /* point to the task's data */
    task = &(task_array[task_id]);
    /* is task ready to be started? */
    if (task->state != PAUSED) {
	return -EINVAL;
    }
    /* can't start periodic tasks if timer isn't running */
    if ((rtapi_data->timer_running == 0) || (rtapi_data->timer_period == 0)) {
        rtapi_print_msg(RTAPI_MSG_ERR, 
                "RTAPI: could not start task: timer isn't running\n");
	return -EINVAL;
    }

    if ((retval = _rtapi_task_start_hook(task, task_id, period_nsec)))
	return retval;

    /* ok, task is started */
    task->state = PERIODIC;
    rtapi_print_msg(RTAPI_MSG_DBG, "RTAPI: start_task id: %02d\n", task_id);
    rtapi_print_msg(RTAPI_MSG_DBG, "RTAPI: period_nsec: %ld\n", period_nsec);
    return retval;
}
#endif  /* kernel threads */


#ifdef HAVE_RTAPI_TASK_STOP_HOOK
int _rtapi_task_stop_hook(task_data *task, int task_id);
#endif

int _rtapi_task_stop(int task_id) {
    task_data *task;

    if(task_id < 0 || task_id >= RTAPI_MAX_TASKS) return -EINVAL;
    
    task = &task_array[task_id];

    /* validate task handle */
    if (task->magic != TASK_MAGIC)
	return -EINVAL;

#ifdef HAVE_RTAPI_TASK_STOP_HOOK
    _rtapi_task_stop_hook(task,task_id);
#endif

    return 0;
}

#ifdef HAVE_RTAPI_TASK_PAUSE_HOOK
int _rtapi_task_pause_hook(task_data *task, int task_id);
#endif

int _rtapi_task_pause(int task_id) {
    task_data *task;
#ifdef MODULE
    task_state_t oldstate;
    int retval;
#endif

    if(task_id < 0 || task_id >= RTAPI_MAX_TASKS) return -EINVAL;
    
    task = &task_array[task_id];
  
    /* validate task handle */
    if (task->magic != TASK_MAGIC)
	return -EINVAL;

#ifdef MODULE
    if ((task->state != PERIODIC) && (task->state != FREERUN)) {
	return -EINVAL;
    }
    /* pause the task */
    oldstate = task->state;
    task->state = PAUSED;
    // ok for both RTAI and Xenomai
    retval = rt_task_suspend(ostask_array[task_id]);
    if (retval != 0) {
        task->state = oldstate;
	return -EINVAL;
    }
    /* update task data */
    return 0;
#endif

#ifdef HAVE_RTAPI_TASK_PAUSE_HOOK
    return _rtapi_task_pause_hook(task,task_id);
#else
    return -ENOSYS;
#endif

}

#ifdef HAVE_RTAPI_WAIT_HOOK
extern void _rtapi_wait_hook(void);
#endif

void _rtapi_wait(void) {
#ifdef HAVE_RTAPI_WAIT_HOOK
    _rtapi_wait_hook();
#endif
    return;
}

#ifdef HAVE_RTAPI_TASK_RESUME_HOOK
int _rtapi_task_resume_hook(task_data *task, int task_id);
#endif

int _rtapi_task_resume(int task_id) {
    task_data *task;
#ifdef MODULE
    int retval;
#endif

    if(task_id < 0 || task_id >= RTAPI_MAX_TASKS) return -EINVAL;
    
    task = &task_array[task_id];
  
    /* validate task handle */
    if (task->magic != TASK_MAGIC)
	return -EINVAL;

#ifdef MODULE
    if (task->state != PAUSED) {
	return -EINVAL;
    }
    /* start the task */
    // ok for both RTAI and Xenomai
    retval = rt_task_resume(ostask_array[task_id]);
    if (retval != 0) {
	return -EINVAL;
    }
    /* update task data */
    task->state = FREERUN;

    return 0;
#endif

#ifdef HAVE_RTAPI_TASK_RESUME_HOOK
    return _rtapi_task_resume_hook(task,task_id);
#else
    return -ENOSYS;
#endif
}


/* not defined in rt-preempt */
#ifdef HAVE_RTAPI_TASK_SELF_HOOK
int _rtapi_task_self_hook(void);
#endif

int _rtapi_task_self(void) {
#ifdef HAVE_RTAPI_TASK_SELF_HOOK
    return _rtapi_task_self_hook();
#else
    /* not implemented */
    return -EINVAL;
#endif
}

#endif  /* RTAPI */
<|MERGE_RESOLUTION|>--- conflicted
+++ resolved
@@ -130,12 +130,9 @@
     task = &(task_array[task_id]);
 
     // if requested priority is invalid, release lock and return error
+
     if (PRIO_LT(prio,_rtapi_prio_lowest()) ||
 	PRIO_GT(prio,_rtapi_prio_highest())) {
-<<<<<<< HEAD
-=======
-	
->>>>>>> 7a44d650
 	rtapi_print_msg(RTAPI_MSG_ERR,
 			"New task  %d  '%s:%d': invalid priority %d "
 			"(highest=%d lowest=%d)\n",
@@ -168,11 +165,7 @@
     rtapi_print_msg(RTAPI_MSG_DBG,
 		    "Task CPU:  %d\n", task->cpu);
     /*    task->cpu = cpu_id;  */
-<<<<<<< HEAD
     snprintf(task->name, sizeof(task->name), 
-=======
-    snprintf(task->name, sizeof(task->name),
->>>>>>> 7a44d650
 	     "%s:%d", name, rtapi_instance);
     task->name[sizeof(task->name) - 1] = '\0';
 
