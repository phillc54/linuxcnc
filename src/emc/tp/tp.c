/********************************************************************
* Description: tp.c
*   Trajectory planner based on TC elements
*
*   Derived from a work by Fred Proctor & Will Shackleford
*
* Author:
* License: GPL Version 2
* System: Linux
*
* Copyright (c) 2004 All rights reserved.
********************************************************************/
#include "rtapi.h"              /* rtapi_print_msg */
#include "posemath.h"           /* Geometry types & functions */
#include "tc.h"
#include "tp.h"
#include "emcpose.h"
#include "rtapi_math.h"
#include "mot_priv.h"
#include "motion_debug.h"
#include "motion_types.h"
#include "spherical_arc.h"
#include "blendmath.h"
//KLUDGE Don't include all of emc.hh here, just hand-copy the TERM COND
//definitions until we can break the emc constants out into a separate file.
//#include "emc.hh"
#define EMC_TRAJ_TERM_COND_STOP  0
#define EMC_TRAJ_TERM_COND_EXACT 1
#define EMC_TRAJ_TERM_COND_BLEND 2

/**
 * @section tpdebugflags TP debugging flags
 * Enable / disable various debugging functions here.
 * These flags control debug printing from RTAPI. These functions are
 * admittedly kludged on top of the existing rtapi_print framework. As written,
 * though, it's an easy way to selectively compile functions as static or not,
 * and selectively compile in assertions and debug printing.
 */

#include "tp_debug.h"

// FIXME: turn off this feature, which causes blends between rapids to
// use the feed override instead of the rapid override
#undef TP_SHOW_BLENDS

#define TP_OPTIMIZATION_LAZY

extern emcmot_status_t *emcmotStatus;
extern emcmot_debug_t *emcmotDebug;
extern emcmot_config_t *emcmotConfig;

/** static function primitives (ugly but less of a pain than moving code around)*/
STATIC int tpComputeBlendVelocity(
        TC_STRUCT const *tc,
        TC_STRUCT const *nexttc,
        double v_target_this,
        double v_target_next,
        double *v_blend_this,
        double *v_blend_next,
        double *v_blend_net);

STATIC double estimateParabolicBlendPerformance(
        TP_STRUCT const *tp,
        TC_STRUCT const *tc,
        TC_STRUCT const *nexttc);

STATIC int tpCheckEndCondition(TP_STRUCT const * const tp, TC_STRUCT * const tc, TC_STRUCT const * const nexttc);

STATIC int tpUpdateCycle(TP_STRUCT * const tp,
        TC_STRUCT * const tc, TC_STRUCT const * const nexttc);

STATIC int tpRunOptimization(TP_STRUCT * const tp);

STATIC inline int tpAddSegmentToQueue(TP_STRUCT * const tp, TC_STRUCT * const tc, int inc_id);

STATIC inline double tpGetMaxTargetVel(TP_STRUCT const * const tp, TC_STRUCT const * const tc);

/**
 * @section tpcheck Internal state check functions.
 * These functions compartmentalize some of the messy state checks.
 * Hopefully this makes changes easier to track as much of the churn will be on small functions.
 */

/**
 * Returns true if there is motion along ABC or UVW axes, false otherwise.
 */
STATIC int tcRotaryMotionCheck(TC_STRUCT const * const tc) {
    switch (tc->motion_type) {
        //Note lack of break statements due to every path returning
        case TC_RIGIDTAP:
            return false;
        case TC_LINEAR:
            if (tc->coords.line.abc.tmag_zero && tc->coords.line.uvw.tmag_zero) {
                return false;
            } else {
                return true;
            }
        case TC_CIRCULAR:
            if (tc->coords.circle.abc.tmag_zero && tc->coords.circle.uvw.tmag_zero) {
                return false;
            } else {
                return true;
            }
        case TC_SPHERICAL:
            return true;
        default:
            tp_debug_print("Unknown motion type!\n");
            return false;
    }
}


/**
 * @section tpgetset Internal Get/Set functions
 * @brief Calculation / status functions for commonly used values.
 * These functions return the "actual" values of things like a trajectory
 * segment's feed override, while taking into account the status of tp itself.
 */



/**
 * Wrapper to bounds-check the tangent kink ratio from HAL.
 */
STATIC double tpGetTangentKinkRatio(void) {
    const double max_ratio = 0.7071;
    const double min_ratio = 0.001;

    return fmax(fmin(emcmotConfig->arcBlendTangentKinkRatio,max_ratio),min_ratio);
}


STATIC int tpGetMachineAccelBounds(PmCartesian  * const acc_bound) {
    if (!acc_bound) {
        return TP_ERR_FAIL;
    }

    acc_bound->x = emcmotDebug->axes[0].acc_limit; //0==>x
    acc_bound->y = emcmotDebug->axes[1].acc_limit; //1==>y
    acc_bound->z = emcmotDebug->axes[2].acc_limit; //2==>z
    return TP_ERR_OK;
}


STATIC int tpGetMachineVelBounds(PmCartesian  * const vel_bound) {
    if (!vel_bound) {
        return TP_ERR_FAIL;
    }

    vel_bound->x = emcmotDebug->axes[0].vel_limit; //0==>x
    vel_bound->y = emcmotDebug->axes[1].vel_limit; //1==>y
    vel_bound->z = emcmotDebug->axes[2].vel_limit; //2==>z
    return TP_ERR_OK;
}

STATIC int tpGetMachineActiveLimit(double * const act_limit, PmCartesian const * const bounds) {
    if (!act_limit) {
        return TP_ERR_FAIL;
    }
    //Start with max accel value
    *act_limit = fmax(fmax(bounds->x,bounds->y),bounds->z);

    // Compare only with active axes
    if (bounds->x > 0) {
        *act_limit = fmin(*act_limit, bounds->x);
    }
    if (bounds->y > 0) {
        *act_limit = fmin(*act_limit, bounds->y);
    }
    if (bounds->z > 0) {
        *act_limit = fmin(*act_limit, bounds->z);
    }
    tp_debug_print(" arc blending a_max=%f\n", *act_limit);
    return TP_ERR_OK;
}


/**
 * Get a segment's feed scale based on the current planner state and emcmotStatus.
 * @note depends on emcmotStatus for system information.
 */
STATIC double tpGetFeedScale(TP_STRUCT const * const tp,
        TC_STRUCT const * const tc) {
    if (!tc) {
        return 0.0;
    }
    //All reasons to disable feed override go here
    bool pausing = tp->pausing && (tc->synchronized == TC_SYNC_NONE || tc->synchronized == TC_SYNC_VELOCITY);
    bool aborting = tp->aborting;
    if (pausing)  {
        tc_debug_print("pausing\n");
        return 0.0;
    } else if (aborting) {
        tc_debug_print("aborting\n");
        return 0.0;
    } else if (tc->synchronized == TC_SYNC_POSITION ) {
        return 1.0;
    } else if (tc->is_blending) {
        //KLUDGE: Don't allow feed override to keep blending from overruning max velocity
        return fmin(emcmotStatus->net_feed_scale, 1.0);
    } else {
        return emcmotStatus->net_feed_scale;
    }
}


/**
 * Get target velocity for a tc based on the trajectory planner state.
 * This gives the requested velocity, capped by the segments maximum velocity.
 */
STATIC inline double tpGetRealTargetVel(TP_STRUCT const * const tp,
        TC_STRUCT const * const tc) {

    if (!tc) {
        return 0.0;
    }
    // Start with the scaled target velocity based on the current feed scale
    double v_target = tc->synchronized ? tc->target_vel : tc->reqvel;
    /*tc_debug_print("Initial v_target = %f\n",v_target);*/

    // Get the maximum allowed target velocity, and make sure we're below it
    return fmin(v_target * tpGetFeedScale(tp,tc), tpGetMaxTargetVel(tp, tc));
}


STATIC inline double getMaxFeedScale(TC_STRUCT const * tc)
{
    //All reasons to disable feed override go here
    if (tc && tc->synchronized == TC_SYNC_POSITION ) {
        return 1.0;
    } else {
        return emcmotConfig->maxFeedScale;
    }
}


/**
 * Get the worst-case target velocity for a segment based on the trajectory planner state.
 * Note that this factors in the user-specified velocity limit.
 */
STATIC inline double tpGetMaxTargetVel(TP_STRUCT const * const tp, TC_STRUCT const * const tc)
{
    double max_scale = emcmotConfig->maxFeedScale;
    if (tc->is_blending) {
        //KLUDGE: Don't allow feed override to keep blending from overruning max velocity
        max_scale = fmin(max_scale, 1.0);
    }
    // Get maximum reachable velocity from max feed override
    double v_max_target = tc->target_vel * max_scale;

    /* Check if the cartesian velocity limit applies and clip the maximum
     * velocity. The vLimit is from the max velocity slider, and should
     * restrict the maximum velocity during non-synced moves and velocity
     * synchronization. However, position-synced moves have the target velocity
     * computed in the TP, so it would disrupt position tracking to apply this
     * limit here.
     */
    if (!tcPureRotaryCheck(tc) && (tc->synchronized != TC_SYNC_POSITION)){
        /*tc_debug_print("Cartesian velocity limit active\n");*/
        v_max_target = fmin(v_max_target,tp->vLimit);
    }

    // Apply maximum segment velocity limit (must always be respected)
    return fmin(v_max_target, tc->maxvel);
}


/**
 * Get final velocity for a tc based on the trajectory planner state.
 * This function factors in the feed override and TC limits. It clamps the
 * final velocity to the maximum velocity and the next segment's target velocity
 */
STATIC inline double tpGetRealFinalVel(TP_STRUCT const * const tp,
        TC_STRUCT const * const tc, TC_STRUCT const * const nexttc) {
    /* If we're stepping, then it doesn't matter what the optimization says, we want to end at a stop.
     * If the term_cond gets changed out from under us, detect this and force final velocity to zero
     */
    if (emcmotDebug->stepping || tc->term_cond != TC_TERM_COND_TANGENT || tp->reverse_run) {
        return 0.0;
    } 
    
    // Get target velocities for this segment and next segment
    double v_target_this = tpGetRealTargetVel(tp, tc);
    double v_target_next = 0.0;
    if (nexttc) {
        v_target_next = tpGetRealTargetVel(tp, nexttc);
    }

    tc_debug_print("v_target_next = %f\n",v_target_next);
    // Limit final velocity to minimum of this and next target velocities
    double v_target = fmin(v_target_this, v_target_next);
    return fmin(tc->finalvel, v_target);
}


/**
 * Convert the 2-part spindle position and sign to a signed double.
 */
STATIC inline double tpGetSignedSpindlePosition(spindle_status_t *status) {
	int spindle_dir;
	double spindle_pos;
	spindle_dir = status->direction;
	spindle_pos = status->spindleRevs;
    if (spindle_dir < 0.0) {
        spindle_pos*=-1.0;
    }
    return spindle_pos;
}

/**
 * @section tpaccess tp class-like API
 */

/**
 * Create the trajectory planner structure with an empty queue.
 */
int tpCreate(TP_STRUCT * const tp, int _queueSize, TC_STRUCT * const tcSpace)
{
    if (0 == tp) {
        return TP_ERR_FAIL;
    }

    if (_queueSize <= 0) {
        tp->queueSize = TP_DEFAULT_QUEUE_SIZE;
    } else {
        tp->queueSize = _queueSize;
    }

    /* create the queue */
    if (-1 == tcqCreate(&tp->queue, tp->queueSize, tcSpace)) {
        return TP_ERR_FAIL;
    }

    /* init the rest of our data */
    return tpInit(tp);
}

/**
 * Clears any potential DIO toggles and anychanged.
 * If any DIOs need to be changed: dios[i] = 1, DIO needs to get turned on, -1
 * = off
 */
int tpClearDIOs(TP_STRUCT * const tp) {
    //XXX: All IO's will be flushed on next synced aio/dio! Is it ok?
    int i;
    tp->syncdio.anychanged = 0;
    tp->syncdio.dio_mask = 0;
    tp->syncdio.aio_mask = 0;
    for (i = 0; i < emcmotConfig->numDIO; i++) {
        tp->syncdio.dios[i] = 0;
    }
    for (i = 0; i < emcmotConfig->numAIO; i++) {
        tp->syncdio.aios[i] = 0;
    }

    return TP_ERR_OK;
}

/**
 *    "Soft initialize" the trajectory planner tp.
 *    This is a "soft" initialization in that TP_STRUCT configuration
 *    parameters (cycleTime, vMax, and aMax) are left alone, but the queue is
 *    cleared, and the flags are set to an empty, ready queue. The currentPos
 *    is left alone, and goalPos is set to this position.  This function is
 *    intended to put the motion queue in the state it would be if all queued
 *    motions finished at the current position.
 */
int tpClear(TP_STRUCT * const tp)
{
    tcqInit(&tp->queue);
    tp->queueSize = 0;
    tp->goalPos = tp->currentPos;
    tp->nextId = 0;
    tp->execId = 0;
    tp->motionType = 0;
    tp->termCond = TC_TERM_COND_PARABOLIC;
    tp->tolerance = 0.0;
    tp->done = 1;
    tp->depth = tp->activeDepth = 0;
    tp->aborting = 0;
    tp->pausing = 0;
    tp->reverse_run = 0;
    tp->synchronized = 0;
    tp->uu_per_rev = 0.0;
    emcmotStatus->current_vel = 0.0;
    emcmotStatus->requested_vel = 0.0;
    emcmotStatus->distance_to_go = 0.0;
    ZERO_EMC_POSE(emcmotStatus->dtg);
    SET_MOTION_INPOS_FLAG(1);

    return tpClearDIOs(tp);
}

/**
 * Fully initialize the tp structure.
 * Sets tp configuration to default values and calls tpClear to create a fresh,
 * empty queue.
 */
int tpInit(TP_STRUCT * const tp)
{
    tp->cycleTime = 0.0;
    //Velocity limits
    tp->vLimit = 0.0;
    tp->ini_maxvel = 0.0;
    //Accelerations
    tp->aLimit = 0.0;
    PmCartesian acc_bound;
    //FIXME this acceleration bound isn't valid (nor is it used)
    tpGetMachineAccelBounds(&acc_bound);
    tpGetMachineActiveLimit(&tp->aMax, &acc_bound);
    //Angular limits
    tp->wMax = 0.0;
    tp->wDotMax = 0.0;

    tp->spindle.offset = 0.0;
    tp->spindle.revs = 0.0;
    tp->spindle.waiting_for_index = MOTION_INVALID_ID;
    tp->spindle.waiting_for_atspeed = MOTION_INVALID_ID;

    tp->reverse_run = TC_DIR_FORWARD;

    ZERO_EMC_POSE(tp->currentPos);

    PmCartesian vel_bound;
    tpGetMachineVelBounds(&vel_bound);
    tpGetMachineActiveLimit(&tp->vMax, &vel_bound);

    return tpClear(tp);
}

/**
 * Set the cycle time for the trajectory planner.
 */
int tpSetCycleTime(TP_STRUCT * const tp, double secs)
{
    if (0 == tp || secs <= 0.0) {
        return TP_ERR_FAIL;
    }

    tp->cycleTime = secs;

    return TP_ERR_OK;
}

/**
 * Set requested velocity and absolute maximum velocity (bounded by machine).
 * This is called before adding lines or circles, specifying vMax (the velocity
 * requested by the F word) and ini_maxvel, the max velocity possible before
 * meeting a machine constraint caused by an AXIS's max velocity.  (the TP is
 * allowed to go up to this high when feed override >100% is requested)  These
 * settings apply to subsequent moves until changed.
 */
int tpSetVmax(TP_STRUCT * const tp, double vMax, double ini_maxvel)
{
    if (0 == tp || vMax <= 0.0 || ini_maxvel <= 0.0) {
        return TP_ERR_FAIL;
    }

    tp->vMax = vMax;
    tp->ini_maxvel = ini_maxvel;

    return TP_ERR_OK;
}

/**
 * Set the tool tip maximum velocity.
 * This is the [TRAJ]MAX_LINEAR_VELOCITY. This should be the max velocity of
 * const the TOOL TIP, not necessarily any particular axis. This applies to
 * subsequent moves until changed.
 */
int tpSetVlimit(TP_STRUCT * const tp, double vLimit)
{
    if (!tp) return TP_ERR_FAIL;

    if (vLimit < 0.)
        tp->vLimit = 0.;
    else
        tp->vLimit = vLimit;

    return TP_ERR_OK;
}

/** Sets the max acceleration for the trajectory planner. */
int tpSetAmax(TP_STRUCT * const tp, double aMax)
{
    if (0 == tp || aMax <= 0.0) {
        return TP_ERR_FAIL;
    }

    tp->aMax = aMax;

    return TP_ERR_OK;
}

/**
 * Sets the id that will be used for the next appended motions.
 * nextId is incremented so that the next time a motion is appended its id will
 * be one more than the previous one, modulo a signed int. If you want your own
 * ids for each motion, call this before each motion you append and stick what
 * you want in here.
 */
int tpSetId(TP_STRUCT * const tp, int id)
{

    if (!MOTION_ID_VALID(id)) {
        rtapi_print_msg(RTAPI_MSG_ERR, "tpSetId: invalid motion id %d\n", id);
        return TP_ERR_FAIL;
    }

    if (0 == tp) {
        return TP_ERR_FAIL;
    }

    tp->nextId = id;

    return TP_ERR_OK;
}

/** Returns the id of the last motion that is currently
  executing.*/
int tpGetExecId(TP_STRUCT * const tp)
{
    if (0 == tp) {
        return TP_ERR_FAIL;
    }

    return tp->execId;
}

/**
 * Sets the termination condition for all subsequent queued moves.
 * If cond is TC_TERM_COND_STOP, motion comes to a stop before a subsequent move
 * begins. If cond is TC_TERM_COND_PARABOLIC, the following move is begun when the
 * current move slows below a calculated blend velocity.
 */
int tpSetTermCond(TP_STRUCT * const tp, int cond, double tolerance)
{
    if (!tp) {
        return TP_ERR_FAIL;
    }

    switch (cond) {
        //Purposeful waterfall for now
        case TC_TERM_COND_PARABOLIC:
        case TC_TERM_COND_TANGENT:
        case TC_TERM_COND_EXACT:
        case TC_TERM_COND_STOP:
            tp->termCond = cond;
            tp->tolerance = tolerance;
            break;
        default:
            //Invalid condition
            return  -1;
    }

    return TP_ERR_OK;
}

/**
 * Used to tell the tp the initial position.
 * It sets the current position AND the goal position to be the same.  Used
 * only at TP initialization and when switching modes.
 */
int tpSetPos(TP_STRUCT * const tp, EmcPose const * const pos)
{
    if (0 == tp) {
        return TP_ERR_FAIL;
    }

    int res_invalid = tpSetCurrentPos(tp, pos);
    if (res_invalid) {
        return TP_ERR_FAIL;
    }

    tp->goalPos = *pos;
    return TP_ERR_OK;
}


/**
 * Set current position.
 * It sets the current position AND the goal position to be the same.  Used
 * only at TP initialization and when switching modes.
 */
int tpSetCurrentPos(TP_STRUCT * const tp, EmcPose const * const pos)
{
    if (0 == tp) {
        return TP_ERR_FAIL;
    }

    if (emcPoseValid(pos)) {
        tp->currentPos = *pos;
        return TP_ERR_OK;
    } else {
        rtapi_print_msg(RTAPI_MSG_ERR, "Tried to set invalid pose in tpSetCurrentPos on id %d!"
                "pos is %.12g, %.12g, %.12g\n",
                tp->execId,
                pos->tran.x,
                pos->tran.y,
                pos->tran.z);
        return TP_ERR_INVALID;
    }
}


int tpAddCurrentPos(TP_STRUCT * const tp, EmcPose const * const disp)
{
    if (!tp || !disp) {
        return TP_ERR_MISSING_INPUT;
    }

    if (emcPoseValid(disp)) {
        emcPoseSelfAdd(&tp->currentPos, disp);
        return TP_ERR_OK;
    } else {
        rtapi_print_msg(RTAPI_MSG_ERR, "Tried to set invalid pose in tpAddCurrentPos on id %d!"
                "disp is %.12g, %.12g, %.12g\n",
                tp->execId,
                disp->tran.x,
                disp->tran.y,
                disp->tran.z);
        return TP_ERR_INVALID;
    }
}


/**
 * Check for valid tp before queueing additional moves.
 */
int tpErrorCheck(TP_STRUCT const * const tp) {

    if (!tp) {
        rtapi_print_msg(RTAPI_MSG_ERR, "TP is null\n");
        return TP_ERR_FAIL;
    }
    if (tp->aborting) {
        rtapi_print_msg(RTAPI_MSG_ERR, "TP is aborting\n");
        return TP_ERR_FAIL;
    }
    return TP_ERR_OK;
}


/**
 * Find the "peak" velocity a segment can achieve if its velocity profile is triangular.
 * This is used to estimate blend velocity, though by itself is not enough
 * (since requested velocity and max velocity could be lower).
 */
STATIC double tpCalculateTriangleVel(TC_STRUCT const *tc) {
    //Compute peak velocity for blend calculations
    double acc_scaled = tcGetTangentialMaxAccel(tc);
    double length = tc->target;
    if (!tc->finalized) {
        // blending may remove up to 1/2 of the segment
        length /= 2.0;
    }
    return findVPeak(acc_scaled, length);
}


/**
 * Handles the special case of blending into an unfinalized segment.
 * The problem here is that the last segment in the queue can always be cut
 * short by a blend to the next segment. However, we can only ever consume at
 * most 1/2 of the segment. This function computes the worst-case final
 * velocity the previous segment can have, if we want to exactly stop at the
 * halfway point.
 */
STATIC double tpCalculateOptimizationInitialVel(TP_STRUCT const * const tp, TC_STRUCT * const tc)
{
    double acc_scaled = tcGetTangentialMaxAccel(tc);
    double triangle_vel = findVPeak(acc_scaled, tc->target);
    double max_vel = tpGetMaxTargetVel(tp, tc);
    tp_debug_json_start(tpCalculateOptimizationInitialVel);
    tp_debug_json_double(triangle_vel);
    tp_debug_json_end();
    return fmin(triangle_vel, max_vel);
}


/**
 * Initialize a blend arc from its parent lines.
 * This copies and initializes properties from the previous and next lines to
 * initialize a blend arc. This function does not handle connecting the
 * segments together, however.
 */
STATIC int tpInitBlendArcFromPrev(TP_STRUCT const * const tp,
        TC_STRUCT const * const prev_tc,
        TC_STRUCT* const blend_tc,
        double vel,
        double ini_maxvel,
        double acc) {

#ifdef TP_SHOW_BLENDS
    int canon_motion_type = EMC_MOTION_TYPE_ARC;
#else
    int canon_motion_type = prev_tc->canon_motion_type;
#endif

    tcInit(blend_tc,
            TC_SPHERICAL,
            canon_motion_type,
            tp->cycleTime,
            prev_tc->enables,
            false); // NOTE: blend arc never needs the atspeed flag, since the previous line will have it (and cannot be consumed).

    // Copy over state data from TP
    tcSetupState(blend_tc, tp);
    
    // Set kinematics parameters from blend calculations
    tcSetupMotion(blend_tc,
            vel,
            ini_maxvel,
            acc);

    // Skip syncdio setup since this blend extends the previous line
    blend_tc->syncdio = prev_tc->syncdio; //enqueue the list of DIOs that need toggling

    // find "helix" length for target
    double length;
    arcLength(&blend_tc->coords.arc.xyz, &length);
    tp_info_print("blend tc length = %f\n",length);
    blend_tc->target = length;
    blend_tc->nominal_length = length;

    // Set the blend arc to be tangent to the next segment
    tcSetTermCond(blend_tc, NULL, TC_TERM_COND_TANGENT);

    //NOTE: blend arc radius and everything else is finalized, so set this to 1.
    //In the future, radius may be adjustable.
    tcFinalizeLength(blend_tc);

    return TP_ERR_OK;
}

STATIC int tcSetLineXYZ(TC_STRUCT * const tc, PmCartLine const * const line)
{

    //Update targets with new arc length
    if (!line || tc->motion_type != TC_LINEAR) {
        return TP_ERR_FAIL;
    }
    if (!tc->coords.line.abc.tmag_zero || !tc->coords.line.uvw.tmag_zero) {
        rtapi_print_msg(RTAPI_MSG_ERR, "SetLineXYZ does not supportABC or UVW motion\n");
        return TP_ERR_FAIL;
    }

    tc->coords.line.xyz = *line;
    tc->target = line->tmag;
    return TP_ERR_OK;
}


static inline int find_max_element(double arr[], int sz)
{
    if (sz < 1) {
        return -1;
    }
    // Assumes at least one element
    int max_idx = 0;
    int idx;
    for (idx = 0; idx < sz; ++idx) {
        if (arr[idx] > arr[max_idx]) {
            max_idx = idx;
        }
    }
    return max_idx;
}

/**
 * Compare performance of blend arc and equivalent tangent speed.
 * If we can go faster by assuming the segments are already tangent (and
 * slowing down some), then prefer this over using the blend arc. This is
 * mostly useful for some odd arc-to-arc cases where the blend arc becomes very
 * short (and therefore slow).
 */
STATIC tc_blend_type_t tpChooseBestBlend(TP_STRUCT const * const tp,
        TC_STRUCT * const prev_tc,
        TC_STRUCT * const tc,
        TC_STRUCT * const blend_tc)
{
    if (!tc || !prev_tc) {
        return NO_BLEND;
    }

    // Can't blend segments that are explicitly disallowed
    switch  (prev_tc->term_cond)
    {
    case TC_TERM_COND_EXACT:
    case TC_TERM_COND_STOP:
        return NO_BLEND;
    }

    // Compute performance measures ("perf_xxx") for each method. This is
    // basically the blend velocity. However, because parabolic blends require
    // halving the acceleration of both blended segments, they in effect slow
    // down the next and previous blends as well. We model this loss by scaling
    // the blend velocity down to find an "equivalent" velocity.
    double perf_parabolic = estimateParabolicBlendPerformance(tp, prev_tc, tc) / 2.0;
    double perf_tangent = prev_tc->kink_vel;
    double perf_arc_blend = blend_tc ? blend_tc->maxvel : 0.0;

    tp_debug_print("Blend performance: parabolic %f, tangent %f, arc_blend %f, ",
                   perf_parabolic,
                   perf_tangent,
                   perf_arc_blend);

    // KLUDGE Order the performance measurements so that they match the enum values
    double perf[3] = {perf_parabolic, perf_tangent, perf_arc_blend};
    tc_blend_type_t best_blend = find_max_element(perf, 3);

    switch (best_blend) {
        case PARABOLIC_BLEND: // parabolic
            tp_debug_print("using parabolic blend\n");
            tcRemoveKinkProperties(prev_tc, tc);
            tcSetTermCond(prev_tc, tc, TC_TERM_COND_PARABOLIC);
            break;
        case TANGENT_SEGMENTS_BLEND: // tangent
            tp_debug_print("using approximate tangent blend\n");
            // NOTE: acceleration / velocity reduction is done dynamically in functions that access TC_STRUCT properties
            tcSetTermCond(prev_tc, tc, TC_TERM_COND_TANGENT);
            break;
        case ARC_BLEND: // arc blend
            tp_debug_print("using blend arc\n");
            tcRemoveKinkProperties(prev_tc, tc);

            break;
        case NO_BLEND:
            break;
    }
    return best_blend;
}


STATIC tp_err_t tpCreateLineArcBlend(TP_STRUCT * const tp, TC_STRUCT * const prev_tc, TC_STRUCT * const tc, TC_STRUCT * const blend_tc)
{
    tp_debug_print("-- Starting LineArc blend arc --\n");

    PmCartesian acc_bound, vel_bound;
    
    //Get machine limits
    tpGetMachineAccelBounds(&acc_bound);
    tpGetMachineVelBounds(&vel_bound);

    //Populate blend geometry struct
    BlendGeom3 geom;
    BlendParameters param;
    BlendPoints3 points_approx;
    BlendPoints3 points_exact;

    int res_init = blendInit3FromLineArc(&geom, &param,
            prev_tc,
            tc,
            &acc_bound,
            &vel_bound,
            emcmotConfig->maxFeedScale);

    if (res_init != TP_ERR_OK) {
        tp_debug_print("blend init failed with code %d, aborting blend arc\n",
                res_init);
        return res_init;
    }

    // Check for coplanarity based on binormal and tangents
    int coplanar = pmUnitCartsColinear(&geom.binormal,
            &tc->coords.circle.xyz.normal);

    if (!coplanar) {
        tp_debug_print("aborting arc, not coplanar\n");
        return TP_ERR_FAIL;
    }

    int res_param = blendComputeParameters(&param);

    int res_points = blendFindPoints3(&points_approx, &geom, &param);
    
    int res_post = blendLineArcPostProcess(&points_exact,
            &points_approx,
            &param, 
            &geom, &prev_tc->coords.line.xyz,
            &tc->coords.circle.xyz);

    //Catch errors in blend setup
    if (res_init || res_param || res_points || res_post) {
        tp_debug_print("Got %d, %d, %d, %d for init, param, points, post, aborting arc\n",
                res_init,
                res_param,
                res_points,
                res_post);
        return TP_ERR_FAIL;
    }
    
    /* If blend calculations were successful, then we're ready to create the
     * blend arc.
     */

    if (points_exact.trim2 > param.phi2_max) {
        tp_debug_print("trim2 %f > phi2_max %f, aborting arc...\n",
                points_exact.trim2,
                param.phi2_max);
        return TP_ERR_FAIL;
    }

    blendCheckConsume(&param, &points_exact, prev_tc, emcmotConfig->arcBlendGapCycles);
    //Store working copies of geometry
    PmCartLine line1_temp = prev_tc->coords.line.xyz;
    PmCircle circ2_temp = tc->coords.circle.xyz;

    // Change lengths of circles
    double new_len1 = line1_temp.tmag - points_exact.trim1;
    int res_stretch1 = pmCartLineStretch(&line1_temp,
            new_len1,
            false);

    double phi2_new = tc->coords.circle.xyz.angle - points_exact.trim2;

    tp_debug_print("phi2_new = %f\n",phi2_new);
    int res_stretch2 = pmCircleStretch(&circ2_temp,
            phi2_new,
            true);
    //TODO create blends
    if (res_stretch1 || res_stretch2) {
        tp_debug_print("segment resize failed, aborting arc\n");
        return TP_ERR_FAIL;
    }

    //Get exact start and end points to account for spiral in arcs
    pmCartLinePoint(&line1_temp,
            line1_temp.tmag,
            &points_exact.arc_start);
    pmCirclePoint(&circ2_temp,
            0.0,
            &points_exact.arc_end);
    //TODO deal with large spiral values, or else detect and fall back?

    blendPoints3Print(&points_exact);
    int res_arc = arcFromBlendPoints3(&blend_tc->coords.arc.xyz,
            &points_exact,
            &geom,
            &param);
    if (res_arc < 0) {
        tp_debug_print("arc creation failed, aborting arc\n");
        return TP_ERR_FAIL;
    }

    // Note that previous restrictions don't allow ABC or UVW movement, so the
    // end and start points should be identical
    blend_tc->coords.arc.abc = prev_tc->coords.line.abc.end;
    blend_tc->coords.arc.uvw = prev_tc->coords.line.uvw.end;

    //set the max velocity to v_plan, since we'll violate constraints otherwise.
    tpInitBlendArcFromPrev(tp, prev_tc, blend_tc, param.v_req,
            param.v_plan, param.a_max);

    int res_tangent = checkTangentAngle(&circ2_temp,
            &blend_tc->coords.arc.xyz,
            &geom,
            &param,
            tp->cycleTime,
            true);

    if (res_tangent < 0) {
        tp_debug_print("failed tangent check, aborting arc...\n");
        return TP_ERR_FAIL;
    }

    if (tpChooseBestBlend(tp, prev_tc, tc, blend_tc) != ARC_BLEND) {
        return TP_ERR_NO_ACTION;
    }

    tp_debug_print("Passed all tests, updating segments\n");
    //TODO refactor to pass consume to connect function
    if (param.consume) {
        //Since we're consuming the previous segment, pop the last line off of the queue
        int res_pop = tcqPopBack(&tp->queue);
        if (res_pop) {
            tp_debug_print("failed to pop segment, aborting arc\n");
            return TP_ERR_FAIL;
        }
    } else {
        tcSetLineXYZ(prev_tc, &line1_temp);
        //KLUDGE the previous segment is still there, so we don't need the at-speed flag on the blend too
        blend_tc->atspeed=0;
    }
    tcSetCircleXYZ(tc, &circ2_temp);

    tcSetTermCond(prev_tc, tc, TC_TERM_COND_TANGENT);

    return TP_ERR_OK;
}


STATIC tp_err_t tpCreateArcLineBlend(TP_STRUCT * const tp, TC_STRUCT * const prev_tc, TC_STRUCT * const tc, TC_STRUCT * const blend_tc)
{

    tp_debug_print("-- Starting ArcLine blend arc --\n");
    PmCartesian acc_bound, vel_bound;
    
    //Get machine limits
    tpGetMachineAccelBounds(&acc_bound);
    tpGetMachineVelBounds(&vel_bound);

    //Populate blend geometry struct
    BlendGeom3 geom;
    BlendParameters param;
    BlendPoints3 points_approx;
    BlendPoints3 points_exact;
    param.consume = 0;

    int res_init = blendInit3FromArcLine(&geom, &param,
            prev_tc,
            tc,
            &acc_bound,
            &vel_bound,
            emcmotConfig->maxFeedScale);
    if (res_init != TP_ERR_OK) {
        tp_debug_print("blend init failed with code %d, aborting blend arc\n",
                res_init);
        return res_init;
    }

    // Check for coplanarity based on binormal
    int coplanar = pmUnitCartsColinear(&geom.binormal,
            &prev_tc->coords.circle.xyz.normal);

    if (!coplanar) {
        tp_debug_print("aborting arc, not coplanar\n");
        return TP_ERR_FAIL;
    }

    int res_param = blendComputeParameters(&param);

    int res_points = blendFindPoints3(&points_approx, &geom, &param);
    
    int res_post = blendArcLinePostProcess(&points_exact,
            &points_approx,
            &param, 
            &geom, &prev_tc->coords.circle.xyz,
            &tc->coords.line.xyz);

    //Catch errors in blend setup
    if (res_init || res_param || res_points || res_post) {
        tp_debug_print("Got %d, %d, %d, %d for init, param, points, post\n",
                res_init,
                res_param,
                res_points,
                res_post);
        return TP_ERR_FAIL;
    }
    
    blendCheckConsume(&param, &points_exact, prev_tc, emcmotConfig->arcBlendGapCycles);

    /* If blend calculations were successful, then we're ready to create the
     * blend arc.
     */

    // Store working copies of geometry
    PmCircle circ1_temp = prev_tc->coords.circle.xyz;
    PmCartLine line2_temp = tc->coords.line.xyz;

    // Update start and end points of segment copies
    double phi1_new = circ1_temp.angle - points_exact.trim1;

    if (points_exact.trim1 > param.phi1_max) {
        tp_debug_print("trim1 %f > phi1_max %f, aborting arc...\n",
                points_exact.trim1,
                param.phi1_max);
        return TP_ERR_FAIL;
    }

    int res_stretch1 = pmCircleStretch(&circ1_temp,
            phi1_new,
            false);
    if (res_stretch1 != TP_ERR_OK) {
        return TP_ERR_FAIL;
    }

    double new_len2 = tc->target - points_exact.trim2;
    int res_stretch2 = pmCartLineStretch(&line2_temp,
            new_len2,
            true);

    if (res_stretch1 || res_stretch2) {
        tp_debug_print("segment resize failed, aborting arc\n");
        return TP_ERR_FAIL;
    }

    pmCirclePoint(&circ1_temp,
            circ1_temp.angle,
            &points_exact.arc_start);

    pmCartLinePoint(&line2_temp,
            0.0,
            &points_exact.arc_end);

    blendPoints3Print(&points_exact);

    int res_arc = arcFromBlendPoints3(&blend_tc->coords.arc.xyz, &points_exact, &geom, &param);
    if (res_arc < 0) {
        return TP_ERR_FAIL;
    }

    // Note that previous restrictions don't allow ABC or UVW movement, so the
    // end and start points should be identical
    blend_tc->coords.arc.abc = tc->coords.line.abc.start;
    blend_tc->coords.arc.uvw = tc->coords.line.uvw.start;

    //set the max velocity to v_plan, since we'll violate constraints otherwise.
    tpInitBlendArcFromPrev(tp, prev_tc, blend_tc, param.v_req,
            param.v_plan, param.a_max);

    int res_tangent = checkTangentAngle(&circ1_temp, &blend_tc->coords.arc.xyz, &geom, &param, tp->cycleTime, false);
    if (res_tangent) {
        tp_debug_print("failed tangent check, aborting arc...\n");
        return TP_ERR_FAIL;
    }

    if (tpChooseBestBlend(tp, prev_tc, tc, blend_tc) != ARC_BLEND) {
        return TP_ERR_NO_ACTION;
    }

    tp_debug_print("Passed all tests, updating segments\n");

    tcSetCircleXYZ(prev_tc, &circ1_temp);
    tcSetLineXYZ(tc, &line2_temp);

    //Cleanup any mess from parabolic
<<<<<<< HEAD
    tc->blend_prev = 0;
    blend_tc->atspeed=0;
    tcSetTermCond(prev_tc, TC_TERM_COND_TANGENT);
=======
    tcSetTermCond(prev_tc, tc, TC_TERM_COND_TANGENT);
>>>>>>> 4da34528
    return TP_ERR_OK;
}

STATIC tp_err_t tpCreateArcArcBlend(TP_STRUCT * const tp, TC_STRUCT * const prev_tc, TC_STRUCT * const tc, TC_STRUCT * const blend_tc)
{

    tp_debug_print("-- Starting ArcArc blend arc --\n");
    //TODO type checks
    int colinear = pmUnitCartsColinear(&prev_tc->coords.circle.xyz.normal,
            &tc->coords.circle.xyz.normal);
    if (!colinear) {
        // Fail out if not collinear
        tp_debug_print("arc abort: not coplanar\n");
        return TP_ERR_FAIL;
    }

    PmCartesian acc_bound, vel_bound;
    
    //Get machine limits
    tpGetMachineAccelBounds(&acc_bound);
    tpGetMachineVelBounds(&vel_bound);

    //Populate blend geometry struct
    BlendGeom3 geom;
    BlendParameters param;
    BlendPoints3 points_approx;
    BlendPoints3 points_exact;

    int res_init = blendInit3FromArcArc(&geom, &param,
            prev_tc,
            tc,
            &acc_bound,
            &vel_bound,
            emcmotConfig->maxFeedScale);

    if (res_init != TP_ERR_OK) {
        tp_debug_print("blend init failed with code %d, aborting blend arc\n",
                res_init);
        return res_init;
    }

    int coplanar1 = pmUnitCartsColinear(&geom.binormal,
            &prev_tc->coords.circle.xyz.normal);

    if (!coplanar1) {
        tp_debug_print("aborting blend arc, arc id %d is not coplanar with binormal\n", prev_tc->id);
        return TP_ERR_FAIL;
    }

    int coplanar2 = pmUnitCartsColinear(&geom.binormal,
            &tc->coords.circle.xyz.normal);
    if (!coplanar2) {
        tp_debug_print("aborting blend arc, arc id %d is not coplanar with binormal\n", tc->id);
        return TP_ERR_FAIL;
    }



    int res_param = blendComputeParameters(&param);
    int res_points = blendFindPoints3(&points_approx, &geom, &param);
    
    int res_post = blendArcArcPostProcess(&points_exact,
            &points_approx,
            &param, 
            &geom, &prev_tc->coords.circle.xyz,
            &tc->coords.circle.xyz);

    //Catch errors in blend setup
    if (res_init || res_param || res_points || res_post) {
        tp_debug_print("Got %d, %d, %d, %d for init, param, points, post\n",
                res_init,
                res_param,
                res_points,
                res_post);

        return TP_ERR_FAIL;
    }

    blendCheckConsume(&param, &points_exact, prev_tc, emcmotConfig->arcBlendGapCycles);
    
    /* If blend calculations were successful, then we're ready to create the
     * blend arc. Begin work on temp copies of each circle here:
     */

    double phi1_new = prev_tc->coords.circle.xyz.angle - points_exact.trim1;
    double phi2_new = tc->coords.circle.xyz.angle - points_exact.trim2;

    // TODO pare down this debug output
    tp_debug_print("phi1_new = %f, trim1 = %f\n", phi1_new, points_exact.trim1);
    tp_debug_print("phi2_new = %f, trim2 = %f\n", phi2_new, points_exact.trim2);

    if (points_exact.trim1 > param.phi1_max) {
        tp_debug_print("trim1 %f > phi1_max %f, aborting arc...\n",
                points_exact.trim1,
                param.phi1_max);
        return TP_ERR_FAIL;
    }

    if (points_exact.trim2 > param.phi2_max) {
        tp_debug_print("trim2 %f > phi2_max %f, aborting arc...\n",
                points_exact.trim2,
                param.phi2_max);
        return TP_ERR_FAIL;
    }

    //Store working copies of geometry
    PmCircle circ1_temp = prev_tc->coords.circle.xyz;
    PmCircle circ2_temp = tc->coords.circle.xyz;

    int res_stretch1 = pmCircleStretch(&circ1_temp,
            phi1_new,
            false);
    if (res_stretch1 != TP_ERR_OK) {
        return TP_ERR_FAIL;
    }

    int res_stretch2 = pmCircleStretch(&circ2_temp,
            phi2_new,
            true);
    if (res_stretch1 || res_stretch2) {
        tp_debug_print("segment resize failed, aborting arc\n");
        return TP_ERR_FAIL;
    }

    //Get exact start and end points to account for spiral in arcs
    pmCirclePoint(&circ1_temp,
            circ1_temp.angle,
            &points_exact.arc_start);
    pmCirclePoint(&circ2_temp,
            0.0,
            &points_exact.arc_end);

    tp_debug_print("Modified arc points\n");
    blendPoints3Print(&points_exact);
    int res_arc = arcFromBlendPoints3(&blend_tc->coords.arc.xyz, &points_exact, &geom, &param);
    if (res_arc < 0) {
        return TP_ERR_FAIL;
    }

    // Note that previous restrictions don't allow ABC or UVW movement, so the
    // end and start points should be identical
    blend_tc->coords.arc.abc = prev_tc->coords.circle.abc.end;
    blend_tc->coords.arc.uvw = prev_tc->coords.circle.uvw.end;

    //set the max velocity to v_plan, since we'll violate constraints otherwise.
    tpInitBlendArcFromPrev(tp, prev_tc, blend_tc, param.v_req,
            param.v_plan, param.a_max);

    int res_tangent1 = checkTangentAngle(&circ1_temp, &blend_tc->coords.arc.xyz, &geom, &param, tp->cycleTime, false);
    int res_tangent2 = checkTangentAngle(&circ2_temp, &blend_tc->coords.arc.xyz, &geom, &param, tp->cycleTime, true);
    if (res_tangent1 || res_tangent2) {
        tp_debug_print("failed tangent check, aborting arc...\n");
        return TP_ERR_FAIL;
    }

    if (tpChooseBestBlend(tp, prev_tc, tc, blend_tc) != ARC_BLEND) {
        return TP_ERR_NO_ACTION;
    }

    tp_debug_print("Passed all tests, updating segments\n");

    tcSetCircleXYZ(prev_tc, &circ1_temp);
    tcSetCircleXYZ(tc, &circ2_temp);

<<<<<<< HEAD
    //Cleanup any mess from parabolic
    tc->blend_prev = 0;
    blend_tc->atspeed=0;
    tcSetTermCond(prev_tc, TC_TERM_COND_TANGENT);

=======
    tcSetTermCond(prev_tc, tc, TC_TERM_COND_TANGENT);
>>>>>>> 4da34528
    return TP_ERR_OK;
}


STATIC tp_err_t tpCreateLineLineBlend(TP_STRUCT * const tp, TC_STRUCT * const prev_tc,
        TC_STRUCT * const tc, TC_STRUCT * const blend_tc)
{

    tp_debug_print("-- Starting LineLine blend arc --\n");
    PmCartesian acc_bound, vel_bound;
    
    //Get machine limits
    tpGetMachineAccelBounds(&acc_bound);
    tpGetMachineVelBounds(&vel_bound);
    
    // Setup blend data structures
    BlendGeom3 geom;
    BlendParameters param;
    BlendPoints3 points;

    int res_init = blendInit3FromLineLine(&geom, &param,
            prev_tc,
            tc,
            &acc_bound,
            &vel_bound,
            emcmotConfig->maxFeedScale);

    if (res_init != TP_ERR_OK) {
        tp_debug_print("blend init failed with code %d, aborting blend arc\n",
                res_init);
        return res_init;
    }

    int res_blend = blendComputeParameters(&param);
    if (res_blend != TP_ERR_OK) {
        return res_blend;
    }

    blendFindPoints3(&points, &geom, &param);

    blendCheckConsume(&param, &points, prev_tc, emcmotConfig->arcBlendGapCycles);

    // Set up actual blend arc here
    int res_arc = arcFromBlendPoints3(&blend_tc->coords.arc.xyz, &points, &geom, &param);
    if (res_arc < 0) {
        return TP_ERR_FAIL;
    }

    // Note that previous restrictions don't allow ABC or UVW movement, so the
    // end and start points should be identical
    blend_tc->coords.arc.abc = prev_tc->coords.line.abc.end;
    blend_tc->coords.arc.uvw = prev_tc->coords.line.uvw.end;

    //set the max velocity to v_plan, since we'll violate constraints otherwise.
    tpInitBlendArcFromPrev(tp, prev_tc, blend_tc, param.v_req,
            param.v_plan, param.a_max);

    tp_debug_print("blend_tc target_vel = %g\n", blend_tc->target_vel);

    if (tpChooseBestBlend(tp, prev_tc, tc, blend_tc) != ARC_BLEND) {
        return TP_ERR_NO_ACTION;
    }

    int retval = TP_ERR_FAIL;

    //TODO refactor to pass consume to connect function
    if (param.consume) {
        //Since we're consuming the previous segment, pop the last line off of the queue
        retval = tcqPopBack(&tp->queue);
        if (retval) {
            //This is unrecoverable since we've already changed the line. Something is wrong if we get here...
            rtapi_print_msg(RTAPI_MSG_ERR, "PopBack failed\n");
            return TP_ERR_FAIL;
        }
        //Since the blend arc meets the end of the previous line, we only need
        //to "connect" to the next line
        retval = tcConnectBlendArc(NULL, tc, &points.arc_start, &points.arc_end);
    } else {
        //TODO refactor connect function to stretch lines and check for bad stretching
        tp_debug_print("keeping previous line\n");
        retval = tcConnectBlendArc(prev_tc, tc, &points.arc_start, &points.arc_end);
        blend_tc->atspeed=0;
    }
    return retval;
}


/**
 * Add a newly created motion segment to the tp queue.
 * Returns an error code if the queue operation fails, otherwise adds a new
 * segment to the queue and updates the end point of the trajectory planner.
 */
STATIC inline int tpAddSegmentToQueue(TP_STRUCT * const tp, TC_STRUCT * const tc, int inc_id) {

    tc->id = tp->nextId;
    if (tcqPut(&tp->queue, tc) == -1) {
        rtapi_print_msg(RTAPI_MSG_ERR, "tcqPut failed.\n");
        return TP_ERR_FAIL;
    }
    if (inc_id) {
        tp->nextId++;
    }

    // Store end of current move as new final goal of TP
    // KLUDGE: endpoint is garbage for rigid tap since it's supposed to retract past the start point.
    if (tc->motion_type != TC_RIGIDTAP) {
        tcGetEndpoint(tc, &tp->goalPos);
    }
    tp->done = 0;
    tp->depth = tcqLen(&tp->queue);
    //Fixing issue with duplicate id's?
    tp_debug_print("Adding TC id %d of type %d, total length %0.08f\n",tc->id,tc->motion_type,tc->target);

    return TP_ERR_OK;
}

STATIC int tpCheckCanonType(TC_STRUCT * prev_tc, TC_STRUCT * tc)
{
    if (!tc || !prev_tc) {
        return TP_ERR_FAIL;
    }
    if ((prev_tc->canon_motion_type == EMC_MOTION_TYPE_TRAVERSE) ^
            (tc->canon_motion_type == EMC_MOTION_TYPE_TRAVERSE)) {
        tp_debug_print("Can't blend between rapid and feed move, aborting arc\n");
        tcSetTermCond(prev_tc, tc, TC_TERM_COND_STOP);
    }
    return TP_ERR_OK;
}

STATIC int tpSetupSyncedIO(TP_STRUCT * const tp, TC_STRUCT * const tc) {
    if (tp->syncdio.anychanged != 0) {
        tc->syncdio = tp->syncdio; //enqueue the list of DIOs that need toggling
        tpClearDIOs(tp); // clear out the list, in order to prepare for the next time we need to use it
        return TP_ERR_OK;
    } else {
        tc->syncdio.anychanged = 0;
        return TP_ERR_NO_ACTION;
    }


}


/**
 * Adds a rigid tap cycle to the motion queue.
 */
int tpAddRigidTap(TP_STRUCT * const tp, EmcPose end, double vel, double ini_maxvel,
        double acc, unsigned char enables, double scale) {
    if (tpErrorCheck(tp)) {
        return TP_ERR_FAIL;
    }

    tp_info_print("== AddRigidTap ==\n");

    if(!tp->synchronized) {
        rtapi_print_msg(RTAPI_MSG_ERR, "Cannot add unsynchronized rigid tap move.\n");
        return TP_ERR_FAIL;
    }

    TC_STRUCT tc = {0};

    /* Initialize rigid tap move.
     * NOTE: rigid tapping does not have a canonical type.
     * NOTE: always need atspeed since this is a synchronized movement.
     * */
    tcInit(&tc,
            TC_RIGIDTAP,
            0,
            tp->cycleTime,
            enables,
            1);

    // Setup any synced IO for this move
    tpSetupSyncedIO(tp, &tc);

    // Copy over state data from the trajectory planner
    tcSetupState(&tc, tp);

    // Copy in motion parameters
    tcSetupMotion(&tc,
            vel,
            ini_maxvel,
            acc);

    // Setup rigid tap geometry
    pmRigidTapInit(&tc.coords.rigidtap,
            &tp->goalPos,
            &end, scale);
    tc.target = pmRigidTapTarget(&tc.coords.rigidtap, tp->uu_per_rev);

    // Force exact stop mode after rigid tapping regardless of TP setting
    tcSetTermCond(&tc, NULL, TC_TERM_COND_STOP);

    TC_STRUCT *prev_tc;
    //Assume non-zero error code is failure
    prev_tc = tcqLast(&tp->queue);
    tcFinalizeLength(prev_tc);
    tcFlagEarlyStop(prev_tc, &tc);
    int retval = tpAddSegmentToQueue(tp, &tc, true);
    tpRunOptimization(tp);
    return retval;
}

STATIC blend_type_t tpCheckBlendArcType(
        TC_STRUCT const * const prev_tc,
        TC_STRUCT const * const tc) {

    if (!prev_tc || !tc) {
        tp_debug_print("prev_tc or tc doesn't exist\n");
        return BLEND_NONE;
    }

    //If exact stop, we don't compute the arc
    if (prev_tc->term_cond != TC_TERM_COND_PARABOLIC) {
        tp_debug_print("Wrong term cond = %u\n", prev_tc->term_cond);
        return BLEND_NONE;
    }

    //If we have any rotary axis motion, then don't create a blend arc
    if (tcRotaryMotionCheck(tc) || tcRotaryMotionCheck(prev_tc)) {
        tp_debug_print("One of the segments has rotary motion, aborting blend arc\n");
        return BLEND_NONE;
    }

    if (tc->finalized || prev_tc->finalized) {
        tp_debug_print("Can't create blend when segment lengths are finalized\n");
        return BLEND_NONE;
    }

    tp_debug_print("Motion types: prev_tc = %u, tc = %u\n",
            prev_tc->motion_type,tc->motion_type);
    //If not linear blends, we can't easily compute an arc
    if ((prev_tc->motion_type == TC_LINEAR) && (tc->motion_type == TC_LINEAR)) {
        return BLEND_LINE_LINE;
    } else if (prev_tc->motion_type == TC_LINEAR && tc->motion_type == TC_CIRCULAR) {
        return BLEND_LINE_ARC;
    } else if (prev_tc->motion_type == TC_CIRCULAR && tc->motion_type == TC_LINEAR) {
        return BLEND_ARC_LINE;
    } else if (prev_tc->motion_type == TC_CIRCULAR && tc->motion_type == TC_CIRCULAR) {
        return BLEND_ARC_ARC;
    } else {
        return BLEND_NONE;
    }
}


/**
 * Based on the nth and (n-1)th segment, find a safe final velocity for the (n-1)th segment.
 * This function also caps the target velocity if velocity ramping is enabled. If we
 * don't do this, then the linear segments (with higher tangential
 * acceleration) will speed up and slow down to reach their target velocity,
 * creating "humps" in the velocity profile.
 */
STATIC int tpComputeOptimalVelocity(TP_STRUCT const * const tp, TC_STRUCT * const tc, TC_STRUCT * const prev1_tc) {
    //Calculate the maximum starting velocity vs_back of segment tc, given the
    //trajectory parameters
    double acc_this = tcGetTangentialMaxAccel(tc);

    // Find the reachable velocity of tc, moving backwards in time
    double vs_back = pmSqrt(pmSq(tc->finalvel) + 2.0 * acc_this * tc->target);
    // Find the reachable velocity of prev1_tc, moving forwards in time

    double vf_limit_this = tc->maxvel;
    double vf_limit_prev = prev1_tc->maxvel;
    if (prev1_tc->kink_vel >=0  && prev1_tc->term_cond == TC_TERM_COND_TANGENT) {
        // Only care about kink_vel with tangent segments
        vf_limit_prev = fmin(vf_limit_prev, prev1_tc->kink_vel);
    }
    //Limit the PREVIOUS velocity by how much we can overshoot into
    double vf_limit = fmin(vf_limit_this, vf_limit_prev);

    if (vs_back >= vf_limit ) {
        //If we've hit the requested velocity, then prev_tc is definitely a "peak"
        vs_back = vf_limit;
        prev1_tc->optimization_state = TC_OPTIM_AT_MAX;
        tp_debug_print("found peak due to v_limit %f\n", vf_limit);
    }

    //Limit tc's target velocity to avoid creating "humps" in the velocity profile
    prev1_tc->finalvel = vs_back;

    //Reduce max velocity to match sample rate
    double sample_maxvel = tc->target / (tp->cycleTime * TP_MIN_SEGMENT_CYCLES);
    tc->maxvel = fmin(tc->maxvel, sample_maxvel);

    tp_info_print(" prev1_tc-> fv = %f, tc->fv = %f\n",
            prev1_tc->finalvel, tc->finalvel);

    return TP_ERR_OK;
}


/**
 * Do "rising tide" optimization to find allowable final velocities for each queued segment.
 * Walk along the queue from the back to the front. Based on the "current"
 * segment's final velocity, calculate the previous segment's maximum allowable
 * final velocity. The depth we walk along the queue is controlled by the
 * TP_LOOKAHEAD_DEPTH constant for now. The process safetly aborts early due to
 * a short queue or other conflicts.
 */
STATIC int tpRunOptimization(TP_STRUCT * const tp) {
    // Pointers to the "current", previous, and 2nd previous trajectory
    // components. Current in this context means the segment being optimized,
    // NOT the currently excecuting segment.

    TC_STRUCT *tc;
    TC_STRUCT *prev1_tc;

    int ind, x;
    int len = tcqLen(&tp->queue);
    //TODO make lookahead depth configurable from the INI file

    int hit_peaks = 0;
    // Flag that says we've hit at least 1 non-tangent segment
    bool hit_non_tangent = false;

    /* Starting at the 2nd to last element in the queue, work backwards towards
     * the front. We can't do anything with the very last element because its
     * length may change if a new line is added to the queue.*/

    for (x = 1; x < emcmotConfig->arcBlendOptDepth + 2; ++x) {
        tp_info_print("==== Optimization step %d ====\n",x);

        // Update the pointers to the trajectory segments in use
        ind = len-x;
        tc = tcqItem(&tp->queue, ind);
        prev1_tc = tcqItem(&tp->queue, ind-1);

        if ( !prev1_tc || !tc) {
            tp_debug_print(" Reached end of queue in optimization\n");
            return TP_ERR_OK;
        }

        // stop optimizing if we hit a non-tangent segment (final velocity
        // stays zero)
        if (prev1_tc->term_cond != TC_TERM_COND_TANGENT) {
            if (hit_non_tangent) {
                // 2 or more non-tangent segments means we're past where the optimizer can help
                tp_debug_print("Found 2nd non-tangent segment, stopping optimization\n");
                return TP_ERR_OK;
            } else  {
                tp_debug_print("Found first non-tangent segment, contining\n");
                hit_non_tangent = true;
                continue;
            }
        }

        double progress_ratio = prev1_tc->progress / prev1_tc->target;
        // can safely decelerate to halfway point of segment from 25% of segment
        double cutoff_ratio = BLEND_DIST_FRACTION / 2.0;

        if (progress_ratio >= cutoff_ratio) {
            tp_debug_print("segment %d has moved past %f percent progress, cannot blend safely!\n",
                    ind-1, cutoff_ratio * 100.0);
            return TP_ERR_OK;
        }

        //Somewhat pedantic check for other conditions that would make blending unsafe
        if (prev1_tc->splitting || prev1_tc->blending_next) {
            tp_debug_print("segment %d is already blending, cannot optimize safely!\n",
                    ind-1);
            return TP_ERR_OK;
        }

        tp_info_print("  current term = %u, type = %u, id = %u, accel_mode = %d\n",
                tc->term_cond, tc->motion_type, tc->id, tc->accel_mode);
        tp_info_print("  prev term = %u, type = %u, id = %u, accel_mode = %d\n",
                prev1_tc->term_cond, prev1_tc->motion_type, prev1_tc->id, prev1_tc->accel_mode);

        if (tc->atspeed) {
            //Assume worst case that we have a stop at this point. This may cause a
            //slight hiccup, but the alternative is a sudden hard stop.
            tp_debug_print("Found atspeed at id %d\n",tc->id);
            tc->finalvel = 0.0;
        }

        if (!tc->finalized) {
            tp_debug_print("Segment %d, type %d not finalized, continuing\n",tc->id,tc->motion_type);
            // use worst-case final velocity that allows for up to 1/2 of a segment to be consumed.

            prev1_tc->finalvel = fmin(prev1_tc->maxvel, tpCalculateOptimizationInitialVel(tp,tc));

            // Fixes acceleration violations when last segment is not finalized, and previous segment is tangent.
            if (prev1_tc->kink_vel >=0  && prev1_tc->term_cond == TC_TERM_COND_TANGENT) {
              prev1_tc->finalvel = fmin(prev1_tc->finalvel, prev1_tc->kink_vel);
            }
            tc->finalvel = 0.0;
        } else {
            tpComputeOptimalVelocity(tp, tc, prev1_tc);
        }

        tc->active_depth = x - 2 - hit_peaks;
#ifdef TP_OPTIMIZATION_LAZY
        if (tc->optimization_state == TC_OPTIM_AT_MAX) {
            hit_peaks++;
        }
        if (hit_peaks > TP_OPTIMIZATION_CUTOFF) {
            return TP_ERR_OK;
        }
#endif

    }
    tp_debug_print("Reached optimization depth limit\n");
    return TP_ERR_OK;
}


/**
 * Check for tangency between the current segment and previous segment.
 * If the current and previous segment are tangent, then flag the previous
 * segment as tangent, and limit the current segment's velocity by the sampling
 * rate.
 */
STATIC int tpSetupTangent(TP_STRUCT const * const tp,
        TC_STRUCT * const prev_tc, TC_STRUCT * const tc) {
    if (!tc || !prev_tc) {
        tp_debug_print("missing tc or prev tc in tangent check\n");
        return TP_ERR_FAIL;
    }
    //If we have ABCUVW movement, then don't check for tangency
    if (tcRotaryMotionCheck(tc) || tcRotaryMotionCheck(prev_tc)) {
        tp_debug_print("found rotary axis motion\n");
        return TP_ERR_FAIL;
    }

    if (emcmotConfig->arcBlendOptDepth < 2) {
        tp_debug_print("Optimization depth %d too low for tangent optimization\n",
                emcmotConfig->arcBlendOptDepth);
        return TP_ERR_FAIL;
    }

    if (prev_tc->term_cond == TC_TERM_COND_STOP) {
        tp_debug_print("Found exact stop condition\n");
        return TP_ERR_FAIL;
    }

    PmCartesian prev_tan, this_tan;

    int res_endtan = tcGetEndTangentUnitVector(prev_tc, &prev_tan);
    int res_starttan = tcGetStartTangentUnitVector(tc, &this_tan);
    if (res_endtan || res_starttan) {
        tp_debug_print("Got %d and %d from tangent vector calc\n",
                res_endtan, res_starttan);
    }

    tp_debug_print("prev tangent vector: %f %f %f\n", prev_tan.x, prev_tan.y, prev_tan.z);
    tp_debug_print("this tangent vector: %f %f %f\n", this_tan.x, this_tan.y, this_tan.z);

    // Assume small angle approximation here
    const double SHARP_CORNER_DEG = 2.0;
    const double SHARP_CORNER_EPSILON = pmSq(PM_PI * ( SHARP_CORNER_DEG / 180.0));
    if (pmCartCartAntiParallel(&prev_tan, &this_tan, SHARP_CORNER_EPSILON))
    {
        tp_debug_print("Found sharp corner\n");
        tcSetTermCond(prev_tc, tc, TC_TERM_COND_STOP);
        return TP_ERR_FAIL;
    }

    // Calculate instantaneous acceleration required for change in direction
    // from v1 to v2, assuming constant speed
    double v_max1 = tcGetMaxTargetVel(prev_tc, getMaxFeedScale(prev_tc));
    double v_max2 = tcGetMaxTargetVel(tc, getMaxFeedScale(tc));
    // Note that this is a minimum since the velocity at the intersection must
    // be the slower of the two segments not to violate constraints.
    double v_max = fmin(v_max1, v_max2);
    tp_debug_print("tangent v_max = %f\n",v_max);

    // Account for acceleration past final velocity during a split cycle
    // (e.g. next segment starts accelerating again so the average velocity is higher at the end of the split cycle)
    double a_inst = v_max / tp->cycleTime + tc->maxaccel;
    // Set up worst-case final velocity
    // Compute the actual magnitude of acceleration required given the tangent directions
    // Do this by assuming that we decelerate to a stop on the previous segment,
    // and simultaneously accelerate up to the maximum speed on the next one.
    PmCartesian acc1, acc2, acc_diff;
    pmCartScalMult(&prev_tan, a_inst, &acc1);
    pmCartScalMult(&this_tan, a_inst, &acc2);
    pmCartCartSub(&acc2,&acc1,&acc_diff);

    //TODO store this in TP struct instead?
    PmCartesian acc_bound;
    tpGetMachineAccelBounds(&acc_bound);

    PmCartesian acc_scale;
    findAccelScale(&acc_diff,&acc_bound,&acc_scale);
    tp_debug_print("acc_diff: %f %f %f\n",
            acc_diff.x,
            acc_diff.y,
            acc_diff.z);
    tp_debug_print("acc_scale: %f %f %f\n",
            acc_scale.x,
            acc_scale.y,
            acc_scale.z);

    //FIXME this ratio is arbitrary, should be more easily tunable
    double acc_scale_max = pmCartAbsMax(&acc_scale);
    //KLUDGE lumping a few calculations together here
    if (prev_tc->motion_type == TC_CIRCULAR || tc->motion_type == TC_CIRCULAR) {
        acc_scale_max /= BLEND_ACC_RATIO_TANGENTIAL;
    }

    // Controls the tradeoff between reduction of final velocity, and reduction of allowed segment acceleration
    // TODO: this should ideally depend on some function of segment length and acceleration for better optimization
    const double kink_ratio = tpGetTangentKinkRatio();

    if (acc_scale_max < kink_ratio) {
        tp_debug_print(" Kink acceleration within %g, using tangent blend\n", kink_ratio);
        tcSetTermCond(prev_tc, tc, TC_TERM_COND_TANGENT);
        tcSetKinkProperties(prev_tc, tc, v_max, acc_scale_max);
        return TP_ERR_OK;
    } else {
        tcSetKinkProperties(prev_tc, tc, v_max * kink_ratio / acc_scale_max, kink_ratio);
        tp_debug_print("Kink acceleration scale %f above %f, kink vel = %f, blend arc may be faster\n",
                acc_scale_max,
                kink_ratio,
                prev_tc->kink_vel);
        // NOTE: acceleration will be reduced later if tangent blend is used
        return TP_ERR_NO_ACTION;
    }
}

static bool tpCreateBlendIfPossible(
        TP_STRUCT *tp,
        TC_STRUCT *prev_tc,
        TC_STRUCT *tc,
        TC_STRUCT *blend_tc)
{
    tp_err_t res_create = TP_ERR_FAIL;
    blend_type_t blend_requested = tpCheckBlendArcType(prev_tc, tc);

    switch (blend_requested) {
        case BLEND_LINE_LINE:
            res_create = tpCreateLineLineBlend(tp, prev_tc, tc, blend_tc);
            break;
        case BLEND_LINE_ARC:
            res_create = tpCreateLineArcBlend(tp, prev_tc, tc, blend_tc);
            break;
        case BLEND_ARC_LINE:
            res_create = tpCreateArcLineBlend(tp, prev_tc, tc, blend_tc);
            break;
        case BLEND_ARC_ARC:
            res_create = tpCreateArcArcBlend(tp, prev_tc, tc, blend_tc);
            break;
        case BLEND_NONE:
        default:
            tp_debug_print("intersection type not recognized, aborting arc\n");
            res_create = TP_ERR_FAIL;
            break;
    }

    return res_create == TP_ERR_OK;
}


/**
 * Handle creating a blend arc when a new line segment is about to enter the queue.
 * This function handles the checks, setup, and calculations for creating a new
 * blend arc. Essentially all of the blend arc functions are called through
 * here to isolate the process.
 */
STATIC tc_blend_type_t tpHandleBlendArc(TP_STRUCT * const tp, TC_STRUCT * const tc) {

    tp_debug_print("*****************************************\n** Handle Blend Arc **\n");

    TC_STRUCT *prev_tc;
    prev_tc = tcqLast(&tp->queue);

    //If the previous segment has already started, then don't create a blend
    //arc for the next pair.
    // TODO May be able to lift this restriction if we can ensure that we leave
    // 1 timestep's worth of distance in prev_tc
    if ( !prev_tc) {
        tp_debug_print(" queue empty\n");
        return NO_BLEND;
    }
    if (prev_tc->progress > prev_tc->target / 2.0) {
        tp_debug_print(" prev_tc progress (%f) is too large, aborting blend arc\n", prev_tc->progress);
        return NO_BLEND;
    }

    // Check for tangency between segments and handle any errors
    // TODO possibly refactor this into a macro?
    int res_tan = tpSetupTangent(tp, prev_tc, tc);
    switch (res_tan) {
        // Abort blend arc creation in these cases
        case TP_ERR_FAIL:
            tp_debug_print(" tpSetupTangent failed, aborting blend arc\n");
        case TP_ERR_OK:
            return res_tan;
        case TP_ERR_NO_ACTION:
        default:
            //Continue with creation
            break;
    }

    TC_STRUCT blend_tc = {0};

    tc_blend_type_t blend_used = NO_BLEND;

    bool arc_blend_ok = tpCreateBlendIfPossible(tp, prev_tc, tc, &blend_tc);

    if (arc_blend_ok) {
        //Need to do this here since the length changed
        blend_used = ARC_BLEND;
        tpAddSegmentToQueue(tp, &blend_tc, false);
    } else {
        // If blend arc creation failed early on, catch it here and find the best blend
        blend_used = tpChooseBestBlend(tp, prev_tc, tc, NULL) ;
    }

    return blend_used;
}

//TODO final setup steps as separate functions
//
/**
 * Add a straight line to the tc queue.
 * end of the previous move to the new end specified here at the
 * currently-active accel and vel settings from the tp struct.
 */
int tpAddLine(TP_STRUCT * const tp, EmcPose end, int canon_motion_type, double vel, double
        ini_maxvel, double acc, unsigned char enables, char atspeed, int indexrotary) {

    if (tpErrorCheck(tp) < 0) {
        return TP_ERR_FAIL;
    }
    tp_info_print("== AddLine ==\n");

    // Initialize new tc struct for the line segment
    TC_STRUCT tc = {0};
    tcInit(&tc,
            TC_LINEAR,
            canon_motion_type,
            tp->cycleTime,
            enables,
            atspeed);

    // Setup any synced IO for this move
    tpSetupSyncedIO(tp, &tc);

    // Copy over state data from the trajectory planner
    tcSetupState(&tc, tp);

    // Copy in motion parameters
    tcSetupMotion(&tc,
            vel,
            ini_maxvel,
            acc);

    // Setup line geometry
    pmLine9Init(&tc.coords.line,
            &tp->goalPos,
            &end);
    tc.target = pmLine9Target(&tc.coords.line);
    if (tc.target < TP_POS_EPSILON) {
        rtapi_print_msg(RTAPI_MSG_DBG,"failed to create line id %d, zero-length segment\n",tp->nextId);
        return TP_ERR_ZERO_LENGTH;
    }
    tc.nominal_length = tc.target;
    tcClampVelocityByLength(&tc);

    // For linear move, set rotary axis settings 
    tc.indexrotary = indexrotary;

    //TODO refactor this into its own function
    TC_STRUCT *prev_tc;
    prev_tc = tcqLast(&tp->queue);
    tpCheckCanonType(prev_tc, &tc);
    if (emcmotConfig->arcBlendEnable){
        tpHandleBlendArc(tp, &tc);
    }
    tcFinalizeLength(prev_tc);
    tcFlagEarlyStop(prev_tc, &tc);

    int retval = tpAddSegmentToQueue(tp, &tc, true);
    //Run speed optimization (will abort safely if there are no tangent segments)
    tpRunOptimization(tp);

    return retval;
}


/**
 * Adds a circular (circle, arc, helix) move from the end of the
 * last move to this new position.
 *
 * @param end is the xyz/abc point of the destination.
 *
 * see pmCircleInit for further details on how arcs are specified. Note that
 * degenerate arcs/circles are not allowed. We are guaranteed to have a move in
 * xyz so the target is always the circle/arc/helical length.
 */
int tpAddCircle(TP_STRUCT * const tp,
        EmcPose end,
        PmCartesian center,
        PmCartesian normal,
        int turn,
        int canon_motion_type,
        double vel,
        double ini_maxvel,
        double acc,
        unsigned char enables,
        char atspeed)
{
    if (tpErrorCheck(tp)<0) {
        return TP_ERR_FAIL;
    }

    tp_info_print("== AddCircle ==\n");
    tp_debug_print("ini_maxvel = %f\n",ini_maxvel);

    TC_STRUCT tc = {0};

    tcInit(&tc,
            TC_CIRCULAR,
            canon_motion_type,
            tp->cycleTime,
            enables,
            atspeed);
    // Setup any synced IO for this move
    tpSetupSyncedIO(tp, &tc);

    // Copy over state data from the trajectory planner
    tcSetupState(&tc, tp);

    // Setup circle geometry
    int res_init = pmCircle9Init(&tc.coords.circle,
            &tp->goalPos,
            &end,
            &center,
            &normal,
            turn);

    if (res_init) return res_init;

    // Update tc target with existing circular segment
    tc.target = pmCircle9Target(&tc.coords.circle);
    if (tc.target < TP_POS_EPSILON) {
        return TP_ERR_ZERO_LENGTH;
    }
    tp_debug_print("tc.target = %f\n",tc.target);
    tc.nominal_length = tc.target;

    // Copy in motion parameters
    tcSetupMotion(&tc,
            vel,
            ini_maxvel,
            acc);

    //Reduce max velocity to match sample rate
    tcClampVelocityByLength(&tc);

    TC_STRUCT *prev_tc;
    prev_tc = tcqLast(&tp->queue);

    tpCheckCanonType(prev_tc, &tc);
    if (emcmotConfig->arcBlendEnable){
        tpHandleBlendArc(tp, &tc);
        findSpiralArcLengthFit(&tc.coords.circle.xyz, &tc.coords.circle.fit);
    }
    tcFinalizeLength(prev_tc);
    tcFlagEarlyStop(prev_tc, &tc);

    int retval = tpAddSegmentToQueue(tp, &tc, true);

    tpRunOptimization(tp);
    return retval;
}


/**
 * Adjusts blend velocity and acceleration to safe limits.
 * If we are blending between tc and nexttc, then we need to figure out what a
 * safe blend velocity is based on the known trajectory parameters. This
 * function updates the TC_STRUCT data with a safe blend velocity.
 *
 * @note This function will compute the parabolic blend start / end velocities
 * regardless of the current terminal condition (useful for planning).
 */
STATIC int tpComputeBlendVelocity(
        TC_STRUCT const *tc,
        TC_STRUCT const *nexttc,
        double target_vel_this,
        double target_vel_next,
        double *v_blend_this,
        double *v_blend_next,
        double *v_blend_net)
{
    /* Pre-checks for valid pointers */
    if (!nexttc || !tc || !v_blend_this || !v_blend_next ) {
        return TP_ERR_FAIL;
    }

    double acc_this = tcGetTangentialMaxAccel(tc);
    double acc_next = tcGetTangentialMaxAccel(nexttc);

    double v_reachable_this = fmin(tpCalculateTriangleVel(tc), target_vel_this);
    double v_reachable_next = fmin(tpCalculateTriangleVel(nexttc), target_vel_next);

    /* Compute the maximum allowed blend time for each segment.
     * This corresponds to the minimum acceleration that will just barely reach
     * max velocity as we are 1/2 done the segment.
     */

    double t_max_this = tc->target / v_reachable_this;
    double t_max_next = nexttc->target / v_reachable_next;
    double t_max_reachable = fmin(t_max_this, t_max_next);

    // How long the blend phase would be at maximum acceleration
    double t_min_blend_this = v_reachable_this / acc_this;
    double t_min_blend_next = v_reachable_next / acc_next;

    double t_max_blend = fmax(t_min_blend_this, t_min_blend_next);
    // The longest blend time we can get that's still within the 1/2 segment restriction
    double t_blend = fmin(t_max_reachable, t_max_blend);

    // Now, use this blend time to find the best acceleration / velocity for each segment
    *v_blend_this = fmin(v_reachable_this, t_blend * acc_this);
    *v_blend_next = fmin(v_reachable_next, t_blend * acc_next);

    double theta;

    PmCartesian v1, v2;

    tcGetEndAccelUnitVector(tc, &v1);
    tcGetStartAccelUnitVector(nexttc, &v2);
    findIntersectionAngle(&v1, &v2, &theta);

    double cos_theta = cos(theta);

    if (tc->tolerance > 0) {
        /* see diagram blend.fig.  T (blend tolerance) is given, theta
         * is calculated from dot(s1, s2)
         *
         * blend criteria: we are decelerating at the end of segment s1
         * and we pass distance d from the end.
         * find the corresponding velocity v when passing d.
         *
         * in the drawing note d = 2T/cos(theta)
         *
         * when v1 is decelerating at a to stop, v = at, t = v/a
         * so required d = .5 a (v/a)^2
         *
         * equate the two expressions for d and solve for v
         */
        double tblend_vel;
        /* Minimum value of cos(theta) to prevent numerical instability */
        const double min_cos_theta = cos(PM_PI / 2.0 - TP_MIN_ARC_ANGLE);
        if (cos_theta > min_cos_theta) {
            tblend_vel = 2.0 * pmSqrt(acc_this * tc->tolerance / cos_theta);
            *v_blend_this = fmin(*v_blend_this, tblend_vel);
            *v_blend_next = fmin(*v_blend_next, tblend_vel);
        }
    }
    if (v_blend_net) {
        /*
         * Find net velocity in the direction tangent to the blend.
         * When theta ~ 0, net velocity in tangent direction is very small.
         * When the segments are nearly tangent (theta ~ pi/2), the blend
         * velocity is almost entirely in the tangent direction.
         */
        *v_blend_net = sin(theta) * (*v_blend_this + *v_blend_next) / 2.0;
    }

    return TP_ERR_OK;
}

STATIC double estimateParabolicBlendPerformance(
        TP_STRUCT const *tp,
        TC_STRUCT const *tc,
        TC_STRUCT const *nexttc)
{
    double v_this = 0.0, v_next = 0.0;

    // Use maximum possible target velocity to get best-case performance
    double target_vel_this = tpGetMaxTargetVel(tp, tc);
    double target_vel_next = tpGetMaxTargetVel(tp, nexttc);

    double v_net = 0.0;
    tpComputeBlendVelocity(tc, nexttc, target_vel_this, target_vel_next, &v_this, &v_next, &v_net);

    return v_net;
}



/**
 * Calculate distance update from velocity and acceleration.
 */
STATIC int tcUpdateDistFromAccel(TC_STRUCT * const tc, double acc, double vel_desired, int reverse_run)
{
    // If the resulting velocity is less than zero, than we're done. This
    // causes a small overshoot, but in practice it is very small.
    double v_next = tc->currentvel + acc * tc->cycle_time;
    // update position in this tc using trapezoidal integration
    // Note that progress can be greater than the target after this step.
    if (v_next < 0.0) {
        v_next = 0.0;
        //KLUDGE: the trapezoidal planner undershoots by half a cycle time, so
        //forcing the endpoint here is necessary. However, velocity undershoot
        //also occurs during pausing and stopping, which can happen far from
        //the end. If we could "cruise" to the endpoint within a cycle at our
        //current speed, then assume that we want to be at the end.
        if (tcGetDistanceToGo(tc,reverse_run) < (tc->currentvel *  tc->cycle_time)) {
            tc->progress = tcGetTarget(tc,reverse_run);
        }
    } else {
        double displacement = (v_next + tc->currentvel) * 0.5 * tc->cycle_time;
        // Account for reverse run (flip sign if need be)
        double disp_sign = reverse_run ? -1 : 1;
        tc->progress += (disp_sign * displacement);

        //Progress has to be within the allowable range
        tc->progress = bisaturate(tc->progress, tcGetTarget(tc, TC_DIR_FORWARD), tcGetTarget(tc, TC_DIR_REVERSE));
    }
    tc->currentvel = v_next;

    // Check if we can make the desired velocity
    tc->on_final_decel = (fabs(vel_desired - tc->currentvel) < TP_VEL_EPSILON) && (acc < 0.0);

    return TP_ERR_OK;
}

STATIC void tpDebugCycleInfo(TP_STRUCT const * const tp, TC_STRUCT const * const tc, TC_STRUCT const * const nexttc, double acc) {
#ifdef TC_DEBUG
    // Find maximum allowed velocity from feed and machine limits
    double tc_target_vel = tpGetRealTargetVel(tp, tc);
    // Store a copy of final velocity
    double tc_finalvel = tpGetRealFinalVel(tp, tc, nexttc);

    /* Debug Output */
    tc_debug_print("tc state: vr = %f, vf = %f, maxvel = %f\n",
            tc_target_vel, tc_finalvel, tc->maxvel);
    tc_debug_print("          currentvel = %f, fs = %f, tc = %f, term = %d\n",
            tc->currentvel, tpGetFeedScale(tp,tc), tc->cycle_time, tc->term_cond);
    tc_debug_print("          acc = %f, T = %f, DTG = %.12g\n", acc,
            tcGetTarget(tc,tp->reverse_run), tcGetDistanceToGo(tc,tp->reverse_run));
    tc_debug_print("          reverse_run = %d\n", tp->reverse_run);
    tc_debug_print("          motion type %d\n", tc->motion_type);

    if (tc->on_final_decel) {
        rtapi_print(" on final decel\n");
    }
#endif
}

/**
 * Compute updated position and velocity for a timestep based on a trapezoidal
 * motion profile.
 * @param tc trajectory segment being processed.
 *
 * Creates the trapezoidal velocity profile based on the segment's velocity and
 * acceleration limits. The formula has been tweaked slightly to allow a
 * non-zero velocity at the instant the target is reached.
 */
void tpCalculateTrapezoidalAccel(TP_STRUCT const * const tp, TC_STRUCT * const tc, TC_STRUCT const * const nexttc,
        double * const acc, double * const vel_desired)
{
    tc_debug_print("using trapezoidal acceleration\n");

    // Find maximum allowed velocity from feed and machine limits
    double tc_target_vel = tpGetRealTargetVel(tp, tc);
    // Store a copy of final velocity
    double tc_finalvel = tpGetRealFinalVel(tp, tc, nexttc);

#ifdef TP_PEDANTIC
    if (tc_finalvel > 0.0 && tc->term_cond != TC_TERM_COND_TANGENT) {
        rtapi_print_msg(RTAPI_MSG_ERR, "Final velocity of %f with non-tangent segment!\n",tc_finalvel);
        tc_finalvel = 0.0;
    }
#endif

    /* Calculations for desired velocity based on trapezoidal profile */
<<<<<<< HEAD
    double dx = tcGetDistanceToGo(tc, tp->reverse_run);
    double maxaccel = tpGetScaledAccel(tc);
=======
    double dx = tc->target - tc->progress;
    double maxaccel = tcGetTangentialMaxAccel(tc);
>>>>>>> 4da34528

    double discr_term1 = pmSq(tc_finalvel);
    double discr_term2 = maxaccel * (2.0 * dx - tc->currentvel * tc->cycle_time);
    double tmp_adt = maxaccel * tc->cycle_time * 0.5;
    double discr_term3 = pmSq(tmp_adt);

    double discr = discr_term1 + discr_term2 + discr_term3;

    // Descriminant is a little more complicated with final velocity term. If
    // descriminant < 0, we've overshot (or are about to). Do the best we can
    // in this situation
#ifdef TP_PEDANTIC
    if (discr < 0.0) {
        rtapi_print_msg(RTAPI_MSG_ERR,
                "discriminant %f < 0 in velocity calculation!\n", discr);
    }
#endif
    //Start with -B/2 portion of quadratic formula
    double maxnewvel = -tmp_adt;

    //If the discriminant term brings our velocity above zero, add it to the total
    //We can ignore the calculation otherwise because negative velocities are clipped to zero
    if (discr > discr_term3) {
        maxnewvel += pmSqrt(discr);
    }

    // Find bounded new velocity based on target velocity
    // Note that we use a separate variable later to check if we're on final decel
    double newvel = saturate(maxnewvel, tc_target_vel);

    // Calculate acceleration needed to reach newvel, bounded by machine maximum
    double dt = fmax(tc->cycle_time, TP_TIME_EPSILON);
    double maxnewaccel = (newvel - tc->currentvel) / dt;
    *acc = saturate(maxnewaccel, maxaccel);
    *vel_desired = maxnewvel;
}

/**
 * Calculate "ramp" acceleration for a cycle.
 */
STATIC int tpCalculateRampAccel(TP_STRUCT const * const tp,
        TC_STRUCT * const tc,
        TC_STRUCT const * const nexttc,
        double * const acc,
        double * const vel_desired)
{
    tc_debug_print("using ramped acceleration\n");
    // displacement remaining in this segment
    double dx = tcGetDistanceToGo(tc, tp->reverse_run);

    if (!tc->blending_next) {
        tc->vel_at_blend_start = tc->currentvel;
    }

    double vel_final = tpGetRealFinalVel(tp, tc, nexttc);

    /* Check if the final velocity is too low to properly ramp up.*/
    if (vel_final < TP_VEL_EPSILON) {
        tp_debug_print(" vel_final %f too low for velocity ramping\n", vel_final);
        return TP_ERR_FAIL;
    }

    double vel_avg = (tc->currentvel + vel_final) / 2.0;

    // Calculate time remaining in this segment assuming constant acceleration
    double dt = 1e-16;
    if (vel_avg > TP_VEL_EPSILON) {
        dt = fmax( dx / vel_avg, 1e-16);
    }

    // Calculate velocity change between final and current velocity
    double dv = vel_final - tc->currentvel;

    // Estimate constant acceleration required
    double acc_final = dv / dt;

    // Saturate estimated acceleration against maximum allowed by segment
    double acc_max = tcGetTangentialMaxAccel(tc);

    // Output acceleration and velocity for position update
    *acc = saturate(acc_final, acc_max);
    *vel_desired = vel_final;

    return TP_ERR_OK;
}

void tpToggleDIOs(TC_STRUCT * const tc) {

    int i=0;
    if (tc->syncdio.anychanged != 0) { // we have DIO's to turn on or off
        for (i=0; i < emcmotConfig->numDIO; i++) {
            if (!(tc->syncdio.dio_mask & (1 << i))) continue;
            if (tc->syncdio.dios[i] > 0) emcmotDioWrite(i, 1); // turn DIO[i] on
            if (tc->syncdio.dios[i] < 0) emcmotDioWrite(i, 0); // turn DIO[i] off
        }
        for (i=0; i < emcmotConfig->numAIO; i++) {
            if (!(tc->syncdio.aio_mask & (1 << i))) continue;
            emcmotAioWrite(i, tc->syncdio.aios[i]); // set AIO[i]
        }
        tc->syncdio.anychanged = 0; //we have turned them all on/off, nothing else to do for this TC the next time
    }
}


/**
 * Handle special cases for rigid tapping.
 * This function deals with updating the goal position and spindle position
 * during a rigid tap cycle. In particular, the target and spindle goal need to
 * be carefully handled since we're reversing direction.
 */
STATIC void tpUpdateRigidTapState(TP_STRUCT const * const tp,
        TC_STRUCT * const tc) {

    static double old_spindlepos;
    double new_spindlepos = emcmotStatus->spindle_status[tp->spindle.spindle_num].spindleRevs;
    if (emcmotStatus->spindle_status[tp->spindle.spindle_num].direction < 0)
    	new_spindlepos = -new_spindlepos;

    switch (tc->coords.rigidtap.state) {
        case TAPPING:
            tc_debug_print("TAPPING\n");
            if (tc->progress >= tc->coords.rigidtap.reversal_target) {
                // command reversal
            	emcmotStatus->spindle_status[tp->spindle.spindle_num].speed *= -1.0 * tc->coords.rigidtap.reversal_scale;
                tc->coords.rigidtap.state = REVERSING;
            }
            break;
        case REVERSING:
            tc_debug_print("REVERSING\n");
            if (new_spindlepos < old_spindlepos) {
                PmCartesian start, end;
                PmCartLine *aux = &tc->coords.rigidtap.aux_xyz;
                // we've stopped, so set a new target at the original position
                tc->coords.rigidtap.spindlerevs_at_reversal = new_spindlepos + tp->spindle.offset;

                pmCartLinePoint(&tc->coords.rigidtap.xyz, tc->progress, &start);
                end = tc->coords.rigidtap.xyz.start;
                pmCartLineInit(aux, &start, &end);
                rtapi_print_msg(RTAPI_MSG_DBG, "old target = %f", tc->target);
                tc->coords.rigidtap.reversal_target = aux->tmag;
                tc->target = aux->tmag + 10. * tc->uu_per_rev;
                tc->progress = 0.0;
                rtapi_print_msg(RTAPI_MSG_DBG, "new target = %f", tc->target);

                tc->coords.rigidtap.state = RETRACTION;
            }
            old_spindlepos = new_spindlepos;
            tc_debug_print("Spindlepos = %f\n", new_spindlepos);
            break;
        case RETRACTION:
            tc_debug_print("RETRACTION\n");
            if (tc->progress >= tc->coords.rigidtap.reversal_target) {
            	emcmotStatus->spindle_status[tp->spindle.spindle_num].speed *= -1 / tc->coords.rigidtap.reversal_scale;
                tc->coords.rigidtap.state = FINAL_REVERSAL;
            }
            break;
        case FINAL_REVERSAL:
            tc_debug_print("FINAL_REVERSAL\n");
            if (new_spindlepos > old_spindlepos) {
                PmCartesian start, end;
                PmCartLine *aux = &tc->coords.rigidtap.aux_xyz;
                pmCartLinePoint(aux, tc->progress, &start);
                end = tc->coords.rigidtap.xyz.start;
                pmCartLineInit(aux, &start, &end);
                tc->target = aux->tmag;
                tc->progress = 0.0;
                //No longer need spindle sync at this point
                tc->synchronized = 0;
                tc->target_vel = tc->maxvel;

                tc->coords.rigidtap.state = FINAL_PLACEMENT;
            }
            old_spindlepos = new_spindlepos;
            break;
        case FINAL_PLACEMENT:
            tc_debug_print("FINAL_PLACEMENT\n");
            // this is a regular move now, it'll stop at target above.
            break;
    }
}


/**
 * Update emcMotStatus with information about trajectory motion.
 * Based on the specified trajectory segment tc, read its progress and status
 * flags. Then, update the emcmotStatus structure with this information.
 */
STATIC int tpUpdateMovementStatus(TP_STRUCT * const tp, TC_STRUCT const * const tc ) {


    if (!tp) {
        return TP_ERR_FAIL;
    }

    if (!tc) {
        // Assume that we have no active segment, so we should clear out the status fields
        emcmotStatus->distance_to_go = 0;
        emcmotStatus->enables_queued = emcmotStatus->enables_new;
        emcmotStatus->requested_vel = 0;
        emcmotStatus->current_vel = 0;
        emcPoseZero(&emcmotStatus->dtg);

        tp->motionType = 0;
        tp->activeDepth = 0;
        return TP_ERR_STOPPED;
    }

    EmcPose tc_pos;
    tcGetEndpoint(tc, &tc_pos);

    tc_debug_print("tc id = %u canon_type = %u mot type = %u\n",
            tc->id, tc->canon_motion_type, tc->motion_type);
    tp->motionType = tc->canon_motion_type;
    tp->activeDepth = tc->active_depth;
    emcmotStatus->distance_to_go = tc->target - tc->progress;
    emcmotStatus->enables_queued = tc->enables;
    // report our line number to the guis
    tp->execId = tc->id;
    emcmotStatus->requested_vel = tc->reqvel;
    emcmotStatus->current_vel = tc->currentvel;

    emcPoseSub(&tc_pos, &tp->currentPos, &emcmotStatus->dtg);
    return TP_ERR_OK;
}


/**
 * Do a parabolic blend by updating the nexttc.
 * Perform the actual blending process by updating the target velocity for the
 * next segment, then running a cycle update.
 */
STATIC void tpUpdateBlend(TP_STRUCT * const tp, TC_STRUCT * const tc,
        TC_STRUCT * const nexttc) {

    if (!nexttc) {
        return;
    }
    double save_vel = nexttc->target_vel;

    if (tpGetFeedScale(tp, nexttc) > TP_VEL_EPSILON) {
        double dv = tc->vel_at_blend_start - tc->currentvel;
        double vel_start = fmax(tc->vel_at_blend_start, TP_VEL_EPSILON);
        // Clip the ratio at 1 and 0
        double blend_progress = fmax(fmin(dv / vel_start, 1.0), 0.0);
        double blend_scale = tc->vel_at_blend_start / tc->blend_vel;
        nexttc->target_vel = blend_progress * nexttc->blend_vel * blend_scale;
        // Mark the segment as blending so we handle the new target velocity properly
        nexttc->is_blending = true;
    } else {
        // Drive the target velocity to zero since we're stopping
        nexttc->target_vel = 0.0;
    }

    tpUpdateCycle(tp, nexttc, NULL);
    //Restore the original target velocity
    nexttc->target_vel = save_vel;
}


/**
 * Cleanup if tc is not valid (empty queue).
 * If the program ends, or we hit QUEUE STARVATION, do a soft reset on the trajectory planner.
 * TODO merge with tpClear?
 */
STATIC void tpHandleEmptyQueue(TP_STRUCT * const tp)
{

    tcqInit(&tp->queue);
    tp->goalPos = tp->currentPos;
    tp->done = 1;
    tp->depth = tp->activeDepth = 0;
    tp->aborting = 0;
    tp->execId = 0;
    tp->motionType = 0;

    tpUpdateMovementStatus(tp, NULL);

    tpResume(tp);
}

/** Wrapper function to unlock rotary axes */
STATIC void tpSetRotaryUnlock(int axis, int unlock) {
    emcmotSetRotaryUnlock(axis, unlock);
}

/** Wrapper function to check rotary axis lock */
STATIC int tpGetRotaryIsUnlocked(int axis) {
    return emcmotGetRotaryIsUnlocked(axis);
}


/**
 * Cleanup after a trajectory segment is complete.
 * If the current move is complete and we're not waiting on the spindle for
 * const this move, then pop if off the queue and perform cleanup operations.
 * Finally, get the next move in the queue.
 */
STATIC int tpCompleteSegment(TP_STRUCT * const tp,
        TC_STRUCT * const tc) {

    if (tp->spindle.waiting_for_atspeed == tc->id) {
        return TP_ERR_FAIL;
    }

    // if we're synced, and this move is ending, save the
    // spindle position so the next synced move can be in
    // the right place.
    if(tc->synchronized != TC_SYNC_NONE) {
        tp->spindle.offset += tc->target / tc->uu_per_rev;
    } else {
        tp->spindle.offset = 0.0;
    }

    if(tc->indexrotary != -1) {
        // this was an indexing move, so before we remove it we must
        // relock the axis
        tpSetRotaryUnlock(tc->indexrotary, 0);
        // if it is now locked, fall through and remove the finished move.
        // otherwise, just come back later and check again
        if(tpGetRotaryIsUnlocked(tc->indexrotary)) {
            return TP_ERR_FAIL;
        }
    }

    //Clear status flags associated since segment is done
    //TODO stuff into helper function?
    tc->active = 0;
    tc->remove = 0;
    tc->is_blending = 0;
    tc->splitting = 0;
    tc->cycle_time = tp->cycleTime;
    //Velocities are by definition zero for a non-active segment
    tc->currentvel = 0.0;
    tc->term_vel = 0.0;
    //TODO make progress to match target?
    // done with this move
    if (tp->reverse_run) {
        tcqBackStep(&tp->queue);
        tp_debug_print("Finished reverse run of tc id %d\n", tc->id);
    } else {
        int res_pop = tcqPop(&tp->queue);
        if (res_pop) rtapi_print_msg(RTAPI_MSG_ERR,"Got error %d from tcqPop!\n", res_pop);
        tp_debug_print("Finished tc id %d\n", tc->id);
    }

    return TP_ERR_OK;
}


/**
 * Handle an abort command.
 * Based on the current motion state, handle the consequences of an abort command.
 */
STATIC tp_err_t tpHandleAbort(TP_STRUCT * const tp, TC_STRUCT * const tc,
        TC_STRUCT * const nexttc) {

    if(!tp->aborting) {
        //Don't need to do anything if not aborting
        return TP_ERR_NO_ACTION;
    }
    //If the motion has stopped, then it's safe to reset the TP struct.
    if( MOTION_ID_VALID(tp->spindle.waiting_for_index) ||
            MOTION_ID_VALID(tp->spindle.waiting_for_atspeed) ||
            (tc->currentvel == 0.0 && (!nexttc || nexttc->currentvel == 0.0))) {
        tcqInit(&tp->queue);
        tp->goalPos = tp->currentPos;
        tp->done = 1;
        tp->depth = tp->activeDepth = 0;
        tp->aborting = 0;
        tp->execId = 0;
        tp->motionType = 0;
        tp->synchronized = 0;
        tp->reverse_run = 0;
        tp->spindle.waiting_for_index = MOTION_INVALID_ID;
        tp->spindle.waiting_for_atspeed = MOTION_INVALID_ID;
        tpResume(tp);
        return TP_ERR_STOPPED;
    }  //FIXME consistent error codes
    return TP_ERR_SLOWING;
}


/**
 * Check if the spindle has reached the required speed for a move.
 * Returns a "wait" code if the spindle needs to spin up before a move and it
 * has not reached the requested speed, or the spindle index has not been
 * detected.
 */
STATIC tp_err_t tpCheckAtSpeed(TP_STRUCT * const tp, TC_STRUCT * const tc)
{
	int s;
    // this is no longer the segment we were waiting_for_index for
    if (MOTION_ID_VALID(tp->spindle.waiting_for_index) && tp->spindle.waiting_for_index != tc->id)
    {
        rtapi_print_msg(RTAPI_MSG_ERR,
                "Was waiting for index on motion id %d, but reached id %d\n",
                tp->spindle.waiting_for_index, tc->id);
        tp->spindle.waiting_for_index = MOTION_INVALID_ID;
    }

    if (MOTION_ID_VALID(tp->spindle.waiting_for_atspeed) && tp->spindle.waiting_for_atspeed != tc->id)
    {

        rtapi_print_msg(RTAPI_MSG_ERR,
                "Was waiting for atspeed on motion id %d, but reached id %d\n",
                tp->spindle.waiting_for_atspeed, tc->id);
        tp->spindle.waiting_for_atspeed = MOTION_INVALID_ID;
    }

    if (MOTION_ID_VALID(tp->spindle.waiting_for_atspeed)) {
        for (s = 0; s < emcmotConfig->numSpindles; s++){
            if(!emcmotStatus->spindle_status[s].at_speed) {
                // spindle is still not at the right speed, so wait another cycle
                return TP_ERR_WAITING;
            }
        }
        // not waiting any more
        tp->spindle.waiting_for_atspeed = MOTION_INVALID_ID;
    }

    if (MOTION_ID_VALID(tp->spindle.waiting_for_index)) {
        if (emcmotStatus->spindle_status[tp->spindle.spindle_num].spindle_index_enable) {
            /* haven't passed index yet */
            return TP_ERR_WAITING;
        } else {
            rtapi_print_msg(RTAPI_MSG_DBG, "Index seen on spindle %d\n", tp->spindle.spindle_num);
            /* passed index, start the move */
            emcmotStatus->spindleSync = 1;
            tp->spindle.waiting_for_index = MOTION_INVALID_ID;
            tc->sync_accel = 1;
            tp->spindle.revs = 0;
        }
    }
    return TP_ERR_OK;
}

/**
 * "Activate" a segment being read for the first time.
 * This function handles initial setup of a new segment read off of the queue
 * for the first time.
 */
STATIC tp_err_t tpActivateSegment(TP_STRUCT * const tp, TC_STRUCT * const tc) {

    //Check if already active
    if (!tc || tc->active) {
        return TP_ERR_OK;
    }

    if (!tp) {
        return TP_ERR_MISSING_INPUT;
    }

    if (tp->reverse_run && (tc->motion_type == TC_RIGIDTAP || tc->synchronized != TC_SYNC_NONE)) {
        //Can't activate a segment with synced motion in reverse
        return TP_ERR_REVERSE_EMPTY;
    }

    /* Based on the INI setting for "cutoff frequency", this calculation finds
     * short segments that can have their acceleration be simple ramps, instead
     * of a trapezoidal motion. This leads to fewer jerk spikes, at a slight
     * performance cost.
     * */
    double cutoff_time = 1.0 / (fmax(emcmotConfig->arcBlendRampFreq, TP_TIME_EPSILON));

    double length = tcGetDistanceToGo(tc, tp->reverse_run);
    // Given what velocities we can actually reach, estimate the total time for the segment under ramp conditions
    double segment_time = 2.0 * length / (tc->currentvel + fmin(tc->finalvel,tpGetRealTargetVel(tp,tc)));


    if (segment_time < cutoff_time &&
            tc->canon_motion_type != EMC_MOTION_TYPE_TRAVERSE &&
            tc->term_cond == TC_TERM_COND_TANGENT &&
            tc->motion_type != TC_RIGIDTAP &&
            length != 0)
    {
        tp_debug_print("segment_time = %f, cutoff_time = %f, ramping\n",
                segment_time, cutoff_time);
        tc->accel_mode = TC_ACCEL_RAMP;
    }

    // Do at speed checks that only happen once
    int needs_atspeed = tc->atspeed ||
        (tc->synchronized == TC_SYNC_POSITION && !(emcmotStatus->spindleSync));

    if (needs_atspeed){
        int s;
        for (s = 0; s < emcmotConfig->numSpindles; s++){
            if (!emcmotStatus->spindle_status[s].at_speed) {
                tp->spindle.waiting_for_atspeed = tc->id;
                return TP_ERR_WAITING;
            }
        }
    }

    if (tc->indexrotary != -1) {
        // request that the axis unlock
        tpSetRotaryUnlock(tc->indexrotary, 1);
        // if it is unlocked, fall through and start the move.
        // otherwise, just come back later and check again
        if (!tpGetRotaryIsUnlocked(tc->indexrotary))
            return TP_ERR_WAITING;
    }

    // Temporary debug message
    tp_debug_print("Activate tc id = %d target_vel = %f req_vel = %f final_vel = %f length = %f\n",
            tc->id,
            tc->target_vel,
            tc->reqvel,
            tc->finalvel,
            tc->target);

    tc->active = 1;
    //Do not change initial velocity here, since tangent blending already sets this up
    tp->motionType = tc->canon_motion_type;
    tc->blending_next = 0;
    tc->on_final_decel = 0;

    if (TC_SYNC_POSITION == tc->synchronized && !(emcmotStatus->spindleSync)) {
        tp_debug_print("Setting up position sync\n");
        // if we aren't already synced, wait
        tp->spindle.waiting_for_index = tc->id;
        // ask for an index reset
        emcmotStatus->spindle_status[tp->spindle.spindle_num].spindle_index_enable = 1;
        tp->spindle.offset = 0.0;
        rtapi_print_msg(RTAPI_MSG_DBG, "Waiting on sync. spindle_num %d..\n", tp->spindle.spindle_num);
        return TP_ERR_WAITING;
    }

    return TP_ERR_OK;
}


/**
 * Run velocity mode synchronization.
 * Update requested velocity to follow the spindle's velocity (scaled by feed rate).
 */
STATIC void tpSyncVelocityMode(TP_STRUCT * const tp, TC_STRUCT * const tc, TC_STRUCT * const nexttc) {
    double speed = emcmotStatus->spindle_status[tp->spindle.spindle_num].spindleSpeedIn;
    double pos_error = fabs(speed) * tc->uu_per_rev;
    // Account for movement due to parabolic blending with next segment
    if(nexttc) {
        pos_error -= nexttc->progress;
    }
    tc->target_vel = pos_error;

    if (nexttc && nexttc->synchronized) {
        //If the next move is synchronized too, then match it's
        //requested velocity to the current move
        nexttc->target_vel = tc->target_vel;
    }
}


/**
 * Run position mode synchronization.
 * Updates requested velocity for a trajectory segment to track the spindle's position.
 */
STATIC void tpSyncPositionMode(TP_STRUCT * const tp, TC_STRUCT * const tc,
        TC_STRUCT * const nexttc ) {

    double spindle_pos = tpGetSignedSpindlePosition(&emcmotStatus->spindle_status[tp->spindle.spindle_num]);
    tp_debug_print("Spindle at %f\n",spindle_pos);
    double spindle_vel, target_vel;
    double oldrevs = tp->spindle.revs;

    if ((tc->motion_type == TC_RIGIDTAP) && (tc->coords.rigidtap.state == RETRACTION ||
                tc->coords.rigidtap.state == FINAL_REVERSAL)) {
            tp->spindle.revs = tc->coords.rigidtap.spindlerevs_at_reversal -
                spindle_pos;
    } else {
        tp->spindle.revs = spindle_pos;
    }

    double pos_desired = (tp->spindle.revs - tp->spindle.offset) * tc->uu_per_rev;
    double pos_error = pos_desired - tc->progress;

    if(nexttc) {
        pos_error -= nexttc->progress;
    }

    if(tc->sync_accel) {
        // detect when velocities match, and move the target accordingly.
        // acceleration will abruptly stop and we will be on our new target.
        // FIX: this is driven by TP cycle time, not the segment cycle time
        double dt = fmax(tp->cycleTime, TP_TIME_EPSILON);
        spindle_vel = tp->spindle.revs / ( dt * tc->sync_accel++);
        target_vel = spindle_vel * tc->uu_per_rev;
        if(tc->currentvel >= target_vel) {
            tc_debug_print("Hit accel target in pos sync\n");
            // move target so as to drive pos_error to 0 next cycle
            tp->spindle.offset = tp->spindle.revs - tc->progress / tc->uu_per_rev;
            tc->sync_accel = 0;
            tc->target_vel = target_vel;
        } else {
            tc_debug_print("accelerating in pos_sync\n");
            // beginning of move and we are behind: accel as fast as we can
            tc->target_vel = tc->maxvel;
        }
    } else {
        // we have synced the beginning of the move as best we can -
        // track position (minimize pos_error).
        tc_debug_print("tracking in pos_sync\n");
        double errorvel;
        spindle_vel = (tp->spindle.revs - oldrevs) / tp->cycleTime;
        target_vel = spindle_vel * tc->uu_per_rev;
        errorvel = pmSqrt(fabs(pos_error) * tcGetTangentialMaxAccel(tc));
        if(pos_error<0) {
            errorvel *= -1.0;
        }
        tc->target_vel = target_vel + errorvel;
    }

    //Finally, clip requested velocity at zero
    if (tc->target_vel < 0.0) {
        tc->target_vel = 0.0;
    }

    if (nexttc && nexttc->synchronized) {
        //If the next move is synchronized too, then match it's
        //requested velocity to the current move
        nexttc->target_vel = tc->target_vel;
    }
}


/**
 * Perform parabolic blending if needed between segments and handle status updates.
 * This isolates most of the parabolic blend stuff to make the code path
 * between tangent and parabolic blends easier to follow.
 */
STATIC int tpDoParabolicBlending(TP_STRUCT * const tp, TC_STRUCT * const tc,
        TC_STRUCT * const nexttc) {

    tc_debug_print("in DoParabolicBlend\n");
    tpUpdateBlend(tp,tc,nexttc);

    /* Status updates */
    //Decide which segment we're in depending on which is moving faster
    if(tc->currentvel > nexttc->currentvel) {
        tpUpdateMovementStatus(tp, tc);
    } else {
        tpToggleDIOs(nexttc);
        tpUpdateMovementStatus(tp, nexttc);
    }
#ifdef TP_SHOW_BLENDS
    // hack to show blends in axis
    tp->motionType = 0;
#endif

    //Update velocity status based on both tc and nexttc
    emcmotStatus->current_vel = tc->currentvel + nexttc->currentvel;

    return TP_ERR_OK;
}


/**
 * Do a complete update on one segment.
 * Handles the majority of updates on a single segment for the current cycle.
 */
STATIC int tpUpdateCycle(TP_STRUCT * const tp,
        TC_STRUCT * const tc, TC_STRUCT const * const nexttc) {

    //placeholders for position for this update
    EmcPose before;

    //Store the current position due to this TC
    tcGetPos(tc, &before);

    // Update the start velocity if we're not blending yet
    if (!tc->blending_next) {
        tc->vel_at_blend_start = tc->currentvel;
    }

    // Run cycle update with stored cycle time
    int res_accel = 1;
    double acc=0, vel_desired=0;
    
    // If the slowdown is not too great, use velocity ramping instead of trapezoidal velocity
    // Also, don't ramp up for parabolic blends
    if (tc->accel_mode && tc->term_cond == TC_TERM_COND_TANGENT) {
        res_accel = tpCalculateRampAccel(tp, tc, nexttc, &acc, &vel_desired);
    }

    // Check the return in case the ramp calculation failed, fall back to trapezoidal
    if (res_accel != TP_ERR_OK) {
        tpCalculateTrapezoidalAccel(tp, tc, nexttc, &acc, &vel_desired);
    }

    tcUpdateDistFromAccel(tc, acc, vel_desired, tp->reverse_run);
    tpDebugCycleInfo(tp, tc, nexttc, acc);

    //Check if we're near the end of the cycle and set appropriate changes
    tpCheckEndCondition(tp, tc, nexttc);

    EmcPose displacement;

    // Calculate displacement
    tcGetPos(tc, &displacement);
    emcPoseSelfSub(&displacement, &before);

    //Store displacement (checking for valid pose)
    int res_set = tpAddCurrentPos(tp, &displacement);

#ifdef TC_DEBUG
    double mag;
    emcPoseMagnitude(&displacement, &mag);
    tc_debug_print("cycle movement = %f\n", mag);
#endif

    return res_set;
}


/**
 * Send default values to status structure.
 */
STATIC int tpUpdateInitialStatus(TP_STRUCT const * const tp) {
    // Update queue length
    emcmotStatus->tcqlen = tcqLen(&tp->queue);
    // Set default value for requested speed
    emcmotStatus->requested_vel = 0.0;
    //FIXME test if we can do this safely
    emcmotStatus->current_vel = 0.0;
    return TP_ERR_OK;
}


/**
 * Flag a segment as needing a split cycle.
 * In addition to flagging a segment as splitting, do any preparations to store
 * data for the next cycle.
 */
STATIC inline int tcSetSplitCycle(TC_STRUCT * const tc, double split_time,
        double v_f)
{
    tp_debug_print("split time for id %d is %.16g\n", tc->id, split_time);
    if (tc->splitting != 0 && split_time > 0.0) {
        rtapi_print_msg(RTAPI_MSG_ERR,"already splitting on id %d with cycle time %.16g, dx = %.16g, split time %.12g\n",
                tc->id,
                tc->cycle_time,
                tc->target-tc->progress,
                split_time);
        return TP_ERR_FAIL;
    }
    tc->splitting = 1;
    tc->cycle_time = split_time;
    tc->term_vel = v_f;
    return 0;
}


/**
 * Check remaining time in a segment and calculate split cycle if necessary.
 * This function estimates how much time we need to complete the next segment.
 * If it's greater than one timestep, then we do nothing and carry on. If not,
 * then we flag the segment as "splitting", so that during the next cycle,
 * it handles the transition to the next segment.
 */
STATIC int tpCheckEndCondition(TP_STRUCT const * const tp, TC_STRUCT * const tc, TC_STRUCT const * const nexttc) {

    //Assume no split time unless we find otherwise
    tc->cycle_time = tp->cycleTime;
    //Initial guess at dt for next round
    double dx = tcGetDistanceToGo(tc, tp->reverse_run);
    tc_debug_print("tpCheckEndCondition: dx = %e\n",dx);

    if (dx <= TP_POS_EPSILON) {
        //If the segment is close to the target position, then we assume that it's done.
        tp_debug_print("close to target, dx = %.12f\n",dx);
        //Force progress to land exactly on the target to prevent numerical errors.
        tc->progress = tcGetTarget(tc, tp->reverse_run);

        if (!tp->reverse_run) {
            tcSetSplitCycle(tc, 0.0, tc->currentvel);
        }
        if (tc->term_cond == TC_TERM_COND_STOP || tc->term_cond == TC_TERM_COND_EXACT || tp->reverse_run) {
            tc->remove = 1;
        }
        return TP_ERR_OK;
    } else if (tp->reverse_run) {
        return TP_ERR_NO_ACTION;
    } else if (tc->term_cond == TC_TERM_COND_STOP || tc->term_cond == TC_TERM_COND_EXACT) {
        return TP_ERR_NO_ACTION;
    }


    double v_f = tpGetRealFinalVel(tp, tc, nexttc);
    double v_avg = (tc->currentvel + v_f) / 2.0;

    //Check that we have a non-zero "average" velocity between now and the
    //finish. If not, it means that we have to accelerate from a stop, which
    //will take longer than the minimum 2 timesteps that each segment takes, so
    //we're safely far form the end.

    //Get dt assuming that we can magically reach the final velocity at
    //the end of the move.
    //
    //KLUDGE: start with a value below the cutoff
    double dt = TP_TIME_EPSILON / 2.0;
    if (v_avg > TP_VEL_EPSILON) {
        //Get dt from distance and velocity (avoid div by zero)
        dt = fmax(dt, dx / v_avg);
    } else {
        if ( dx > (v_avg * tp->cycleTime) && dx > TP_POS_EPSILON) {
            tc_debug_print(" below velocity threshold, assuming far from end\n");
            return TP_ERR_NO_ACTION;
        }
    }

    //Calculate the acceleration this would take:

    double dv = v_f - tc->currentvel;
    double a_f = dv / dt;

    //If this is a valid acceleration, then we're done. If not, then we solve
    //for v_f and dt given the max acceleration allowed.
    double a_max = tcGetTangentialMaxAccel(tc);

    //If we exceed the maximum acceleration, then the dt estimate is too small.
    double a = a_f;
    int recalc = sat_inplace(&a, a_max);

    //Need to recalculate vf and above
    if (recalc) {
        tc_debug_print(" recalculating with a_f = %f, a = %f\n", a_f, a);
        double disc = pmSq(tc->currentvel / a) + 2.0 / a * dx;
        if (disc < 0) {
            //Should mean that dx is too big, i.e. we're not close enough
            tc_debug_print(" dx = %f, too large, not at end yet\n",dx);
            return TP_ERR_NO_ACTION;
        }

        if (disc < TP_TIME_EPSILON * TP_TIME_EPSILON) {
            tc_debug_print("disc too small, skipping sqrt\n");
            dt =  -tc->currentvel / a;
        } else if (a > 0) {
            tc_debug_print("using positive sqrt\n");
            dt = -tc->currentvel / a + pmSqrt(disc);
        } else {
            tc_debug_print("using negative sqrt\n");
            dt = -tc->currentvel / a - pmSqrt(disc);
        }

        tc_debug_print(" revised dt = %f\n", dt);
        //Update final velocity with actual result
        v_f = tc->currentvel + dt * a;
    }

    if (dt < TP_TIME_EPSILON) {
        //Close enough, call it done
        tc_debug_print("revised dt small, finishing tc\n");
        tc->progress = tcGetTarget(tc, tp->reverse_run);
        tcSetSplitCycle(tc, 0.0, v_f);
    } else if (dt < tp->cycleTime ) {
        tc_debug_print(" corrected v_f = %f, a = %f\n", v_f, a);
        tcSetSplitCycle(tc, dt, v_f);
    } else {
        tc_debug_print(" dt = %f, not at end yet\n",dt);
        return TP_ERR_NO_ACTION;
    }
    return TP_ERR_OK;
}


STATIC int tpHandleSplitCycle(TP_STRUCT * const tp, TC_STRUCT * const tc,
        TC_STRUCT * const nexttc)
{
    if (tc->remove) {
        //Don't need to update since this segment is flagged for removal
        return TP_ERR_NO_ACTION;
    }

    //Pose data to calculate movement due to finishing current TC
    EmcPose before;
    tcGetPos(tc, &before);

    tp_debug_print("tc id %d splitting\n",tc->id);
    //Shortcut tc update by assuming we arrive at end
    tc->progress = tcGetTarget(tc,tp->reverse_run);
    //Get displacement from prev. position
    EmcPose displacement;
    tcGetPos(tc, &displacement);
    emcPoseSelfSub(&displacement, &before);

    // Update tp's position (checking for valid pose)
    tpAddCurrentPos(tp, &displacement);

#ifdef TC_DEBUG
    double mag;
    emcPoseMagnitude(&displacement, &mag);
    tc_debug_print("cycle movement = %f\n",mag);
#endif

    // Trigger removal of current segment at the end of the cycle
    tc->remove = 1;

    if (!nexttc) {
        tp_debug_print("no nexttc in split cycle\n");
        return TP_ERR_OK;
    }

    switch (tc->term_cond) {
        case TC_TERM_COND_TANGENT:
            nexttc->cycle_time = tp->cycleTime - tc->cycle_time;
            nexttc->currentvel = tc->term_vel;
            tp_debug_print("Doing tangent split\n");
            break;
        case TC_TERM_COND_PARABOLIC:
            break;
        case TC_TERM_COND_STOP:
            break;
        case TC_TERM_COND_EXACT:
            break;
        default:
            rtapi_print_msg(RTAPI_MSG_ERR,"unknown term cond %d in segment %d\n",
                    tc->term_cond,
                    tc->id);
    }

    // Run split cycle update with remaining time in nexttc
    // KLUDGE: use next cycle after nextc to prevent velocity dip (functions fail gracefully w/ NULL)
    int queue_dir_step = tp->reverse_run ? -1 : 1;
    TC_STRUCT *next2tc = tcqItem(&tp->queue, queue_dir_step*2);

    tpUpdateCycle(tp, nexttc, next2tc);

    // Update status for the split portion
    // FIXME redundant tangent check, refactor to switch
    if (tc->cycle_time > nexttc->cycle_time && tc->term_cond == TC_TERM_COND_TANGENT) {
        //Majority of time spent in current segment
        tpToggleDIOs(tc);
        tpUpdateMovementStatus(tp, tc);
    } else {
        tpToggleDIOs(nexttc);
        tpUpdateMovementStatus(tp, nexttc);
    }

    return TP_ERR_OK;
}

STATIC int tpHandleRegularCycle(TP_STRUCT * const tp,
        TC_STRUCT * const tc,
        TC_STRUCT * const nexttc)
{
    if (tc->remove) {
        //Don't need to update since this segment is flagged for removal
        return TP_ERR_NO_ACTION;
    }
    //Run with full cycle time
    tc_debug_print("Normal cycle\n");
    tc->cycle_time = tp->cycleTime;
    tpUpdateCycle(tp, tc, nexttc);

    /* Parabolic blending */

    double v_this = 0.0, v_next = 0.0;

    // cap the blend velocity at the current requested speed (factoring in feed override)
    double target_vel_this = tpGetRealTargetVel(tp, tc);
    double target_vel_next = tpGetRealTargetVel(tp, nexttc);

    tpComputeBlendVelocity(tc, nexttc, target_vel_this, target_vel_next, &v_this, &v_next, NULL);
    tc->blend_vel = v_this;
    if (nexttc) {
        nexttc->blend_vel = v_next;
    }

    if (nexttc && tcIsBlending(tc)) {
        tpDoParabolicBlending(tp, tc, nexttc);
    } else {
        //Update status for a normal step
        tpToggleDIOs(tc);
        tpUpdateMovementStatus(tp, tc);
    }
    return TP_ERR_OK;
}


/**
 * Calculate an updated goal position for the next timestep.
 * This is the brains of the operation. It's called every TRAJ period and is
 * expected to set tp->currentPos to the new machine position. Lots of other
 * const tp fields (depth, done, etc) have to be twiddled to communicate the
 * status; I think those are spelled out here correctly and I can't clean it up
 * without breaking the API that the TP presents to motion.
 */
int tpRunCycle(TP_STRUCT * const tp, long period)
{
    //Pointers to current and next trajectory component
    TC_STRUCT *tc;
    TC_STRUCT *nexttc;

    /* Get pointers to current and relevant future segments. It's ok here if
     * future segments don't exist (NULL pointers) as we check for this later).
     */

    int queue_dir_step = tp->reverse_run ? -1 : 1;
    tc = tcqItem(&tp->queue, 0);
    nexttc = tcqItem(&tp->queue, queue_dir_step * 1);

    //Set GUI status to "zero" state
    tpUpdateInitialStatus(tp);

#ifdef TC_DEBUG
    //Hack debug output for timesteps
    // NOTE: need to track every timestep, even those where the trajectory planner is idle
    static double time_elapsed = 0;
    time_elapsed+=tp->cycleTime;
#endif

    //If we have a NULL pointer, then the queue must be empty, so we're done.
    if(!tc) {
        tpHandleEmptyQueue(tp);
        return TP_ERR_WAITING;
    }

    tc_debug_print("-------------------\n");


    /* If the queue empties enough, assume that the program is near the end.
     * This forces the last segment to be "finalized" to let the optimizer run.*/
    /*tpHandleLowQueue(tp);*/

    /* If we're aborting or pausing and the velocity has reached zero, then we
     * don't need additional planning and can abort here. */
    if (tpHandleAbort(tp, tc, nexttc) == TP_ERR_STOPPED) {
        return TP_ERR_STOPPED;
    }

    //Return early if we have a reason to wait (i.e. not ready for motion)
    if (tpCheckAtSpeed(tp, tc) != TP_ERR_OK){
        return TP_ERR_WAITING;
    }

    int res_activate = tpActivateSegment(tp, tc);
    if (res_activate != TP_ERR_OK ) {
        return res_activate;
    }

    // Preprocess rigid tap move (handles threading direction reversals)
    if (tc->motion_type == TC_RIGIDTAP) {
        tpUpdateRigidTapState(tp, tc);
    }

    /** If synchronized with spindle, calculate requested velocity to track
     * spindle motion.*/
    switch (tc->synchronized) {
        case TC_SYNC_NONE:
            emcmotStatus->spindleSync = 0;
            break;
        case TC_SYNC_VELOCITY:
            tp_debug_print("sync velocity\n");
            tpSyncVelocityMode(tp, tc, nexttc);
            break;
        case TC_SYNC_POSITION:
            tp_debug_print("sync position\n");
            tpSyncPositionMode(tp, tc, nexttc);
            break;
        default:
            tp_debug_print("unrecognized spindle sync state!\n");
            break;
    }

#ifdef TC_DEBUG
    EmcPose pos_before = tp->currentPos;
#endif


    tcClearFlags(tc);
    tcClearFlags(nexttc);
    // Update the current tc
    if (tc->splitting) {
        tpHandleSplitCycle(tp, tc, nexttc);
    } else {
        tpHandleRegularCycle(tp, tc, nexttc);
    }

#ifdef TC_DEBUG
    double mag;
    EmcPose disp;
    emcPoseSub(&tp->currentPos, &pos_before, &disp);
    emcPoseMagnitude(&disp, &mag);
    tc_debug_print("time: %.12e total movement = %.12e vel = %.12e\n",
            time_elapsed,
            mag, emcmotStatus->current_vel);

    tc_debug_print("tp_displacement = %.12e %.12e %.12e time = %.12e\n",
            disp.tran.x,
            disp.tran.y,
            disp.tran.z,
            time_elapsed);
#endif

    // If TC is complete, remove it from the queue.
    if (tc->remove) {
        tpCompleteSegment(tp, tc);
    }

    return TP_ERR_OK;
}

int tpSetSpindleSync(TP_STRUCT * const tp, int spindle, double sync, int mode) {
    if(sync) {
        if (mode) {
            tp->synchronized = TC_SYNC_VELOCITY;
        } else {
            tp->synchronized = TC_SYNC_POSITION;
        }
        tp->uu_per_rev = sync;
        tp->spindle.spindle_num = spindle;
    } else
        tp->synchronized = 0;

    return TP_ERR_OK;
}

int tpPause(TP_STRUCT * const tp)
{
    if (0 == tp) {
        return TP_ERR_FAIL;
    }
    tp->pausing = 1;
    return TP_ERR_OK;
}

int tpResume(TP_STRUCT * const tp)
{
    if (0 == tp) {
        return TP_ERR_FAIL;
    }
    tp->pausing = 0;
    return TP_ERR_OK;
}

int tpAbort(TP_STRUCT * const tp)
{
    if (0 == tp) {
        return TP_ERR_FAIL;
    }

    if (!tp->aborting) {
        /* const to abort, signal a pause and set our abort flag */
        tpPause(tp);
        tp->aborting = 1;
    }
    return tpClearDIOs(tp); //clears out any already cached DIOs
}

int tpGetMotionType(TP_STRUCT * const tp)
{
    return tp->motionType;
}

int tpGetPos(TP_STRUCT const * const tp, EmcPose * const pos)
{

    if (0 == tp) {
        ZERO_EMC_POSE((*pos));
        return TP_ERR_FAIL;
    } else {
        *pos = tp->currentPos;
    }

    return TP_ERR_OK;
}

int tpIsDone(TP_STRUCT * const tp)
{
    if (0 == tp) {
        return TP_ERR_OK;
    }

    return tp->done;
}

int tpQueueDepth(TP_STRUCT * const tp)
{
    if (0 == tp) {
        return TP_ERR_OK;
    }

    return tp->depth;
}

int tpActiveDepth(TP_STRUCT * const tp)
{
    if (0 == tp) {
        return TP_ERR_OK;
    }

    return tp->activeDepth;
}

int tpSetAout(TP_STRUCT * const tp, unsigned char index, double start, double end) {
    if (0 == tp) {
        return TP_ERR_FAIL;
    }
    tp->syncdio.anychanged = 1; //something has changed
    tp->syncdio.aio_mask |= (1 << index);
    tp->syncdio.aios[index] = start;
    return TP_ERR_OK;
}

int tpSetDout(TP_STRUCT * const tp, int index, unsigned char start, unsigned char end) {
    if (0 == tp) {
        return TP_ERR_FAIL;
    }
    tp->syncdio.anychanged = 1; //something has changed
    tp->syncdio.dio_mask |= (1 << index);
    if (start > 0)
        tp->syncdio.dios[index] = 1; // the end value can't be set from canon currently, and has the same value as start
    else
        tp->syncdio.dios[index] = -1;
    return TP_ERR_OK;
}

int tpSetRunDir(TP_STRUCT * const tp, tc_direction_t dir)
{
    // Can't change direction while moving
    if (tpIsMoving(tp)) {
        return TP_ERR_FAIL;
    }

    switch (dir) {
        case TC_DIR_FORWARD:
        case TC_DIR_REVERSE:
            tp->reverse_run = dir;
            return TP_ERR_OK;
        default:
            rtapi_print_msg(RTAPI_MSG_ERR,"Invalid direction flag in SetRunDir");
            return TP_ERR_FAIL;
    }
}

int tpIsMoving(TP_STRUCT const * const tp)
{

    //TODO may be better to explicitly check velocities on the first 2 segments, but this is messy
    if (emcmotStatus->current_vel >= TP_VEL_EPSILON ) {
        tp_debug_print("TP moving, current_vel = %.16g\n", emcmotStatus->current_vel);
        return true;
    } else if (tp->spindle.waiting_for_index != MOTION_INVALID_ID || tp->spindle.waiting_for_atspeed != MOTION_INVALID_ID) {
        tp_debug_print("TP moving, waiting for index or atspeed\n");
        return true;
    }
    return false;
}


// vim:sw=4:sts=4:et:<|MERGE_RESOLUTION|>--- conflicted
+++ resolved
@@ -1125,13 +1125,9 @@
     tcSetLineXYZ(tc, &line2_temp);
 
     //Cleanup any mess from parabolic
-<<<<<<< HEAD
     tc->blend_prev = 0;
     blend_tc->atspeed=0;
-    tcSetTermCond(prev_tc, TC_TERM_COND_TANGENT);
-=======
     tcSetTermCond(prev_tc, tc, TC_TERM_COND_TANGENT);
->>>>>>> 4da34528
     return TP_ERR_OK;
 }
 
@@ -1296,15 +1292,10 @@
     tcSetCircleXYZ(prev_tc, &circ1_temp);
     tcSetCircleXYZ(tc, &circ2_temp);
 
-<<<<<<< HEAD
     //Cleanup any mess from parabolic
     tc->blend_prev = 0;
     blend_tc->atspeed=0;
-    tcSetTermCond(prev_tc, TC_TERM_COND_TANGENT);
-
-=======
     tcSetTermCond(prev_tc, tc, TC_TERM_COND_TANGENT);
->>>>>>> 4da34528
     return TP_ERR_OK;
 }
 
@@ -2278,13 +2269,8 @@
 #endif
 
     /* Calculations for desired velocity based on trapezoidal profile */
-<<<<<<< HEAD
     double dx = tcGetDistanceToGo(tc, tp->reverse_run);
-    double maxaccel = tpGetScaledAccel(tc);
-=======
-    double dx = tc->target - tc->progress;
     double maxaccel = tcGetTangentialMaxAccel(tc);
->>>>>>> 4da34528
 
     double discr_term1 = pmSq(tc_finalvel);
     double discr_term2 = maxaccel * (2.0 * dx - tc->currentvel * tc->cycle_time);
