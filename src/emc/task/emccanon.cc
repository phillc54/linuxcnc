/********************************************************************
* Description: emccanon.cc
*   Canonical definitions for 3-axis NC application
*
*   Derived from a work by Fred Proctor & Will Shackleford
*
* Author:
* License: GPL Version 2
* System: Linux
*    
* Copyright (c) 2004 All rights reserved.
********************************************************************/
/*

  Notes:

  Units
  -----
  Values are stored internally as mm and degree units, e.g, program
  offsets, end point, tool length offset.  These are "internal
  units". "External units" are the units used by the EMC motion planner.
  All lengths and units output by the interpreter are converted to
  internal units here, using FROM_PROG_LEN,ANG, and then
  TO_EXT_LEN(),ANG are called to convert these to external units.

  Tool Length Offsets
  -------------------
  The interpreter does not subtract off tool length offsets. It calls
  USE_TOOL_LENGTH_OFFSETS(length), which we record here and apply to
  all appropriate values subsequently.
  */

#include "config.h"
#include <stdio.h>
#include <stdarg.h>
#include <math.h>
#include <string.h>		// strncpy()
#include <ctype.h>		// isspace()
#include "emc.hh"		// EMC NML
#include "emc_nml.hh"
#include "canon.hh"		// these decls
#include "interpl.hh"		// interp_list
#include "emcglb.h"		// TRAJ_MAX_VELOCITY

static int debug_velacc = 0;
static double css_maximum, css_numerator;

static const double tiny = 1e-7;
static double xy_rotation = 0.;
static int rotary_unlock_for_traverse = -1;

#ifndef MIN
#define MIN(a,b) ((a)<(b)?(a):(b))
#endif

#ifndef MIN3
#define MIN3(a,b,c) (MIN(MIN((a),(b)),(c)))
#endif

#ifndef MAX
#define MAX(a,b) ((a)>(b)?(a):(b))
#endif

#ifndef MAX3
#define MAX3(a,b,c) (MAX(MAX((a),(b)),(c)))
#endif

#ifndef MAX4
#define MAX4(a,b,c,d) (MAX(MAX((a),(b)),MAX((c),(d))))
#endif

#ifndef MAX9
#define MAX9(a,b,c,d,e,f,g,h,i) (MAX3((MAX3(a,b,c)),(MAX3(d,e,f)),(MAX3(g,h,i))))
#endif

/* macros for converting internal (mm/deg) units to external units */
#define TO_EXT_LEN(mm) ((mm) * GET_EXTERNAL_LENGTH_UNITS())
#define TO_EXT_ANG(deg) ((deg) * GET_EXTERNAL_ANGLE_UNITS())

/* macros for converting external units to internal (mm/deg) units */
#define FROM_EXT_LEN(ext) ((ext) / GET_EXTERNAL_LENGTH_UNITS())
#define FROM_EXT_ANG(ext) ((ext) / GET_EXTERNAL_ANGLE_UNITS())

/* macros for converting internal (mm/deg) units to program units */
#define TO_PROG_LEN(mm) ((mm) / (lengthUnits == CANON_UNITS_INCHES ? 25.4 : lengthUnits == CANON_UNITS_CM ? 10.0 : 1.0))
#define TO_PROG_ANG(deg) (deg)

/* macros for converting program units to internal (mm/deg) units */
#define FROM_PROG_LEN(prog) ((prog) * (lengthUnits == CANON_UNITS_INCHES ? 25.4 : lengthUnits == CANON_UNITS_CM ? 10.0 : 1.0))
#define FROM_PROG_ANG(prog) (prog)

/* Certain axes are periodic.  Hardcode this for now */
#define IS_PERIODIC(axisnum) \
    ((axisnum) == 3 || (axisnum) == 4 || (axisnum) == 5)

// this doesn't quite work yet: disable
#undef IS_PERIODIC
#define IS_PERIODIC(axisnum) (0)

#define AXIS_PERIOD(axisnum) (IS_PERIODIC(axisnum) ? 360 : 0)

static PM_QUATERNION quat(1, 0, 0, 0);

static void flush_segments(void);


/*
  These decls were from the old 3-axis canon.hh, and refer functions
  defined here that are used for convenience but no longer have decls
  in the 6-axis canon.hh. So, we declare them here now.
*/
extern void CANON_ERROR(const char *fmt, ...) __attribute__((format(printf,1,2)));

/*
  Origin offsets, length units, and active plane are all maintained
  here in this file. Controller runs in absolute mode, and does not
  have plane select concept.

  programOrigin is stored in mm always, and converted when set or read.
  When it's applied to positions, convert positions to mm units first
  and then add programOrigin.

  Units are then converted from mm to external units, as reported by
  the GET_EXTERNAL_LENGTH_UNITS() function.
  */
static CANON_POSITION g5xOffset(0.0, 0.0, 0.0, 
                                0.0, 0.0, 0.0,
                                0.0, 0.0, 0.0);
static CANON_POSITION g92Offset(0.0, 0.0, 0.0, 
                                0.0, 0.0, 0.0,
                                0.0, 0.0, 0.0);
static CANON_UNITS lengthUnits = CANON_UNITS_MM;
static CANON_PLANE activePlane = CANON_PLANE_XY;

static int feed_mode = 0;
static int synched = 0;

/* Tool length offset is saved here */
static EmcPose currentToolOffset;

#ifndef D2R
#define D2R(r) ((r)*M_PI/180.0)
#endif

static void rotate(double &x, double &y, double theta) {
    double xx, yy;
    double t = D2R(theta);
    xx = x, yy = y;
    x = xx * cos(t) - yy * sin(t); 
    y = xx * sin(t) + yy * cos(t);
}

static void rotate_and_offset_pos(double &x, double &y, double &z, double &a, double &b, double &c, double &u, double &v, double &w) {

    x += g92Offset.x;
    y += g92Offset.y;
    z += g92Offset.z;
    a += g92Offset.a;
    b += g92Offset.b;
    c += g92Offset.c;
    u += g92Offset.u;
    v += g92Offset.v;
    w += g92Offset.w;

    rotate(x, y, xy_rotation);

    x += g5xOffset.x;
    y += g5xOffset.y;
    z += g5xOffset.z;
    a += g5xOffset.a;
    b += g5xOffset.b;
    c += g5xOffset.c;
    u += g5xOffset.u;
    v += g5xOffset.v;
    w += g5xOffset.w;

    x += currentToolOffset.tran.x;
    y += currentToolOffset.tran.y;
    z += currentToolOffset.tran.z;
    a += currentToolOffset.a;
    b += currentToolOffset.b;
    c += currentToolOffset.c;
    u += currentToolOffset.u;
    v += currentToolOffset.v;
    w += currentToolOffset.w;
}

static CANON_POSITION unoffset_and_unrotate_pos(const CANON_POSITION pos) {
    CANON_POSITION res;

    res = pos;

    res.x -= currentToolOffset.tran.x;
    res.y -= currentToolOffset.tran.y;
    res.z -= currentToolOffset.tran.z;
    res.a -= currentToolOffset.a;
    res.b -= currentToolOffset.b;
    res.c -= currentToolOffset.c;
    res.u -= currentToolOffset.u;
    res.v -= currentToolOffset.v;
    res.w -= currentToolOffset.w;
    
    res.x -= g5xOffset.x;
    res.y -= g5xOffset.y;
    res.z -= g5xOffset.z;
    res.a -= g5xOffset.a;
    res.b -= g5xOffset.b;
    res.c -= g5xOffset.c;
    res.u -= g5xOffset.u;
    res.v -= g5xOffset.v;
    res.w -= g5xOffset.w;

    rotate(res.x, res.y, -xy_rotation);

    res.x -= g92Offset.x;
    res.y -= g92Offset.y;
    res.z -= g92Offset.z;
    res.a -= g92Offset.a;
    res.b -= g92Offset.b;
    res.c -= g92Offset.c;
    res.u -= g92Offset.u;
    res.v -= g92Offset.v;
    res.w -= g92Offset.w;

    return res;
}


static CANON_POSITION unoffset_and_unrotate_pos(const EmcPose pos) {
    CANON_POSITION res;
    res.x = pos.tran.x;
    res.y = pos.tran.y;
    res.z = pos.tran.z;
    res.a = pos.a;
    res.b = pos.b;
    res.c = pos.c;
    res.u = pos.u;
    res.v = pos.v;
    res.w = pos.w;

    return unoffset_and_unrotate_pos(res);
}

// for c in "xyzabcuvw": print "    %s = offset_%s(%s)" % (c,c,c)

static void from_prog(double &x, double &y, double &z, double &a, double &b, double &c, double &u, double &v, double &w) {
    x = FROM_PROG_LEN(x);
    y = FROM_PROG_LEN(y);
    z = FROM_PROG_LEN(z);
    a = FROM_PROG_ANG(a);
    b = FROM_PROG_ANG(b);
    c = FROM_PROG_ANG(c);
    u = FROM_PROG_LEN(u);
    v = FROM_PROG_LEN(v);
    w = FROM_PROG_LEN(w);
}

#if 0 // not yet used; uncomment if you want it
static void to_ext(double &x, double &y, double &z, double &a, double &b, double &c, double &u, double &v, double &w) {
    x = TO_EXT_LEN(x);
    y = TO_EXT_LEN(y);
    z = TO_EXT_LEN(z);
    a = TO_EXT_ANG(a);
    b = TO_EXT_ANG(b);
    c = TO_EXT_ANG(c);
    u = TO_EXT_LEN(u);
    v = TO_EXT_LEN(v);
    w = TO_EXT_LEN(w);
}
#endif

static EmcPose to_ext_pose(double x, double y, double z, double a, double b, double c, double u, double v, double w) {
    EmcPose result;
    result.tran.x = TO_EXT_LEN(x);
    result.tran.y = TO_EXT_LEN(y);
    result.tran.z = TO_EXT_LEN(z);
    result.a = TO_EXT_ANG(a);
    result.b = TO_EXT_ANG(b);
    result.c = TO_EXT_ANG(c);
    result.u = TO_EXT_LEN(u);
    result.v = TO_EXT_LEN(v);
    result.w = TO_EXT_LEN(w);
    return result;
}

static void to_prog(CANON_POSITION &e) {
    e.x = TO_PROG_LEN(e.x);
    e.y = TO_PROG_LEN(e.y);
    e.z = TO_PROG_LEN(e.z);
    e.a = TO_PROG_ANG(e.a);
    e.b = TO_PROG_ANG(e.b);
    e.c = TO_PROG_ANG(e.c);
    e.u = TO_PROG_LEN(e.u);
    e.v = TO_PROG_LEN(e.v);
    e.w = TO_PROG_LEN(e.w);
}

static int axis_valid(int n) {
    return emcStatus->motion.traj.axis_mask & (1<<n);
}

/*
  canonEndPoint is the last programmed end point, stored in case it's
  needed for subsequent calculations. It's in absolute frame, mm units.

  note that when segments are queued for the naive cam detector that the
  canonEndPoint may not be the last programmed endpoint.  get_last_pos()
  retrieves the xyz position after the last of the queued segments.  these
  are also in absolute frame, mm units.
  */
static CANON_POSITION canonEndPoint;
static void canonUpdateEndPoint(double x, double y, double z, 
                                double a, double b, double c,
                                double u, double v, double w)
{
    canonEndPoint.x = x;
    canonEndPoint.y = y;
    canonEndPoint.z = z;

    canonEndPoint.a = a;
    canonEndPoint.b = b;
    canonEndPoint.c = c;

    canonEndPoint.u = u;
    canonEndPoint.v = v;
    canonEndPoint.w = w;
}

/* External call to update the canon end point.
   Called by emctask during skipping of lines (run-from-line) */
void CANON_UPDATE_END_POINT(double x, double y, double z, 
			    double a, double b, double c, 
			    double u, double v, double w)
{
    canonUpdateEndPoint(FROM_PROG_LEN(x),FROM_PROG_LEN(y),FROM_PROG_LEN(z),
    			FROM_PROG_ANG(a),FROM_PROG_ANG(b),FROM_PROG_ANG(c),
			FROM_PROG_LEN(u),FROM_PROG_LEN(v),FROM_PROG_LEN(w));
}


/* motion control mode is used to signify blended v. stop-at-end moves.
   Set to 0 (invalid) at start, so first call will send command out */
static CANON_MOTION_MODE canonMotionMode = 0;

/* motion path-following tolerance is used to set the max path-following
   deviation during CANON_CONTINUOUS.
   If this param is 0, then it will behave as emc always did, allowing
   almost any deviation trying to keep speed up. */
static double canonMotionTolerance = 0.0;

static double canonNaivecamTolerance = 0.0;

/* Spindle speed is saved here */
static double spindleSpeed = 0.0;

/* Prepped tool is saved here */
static int preppedTool = 0;

/* optional program stop */
static bool optional_program_stop = ON; //set enabled by default (previous EMC behaviour)

/* optional block delete */
static bool block_delete = ON; //set enabled by default (previous EMC behaviour)

/*
  Feed rate is saved here; values are in mm/sec or deg/sec.
  It will be initially set in INIT_CANON() below.
*/
static double currentLinearFeedRate = 0.0;
static double currentAngularFeedRate = 0.0;

/* Used to indicate whether the current move is linear, angular, or 
   a combination of both. */
   //AJ says: linear means axes XYZ move (lines or even circles)
   //         angular means axes ABC move
static int cartesian_move = 0;
static int angular_move = 0;

static double toExtVel(double vel) {
    if (cartesian_move && !angular_move) {
	return TO_EXT_LEN(vel);
    } else if (!cartesian_move && angular_move) {
	return TO_EXT_ANG(vel);
    } else if (cartesian_move && angular_move) {
	return TO_EXT_LEN(vel);
    } else { //seems this case was forgotten, neither linear, neither angular move (we are only sending vel)
	return TO_EXT_LEN(vel);
    }	
}

static double toExtAcc(double acc) { return toExtVel(acc); }

static void send_g5x_msg(int index) {
    flush_segments();

    /* append it to interp list so it gets updated at the right time, not at
       read-ahead time */
    EMC_TRAJ_SET_G5X set_g5x_msg;

    set_g5x_msg.g5x_index = index;

    set_g5x_msg.origin.tran.x = TO_EXT_LEN(g5xOffset.x);
    set_g5x_msg.origin.tran.y = TO_EXT_LEN(g5xOffset.y);
    set_g5x_msg.origin.tran.z = TO_EXT_LEN(g5xOffset.z);

    set_g5x_msg.origin.a = TO_EXT_ANG(g5xOffset.a);
    set_g5x_msg.origin.b = TO_EXT_ANG(g5xOffset.b);
    set_g5x_msg.origin.c = TO_EXT_ANG(g5xOffset.c);

    set_g5x_msg.origin.u = TO_EXT_LEN(g5xOffset.u);
    set_g5x_msg.origin.v = TO_EXT_LEN(g5xOffset.v);
    set_g5x_msg.origin.w = TO_EXT_LEN(g5xOffset.w);

    if(css_maximum) {
	EMC_SPINDLE_SPEED emc_spindle_speed_msg;
	emc_spindle_speed_msg.speed = css_maximum;
	emc_spindle_speed_msg.factor = css_numerator;
	emc_spindle_speed_msg.xoffset = TO_EXT_LEN(g5xOffset.x + g92Offset.x + currentToolOffset.tran.x);
	interp_list.append(emc_spindle_speed_msg);
    }
    interp_list.append(set_g5x_msg);
}

static void send_g92_msg(void) {
    flush_segments();

    /* append it to interp list so it gets updated at the right time, not at
       read-ahead time */
    EMC_TRAJ_SET_G92 set_g92_msg;

    set_g92_msg.origin.tran.x = TO_EXT_LEN(g92Offset.x);
    set_g92_msg.origin.tran.y = TO_EXT_LEN(g92Offset.y);
    set_g92_msg.origin.tran.z = TO_EXT_LEN(g92Offset.z);

    set_g92_msg.origin.a = TO_EXT_ANG(g92Offset.a);
    set_g92_msg.origin.b = TO_EXT_ANG(g92Offset.b);
    set_g92_msg.origin.c = TO_EXT_ANG(g92Offset.c);

    set_g92_msg.origin.u = TO_EXT_LEN(g92Offset.u);
    set_g92_msg.origin.v = TO_EXT_LEN(g92Offset.v);
    set_g92_msg.origin.w = TO_EXT_LEN(g92Offset.w);

    if(css_maximum) {
	EMC_SPINDLE_SPEED emc_spindle_speed_msg;
	emc_spindle_speed_msg.speed = css_maximum;
	emc_spindle_speed_msg.factor = css_numerator;
	emc_spindle_speed_msg.xoffset = TO_EXT_LEN(g5xOffset.x + g92Offset.x + currentToolOffset.tran.x);
	interp_list.append(emc_spindle_speed_msg);
    }
    interp_list.append(set_g92_msg);
}

void SET_XY_ROTATION(double t) {
    EMC_TRAJ_SET_ROTATION sr;
    sr.rotation = t;
    interp_list.append(sr);

    xy_rotation = t;
}

void SET_G5X_OFFSET(int index,
                    double x, double y, double z,
                    double a, double b, double c,
                    double u, double v, double w)
{
    /* convert to mm units */
    x = FROM_PROG_LEN(x);
    y = FROM_PROG_LEN(y);
    z = FROM_PROG_LEN(z);
    a = FROM_PROG_ANG(a);
    b = FROM_PROG_ANG(b);
    c = FROM_PROG_ANG(c);
    u = FROM_PROG_LEN(u);
    v = FROM_PROG_LEN(v);
    w = FROM_PROG_LEN(w);

    g5xOffset.x = x;
    g5xOffset.y = y;
    g5xOffset.z = z;
    
    g5xOffset.a = a;
    g5xOffset.b = b;
    g5xOffset.c = c;

    g5xOffset.u = u;
    g5xOffset.v = v;
    g5xOffset.w = w;

    send_g5x_msg(index);
}

void SET_G92_OFFSET(double x, double y, double z,
                    double a, double b, double c,
                    double u, double v, double w) {
    /* convert to mm units */
    x = FROM_PROG_LEN(x);
    y = FROM_PROG_LEN(y);
    z = FROM_PROG_LEN(z);
    a = FROM_PROG_ANG(a);
    b = FROM_PROG_ANG(b);
    c = FROM_PROG_ANG(c);
    u = FROM_PROG_LEN(u);
    v = FROM_PROG_LEN(v);
    w = FROM_PROG_LEN(w);

    g92Offset.x = x;
    g92Offset.y = y;
    g92Offset.z = z;
    
    g92Offset.a = a;
    g92Offset.b = b;
    g92Offset.c = c;

    g92Offset.u = u;
    g92Offset.v = v;
    g92Offset.w = w;

    send_g92_msg();
}

void USE_LENGTH_UNITS(CANON_UNITS in_unit)
{
    lengthUnits = in_unit;

    emcStatus->task.programUnits = in_unit;
}

/* Free Space Motion */
void SET_TRAVERSE_RATE(double rate)
{
    // nothing need be done here
}

void SET_FEED_MODE(int mode) {
    flush_segments();
    feed_mode = mode;
    if(feed_mode == 0) STOP_SPEED_FEED_SYNCH();
}

void SET_FEED_RATE(double rate)
{

    if(feed_mode) {
	START_SPEED_FEED_SYNCH(rate, 1);
	currentLinearFeedRate = rate;
    } else {
	/* convert from /min to /sec */
	rate /= 60.0;


	/* convert to traj units (mm & deg) if needed */
	double newLinearFeedRate = FROM_PROG_LEN(rate),
	       newAngularFeedRate = FROM_PROG_ANG(rate);

	if(newLinearFeedRate != currentLinearFeedRate
		|| newAngularFeedRate != currentAngularFeedRate)
	    flush_segments();

	currentLinearFeedRate = newLinearFeedRate;
	currentAngularFeedRate = newAngularFeedRate;
    }
}

void SET_FEED_REFERENCE(CANON_FEED_REFERENCE reference)
{
    // nothing need be done here
}

double getStraightAcceleration(double x, double y, double z,
                               double a, double b, double c,
                               double u, double v, double w)
{
    double dx, dy, dz, du, dv, dw, da, db, dc;
    double tx, ty, tz, tu, tv, tw, ta, tb, tc, tmax;
    double acc, dtot;

    acc = 0.0; // if a move to nowhere

    // Compute absolute travel distance for each axis:
    dx = fabs(x - canonEndPoint.x);
    dy = fabs(y - canonEndPoint.y);
    dz = fabs(z - canonEndPoint.z);
    da = fabs(a - canonEndPoint.a);
    db = fabs(b - canonEndPoint.b);
    dc = fabs(c - canonEndPoint.c);
    du = fabs(u - canonEndPoint.u);
    dv = fabs(v - canonEndPoint.v);
    dw = fabs(w - canonEndPoint.w);

    if(!axis_valid(0) || dx < tiny) dx = 0.0;
    if(!axis_valid(1) || dy < tiny) dy = 0.0;
    if(!axis_valid(2) || dz < tiny) dz = 0.0;
    if(!axis_valid(3) || da < tiny) da = 0.0;
    if(!axis_valid(4) || db < tiny) db = 0.0;
    if(!axis_valid(5) || dc < tiny) dc = 0.0;
    if(!axis_valid(6) || du < tiny) du = 0.0;
    if(!axis_valid(7) || dv < tiny) dv = 0.0;
    if(!axis_valid(8) || dw < tiny) dw = 0.0;

    if(debug_velacc) 
        printf("getStraightAcceleration dx %g dy %g dz %g da %g db %g dc %g du %g dv %g dw %g ", 
               dx, dy, dz, da, db, dc, du, dv, dw);

    // Figure out what kind of move we're making.  This is used to determine
    // the units of vel/acc.
    if (dx <= 0.0 && dy <= 0.0 && dz <= 0.0 &&
        du <= 0.0 && dv <= 0.0 && dw <= 0.0) {
	cartesian_move = 0;
    } else {
	cartesian_move = 1;
    }
    if (da <= 0.0 && db <= 0.0 && dc <= 0.0) {
	angular_move = 0;
    } else {
	angular_move = 1;
    }

    // Pure linear move:
    if (cartesian_move && !angular_move) {
	tx = dx? (dx / FROM_EXT_LEN(axis_max_acceleration[0])): 0.0;
	ty = dy? (dy / FROM_EXT_LEN(axis_max_acceleration[1])): 0.0;
	tz = dz? (dz / FROM_EXT_LEN(axis_max_acceleration[2])): 0.0;
	tu = du? (du / FROM_EXT_LEN(axis_max_acceleration[6])): 0.0;
	tv = dv? (dv / FROM_EXT_LEN(axis_max_acceleration[7])): 0.0;
	tw = dw? (dw / FROM_EXT_LEN(axis_max_acceleration[8])): 0.0;
        tmax = MAX3(tx, ty ,tz);
        tmax = MAX4(tu, tv, tw, tmax);

        if(dx || dy || dz)
            dtot = sqrt(dx * dx + dy * dy + dz * dz);
        else
            dtot = sqrt(du * du + dv * dv + dw * dw);
        
	if (tmax > 0.0) {
	    acc = dtot / tmax;
	}
    }
    // Pure angular move:
    else if (!cartesian_move && angular_move) {
	ta = da? (da / FROM_EXT_ANG(axis_max_acceleration[3])): 0.0;
	tb = db? (db / FROM_EXT_ANG(axis_max_acceleration[4])): 0.0;
	tc = dc? (dc / FROM_EXT_ANG(axis_max_acceleration[5])): 0.0;
        tmax = MAX3(ta, tb, tc);

	dtot = sqrt(da * da + db * db + dc * dc);
	if (tmax > 0.0) {
	    acc = dtot / tmax;
	}
    }
    // Combination angular and linear move:
    else if (cartesian_move && angular_move) {
	tx = dx? (dx / FROM_EXT_LEN(axis_max_acceleration[0])): 0.0;
	ty = dy? (dy / FROM_EXT_LEN(axis_max_acceleration[1])): 0.0;
	tz = dz? (dz / FROM_EXT_LEN(axis_max_acceleration[2])): 0.0;
	ta = da? (da / FROM_EXT_ANG(axis_max_acceleration[3])): 0.0;
	tb = db? (db / FROM_EXT_ANG(axis_max_acceleration[4])): 0.0;
	tc = dc? (dc / FROM_EXT_ANG(axis_max_acceleration[5])): 0.0;
	tu = du? (du / FROM_EXT_LEN(axis_max_acceleration[6])): 0.0;
	tv = dv? (dv / FROM_EXT_LEN(axis_max_acceleration[7])): 0.0;
	tw = dw? (dw / FROM_EXT_LEN(axis_max_acceleration[8])): 0.0;
        tmax = MAX9(tx, ty, tz,
                    ta, tb, tc,
                    tu, tv, tw);

/*  According to NIST IR6556 Section 2.1.2.5 Paragraph A
    a combnation move is handled like a linear move, except
    that the angular axes are allowed sufficient time to
    complete their motion coordinated with the motion of
    the linear axes.
*/
        if(dx || dy || dz)
            dtot = sqrt(dx * dx + dy * dy + dz * dz);
        else
            dtot = sqrt(du * du + dv * dv + dw * dw);

	if (tmax > 0.0) {
	    acc = dtot / tmax;
	}
    }
    if(debug_velacc) 
        printf("cartesian %d ang %d acc %g\n", cartesian_move, angular_move, acc);
    return acc;
}

double getStraightVelocity(double x, double y, double z,
			   double a, double b, double c,
                           double u, double v, double w)
{
    double dx, dy, dz, da, db, dc, du, dv, dw;
    double tx, ty, tz, ta, tb, tc, tu, tv, tw, tmax;
    double vel, dtot;

/* If we get a move to nowhere (!cartesian_move && !angular_move)
   we might as well go there at the currentLinearFeedRate...
*/
    vel = currentLinearFeedRate;

    // Compute absolute travel distance for each axis:
    dx = fabs(x - canonEndPoint.x);
    dy = fabs(y - canonEndPoint.y);
    dz = fabs(z - canonEndPoint.z);
    da = fabs(a - canonEndPoint.a);
    db = fabs(b - canonEndPoint.b);
    dc = fabs(c - canonEndPoint.c);
    du = fabs(u - canonEndPoint.u);
    dv = fabs(v - canonEndPoint.v);
    dw = fabs(w - canonEndPoint.w);

    if(!axis_valid(0) || dx < tiny) dx = 0.0;
    if(!axis_valid(1) || dy < tiny) dy = 0.0;
    if(!axis_valid(2) || dz < tiny) dz = 0.0;
    if(!axis_valid(3) || da < tiny) da = 0.0;
    if(!axis_valid(4) || db < tiny) db = 0.0;
    if(!axis_valid(5) || dc < tiny) dc = 0.0;
    if(!axis_valid(6) || du < tiny) du = 0.0;
    if(!axis_valid(7) || dv < tiny) dv = 0.0;
    if(!axis_valid(8) || dw < tiny) dw = 0.0;

    if(debug_velacc) 
        printf("getStraightVelocity dx %g dy %g dz %g da %g db %g dc %g du %g dv %g dw %g ", 
               dx, dy, dz, da, db, dc, du, dv, dw);

    // Figure out what kind of move we're making:
    if (dx <= 0.0 && dy <= 0.0 && dz <= 0.0 &&
        du <= 0.0 && dv <= 0.0 && dw <= 0.0) {
	cartesian_move = 0;
    } else {
	cartesian_move = 1;
    }
    if (da <= 0.0 && db <= 0.0 && dc <= 0.0) {
	angular_move = 0;
    } else {
	angular_move = 1;
    }

    // Pure linear move:
    if (cartesian_move && !angular_move) {
	tx = dx? fabs(dx / FROM_EXT_LEN(axis_max_velocity[0])): 0.0;
	ty = dy? fabs(dy / FROM_EXT_LEN(axis_max_velocity[1])): 0.0;
	tz = dz? fabs(dz / FROM_EXT_LEN(axis_max_velocity[2])): 0.0;
	tu = du? fabs(du / FROM_EXT_LEN(axis_max_velocity[6])): 0.0;
	tv = dv? fabs(dv / FROM_EXT_LEN(axis_max_velocity[7])): 0.0;
	tw = dw? fabs(dw / FROM_EXT_LEN(axis_max_velocity[8])): 0.0;
        tmax = MAX3(tx, ty ,tz);
        tmax = MAX4(tu, tv, tw, tmax);

        if(dx || dy || dz)
            dtot = sqrt(dx * dx + dy * dy + dz * dz);
        else
            dtot = sqrt(du * du + dv * dv + dw * dw);

	if (tmax <= 0.0) {
	    vel = currentLinearFeedRate;
	} else {
	    vel = dtot / tmax;
	}
    }
    // Pure angular move:
    else if (!cartesian_move && angular_move) {
	ta = da? fabs(da / FROM_EXT_ANG(axis_max_velocity[3])):0.0;
	tb = db? fabs(db / FROM_EXT_ANG(axis_max_velocity[4])):0.0;
	tc = dc? fabs(dc / FROM_EXT_ANG(axis_max_velocity[5])):0.0;
        tmax = MAX3(ta, tb, tc);

	dtot = sqrt(da * da + db * db + dc * dc);
	if (tmax <= 0.0) {
	    vel = currentAngularFeedRate;
	} else {
	    vel = dtot / tmax;
	}
    }
    // Combination angular and linear move:
    else if (cartesian_move && angular_move) {
	tx = dx? fabs(dx / FROM_EXT_LEN(axis_max_velocity[0])): 0.0;
	ty = dy? fabs(dy / FROM_EXT_LEN(axis_max_velocity[1])): 0.0;
	tz = dz? fabs(dz / FROM_EXT_LEN(axis_max_velocity[2])): 0.0;
	ta = da? fabs(da / FROM_EXT_ANG(axis_max_velocity[3])):0.0;
	tb = db? fabs(db / FROM_EXT_ANG(axis_max_velocity[4])):0.0;
	tc = dc? fabs(dc / FROM_EXT_ANG(axis_max_velocity[5])):0.0;
	tu = du? fabs(du / FROM_EXT_LEN(axis_max_velocity[6])): 0.0;
	tv = dv? fabs(dv / FROM_EXT_LEN(axis_max_velocity[7])): 0.0;
	tw = dw? fabs(dw / FROM_EXT_LEN(axis_max_velocity[8])): 0.0;
        tmax = MAX9(tx, ty, tz,
                    ta, tb, tc,
                    tu, tv, tw);

/*  According to NIST IR6556 Section 2.1.2.5 Paragraph A
    a combnation move is handled like a linear move, except
    that the angular axes are allowed sufficient time to
    complete their motion coordinated with the motion of
    the linear axes.
*/
        if(dx || dy || dz)
            dtot = sqrt(dx * dx + dy * dy + dz * dz);
        else
            dtot = sqrt(du * du + dv * dv + dw * dw);

	if (tmax <= 0.0) {
	    vel = currentLinearFeedRate;
	} else {
	    vel = dtot / tmax;
	}
    }
    if(debug_velacc) 
        printf("cartesian %d ang %d vel %g\n", cartesian_move, angular_move, vel);
    return vel;
}

#include <vector>
struct pt { double x, y, z, a, b, c, u, v, w; int line_no;};

static std::vector<struct pt>& chained_points(void) {
    static std::vector<struct pt> points;
    return points;
}

static void flush_segments(void) {
    if(chained_points().empty()) return;

    struct pt &pos = chained_points().back();

    double x = pos.x, y = pos.y, z = pos.z;
    double a = pos.a, b = pos.b, c = pos.c;
    double u = pos.u, v = pos.v, w = pos.w;
    
    int line_no = pos.line_no;

#ifdef SHOW_JOINED_SEGMENTS
    for(unsigned int i=0; i != chained_points().size(); i++) { printf("."); }
    printf("\n");
#endif

    double ini_maxvel = getStraightVelocity(x, y, z, a, b, c, u, v, w),
           vel = ini_maxvel;

    if (cartesian_move && !angular_move) {
	if (vel > currentLinearFeedRate) {
	    vel = currentLinearFeedRate;
	}
    } else if (!cartesian_move && angular_move) {
	if (vel > currentAngularFeedRate) {
	    vel = currentAngularFeedRate;
	}
    } else if (cartesian_move && angular_move) {
	if (vel > currentLinearFeedRate) {
	    vel = currentLinearFeedRate;
	}
    }


    EMC_TRAJ_LINEAR_MOVE linearMoveMsg;
    linearMoveMsg.feed_mode = feed_mode;

    // now x, y, z, and b are in absolute mm or degree units
    linearMoveMsg.end.tran.x = TO_EXT_LEN(x);
    linearMoveMsg.end.tran.y = TO_EXT_LEN(y);
    linearMoveMsg.end.tran.z = TO_EXT_LEN(z);

    linearMoveMsg.end.u = TO_EXT_LEN(u);
    linearMoveMsg.end.v = TO_EXT_LEN(v);
    linearMoveMsg.end.w = TO_EXT_LEN(w);

    // fill in the orientation
    linearMoveMsg.end.a = TO_EXT_ANG(a);
    linearMoveMsg.end.b = TO_EXT_ANG(b);
    linearMoveMsg.end.c = TO_EXT_ANG(c);

    linearMoveMsg.vel = toExtVel(vel);
    linearMoveMsg.ini_maxvel = toExtVel(ini_maxvel);
    double acc = getStraightAcceleration(x, y, z, a, b, c, u, v, w);
    linearMoveMsg.acc = toExtAcc(acc);

    linearMoveMsg.type = EMC_MOTION_TYPE_FEED;
    linearMoveMsg.indexrotary = -1;
    if ((vel && acc) || synched) {
        interp_list.set_line_number(line_no);
        interp_list.append(linearMoveMsg);
    }
    canonUpdateEndPoint(x, y, z, a, b, c, u, v, w);

    chained_points().clear();
}

static void get_last_pos(double &lx, double &ly, double &lz) {
    if(chained_points().empty()) {
        lx = canonEndPoint.x;
        ly = canonEndPoint.y;
        lz = canonEndPoint.z;
    } else {
        struct pt &pos = chained_points().back();
        lx = pos.x;
        ly = pos.y;
        lz = pos.z;
    }
}

static bool
linkable(double x, double y, double z, 
         double a, double b, double c, 
         double u, double v, double w) {
    struct pt &pos = chained_points().back();
    if(canonMotionMode != CANON_CONTINUOUS || canonNaivecamTolerance == 0)
        return false;

    if(chained_points().size() > 100) return false;

    if(a != pos.a) return false;
    if(b != pos.b) return false;
    if(c != pos.c) return false;
    if(u != pos.u) return false;
    if(v != pos.v) return false;
    if(w != pos.w) return false;

    if(x==canonEndPoint.x && y==canonEndPoint.y && z==canonEndPoint.z) return false;
    
    for(std::vector<struct pt>::iterator it = chained_points().begin();
            it != chained_points().end(); it++) {
        PM_CARTESIAN M(x-canonEndPoint.x, y-canonEndPoint.y, z-canonEndPoint.z),
                     B(canonEndPoint.x, canonEndPoint.y, canonEndPoint.z),
                     P(it->x, it->y, it->z);
        double t0 = dot(M, P-B) / dot(M, M);
        if(t0 < 0) t0 = 0;
        if(t0 > 1) t0 = 1;

        double D = mag(P - (B + t0 * M));
        if(D > canonNaivecamTolerance) return false;
    }
    return true;
}

static void
see_segment(int line_number,
	    double x, double y, double z, 
            double a, double b, double c,
            double u, double v, double w) {
    bool changed_abc = (a != canonEndPoint.a)
        || (b != canonEndPoint.b)
        || (c != canonEndPoint.c);

    bool changed_uvw = (u != canonEndPoint.u)
        || (v != canonEndPoint.v)
        || (w != canonEndPoint.w);

    if(!chained_points().empty() && !linkable(x, y, z, a, b, c, u, v, w)) {
        flush_segments();
    }
    pt pos = {x, y, z, a, b, c, u, v, w, line_number};
    chained_points().push_back(pos);
    if(changed_abc || changed_uvw) {
        flush_segments();
    }
}

void FINISH() {
    flush_segments();
}

void STRAIGHT_TRAVERSE(int line_number,
                       double x, double y, double z,
		       double a, double b, double c,
                       double u, double v, double w)
{
    double vel, acc;

    flush_segments();

    EMC_TRAJ_LINEAR_MOVE linearMoveMsg;

    linearMoveMsg.feed_mode = 0;
    if (rotary_unlock_for_traverse != -1)
        linearMoveMsg.type = EMC_MOTION_TYPE_INDEXROTARY;
    else
        linearMoveMsg.type = EMC_MOTION_TYPE_TRAVERSE;

    from_prog(x,y,z,a,b,c,u,v,w);
    rotate_and_offset_pos(x,y,z,a,b,c,u,v,w);

    vel = getStraightVelocity(x, y, z, a, b, c, u, v, w);
    acc = getStraightAcceleration(x, y, z, a, b, c, u, v, w);

    linearMoveMsg.end = to_ext_pose(x,y,z,a,b,c,u,v,w);
    linearMoveMsg.vel = linearMoveMsg.ini_maxvel = toExtVel(vel);
    linearMoveMsg.acc = toExtAcc(acc);
    linearMoveMsg.indexrotary = rotary_unlock_for_traverse;

    int old_feed_mode = feed_mode;
    if(feed_mode)
	STOP_SPEED_FEED_SYNCH();

    if(vel && acc)  {
        interp_list.set_line_number(line_number);
        interp_list.append(linearMoveMsg);
    }

    if(old_feed_mode)
	START_SPEED_FEED_SYNCH(currentLinearFeedRate, 1);

    canonUpdateEndPoint(x, y, z, a, b, c, u, v, w);
}

void STRAIGHT_FEED(int line_number,
                   double x, double y, double z, 
                   double a, double b, double c,
                   double u, double v, double w)
{
    EMC_TRAJ_LINEAR_MOVE linearMoveMsg;
    linearMoveMsg.feed_mode = feed_mode;

    from_prog(x,y,z,a,b,c,u,v,w);
    rotate_and_offset_pos(x,y,z,a,b,c,u,v,w);
    see_segment(line_number, x, y, z, a, b, c, u, v, w);
}


void RIGID_TAP(int line_number, double x, double y, double z)
{
    double ini_maxvel, vel, acc;
    EMC_TRAJ_RIGID_TAP rigidTapMsg;
    double unused=0;

    from_prog(x,y,z,unused,unused,unused,unused,unused,unused);
    rotate_and_offset_pos(x,y,z,unused,unused,unused,unused,unused,unused);

    vel = getStraightVelocity(x, y, z, 
                              canonEndPoint.a, canonEndPoint.b, canonEndPoint.c, 
                              canonEndPoint.u, canonEndPoint.v, canonEndPoint.w);
    ini_maxvel = vel;
    
    acc = getStraightAcceleration(x, y, z, 
                                  canonEndPoint.a, canonEndPoint.b, canonEndPoint.c,
                                  canonEndPoint.u, canonEndPoint.v, canonEndPoint.w);
    
    rigidTapMsg.pos = to_ext_pose(x,y,z,
                                 canonEndPoint.a, canonEndPoint.b, canonEndPoint.c,
                                 canonEndPoint.u, canonEndPoint.v, canonEndPoint.w);

    rigidTapMsg.vel = toExtVel(vel);
    rigidTapMsg.ini_maxvel = toExtVel(ini_maxvel);
    rigidTapMsg.acc = toExtAcc(acc);

    flush_segments();

    if(vel && acc)  {
        interp_list.set_line_number(line_number);
        interp_list.append(rigidTapMsg);
    }

    // don't move the endpoint because after this move, we are back where we started
}


/*
  STRAIGHT_PROBE is exactly the same as STRAIGHT_FEED, except that it
  uses a probe message instead of a linear move message.
*/

void STRAIGHT_PROBE(int line_number,
                    double x, double y, double z, 
                    double a, double b, double c,
                    double u, double v, double w,
                    unsigned char probe_type)
{
    double ini_maxvel, vel, acc;
    EMC_TRAJ_PROBE probeMsg;

    from_prog(x,y,z,a,b,c,u,v,w);
    rotate_and_offset_pos(x,y,z,a,b,c,u,v,w);

    flush_segments();

    ini_maxvel = vel = getStraightVelocity(x, y, z, a, b, c, u, v, w);

    if (cartesian_move && !angular_move) {
	if (vel > currentLinearFeedRate) {
	    vel = currentLinearFeedRate;
	}
    } else if (!cartesian_move && angular_move) {
	if (vel > currentAngularFeedRate) {
	    vel = currentAngularFeedRate;
	}
    } else if (cartesian_move && angular_move) {
	if (vel > currentLinearFeedRate) {
	    vel = currentLinearFeedRate;
	}
    }

    acc = getStraightAcceleration(x, y, z, a, b, c, u, v, w);

    probeMsg.vel = toExtVel(vel);
    probeMsg.ini_maxvel = toExtVel(ini_maxvel);
    probeMsg.acc = toExtAcc(acc);

    probeMsg.type = EMC_MOTION_TYPE_PROBING;
    probeMsg.probe_type = probe_type;

    probeMsg.pos = to_ext_pose(x,y,z,a,b,c,u,v,w);

    if(vel && acc)  {
        interp_list.set_line_number(line_number);
        interp_list.append(probeMsg);
    }
    canonUpdateEndPoint(x, y, z, a, b, c, u, v, w);
}

/* Machining Attributes */

void SET_MOTION_CONTROL_MODE(CANON_MOTION_MODE mode, double tolerance)
{
    EMC_TRAJ_SET_TERM_COND setTermCondMsg;

    flush_segments();

    canonMotionMode = mode;
    canonMotionTolerance =  FROM_PROG_LEN(tolerance);

    switch (mode) {
    case CANON_CONTINUOUS:
        setTermCondMsg.cond = EMC_TRAJ_TERM_COND_BLEND;
        setTermCondMsg.tolerance = TO_EXT_LEN(canonMotionTolerance);
        break;

    default:
        setTermCondMsg.cond = EMC_TRAJ_TERM_COND_STOP;
        break;
    }

    interp_list.append(setTermCondMsg);
}

void SET_NAIVECAM_TOLERANCE(double tolerance)
{
    canonNaivecamTolerance =  FROM_PROG_LEN(tolerance);
}

void SELECT_PLANE(CANON_PLANE in_plane)
{
    activePlane = in_plane;
}

void SET_CUTTER_RADIUS_COMPENSATION(double radius)
{
    // nothing need be done here
}

void START_CUTTER_RADIUS_COMPENSATION(int side)
{
    // nothing need be done here
}

void STOP_CUTTER_RADIUS_COMPENSATION()
{
    // nothing need be done here
}



void START_SPEED_FEED_SYNCH(double feed_per_revolution, bool velocity_mode)
{
    flush_segments();
    EMC_TRAJ_SET_SPINDLESYNC spindlesyncMsg;
    spindlesyncMsg.feed_per_revolution = TO_EXT_LEN(FROM_PROG_LEN(feed_per_revolution));
    spindlesyncMsg.velocity_mode = velocity_mode;
    interp_list.append(spindlesyncMsg);
    synched = 1;
}

void STOP_SPEED_FEED_SYNCH()
{
    flush_segments();
    EMC_TRAJ_SET_SPINDLESYNC spindlesyncMsg;
    spindlesyncMsg.feed_per_revolution = 0.0;
    spindlesyncMsg.velocity_mode = false;
    interp_list.append(spindlesyncMsg);
    synched = 0;
}

/* Machining Functions */

static double chord_deviation(double sx, double sy, double ex, double ey, double cx, double cy, int rotation, double &mx, double &my) {
    double th1 = atan2(sy-cy, sx-cx),
           th2 = atan2(ey-cy, ex-cx),
           r = hypot(sy-cy, sx-cx),
           dth = th2 - th1;

    if(rotation < 0) {
        if(dth >= -1e-5) th2 -= 2*M_PI;
        // in the edge case where atan2 gives you -pi and pi, a second iteration is needed
        // to get these in the right order
        dth = th2 - th1;
        if(dth >= -1e-5) th2 -= 2*M_PI;
    } else {
        if(dth <= 1e-5) th2 += 2*M_PI;
        dth = th2 - th1;
        if(dth <= 1e-5) th2 += 2*M_PI;
    }

    double included = fabs(th2 - th1);
    double mid = (th2 + th1) / 2;
    mx = cx + r * cos(mid);
    my = cy + r * sin(mid);
    double dev = r * (1 - cos(included/2));
    return dev;
}

/* Spline and NURBS additional functions; */

static double max(double a, double b) {
    if(a < b) return b;
    return a;
}
static void unit(double *x, double *y) {
    double h = hypot(*x, *y);
    if(h != 0) { *x/=h; *y/=h; }
}

static void
arc(int lineno, double x0, double y0, double x1, double y1, double dx, double dy) {
    double small = 0.000001;
    double x = x1-x0, y=y1-y0;
    double den = 2 * (y*dx - x*dy);
    CANON_POSITION p = unoffset_and_unrotate_pos(canonEndPoint);
    to_prog(p);
    if (fabs(den) > small) {
        double r = -(x*x+y*y)/den;
        double i = dy*r, j = -dx*r;
        double cx = x1+i, cy=y1+j;
        ARC_FEED(lineno, x1, y1, cx, cy, r<0 ? 1 : -1,
                 p.z, p.a, p.b, p.c, p.u, p.v, p.w);
    } else { 
        STRAIGHT_FEED(lineno, x1, y1, p.z, p.a, p.b, p.c, p.u, p.v, p.w);
    }
}

static int
biarc(int lineno, double p0x, double p0y, double tsx, double tsy,
      double p4x, double p4y, double tex, double tey, double r=1.0) {
    unit(&tsx, &tsy);
    unit(&tex, &tey);

    double vx = p0x - p4x, vy = p0y - p4y;
    double c = vx*vx + vy*vy;
    double b = 2 * (vx * (r*tsx + tex) + vy * (r*tsy + tey));
    double a = 2 * r * (tsx * tex + tsy * tey - 1);

    double discr = b*b - 4*a*c;
    if(discr < 0) return 0;

    double disq = sqrt(discr);
    double beta1 = (-b-disq) / 2 / a;
    double beta2 = (-b+disq) / 2 / a;

    if(beta1 > 0 && beta2 > 0)
      return 0;
    double beta = max(beta1, beta2);
    double alpha = beta * r;
    double ab = alpha + beta;
    double p1x = p0x + alpha * tsx, p1y = p0y + alpha * tsy,
         p3x = p4x - beta * tex, p3y = p4y - beta * tey,
         p2x = (p1x*beta + p3x*alpha) / ab,
         p2y = (p1y*beta + p3y*alpha) / ab;
    double tmx = p3x-p2x, tmy = p3y-p2y;
    unit(&tmx, &tmy);

    arc(lineno, p0x, p0y, p2x, p2y, tsx, tsy);
    arc(lineno, p2x, p2y, p4x, p4y, tmx, tmy);
    return 1;
}


/* Canon calls */

void NURBS_FEED(int lineno, std::vector<CONTROL_POINT> nurbs_control_points, unsigned int k) {
    flush_segments();

    unsigned int n = nurbs_control_points.size() - 1;
    double umax = n - k + 2;
    unsigned int div = nurbs_control_points.size()*4;
    std::vector<unsigned int> knot_vector = knot_vector_creator(n, k);	
    PLANE_POINT P0, P0T, P1, P1T;

    P0 = nurbs_point(0,k,nurbs_control_points,knot_vector);
    P0T = nurbs_tangent(0, k, nurbs_control_points, knot_vector);

    for(unsigned int i=1; i<=div; i++) {
	double u = umax * i / div;
        P1 = nurbs_point(u,k,nurbs_control_points,knot_vector);
	P1T = nurbs_tangent(u,k,nurbs_control_points,knot_vector);
        biarc(lineno, P0.X,P0.Y, P0T.X,P0T.Y, P1.X,P1.Y, P1T.X,P1T.Y);
        P0 = P1;
        P0T = P1T;
    }
    knot_vector.clear();
}


void ARC_FEED(int line_number,
              double first_end, double second_end,
	      double first_axis, double second_axis, int rotation,
	      double axis_end_point, 
              double a, double b, double c,
              double u, double v, double w)
{
    EmcPose end;
    PM_CARTESIAN center, normal;
    EMC_TRAJ_CIRCULAR_MOVE circularMoveMsg;
    EMC_TRAJ_LINEAR_MOVE linearMoveMsg;
    double v1, v2,  a1, a2, vel, ini_maxvel, circ_maxvel, axial_maxvel=0.0, circ_acc, acc=0.0;
    double radius, angle, theta1, theta2, helical_length, axis_len;
    double tcircle, taxial, tmax, thelix, ta, tb, tc, da, db, dc;
    double tu, tv, tw, du, dv, dw;
    double mx, my;

    double lx, ly, lz;
    double unused=0;

    get_last_pos(lx, ly, lz);

    a = FROM_PROG_ANG(a);
    b = FROM_PROG_ANG(b);
    c = FROM_PROG_ANG(c);
    u = FROM_PROG_LEN(u);
    v = FROM_PROG_LEN(v);
    w = FROM_PROG_LEN(w);

    if( activePlane == CANON_PLANE_XY && canonMotionMode == CANON_CONTINUOUS) {
        double fe=FROM_PROG_LEN(first_end), se=FROM_PROG_LEN(second_end), ae=FROM_PROG_LEN(axis_end_point);
        double fa=FROM_PROG_LEN(first_axis), sa=FROM_PROG_LEN(second_axis);
        rotate_and_offset_pos(fe, se, ae, unused, unused, unused, unused, unused, unused);
        rotate_and_offset_pos(fa, sa, unused, unused, unused, unused, unused, unused, unused);
            
        if (chord_deviation(lx, ly, fe, se, fa, sa, rotation, mx, my) < canonNaivecamTolerance) {
            rotate_and_offset_pos(unused, unused, unused, a, b, c, u, v, w);
            see_segment(line_number, mx, my,
                        (lz + ae)/2, 
                        (canonEndPoint.a + a)/2, 
                        (canonEndPoint.b + b)/2, 
                        (canonEndPoint.c + c)/2, 
                        (canonEndPoint.u + u)/2, 
                        (canonEndPoint.v + v)/2, 
                        (canonEndPoint.w + w)/2);
            see_segment(line_number, fe, se, ae, a, b, c, u, v, w);
            return;
        }
    }
    //ini_maxvel = max vel defined by various ini constraints
    //circ_maxvel = max vel defined by ini constraints in the circle plane (XY, YZ or XZ)
    //axial_maxvel = max vel defined by ini constraints in the axial direction (Z, X or Y)

    linearMoveMsg.feed_mode = feed_mode;
    circularMoveMsg.feed_mode = feed_mode;
    flush_segments();

    rotate_and_offset_pos(unused, unused, unused, a, b, c, u, v, w);

    da = fabs(canonEndPoint.a - a);
    db = fabs(canonEndPoint.b - b);
    dc = fabs(canonEndPoint.c - c);

    du = fabs(canonEndPoint.u - u);
    dv = fabs(canonEndPoint.v - v);
    dw = fabs(canonEndPoint.w - w);

    /* Since there's no default case here,
       we need to initialise vel to something safe! */
    vel = ini_maxvel = currentLinearFeedRate;

    // convert to absolute mm units
    first_axis = FROM_PROG_LEN(first_axis);
    second_axis = FROM_PROG_LEN(second_axis);
    first_end = FROM_PROG_LEN(first_end);
    second_end = FROM_PROG_LEN(second_end);
    axis_end_point = FROM_PROG_LEN(axis_end_point);

    /* associate x with x, etc., offset by program origin, and set normals */
    switch (activePlane) {
    default: // to eliminate "uninitalized" warnings
    case CANON_PLANE_XY:

	// offset and align args properly
	end.tran.x = first_end;
	end.tran.y = second_end;
	end.tran.z = axis_end_point;
        rotate_and_offset_pos(end.tran.x, end.tran.y, end.tran.z, unused, unused, unused, unused, unused, unused);
	center.x = first_axis;
	center.y = second_axis;
	center.z = end.tran.z;
        rotate_and_offset_pos(center.x, center.y, center.z, unused, unused, unused, unused, unused, unused);
	normal.x = 0.0;
	normal.y = 0.0;
	normal.z = 1.0;

        theta1 = atan2(canonEndPoint.y - center.y, canonEndPoint.x - center.x);
        theta2 = atan2(end.tran.y - center.y, end.tran.x - center.x);
        radius = hypot(canonEndPoint.x - center.x, canonEndPoint.y - center.y);
        axis_len = fabs(end.tran.z - canonEndPoint.z);

	v1 = FROM_EXT_LEN(axis_max_velocity[0]);
	v2 = FROM_EXT_LEN(axis_max_velocity[1]);
	a1 = FROM_EXT_LEN(axis_max_acceleration[0]);
	a2 = FROM_EXT_LEN(axis_max_acceleration[1]);
        circ_maxvel = ini_maxvel = MIN(v1, v2);
        circ_acc = acc = MIN(a1, a2);
        if(axis_valid(2) && axis_len > 0.001) {
<<<<<<< HEAD
            axial_maxvel = v1 = FROM_EXT_LEN(axis_max_velocity[2]);
            axial_acc = a1 = FROM_EXT_LEN(axis_max_acceleration[2]);
=======
            axial_maxvel = v1 = FROM_EXT_LEN(AXIS_MAX_VELOCITY[2]);
            a1 = FROM_EXT_LEN(AXIS_MAX_ACCELERATION[2]);
>>>>>>> 241aec9c
            ini_maxvel = MIN(ini_maxvel, v1);
            acc = MIN(acc, a1);
        }
	break;

    case CANON_PLANE_YZ:

	// offset and align args properly
	end.tran.y = first_end;
	end.tran.z = second_end;
	end.tran.x = axis_end_point;
        rotate_and_offset_pos(end.tran.x, end.tran.y, end.tran.z, unused, unused, unused, unused, unused, unused);

        center.y = first_axis;
        center.z = second_axis;
	center.x = end.tran.x;
        rotate_and_offset_pos(center.x, center.y, center.z, unused, unused, unused, unused, unused, unused);
	normal.y = 0.0;
	normal.z = 0.0;
	normal.x = 1.0;
        rotate(normal.x, normal.y, xy_rotation);

        theta1 = atan2(canonEndPoint.z - center.z, canonEndPoint.y - center.y);
        theta2 = atan2(end.tran.z - center.z, end.tran.y - center.y);
        radius = hypot(canonEndPoint.y - center.y, canonEndPoint.z - center.z);
        axis_len = fabs(end.tran.x - canonEndPoint.x);

	v1 = FROM_EXT_LEN(axis_max_velocity[1]);
	v2 = FROM_EXT_LEN(axis_max_velocity[2]);
	a1 = FROM_EXT_LEN(axis_max_acceleration[1]);
	a2 = FROM_EXT_LEN(axis_max_acceleration[2]);
        circ_maxvel = ini_maxvel = MIN(v1, v2);
        circ_acc = acc = MIN(a1, a2);
        if(axis_valid(0) && axis_len > 0.001) {
<<<<<<< HEAD
            axial_maxvel = v1 = FROM_EXT_LEN(axis_max_velocity[0]);
            axial_acc = a1 = FROM_EXT_LEN(axis_max_acceleration[0]);
=======
            axial_maxvel = v1 = FROM_EXT_LEN(AXIS_MAX_VELOCITY[0]);
            a1 = FROM_EXT_LEN(AXIS_MAX_ACCELERATION[0]);
>>>>>>> 241aec9c
            ini_maxvel = MIN(ini_maxvel, v1);
            acc = MIN(acc, a1);
        }

	break;

    case CANON_PLANE_XZ:

	// offset and align args properly
	end.tran.z = first_end;
	end.tran.x = second_end;
	end.tran.y = axis_end_point;
        rotate_and_offset_pos(end.tran.x, end.tran.y, end.tran.z, unused, unused, unused, unused, unused, unused);

	center.z = first_axis;
	center.x = second_axis;
	center.y = end.tran.y;
        rotate_and_offset_pos(center.x, center.y, center.z, unused, unused, unused, unused, unused, unused);
	normal.z = 0.0;
	normal.x = 0.0;
	normal.y = 1.0;
        rotate(normal.x, normal.y, xy_rotation);

        theta1 = atan2(canonEndPoint.x - center.x, canonEndPoint.z - center.z);
        theta2 = atan2(end.tran.x - center.x, end.tran.z - center.z);
        radius = hypot(canonEndPoint.x - center.x, canonEndPoint.z - center.z);
        axis_len = fabs(end.tran.y - canonEndPoint.y);

	v1 = FROM_EXT_LEN(axis_max_velocity[0]);
	v2 = FROM_EXT_LEN(axis_max_velocity[2]);
	a1 = FROM_EXT_LEN(axis_max_acceleration[0]);
	a2 = FROM_EXT_LEN(axis_max_acceleration[2]);
	circ_maxvel = ini_maxvel = MIN(v1, v2);
        circ_acc = acc = MIN(a1, a2);
        if(axis_valid(1) && axis_len > 0.001) {
<<<<<<< HEAD
            axial_maxvel = v1 = FROM_EXT_LEN(axis_max_velocity[1]);
            axial_acc = a1 = FROM_EXT_LEN(axis_max_acceleration[1]);
=======
            axial_maxvel = v1 = FROM_EXT_LEN(AXIS_MAX_VELOCITY[1]);
            a1 = FROM_EXT_LEN(AXIS_MAX_ACCELERATION[1]);
>>>>>>> 241aec9c
            ini_maxvel = MIN(ini_maxvel, v1);
            acc = MIN(acc, a1);
        }
	break;
    }

    if(rotation < 0) {
        if(theta2 >= theta1) theta2 -= M_PI * 2.0;
    } else {
        if(theta2 <= theta1) theta2 += M_PI * 2.0;
    }
    angle = theta2 - theta1;
    helical_length = hypot(angle * radius, axis_len);

// COMPUTE VELOCITIES
    ta = (axis_valid(3) && da)? fabs(da / FROM_EXT_ANG(axis_max_velocity[3])):0.0;
    tb = (axis_valid(4) && db)? fabs(db / FROM_EXT_ANG(axis_max_velocity[4])):0.0;
    tc = (axis_valid(5) && dc)? fabs(dc / FROM_EXT_ANG(axis_max_velocity[5])):0.0;
                           
    tu = (axis_valid(6) && du)? (du / FROM_EXT_LEN(axis_max_velocity[6])): 0.0;
    tv = (axis_valid(7) && dv)? (dv / FROM_EXT_LEN(axis_max_velocity[7])): 0.0;
    tw = (axis_valid(8) && dw)? (dw / FROM_EXT_LEN(axis_max_velocity[8])): 0.0;

    //we have accel, check what the max_vel is that doesn't violate the centripetal accel=accel
    v1 = sqrt(circ_acc * radius);
    circ_maxvel = MIN(v1, circ_maxvel);

    // find out how long the arc takes at ini_maxvel
    tcircle = fabs(angle * radius / circ_maxvel);

    if(axial_maxvel) {
        taxial = fabs(axis_len / axial_maxvel);
        tmax = MAX(taxial, tcircle);
    } else
        tmax = tcircle;

    tmax = MAX4(tmax, ta, tb, tc);
    tmax = MAX4(tmax, tu, tv, tw);

    if (tmax <= 0.0) {
        vel = currentLinearFeedRate;
    } else {
        ini_maxvel = helical_length / tmax; //compute the new maxvel based on all previous constraints
        vel = MIN(vel, ini_maxvel); //the programmed vel is either feedrate or machine_maxvel if lower
    }

    // for arcs we always user linear move since there is no
    // arc possible with only ABC motion

    cartesian_move = 1;

// COMPUTE ACCELS

    // the next calcs are not really times.  the units are time^2, but
    // the division at the end gives the right units for accel.  if you
    // try to think of these in terms of any real-world value (time to
    // do what?), you're probably doomed.  think of them as a parametric
    // expression of the acceleration in the various directions.

    thelix = (helical_length / acc);
    ta = (axis_valid(3) && da)? (da / FROM_EXT_ANG(axis_max_acceleration[3])): 0.0;
    tb = (axis_valid(4) && db)? (db / FROM_EXT_ANG(axis_max_acceleration[4])): 0.0;
    tc = (axis_valid(5) && dc)? (dc / FROM_EXT_ANG(axis_max_acceleration[5])): 0.0;

    tu = (axis_valid(6) && du)? (du / FROM_EXT_LEN(axis_max_acceleration[6])): 0.0;
    tv = (axis_valid(7) && dv)? (dv / FROM_EXT_LEN(axis_max_acceleration[7])): 0.0;
    tw = (axis_valid(8) && dw)? (dw / FROM_EXT_LEN(axis_max_acceleration[8])): 0.0;

    tmax = MAX4(thelix, ta, tb, tc);
    tmax = MAX4(tmax, tu, tv, tw);

    if (tmax > 0.0) {
        acc = helical_length / tmax;
    }

    /* 
       mapping of rotation to turns:

       rotation turns 
       -------- ----- 
              0 none (linear move) 
              1 0 
              2 1 
             -1 -1 
             -2 -2 */

    if (rotation == 0) {
	// linear move

	linearMoveMsg.end.tran.x = TO_EXT_LEN(end.tran.x);
	linearMoveMsg.end.tran.y = TO_EXT_LEN(end.tran.y);
	linearMoveMsg.end.tran.z = TO_EXT_LEN(end.tran.z);

	// fill in the orientation
	linearMoveMsg.end.a = TO_EXT_ANG(a);
	linearMoveMsg.end.b = TO_EXT_ANG(b);
	linearMoveMsg.end.c = TO_EXT_ANG(c);
                                                                     
        linearMoveMsg.end.u = TO_EXT_LEN(u);
	linearMoveMsg.end.v = TO_EXT_LEN(v);
	linearMoveMsg.end.w = TO_EXT_LEN(w);

        linearMoveMsg.type = EMC_MOTION_TYPE_ARC;
        linearMoveMsg.vel = toExtVel(vel);
        linearMoveMsg.ini_maxvel = toExtVel(ini_maxvel);
        linearMoveMsg.acc = toExtAcc(acc);
        linearMoveMsg.indexrotary = -1;
        if(vel && acc){
            interp_list.set_line_number(line_number);
            interp_list.append(linearMoveMsg);
	}
    } else {
	circularMoveMsg.end.tran.x = TO_EXT_LEN(end.tran.x);
	circularMoveMsg.end.tran.y = TO_EXT_LEN(end.tran.y);
	circularMoveMsg.end.tran.z = TO_EXT_LEN(end.tran.z);

	circularMoveMsg.center.x = TO_EXT_LEN(center.x);
	circularMoveMsg.center.y = TO_EXT_LEN(center.y);
	circularMoveMsg.center.z = TO_EXT_LEN(center.z);

	circularMoveMsg.normal = normal;

        if (rotation > 0)
            circularMoveMsg.turn = rotation - 1;
        else
            // reverse turn
            circularMoveMsg.turn = rotation;

	// fill in the orientation
	circularMoveMsg.end.a = TO_EXT_ANG(a);
        circularMoveMsg.end.b = TO_EXT_ANG(b);
        circularMoveMsg.end.c = TO_EXT_ANG(c);
                                                                       
	circularMoveMsg.end.u = TO_EXT_LEN(u);
	circularMoveMsg.end.v = TO_EXT_LEN(v);
	circularMoveMsg.end.w = TO_EXT_LEN(w);

        circularMoveMsg.type = EMC_MOTION_TYPE_ARC;

        // These are suboptimal but safe values.  The actual maximums
        // are hard to calculate but may be somewhat larger than
        // these.  Imagine an arc with very large radius going from
        // 0,0,0 to 1,1,1 on a machine with maxvel=1 and maxaccel=1 on
        // all axes.  The actual maximums will be near sqrt(3) but
        // we'll be using 1 instead.
        circularMoveMsg.vel = toExtVel(vel);
        circularMoveMsg.ini_maxvel = toExtVel(ini_maxvel);
        circularMoveMsg.acc = toExtAcc(acc);
        if(vel && acc) {
            interp_list.set_line_number(line_number);
            interp_list.append(circularMoveMsg);
	}
    }
    // update the end point
    canonUpdateEndPoint(end.tran.x, end.tran.y, end.tran.z, a, b, c, u, v, w);
}


void DWELL(double seconds)
{
    EMC_TRAJ_DELAY delayMsg;

    flush_segments();

    delayMsg.delay = seconds;

    interp_list.append(delayMsg);
}

/* Spindle Functions */
void SPINDLE_RETRACT_TRAVERSE()
{
    /*! \todo FIXME-- unimplemented */
}

void SET_SPINDLE_MODE(double css_max) {
    css_maximum = css_max;
}

void START_SPINDLE_CLOCKWISE()
{
    EMC_SPINDLE_ON emc_spindle_on_msg;

    flush_segments();

    if(css_maximum) {
	if(lengthUnits == CANON_UNITS_INCHES) 
	    css_numerator = 12 / (2 * M_PI) * spindleSpeed * TO_EXT_LEN(25.4);
	else
	    css_numerator = 1000 / (2 * M_PI) * spindleSpeed * TO_EXT_LEN(1);
	emc_spindle_on_msg.speed = css_maximum;
	emc_spindle_on_msg.factor = css_numerator;
	emc_spindle_on_msg.xoffset = TO_EXT_LEN(g5xOffset.x + g92Offset.x + currentToolOffset.tran.x);
    } else {
	emc_spindle_on_msg.speed = spindleSpeed;
	css_numerator = 0;
    }
    interp_list.append(emc_spindle_on_msg);
}

void START_SPINDLE_COUNTERCLOCKWISE()
{
    EMC_SPINDLE_ON emc_spindle_on_msg;

    flush_segments();

    if(css_maximum) {
	if(lengthUnits == CANON_UNITS_INCHES) 
	    css_numerator = -12 / (2 * M_PI) * spindleSpeed * TO_EXT_LEN(25.4);
	else
	    css_numerator = -1000 / (2 * M_PI) * spindleSpeed * TO_EXT_LEN(1);
	emc_spindle_on_msg.speed = -css_maximum;
	emc_spindle_on_msg.factor = css_numerator;
	emc_spindle_on_msg.xoffset = TO_EXT_LEN(g5xOffset.x + g92Offset.x + currentToolOffset.tran.x);
    } else {
	emc_spindle_on_msg.speed = -spindleSpeed;
	css_numerator = 0;
    }


    interp_list.append(emc_spindle_on_msg);
}

void SET_SPINDLE_SPEED(double r)
{
    // speed is in RPMs everywhere
    spindleSpeed = r;

    EMC_SPINDLE_SPEED emc_spindle_speed_msg;

    flush_segments();

    if(css_maximum) {
	if(lengthUnits == CANON_UNITS_INCHES) 
	    css_numerator = 12 / (2 * M_PI) * spindleSpeed * TO_EXT_LEN(25.4);
	else
	    css_numerator = 1000 / (2 * M_PI) * spindleSpeed * TO_EXT_LEN(1);
	emc_spindle_speed_msg.speed = css_maximum;
	emc_spindle_speed_msg.factor = css_numerator;
	emc_spindle_speed_msg.xoffset = TO_EXT_LEN(g5xOffset.x + g92Offset.x + currentToolOffset.tran.x);
    } else {
	emc_spindle_speed_msg.speed = spindleSpeed;
	css_numerator = 0;
    }
    interp_list.append(emc_spindle_speed_msg);
    
}

void STOP_SPINDLE_TURNING()
{
    EMC_SPINDLE_OFF emc_spindle_off_msg;

    flush_segments();

    interp_list.append(emc_spindle_off_msg);
}

void SPINDLE_RETRACT()
{
    /*! \todo FIXME-- unimplemented */
}

void ORIENT_SPINDLE(double orientation, int mode)
{
    EMC_SPINDLE_ORIENT o;

    flush_segments();
    o.orientation = orientation;
    o.mode = mode;
    interp_list.append(o);
}

void WAIT_SPINDLE_ORIENT_COMPLETE(double timeout)
{
    EMC_SPINDLE_WAIT_ORIENT_COMPLETE o;

    flush_segments();
    o.timeout = timeout;
    interp_list.append(o);
}

void USE_SPINDLE_FORCE(void)
{
    /*! \todo FIXME-- unimplemented */
}

void LOCK_SPINDLE_Z(void)
{
    /*! \todo FIXME-- unimplemented */
}

void USE_NO_SPINDLE_FORCE(void)
{
    /*! \todo FIXME-- unimplemented */
}

/* Tool Functions */

/* this is called with distances in external (machine) units */
void SET_TOOL_TABLE_ENTRY(int pocket, int toolno, EmcPose offset, double diameter,
                          double frontangle, double backangle, int orientation) {
    EMC_TOOL_SET_OFFSET o;
    flush_segments();
    o.pocket = pocket;
    o.toolno = toolno;
    o.offset = offset;
    o.diameter = diameter;
    o.frontangle = frontangle;
    o.backangle = backangle;
    o.orientation = orientation;
    interp_list.append(o);
}

/*
  EMC has no tool length offset. To implement it, we save it here,
  and apply it when necessary
  */
void USE_TOOL_LENGTH_OFFSET(EmcPose offset)
{
    EMC_TRAJ_SET_OFFSET set_offset_msg;

    flush_segments();

    /* convert to mm units for internal canonical use */
    currentToolOffset.tran.x = FROM_PROG_LEN(offset.tran.x);
    currentToolOffset.tran.y = FROM_PROG_LEN(offset.tran.y);
    currentToolOffset.tran.z = FROM_PROG_LEN(offset.tran.z);
    currentToolOffset.a = FROM_PROG_ANG(offset.a);
    currentToolOffset.b = FROM_PROG_ANG(offset.b);
    currentToolOffset.c = FROM_PROG_ANG(offset.c);
    currentToolOffset.u = FROM_PROG_LEN(offset.u);
    currentToolOffset.v = FROM_PROG_LEN(offset.v);
    currentToolOffset.w = FROM_PROG_LEN(offset.w);

    /* append it to interp list so it gets updated at the right time, not at
       read-ahead time */
    set_offset_msg.offset.tran.x = TO_EXT_LEN(currentToolOffset.tran.x);
    set_offset_msg.offset.tran.y = TO_EXT_LEN(currentToolOffset.tran.y);
    set_offset_msg.offset.tran.z = TO_EXT_LEN(currentToolOffset.tran.z);
    set_offset_msg.offset.a = TO_EXT_ANG(currentToolOffset.a);
    set_offset_msg.offset.b = TO_EXT_ANG(currentToolOffset.b);
    set_offset_msg.offset.c = TO_EXT_ANG(currentToolOffset.c);
    set_offset_msg.offset.u = TO_EXT_LEN(currentToolOffset.u);
    set_offset_msg.offset.v = TO_EXT_LEN(currentToolOffset.v);
    set_offset_msg.offset.w = TO_EXT_LEN(currentToolOffset.w);

    if(css_maximum) {
	EMC_SPINDLE_SPEED emc_spindle_speed_msg;
	emc_spindle_speed_msg.speed = css_maximum;
	emc_spindle_speed_msg.factor = css_numerator;
	emc_spindle_speed_msg.xoffset = TO_EXT_LEN(g5xOffset.x + g92Offset.x + currentToolOffset.tran.x);
	interp_list.append(emc_spindle_speed_msg);
    }
    interp_list.append(set_offset_msg);
}

/* issued at very start of an M6 command. Notification. */
void START_CHANGE()
{
    EMC_TOOL_START_CHANGE emc_start_change_msg;

    flush_segments();

    interp_list.append(emc_start_change_msg);
}

/* CHANGE_TOOL results from M6, for example */
void CHANGE_TOOL(int slot)
{
    EMC_TRAJ_LINEAR_MOVE linearMoveMsg;
    linearMoveMsg.feed_mode = feed_mode;
    EMC_TOOL_LOAD load_tool_msg;

    flush_segments();

    /* optional move to tool change position.  This
     * is a mess because we really want a configurable chain
     * of events to happen when a tool change is called for.
     * Since they'll probably involve motion, we can't just
     * do it in HAL.  This is basic support for making one
     * move to a particular coordinate before the tool change
     * is called.  */
    
    if (have_tool_change_position) {
        double vel, acc, x, y, z, a, b, c, u, v, w;

        x = FROM_EXT_LEN(tool_change_position.tran.x);
        y = FROM_EXT_LEN(tool_change_position.tran.y);
        z = FROM_EXT_LEN(tool_change_position.tran.z);
        a = FROM_EXT_ANG(tool_change_position.a);
        b = FROM_EXT_ANG(tool_change_position.b);
        c = FROM_EXT_ANG(tool_change_position.c);
        u = FROM_EXT_LEN(tool_change_position.u);
        v = FROM_EXT_LEN(tool_change_position.v);
        w = FROM_EXT_LEN(tool_change_position.w);


        vel = getStraightVelocity(x, y, z, a, b, c, u, v, w);
        acc = getStraightAcceleration(x, y, z, a, b, c, u, v, w);

        linearMoveMsg.end = to_ext_pose(x, y, z, a, b, c, u, v, w);

        linearMoveMsg.vel = linearMoveMsg.ini_maxvel = toExtVel(vel);
        linearMoveMsg.acc = toExtAcc(acc);
        linearMoveMsg.type = EMC_MOTION_TYPE_TOOLCHANGE;
	linearMoveMsg.feed_mode = 0;
        linearMoveMsg.indexrotary = -1;

	int old_feed_mode = feed_mode;
	if(feed_mode)
	    STOP_SPEED_FEED_SYNCH();

        if(vel && acc) 
            interp_list.append(linearMoveMsg);

	if(old_feed_mode)
	    START_SPEED_FEED_SYNCH(currentLinearFeedRate, 1);

        canonUpdateEndPoint(x, y, z, a, b, c, u, v, w);
    }

    /* regardless of optional moves above, we'll always send a load tool
       message */
    interp_list.append(load_tool_msg);
}

/* SELECT_POCKET results from T1, for example */
void SELECT_POCKET(int slot , int tool)
{
    EMC_TOOL_PREPARE prep_for_tool_msg;

    prep_for_tool_msg.pocket = slot;
    prep_for_tool_msg.tool = tool;

    interp_list.append(prep_for_tool_msg);
}

/* CHANGE_TOOL_NUMBER results from M61, for example */
void CHANGE_TOOL_NUMBER(int number)
{
    EMC_TOOL_SET_NUMBER emc_tool_set_number_msg;
    
    emc_tool_set_number_msg.tool = number;

    interp_list.append(emc_tool_set_number_msg);
}


/* Misc Functions */

void CLAMP_AXIS(CANON_AXIS axis)
{
    /*! \todo FIXME-- unimplemented */
}

/*
  setString and addString initializes or adds src to dst, never exceeding
  dst's maxlen chars.
*/

static char *setString(char *dst, const char *src, int maxlen)
{
    dst[0] = 0;
    strncat(dst, src, maxlen - 1);
    dst[maxlen - 1] = 0;
    return dst;
}

static char *addString(char *dst, const char *src, int maxlen)
{
    int dstlen = strlen(dst);
    int srclen = strlen(src);
    int actlen;

    if (srclen >= maxlen - dstlen) {
	actlen = maxlen - dstlen - 1;
	dst[maxlen - 1] = 0;
    } else {
	actlen = srclen;
    }

    strncat(dst, src, actlen);

    return dst;
}

/*
  The probe file is opened with a hot-comment (PROBEOPEN <filename>),
  and the results of each probed point are written to that file.
  The file is closed with a (PROBECLOSE) comment.
*/

static FILE *probefile = NULL;

void COMMENT(const char *comment)
{
    // nothing need be done here, but you can play tricks with hot comments

    char msg[LINELEN];
    char probefilename[LINELEN];
    const char *ptr;

    // set RPY orientation for subsequent moves
    if (!strncmp(comment, "RPY", strlen("RPY"))) {
	PM_RPY rpy;
	// it's RPY <R> <P> <Y>
	if (3 !=
	    sscanf(comment, "%*s %lf %lf %lf", &rpy.r, &rpy.p, &rpy.y)) {
	    // print current orientation
	    printf("rpy = %f %f %f, quat = %f %f %f %f\n",
		   rpy.r, rpy.p, rpy.y, quat.s, quat.x, quat.y, quat.z);
	} else {
	    // set and print orientation
	    quat = rpy;
	    printf("rpy = %f %f %f, quat = %f %f %f %f\n",
		   rpy.r, rpy.p, rpy.y, quat.s, quat.x, quat.y, quat.z);
	}
	return;
    }
    // open probe output file
    if (!strncmp(comment, "PROBEOPEN", strlen("PROBEOPEN"))) {
	// position ptr to first char after PROBEOPEN
	ptr = &comment[strlen("PROBEOPEN")];
	// and step over white space to name, or NULL
	while (isspace(*ptr)) {
	    ptr++;
	}
	setString(probefilename, ptr, LINELEN);
	if (NULL == (probefile = fopen(probefilename, "wt"))) {
	    // pop up a warning message
	    setString(msg, "can't open probe file ", LINELEN);
	    addString(msg, probefilename, LINELEN);
	    MESSAGE(msg);
	    probefile = NULL;
	}
	return;
    }
    // close probe output file
    if (!strncmp(comment, "PROBECLOSE", strlen("PROBECLOSE"))) {
	if (probefile != NULL) {
	    fclose(probefile);
	    probefile = NULL;
	}
	return;
    }

    return;
}

// refers to feed rate
void DISABLE_FEED_OVERRIDE()
{
    EMC_TRAJ_SET_FO_ENABLE set_fo_enable_msg;
    flush_segments();
    
    set_fo_enable_msg.mode = 0;
    interp_list.append(set_fo_enable_msg);
}

void ENABLE_FEED_OVERRIDE()
{
    EMC_TRAJ_SET_FO_ENABLE set_fo_enable_msg;
    flush_segments();
    
    set_fo_enable_msg.mode = 1;
    interp_list.append(set_fo_enable_msg);
}

//refers to adaptive feed override (HAL input, usefull for EDM for example)
void DISABLE_ADAPTIVE_FEED()
{
    EMC_MOTION_ADAPTIVE emcmotAdaptiveMsg;
    flush_segments();

    emcmotAdaptiveMsg.status = 0;
    interp_list.append(emcmotAdaptiveMsg);
}

void ENABLE_ADAPTIVE_FEED()
{
    EMC_MOTION_ADAPTIVE emcmotAdaptiveMsg;
    flush_segments();

    emcmotAdaptiveMsg.status = 1;
    interp_list.append(emcmotAdaptiveMsg);
}

//refers to spindle speed
void DISABLE_SPEED_OVERRIDE()
{
    EMC_TRAJ_SET_SO_ENABLE set_so_enable_msg;
    flush_segments();
    
    set_so_enable_msg.mode = 0;
    interp_list.append(set_so_enable_msg);
}


void ENABLE_SPEED_OVERRIDE()
{
    EMC_TRAJ_SET_SO_ENABLE set_so_enable_msg;
    flush_segments();
    
    set_so_enable_msg.mode = 1;
    interp_list.append(set_so_enable_msg);
}

void ENABLE_FEED_HOLD()
{
    EMC_TRAJ_SET_FH_ENABLE set_feed_hold_msg;
    flush_segments();
    
    set_feed_hold_msg.mode = 1;
    interp_list.append(set_feed_hold_msg);
}

void DISABLE_FEED_HOLD()
{
    EMC_TRAJ_SET_FH_ENABLE set_feed_hold_msg;
    flush_segments();
    
    set_feed_hold_msg.mode = 0;
    interp_list.append(set_feed_hold_msg);
}

void FLOOD_OFF()
{
    EMC_COOLANT_FLOOD_OFF flood_off_msg;

    flush_segments();

    interp_list.append(flood_off_msg);
}

void FLOOD_ON()
{
    EMC_COOLANT_FLOOD_ON flood_on_msg;

    flush_segments();

    interp_list.append(flood_on_msg);
}

void MESSAGE(char *s)
{
    EMC_OPERATOR_DISPLAY operator_display_msg;

    flush_segments();
    operator_display_msg.id = 0;
    strncpy(operator_display_msg.display, s, LINELEN);
    operator_display_msg.display[LINELEN - 1] = 0;
    interp_list.append(operator_display_msg);
}

static FILE *logfile = NULL;

void LOG(char *s) {
    flush_segments();
    if(logfile) { fprintf(logfile, "%s\n", s); fflush(logfile); }
    fprintf(stderr, "LOG(%s)\n", s);

}

void LOGOPEN(char *name) {
    if(logfile) fclose(logfile);
    logfile = fopen(name, "wt");
    fprintf(stderr, "LOGOPEN(%s) -> %p\n", name, logfile);
}

void LOGAPPEND(char *name) {
    if(logfile) fclose(logfile);
    logfile = fopen(name, "at");
    fprintf(stderr, "LOGAPPEND(%s) -> %p\n", name, logfile);
}


void LOGCLOSE() {
    if(logfile) fclose(logfile);
    logfile = NULL;
    fprintf(stderr, "LOGCLOSE()\n");
}

void MIST_OFF()
{
    EMC_COOLANT_MIST_OFF mist_off_msg;

    flush_segments();

    interp_list.append(mist_off_msg);
}

void MIST_ON()
{
    EMC_COOLANT_MIST_ON mist_on_msg;

    flush_segments();

    interp_list.append(mist_on_msg);
}

void PALLET_SHUTTLE()
{
    /*! \todo FIXME-- unimplemented */
}

void TURN_PROBE_OFF()
{
    // don't do anything-- this is called when the probing is done
}

void TURN_PROBE_ON()
{
    EMC_TRAJ_CLEAR_PROBE_TRIPPED_FLAG clearMsg;

    interp_list.append(clearMsg);
}

void UNCLAMP_AXIS(CANON_AXIS axis)
{
    /*! \todo FIXME-- unimplemented */
}

/* Program Functions */

void PROGRAM_STOP()
{
    /* 
       implement this as a pause. A resume will cause motion to proceed. */
    EMC_TASK_PLAN_PAUSE pauseMsg;

    flush_segments();

    interp_list.append(pauseMsg);
}

void SET_BLOCK_DELETE(bool state)
{
    block_delete = state; //state == ON, means we don't interpret lines starting with "/"
}

bool GET_BLOCK_DELETE()
{
    return block_delete; //state == ON, means we  don't interpret lines starting with "/"
}


void SET_OPTIONAL_PROGRAM_STOP(bool state)
{
    optional_program_stop = state; //state == ON, means we stop
}

bool GET_OPTIONAL_PROGRAM_STOP()
{
    return optional_program_stop; //state == ON, means we stop
}

void OPTIONAL_PROGRAM_STOP()
{
    EMC_TASK_PLAN_OPTIONAL_STOP stopMsg;

    flush_segments();

    interp_list.append(stopMsg);
}

void PROGRAM_END()
{
    flush_segments();

    EMC_TASK_PLAN_END endMsg;

    interp_list.append(endMsg);
}

double GET_EXTERNAL_TOOL_LENGTH_XOFFSET()
{
    return TO_PROG_LEN(currentToolOffset.tran.x);
}

double GET_EXTERNAL_TOOL_LENGTH_YOFFSET()
{
    return TO_PROG_LEN(currentToolOffset.tran.y);
}

double GET_EXTERNAL_TOOL_LENGTH_ZOFFSET()
{
    return TO_PROG_LEN(currentToolOffset.tran.z);
}

double GET_EXTERNAL_TOOL_LENGTH_AOFFSET()
{
    return TO_PROG_ANG(currentToolOffset.a);
}

double GET_EXTERNAL_TOOL_LENGTH_BOFFSET()
{
    return TO_PROG_ANG(currentToolOffset.b);
}

double GET_EXTERNAL_TOOL_LENGTH_COFFSET()
{
    return TO_PROG_ANG(currentToolOffset.c);
}

double GET_EXTERNAL_TOOL_LENGTH_UOFFSET()
{
    return TO_PROG_LEN(currentToolOffset.u);
}

double GET_EXTERNAL_TOOL_LENGTH_VOFFSET()
{
    return TO_PROG_LEN(currentToolOffset.v);
}

double GET_EXTERNAL_TOOL_LENGTH_WOFFSET()
{
    return TO_PROG_LEN(currentToolOffset.w);
}

/*
  INIT_CANON()
  Initialize canonical local variables to defaults
  */
void INIT_CANON()
{
    double units;

    chained_points().clear();

    // initialize locals to original values
    g5xOffset.x = 0.0;
    g5xOffset.y = 0.0;
    g5xOffset.z = 0.0;
    g5xOffset.a = 0.0;
    g5xOffset.b = 0.0;
    g5xOffset.c = 0.0;
    g5xOffset.u = 0.0;
    g5xOffset.v = 0.0;
    g5xOffset.w = 0.0;
    g92Offset.x = 0.0;
    g92Offset.y = 0.0;
    g92Offset.z = 0.0;
    g92Offset.a = 0.0;
    g92Offset.b = 0.0;
    g92Offset.c = 0.0;
    g92Offset.u = 0.0;
    g92Offset.v = 0.0;
    g92Offset.w = 0.0;
    xy_rotation = 0.;
    activePlane = CANON_PLANE_XY;
    canonUpdateEndPoint(0, 0, 0, 0, 0, 0, 0, 0, 0);
    SET_MOTION_CONTROL_MODE(CANON_CONTINUOUS, 0);
    spindleSpeed = 0.0;
    preppedTool = 0;
    cartesian_move = 0;
    angular_move = 0;
    currentLinearFeedRate = 0.0;
    currentAngularFeedRate = 0.0;
    ZERO_EMC_POSE(currentToolOffset);
    /* 
       to set the units, note that GET_EXTERNAL_LENGTH_UNITS() returns
       traj->linearUnits, which is already set from the .ini file in
       iniTraj(). This is a floating point number, in user units per mm. We
       can compare this against known values and set the symbolic values
       accordingly. If it doesn't match, we have an error. */
    units = GET_EXTERNAL_LENGTH_UNITS();
    if (fabs(units - 1.0 / 25.4) < 1.0e-3) {
	lengthUnits = CANON_UNITS_INCHES;
    } else if (fabs(units - 1.0) < 1.0e-3) {
	lengthUnits = CANON_UNITS_MM;
    } else {
	CANON_ERROR
	    ("non-standard length units, setting interpreter to mm");
	lengthUnits = CANON_UNITS_MM;
    }
}

/* Sends error message */
void CANON_ERROR(const char *fmt, ...)
{
    va_list ap;
    EMC_OPERATOR_ERROR operator_error_msg;

    flush_segments();

    operator_error_msg.id = 0;
    if (fmt != NULL) {
	va_start(ap, fmt);
	vsnprintf(operator_error_msg.error,sizeof(operator_error_msg.error), fmt, ap);
	va_end(ap);
    } else {
	operator_error_msg.error[0] = 0;
    }

    interp_list.append(operator_error_msg);
}

/*
  GET_EXTERNAL_TOOL_TABLE(int pocket)

  Returns the tool table structure associated with pocket. Note that
  pocket can run from 0 (by definition, the spindle), to pocket CANON_POCKETS_MAX - 1.

  Tool table is always in machine units.

  */
CANON_TOOL_TABLE GET_EXTERNAL_TOOL_TABLE(int pocket)
{
    CANON_TOOL_TABLE retval;

    if (pocket < 0 || pocket >= CANON_POCKETS_MAX) {
	retval.toolno = -1;
        ZERO_EMC_POSE(retval.offset);
        retval.frontangle = 0.0;
        retval.backangle = 0.0;
	retval.diameter = 0.0;
        retval.orientation = 0;
    } else {
	retval = emcStatus->io.tool.toolTable[pocket];
    }

    return retval;
}

CANON_POSITION GET_EXTERNAL_POSITION()
{
    CANON_POSITION position;
    EmcPose pos;

    chained_points().clear();

    pos = emcStatus->motion.traj.position;

    // first update internal record of last position
    canonUpdateEndPoint(FROM_EXT_LEN(pos.tran.x), FROM_EXT_LEN(pos.tran.y), FROM_EXT_LEN(pos.tran.z),
                        FROM_EXT_ANG(pos.a), FROM_EXT_ANG(pos.b), FROM_EXT_ANG(pos.c),
                        FROM_EXT_LEN(pos.u), FROM_EXT_LEN(pos.v), FROM_EXT_LEN(pos.w));

    // now calculate position in program units, for interpreter
    position = unoffset_and_unrotate_pos(canonEndPoint);
    to_prog(position);

    return position;
}

CANON_POSITION GET_EXTERNAL_PROBE_POSITION()
{
    CANON_POSITION position;
    EmcPose pos;
    static CANON_POSITION last_probed_position;

    flush_segments();

    pos = emcStatus->motion.traj.probedPosition;

    // first update internal record of last position
    pos.tran.x = FROM_EXT_LEN(pos.tran.x);
    pos.tran.y = FROM_EXT_LEN(pos.tran.y);
    pos.tran.z = FROM_EXT_LEN(pos.tran.z);

    pos.a = FROM_EXT_ANG(pos.a);
    pos.b = FROM_EXT_ANG(pos.b);
    pos.c = FROM_EXT_ANG(pos.c);

    pos.u = FROM_EXT_LEN(pos.u);
    pos.v = FROM_EXT_LEN(pos.v);
    pos.w = FROM_EXT_LEN(pos.w);

    // now calculate position in program units, for interpreter
    position = unoffset_and_unrotate_pos(pos);
    to_prog(position);

    if (probefile != NULL) {
	if (last_probed_position != position) {
	    fprintf(probefile, "%f %f %f %f %f %f %f %f %f\n",
                    position.x, position.y, position.z,
                    position.a, position.b, position.c,
                    position.u, position.v, position.w);
	    last_probed_position = position;
	}
    }

    return position;
}

int GET_EXTERNAL_PROBE_TRIPPED_VALUE()
{
    return emcStatus->motion.traj.probe_tripped;
}

double GET_EXTERNAL_PROBE_VALUE()
{
    // only for analog non-contact probe, so force a 0
    return 0.0;
}

// feed rate wanted is in program units per minute
double GET_EXTERNAL_FEED_RATE()
{
    double feed;

    // convert from internal to program units
    // it is wrong to use emcStatus->motion.traj.velocity here, as that is the traj speed regardless of G0 / G1
    feed = TO_PROG_LEN(currentLinearFeedRate);
    // now convert from per-sec to per-minute
    feed *= 60.0;

    return feed;
}

// traverse rate wanted is in program units per minute
double GET_EXTERNAL_TRAVERSE_RATE()
{
    double traverse;

    // convert from external to program units
    traverse =
	TO_PROG_LEN(FROM_EXT_LEN(emcStatus->motion.traj.maxVelocity));

    // now convert from per-sec to per-minute
    traverse *= 60.0;

    return traverse;
}

double GET_EXTERNAL_LENGTH_UNITS(void)
{
    double u;

    u = emcStatus->motion.traj.linearUnits;

    if (u == 0) {
	CANON_ERROR("external length units are zero");
	return 1.0;
    } else {
	return u;
    }
}

double GET_EXTERNAL_ANGLE_UNITS(void)
{
    double u;

    u = emcStatus->motion.traj.angularUnits;

    if (u == 0) {
	CANON_ERROR("external angle units are zero");
	return 1.0;
    } else {
	return u;
    }
}

int GET_EXTERNAL_MIST()
{
    return emcStatus->io.coolant.mist;
}

int GET_EXTERNAL_FLOOD()
{
    return emcStatus->io.coolant.flood;
}

double GET_EXTERNAL_SPEED()
{
    // speed is in RPMs everywhere
    return emcStatus->motion.spindle.speed;
}

CANON_DIRECTION GET_EXTERNAL_SPINDLE()
{
    if (emcStatus->motion.spindle.speed == 0) {
	return CANON_STOPPED;
    }

    if (emcStatus->motion.spindle.speed >= 0.0) {
	return CANON_CLOCKWISE;
    }

    return CANON_COUNTERCLOCKWISE;
}

int GET_EXTERNAL_POCKETS_MAX()
{
    return CANON_POCKETS_MAX;
}

char _parameter_file_name[LINELEN];	/* Not static.Driver
					   writes */

void GET_EXTERNAL_PARAMETER_FILE_NAME(char *file_name,	/* string: to copy
							   file name into */
				      int max_size)
{				/* maximum number of characters to copy */
    // Paranoid checks
    if (0 == file_name)
	return;

    if (max_size < 0)
	return;

    if (strlen(_parameter_file_name) < ((size_t) max_size))
	strcpy(file_name, _parameter_file_name);
    else
	file_name[0] = 0;
}

double GET_EXTERNAL_POSITION_X(void)
{
    CANON_POSITION position;
    position = GET_EXTERNAL_POSITION();
    return position.x;
}

double GET_EXTERNAL_POSITION_Y(void)
{
    CANON_POSITION position;
    position = GET_EXTERNAL_POSITION();
    return position.y;
}

double GET_EXTERNAL_POSITION_Z(void)
{
    CANON_POSITION position;
    position = GET_EXTERNAL_POSITION();
    return position.z;
}

double GET_EXTERNAL_POSITION_A(void)
{
    CANON_POSITION position;
    position = GET_EXTERNAL_POSITION();
    return position.a;
}

double GET_EXTERNAL_POSITION_B(void)
{
    CANON_POSITION position;
    position = GET_EXTERNAL_POSITION();
    return position.b;
}

double GET_EXTERNAL_POSITION_C(void)
{
    CANON_POSITION position;
    position = GET_EXTERNAL_POSITION();
    return position.c;
}

double GET_EXTERNAL_POSITION_U(void)
{
    CANON_POSITION position;
    position = GET_EXTERNAL_POSITION();
    return position.u;
}

double GET_EXTERNAL_POSITION_V(void)
{
    CANON_POSITION position;
    position = GET_EXTERNAL_POSITION();
    return position.v;
}

double GET_EXTERNAL_POSITION_W(void)
{
    CANON_POSITION position;
    position = GET_EXTERNAL_POSITION();
    return position.w;
}

double GET_EXTERNAL_PROBE_POSITION_X(void)
{
    CANON_POSITION position;
    position = GET_EXTERNAL_PROBE_POSITION();
    return position.x;
}

double GET_EXTERNAL_PROBE_POSITION_Y(void)
{
    CANON_POSITION position;
    position = GET_EXTERNAL_PROBE_POSITION();
    return position.y;
}

double GET_EXTERNAL_PROBE_POSITION_Z(void)
{
    CANON_POSITION position;
    position = GET_EXTERNAL_PROBE_POSITION();
    return position.z;
}

double GET_EXTERNAL_PROBE_POSITION_A(void)
{
    CANON_POSITION position;
    position = GET_EXTERNAL_PROBE_POSITION();
    return position.a;
}

double GET_EXTERNAL_PROBE_POSITION_B(void)
{
    CANON_POSITION position;
    position = GET_EXTERNAL_PROBE_POSITION();
    return position.b;
}

double GET_EXTERNAL_PROBE_POSITION_C(void)
{
    CANON_POSITION position;
    position = GET_EXTERNAL_PROBE_POSITION();
    return position.c;
}

double GET_EXTERNAL_PROBE_POSITION_U(void)
{
    CANON_POSITION position;
    position = GET_EXTERNAL_PROBE_POSITION();
    return position.u;
}

double GET_EXTERNAL_PROBE_POSITION_V(void)
{
    CANON_POSITION position;
    position = GET_EXTERNAL_PROBE_POSITION();
    return position.v;
}

double GET_EXTERNAL_PROBE_POSITION_W(void)
{
    CANON_POSITION position;
    position = GET_EXTERNAL_PROBE_POSITION();
    return position.w;
}

CANON_MOTION_MODE GET_EXTERNAL_MOTION_CONTROL_MODE()
{
    return canonMotionMode;
}

double GET_EXTERNAL_MOTION_CONTROL_TOLERANCE()
{
    return TO_PROG_LEN(canonMotionTolerance);
}


CANON_UNITS GET_EXTERNAL_LENGTH_UNIT_TYPE()
{
    return lengthUnits;
}

int GET_EXTERNAL_QUEUE_EMPTY(void)
{
    flush_segments();

    return emcStatus->motion.traj.queue == 0 ? 1 : 0;
}

int GET_EXTERNAL_TOOL_SLOT()
{
    return emcStatus->io.tool.toolInSpindle;
}

int GET_EXTERNAL_SELECTED_TOOL_SLOT()
{
    return emcStatus->io.tool.pocketPrepped;
}

int GET_EXTERNAL_TC_FAULT()
{
    return emcStatus->io.fault;
}

int GET_EXTERNAL_TC_REASON()
{
    return emcStatus->io.reason;
}

int GET_EXTERNAL_FEED_OVERRIDE_ENABLE()
{
    return emcStatus->motion.traj.feed_override_enabled;
}

int GET_EXTERNAL_SPINDLE_OVERRIDE_ENABLE()
{
    return emcStatus->motion.traj.spindle_override_enabled;
}

int GET_EXTERNAL_ADAPTIVE_FEED_ENABLE()
{
    return emcStatus->motion.traj.adaptive_feed_enabled;
}

int GET_EXTERNAL_FEED_HOLD_ENABLE()
{
    return emcStatus->motion.traj.feed_hold_enabled;
}

int GET_EXTERNAL_AXIS_MASK() {
    return emcStatus->motion.traj.axis_mask;
}

CANON_PLANE GET_EXTERNAL_PLANE()
{
    return activePlane;
}

/* returns current value of the digital input selected by index.*/
int GET_EXTERNAL_DIGITAL_INPUT(int index, int def)
{
    if ((index < 0) || (index >= EMC_MAX_DIO))
	return -1;

    if (emcStatus->task.input_timeout == 1)
	return -1;

#ifdef INPUT_DEBUG
    printf("GET_EXTERNAL_DIGITAL_INPUT called\n di[%d]=%d \n timeout=%d \n",index,emcStatus->motion.synch_di[index],emcStatus->task.input_timeout);
#endif
    return (emcStatus->motion.synch_di[index] != 0) ? 1 : 0;
}

double GET_EXTERNAL_ANALOG_INPUT(int index, double def)
{
/* returns current value of the analog input selected by index.*/
#ifdef INPUT_DEBUG
    printf("GET_EXTERNAL_ANALOG_INPUT called\n ai[%d]=%g \n timeout=%d \n",index,emcStatus->motion.analog_input[index],emcStatus->task.input_timeout);
#endif
    if ((index < 0) || (index >= EMC_MAX_AIO))
	return -1;

    if (emcStatus->task.input_timeout == 1)
	return -1;

    return emcStatus->motion.analog_input[index];
}


USER_DEFINED_FUNCTION_TYPE USER_DEFINED_FUNCTION[USER_DEFINED_FUNCTION_NUM]
    = { 0 };

int USER_DEFINED_FUNCTION_ADD(USER_DEFINED_FUNCTION_TYPE func, int num)
{
    if (num < 0 || num >= USER_DEFINED_FUNCTION_NUM) {
	return -1;
    }

    USER_DEFINED_FUNCTION[num] = func;

    return 0;
}

/*! \function SET_MOTION_OUTPUT_BIT

  sets a DIO pin
  this message goes to task, then to motion which sets the DIO 
  when the first motion starts.
  The pin gets set with value 1 at the begin of motion, and stays 1 at the end of motion
  (this behaviour can be changed if needed)
  
  warning: setting more then one for a motion segment will clear out the previous ones 
  (the TP doesn't implement a queue of these), 
  use SET_AUX_OUTPUT_BIT instead, that allows to set the value right away
*/
void SET_MOTION_OUTPUT_BIT(int index)
{
  EMC_MOTION_SET_DOUT dout_msg;

  flush_segments();

  dout_msg.index = index;
  dout_msg.start = 1;		// startvalue = 1
  dout_msg.end = 1;		// endvalue = 1, means it doesn't get reset after current motion
  dout_msg.now = 0;		// not immediate, but synched with motion (goes to the TP)

  interp_list.append(dout_msg);

  return;
}

/*! \function CLEAR_MOTION_OUTPUT_BIT

  clears a DIO pin
  this message goes to task, then to motion which clears the DIO 
  when the first motion starts.
  The pin gets set with value 0 at the begin of motion, and stays 0 at the end of motion
  (this behaviour can be changed if needed)
  
  warning: setting more then one for a motion segment will clear out the previous ones 
  (the TP doesn't implement a queue of these), 
  use CLEAR_AUX_OUTPUT_BIT instead, that allows to set the value right away
*/
void CLEAR_MOTION_OUTPUT_BIT(int index)
{
  EMC_MOTION_SET_DOUT dout_msg;

  flush_segments();

  dout_msg.index = index;
  dout_msg.start = 0;           // startvalue = 1
  dout_msg.end = 0;		// endvalue = 0, means it stays 0 after current motion
  dout_msg.now = 0;		// not immediate, but synched with motion (goes to the TP)

  interp_list.append(dout_msg);

  return;
}

/*! \function SET_AUX_OUTPUT_BIT

  sets a DIO pin
  this message goes to task, then to motion which sets the DIO 
  right away.
  The pin gets set with value 1 at the begin of motion, and stays 1 at the end of motion
  (this behaviour can be changed if needed)
  you can use any number of these, as the effect is imediate  
*/
void SET_AUX_OUTPUT_BIT(int index)
{

  EMC_MOTION_SET_DOUT dout_msg;

  flush_segments();

  dout_msg.index = index;
  dout_msg.start = 1;		// startvalue = 1
  dout_msg.end = 1;		// endvalue = 1, means it doesn't get reset after current motion
  dout_msg.now = 1;		// immediate, we don't care about synching for AUX

  interp_list.append(dout_msg);

  return;
}

/*! \function CLEAR_AUX_OUTPUT_BIT

  clears a DIO pin
  this message goes to task, then to motion which clears the DIO 
  right away.
  The pin gets set with value 0 at the begin of motion, and stays 0 at the end of motion
  (this behaviour can be changed if needed)
  you can use any number of these, as the effect is imediate  
*/
void CLEAR_AUX_OUTPUT_BIT(int index)
{
  EMC_MOTION_SET_DOUT dout_msg;

  flush_segments();

  dout_msg.index = index;
  dout_msg.start = 0;           // startvalue = 1
  dout_msg.end = 0;		// endvalue = 0, means it stays 0 after current motion
  dout_msg.now = 1;		// immediate, we don't care about synching for AUX

  interp_list.append(dout_msg);

  return;
}

/*! \function SET_MOTION_OUTPUT_VALUE

  sets a AIO value, not used by the RS274 Interp,
  not fully implemented in the motion controller either
*/
void SET_MOTION_OUTPUT_VALUE(int index, double value)
{
  EMC_MOTION_SET_AOUT aout_msg;

  flush_segments();

  aout_msg.index = index;	// which output
  aout_msg.start = value;	// start value
  aout_msg.end = value;		// end value
  aout_msg.now = 0;		// immediate=1, or synched when motion start=0

  interp_list.append(aout_msg);

  return;
}

/*! \function SET_AUX_OUTPUT_VALUE

  sets a AIO value, not used by the RS274 Interp,
  not fully implemented in the motion controller either
*/
void SET_AUX_OUTPUT_VALUE(int index, double value)
{
  EMC_MOTION_SET_AOUT aout_msg;

  flush_segments();

  aout_msg.index = index;	// which output
  aout_msg.start = value;	// start value
  aout_msg.end = value;		// end value
  aout_msg.now = 1;		// immediate=1, or synched when motion start=0

  interp_list.append(aout_msg);

  return;
}

/*! \function WAIT
   program execution and interpreting is stopped until the input selected by 
   index changed to the needed state (specified by wait_type).
   Return value: either wait_type if timeout didn't occur, or -1 otherwise. */

int WAIT(int index, /* index of the motion exported input */
         int input_type, /*DIGITAL_INPUT or ANALOG_INPUT */
	 int wait_type,  /* 0 - immediate, 1 - rise, 2 - fall, 3 - be high, 4 - be low */
	 double timeout) /* time to wait [in seconds], if the input didn't change the value -1 is returned */
{
  if (input_type == DIGITAL_INPUT) {
    if ((index < 0) || (index >= EMC_MAX_DIO))
	return -1;
  } else if (input_type == ANALOG_INPUT) {
    if ((index < 0) || (index >= EMC_MAX_AIO))
	return -1;
  }

 EMC_AUX_INPUT_WAIT wait_msg;
 
 flush_segments();
 
 wait_msg.index = index;
 wait_msg.input_type = input_type;
 wait_msg.wait_type = wait_type;
 wait_msg.timeout = timeout;
 
 interp_list.append(wait_msg);
 return 0;
}

int UNLOCK_ROTARY(int line_number, int axis) {
    EMC_TRAJ_LINEAR_MOVE m;
    // first, set up a zero length move to interrupt blending and get to final position
    m.type = EMC_MOTION_TYPE_TRAVERSE;
    m.feed_mode = 0;
    m.end = to_ext_pose(canonEndPoint.x, canonEndPoint.y, canonEndPoint.z,
                        canonEndPoint.a, canonEndPoint.b, canonEndPoint.c,
                        canonEndPoint.u, canonEndPoint.v, canonEndPoint.w);
    m.vel = m.acc = 1; // nonzero but otherwise doesn't matter
    m.indexrotary = -1;

    // issue it
    int old_feed_mode = feed_mode;
    if(feed_mode)
	STOP_SPEED_FEED_SYNCH();
    interp_list.set_line_number(line_number);
    interp_list.append(m);
    // no need to update endpoint
    if(old_feed_mode)
	START_SPEED_FEED_SYNCH(currentLinearFeedRate, 1);

    // now, the next move is the real indexing move, so be ready
    rotary_unlock_for_traverse = axis;
    return 0;
}

int LOCK_ROTARY(int line_number, int axis) {
    rotary_unlock_for_traverse = -1;
    return 0;
}

/* PLUGIN_CALL queues a Python tuple for execution by task
 * the tuple is expected to be already pickled
 * The tuple format is: (callable,tupleargs,keywordargs)
 */
void PLUGIN_CALL(int len, const char *call)
{
    EMC_EXEC_PLUGIN_CALL call_msg;
    if (len > (int) sizeof(call_msg.call)) {
	// really should call it quits here, this is going to fail
	printf("PLUGIN_CALL: message size exceeded actual=%d max=%zd\n",len,sizeof(call_msg.call));
    }
    memset(call_msg.call, 0, sizeof(call_msg.call));
    memcpy(call_msg.call, call, len > (int) sizeof(call_msg.call) ? sizeof(call_msg.call) : len);
    call_msg.len = len;

    printf("canon: PLUGIN_CALL(arglen=%zd)\n",strlen(call));

    interp_list.append(call_msg);
}

void IO_PLUGIN_CALL(int len, const char *call)
{
    EMC_IO_PLUGIN_CALL call_msg;
    if (len > (int) sizeof(call_msg.call)) {
	// really should call it quits here, this is going to fail
	printf("IO_PLUGIN_CALL: message size exceeded actual=%d max=%zd\n",len,sizeof(call_msg.call));
    }
    memset(call_msg.call, 0, sizeof(call_msg.call));
    memcpy(call_msg.call, call, len > (int) sizeof(call_msg.call) ? sizeof(call_msg.call) : len);
    call_msg.len = len;

    printf("canon: IO_PLUGIN_CALL(arglen=%d)\n",len);

    interp_list.append(call_msg);
}<|MERGE_RESOLUTION|>--- conflicted
+++ resolved
@@ -1401,13 +1401,8 @@
         circ_maxvel = ini_maxvel = MIN(v1, v2);
         circ_acc = acc = MIN(a1, a2);
         if(axis_valid(2) && axis_len > 0.001) {
-<<<<<<< HEAD
             axial_maxvel = v1 = FROM_EXT_LEN(axis_max_velocity[2]);
-            axial_acc = a1 = FROM_EXT_LEN(axis_max_acceleration[2]);
-=======
-            axial_maxvel = v1 = FROM_EXT_LEN(AXIS_MAX_VELOCITY[2]);
-            a1 = FROM_EXT_LEN(AXIS_MAX_ACCELERATION[2]);
->>>>>>> 241aec9c
+            a1 = FROM_EXT_LEN(axis_max_acceleration[2]);
             ini_maxvel = MIN(ini_maxvel, v1);
             acc = MIN(acc, a1);
         }
@@ -1442,13 +1437,8 @@
         circ_maxvel = ini_maxvel = MIN(v1, v2);
         circ_acc = acc = MIN(a1, a2);
         if(axis_valid(0) && axis_len > 0.001) {
-<<<<<<< HEAD
             axial_maxvel = v1 = FROM_EXT_LEN(axis_max_velocity[0]);
-            axial_acc = a1 = FROM_EXT_LEN(axis_max_acceleration[0]);
-=======
-            axial_maxvel = v1 = FROM_EXT_LEN(AXIS_MAX_VELOCITY[0]);
-            a1 = FROM_EXT_LEN(AXIS_MAX_ACCELERATION[0]);
->>>>>>> 241aec9c
+            a1 = FROM_EXT_LEN(axis_max_acceleration[0]);
             ini_maxvel = MIN(ini_maxvel, v1);
             acc = MIN(acc, a1);
         }
@@ -1484,13 +1474,8 @@
 	circ_maxvel = ini_maxvel = MIN(v1, v2);
         circ_acc = acc = MIN(a1, a2);
         if(axis_valid(1) && axis_len > 0.001) {
-<<<<<<< HEAD
             axial_maxvel = v1 = FROM_EXT_LEN(axis_max_velocity[1]);
-            axial_acc = a1 = FROM_EXT_LEN(axis_max_acceleration[1]);
-=======
-            axial_maxvel = v1 = FROM_EXT_LEN(AXIS_MAX_VELOCITY[1]);
-            a1 = FROM_EXT_LEN(AXIS_MAX_ACCELERATION[1]);
->>>>>>> 241aec9c
+            a1 = FROM_EXT_LEN(axis_max_acceleration[1]);
             ini_maxvel = MIN(ini_maxvel, v1);
             acc = MIN(acc, a1);
         }
