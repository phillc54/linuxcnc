/*
 * Copyright: 2013-4
 * Author: Jeff Epler <jepler@unpythonic.net>
 * Author: Michael Haberler <git@mah.priv.at>
 *
 * This program is free software; you can redistribute it and/or modify
 * it under the terms of the GNU General Public License as published by
 * the Free Software Foundation; either version 2 of the License, or
 * (at your option) any later version.
 *
 * This program is distributed in the hope that it will be useful,
 * but WITHOUT ANY WARRANTY; without even the implied warranty of
 * MERCHANTABILITY or FITNESS FOR A PARTICULAR PURPOSE.  See the
 * GNU General Public License for more details.
 *
 * You should have received a copy of the GNU General Public License
 * along with this program; if not, write to the Free Software
 * Foundation, Inc., 51 Franklin Street, Fifth Floor, Boston, MA 02110-1301 USA.
 */
#ifndef BOOST_PYTHON_NAX_ARITY
#define BOOST_PYTHON_MAX_ARITY 4
#endif
#include <string.h>
#include "rs274ngc_interp.hh"
#include <boost/python/object.hpp>

#pragma GCC diagnostic error "-Wmissing-field-initializers"
setup::setup() :
    AA_axis_offset(0.0),
    AA_current(0.0),
    AA_origin_offset(0.0),
    BB_axis_offset(0.0),
    BB_current(0.0),
    BB_origin_offset(0.0),
    CC_axis_offset(0.0),
    CC_current(0.0),
    CC_origin_offset(0.0),

    u_axis_offset(0.0),
    u_current(0.0),
    u_origin_offset(0.0),

    v_axis_offset(0.0),
    v_current(0.0),
    v_origin_offset(0.0),

    w_axis_offset(0.0),
    w_current(0.0),
    w_origin_offset(0.0),

    active_g_codes{},
    active_m_codes{},
    active_settings{},

    arc_not_allowed(0),

    axis_offset_x(0.0),
    axis_offset_y(0.0),
    axis_offset_z(0.0),

    blocks{},
    remap_level(0),
    blocktext{},
    control_mode(0),
    current_pocket(0),

    current_x (0.0),
    current_y (0.0),
    current_z (0.0),
    cutter_comp_radius (0.0),
    cutter_comp_orientation(0),
    cutter_comp_side(0),
    cycle_cc (0.0),
    cycle_i (0.0),
    cycle_j (0.0),
    cycle_k (0.0),
    cycle_l(0),
    cycle_p (0.0),
    cycle_q (0.0),
    cycle_r (0.0),
    cycle_il (0.0),
    cycle_il_flag(0),
    distance_mode(MODE_ABSOLUTE),

    ijk_distance_mode(MODE_ABSOLUTE),
    feed_mode(0),
    feed_override(0),
    feed_rate (0.0),
    filename{},
    file_pointer(NULL),
    flood(0),
    length_units(0),
    line_length(0),
    linetext{},
    mist(0),
    motion_mode(0),
    origin_index(0),
    origin_offset_x (0.0),
    origin_offset_y (0.0),
    origin_offset_z (0.0),
    rotation_xy (0.0),

    parameters{},
    parameter_occurrence(0),
    parameter_numbers{},
    parameter_values{},
    named_parameter_occurrence(0),
    named_parameters{},
    named_parameter_values{},
    percent_flag(0),
    plane(0),
    probe_flag(0),
    input_flag(0),
    toolchange_flag(0),
    input_index(0),
    input_digital(0),
    cutter_comp_firstmove(0),
    program_x (0.0),
    program_y (0.0),
    program_z (0.0),
    retract_mode(R_PLANE),
    random_toolchanger(0),
    selected_pocket(0),
    selected_tool(0),
    sequence_number(0),
    speed (0.0),
    spindle_mode(CONSTANT_RPM),
    speed_feed_mode(0),
    speed_override(0),
    spindle_turning(0),
    stack{},
    stack_index(0),
    tool_offset{{0,0,0},0,0,0,0,0,0},
    pockets_max(0),
    tool_table{},
    traverse_rate (0.0),
    orient_offset (0.0),

    defining_sub(0),
    sub_name(NULL),
    doing_continue(0),
    doing_break(0),
    executed_if(0),

    skipping_o(NULL),
    skipping_to_sub(NULL),
    skipping_start(0),
    test_value (0.0),
    return_value (0.0),
    value_returned(0),
    call_level(0),
    sub_context{},
    call_state(0),
    adaptive_feed(0),
    feed_hold(0),
    loggingLevel(0),
    debugmask(0),
    log_file{},
    program_prefix{},
    subroutines{},
    use_lazy_close(0),
    lazy_closing(0),
    wizard_root{},
    tool_change_at_g30(0),
    tool_change_quill_up(0),
    tool_change_with_spindle_on(0),
    a_axis_wrapped(0),
    b_axis_wrapped(0),
    c_axis_wrapped(0),

    a_indexer_jnum(0),
    b_indexer_jnum(0),
    c_indexer_jnum(0),

    lathe_diameter_mode(0),
    mdi_interrupt(0),
    feature_set(0),
<<<<<<< HEAD
    disable_g92_persistence(0),
    pythis(),
=======
    disable_fanuc_style_sub(false),
    loop_on_main_m99(false),
>>>>>>> 208cbeea
    on_abort_command(NULL),
    init_once(0)
{
}

setup::~setup() {
    assert(!pythis || Py_IsInitialized());
    if(pythis) delete pythis;
}

block_struct::block_struct ()
    : a_flag(0), a_number(0), b_flag(0), b_number(0),
      c_flag(0), c_number(0), comment{}, d_number_float(0), d_flag(0),
      e_flag(0), e_number(0), f_flag(0), f_number(0),
    g_modes{}, h_flag(0), h_number(0), i_flag(0), i_number(0),
    j_flag(0), j_number(0), k_flag(0), k_number(0),
    l_number(0), l_flag(0), line_number(0), saved_line_number(0),
    n_number(0), motion_to_be(0), m_count(0), m_modes{},
    p_number(0), p_flag(0), q_number(0), q_flag(0),
    r_flag(0), r_number(0), s_flag(0), s_number(0),
    t_flag(0), t_number(0), u_flag(0), u_number(0),
    v_flag(0), v_number(0), w_flag(0), w_number(0),
    x_flag(0), x_number(0), y_flag(0), y_number(0),
    z_flag(0), z_number(0),

    radius_flag(0), radius(0), theta_flag(0), theta(0),
    offset(0), o_type(0), call_type(0), o_name(NULL),
    params{}, param_cnt(0), breadcrumbs(),
    executing_remap(NULL), remappings(), phase(0), builtin_used(0) {
    }<|MERGE_RESOLUTION|>--- conflicted
+++ resolved
@@ -175,13 +175,10 @@
     lathe_diameter_mode(0),
     mdi_interrupt(0),
     feature_set(0),
-<<<<<<< HEAD
     disable_g92_persistence(0),
-    pythis(),
-=======
     disable_fanuc_style_sub(false),
     loop_on_main_m99(false),
->>>>>>> 208cbeea
+    pythis(),
     on_abort_command(NULL),
     init_once(0)
 {
