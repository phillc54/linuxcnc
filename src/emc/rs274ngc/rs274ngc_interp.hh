--- conflicted
+++ resolved
@@ -460,12 +460,8 @@
   block_pointer block,       /* pointer to a block of RS274/NGC instructions */
   setup_pointer settings);   /* pointer to machine settings */
 
-<<<<<<< HEAD
- int unwind( setup_pointer settings);   /* pointer to machine settings */
-=======
+ int unwind(setup_pointer settings);  
  int unwind_call(int status, const char *file, int line);
-
->>>>>>> bc1fd41e
  int convert_straight_indexer(int, block*, setup*);
  int issue_straight_index(int, double, int, setup*);
 
