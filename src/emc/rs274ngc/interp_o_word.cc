--- conflicted
+++ resolved
@@ -669,18 +669,11 @@
     // mark frame for finishing remap
     frame->context_status = (block->call_type  == CT_REMAP) ? REMAP_FRAME : 0;
     frame->subName = block->o_name;
-<<<<<<< HEAD
     frame->pystuff.impl->py_returned_int = 0;
     frame->pystuff.impl->py_returned_double = 0.0;
     frame->pystuff.impl->py_return_type = -1;
-    frame->call_type = block->call_type; // distinguish call frames: oword,python,remap
-=======
-    frame->py_returned_int = 0;
-    frame->py_returned_double = 0.0;
-    frame->py_return_type = -1;
     // distinguish call frames: oword,m99,python,remap
     frame->call_type = block->call_type;
->>>>>>> 208cbeea
     return INTERP_OK;
 }
 
