/********************************************************************
* Description: control.c
*   emcmotController() is the main loop running at the servo cycle
*   rate. All state logic and trajectory calcs are called from here.
*
*   Derived from a work by Fred Proctor & Will Shackleford
*
* Author:
* License: GPL Version 2
* Created on:
* System: Linux
*
* Copyright (c) 2004 All rights reserved.
********************************************************************/

#include "posemath.h"
#include "rtapi.h"
#include "hal.h"
#include "motion.h"
#include "mot_priv.h"
#include "rtapi_math.h"
#include "tp.h"
#include "tc.h"
#include "simple_tp.h"
#include "motion_debug.h"
#include "config.h"
#include "motion_types.h"
#include "homing.h"

// Mark strings for translation, but defer translation to userspace
#define _(s) (s)
static int    ext_offset_teleop_limit = 0;
static int    ext_offset_coord_limit  = 0;
static double ext_offset_epsilon;
/* kinematics flags */
KINEMATICS_FORWARD_FLAGS fflags = 0;
KINEMATICS_INVERSE_FLAGS iflags = 0;

/* 1/servo cycle time */
double servo_freq;

/*! \todo FIXME - debugging - uncomment the following line to log changes in
   JOINT_FLAG and MOTION_FLAG */
// #define WATCH_FLAGS 1


/***********************************************************************
*                  LOCAL VARIABLE DECLARATIONS                         *
************************************************************************/

/* the (nominal) period the last time the motion handler was invoked */
static unsigned long last_period = 0;

/* servo cycle time */
static double servo_period;

extern struct emcmot_status_t *emcmotStatus;

// *pcmd_p[0] is shorthand for emcmotStatus->carte_pos_cmd.tran.x
// *pcmd_p[1] is shorthand for emcmotStatus->carte_pos_cmd.tran.y
//  etc.
static double *pcmd_p[EMCMOT_MAX_AXIS];

#define EDEBUG
#undef  EDEBUG
#ifdef  EDEBUG
#define dprint(format, ...) rtapi_print_msg(RTAPI_MSG_INFO,format, ##__VA_ARGS__)
static int dbg_ct;
static int dbg_enable_ct;
static int dbg_disable_ct;

static void dbg_show(char*txt) {
  int ano;
  emcmot_axis_t *a;
  char afmt[]= "%6d %4s A%d T%d C%d I%d E(cmd=%7.4f curr=%7.4f) T(cmd=%7.4f curr=%7.4f) V:%7.4f\n";
  rtapi_set_msg_level(RTAPI_MSG_INFO);
  dprint("\n");
  for (ano=2; ano<3; ano++) {
    double v;
    if        (ano == 0) { v=emcmotStatus->carte_pos_cmd.tran.x;
    } else if (ano == 1) { v=emcmotStatus->carte_pos_cmd.tran.y;
    } else if (ano == 2) { v=emcmotStatus->carte_pos_cmd.tran.z;
    } else { v=999; }
    a = &axes[ano];
    dprint(afmt,dbg_ct,txt,ano
    ,GET_MOTION_TELEOP_FLAG(),GET_MOTION_COORD_FLAG(),GET_MOTION_INPOS_FLAG()
    ,a->ext_offset_tp.pos_cmd, a->ext_offset_tp.curr_pos
    ,v
    );
  }
}
#endif

/***********************************************************************
*                      LOCAL FUNCTION PROTOTYPES                       *
************************************************************************/

/* the following functions are called (in this order) by the main
   controller function.  They are an attempt to break the huge
   function (originally 1600 lines) into something a little easier
   to understand.
*/

/* 'process_inputs()' is responsible for reading hardware input
   signals (from the HAL) and doing basic processing on them.  In
   the case of position feedback, that means removing backlash or
   screw error comp and calculating the following error.  For 
   switches, it means debouncing them and setting flags in the
   emcmotStatus structure.
*/
static void process_inputs(void);

/* 'do forward kins()' takes the position feedback in joint coords
   and applies the forward kinematics to it to generate feedback
   in Cartesean coordinates.  It has code to handle machines that
   don't have forward kins, and other special cases, such as when
   the joints have not been homed.
*/
static void do_forward_kins(void);

/* probe inputs need to be handled after forward kins are run, since
   cartesian feedback position is latched when the probe fires, and it
   should be based on the feedback read in on this servo cycle.
*/
static void process_probe_inputs(void);

/* 'check_for_faults()' is responsible for detecting fault conditions
   such as limit switches, amp faults, following error, etc.  It only
   checks active axes.  It is also responsible for generating an error
   message.  (Later, once I understand the cmd/status/error interface
   better, it will probably generate error codes that can be passed
   up the architecture toward the GUI - printing error messages
   directly seems a little messy)
*/
static void check_for_faults(void);

/* 'set_operating_mode()' handles transitions between the operating
   modes, which are free, coordinated, and teleop.  This stuff needs
   to be better documented.  It is basically a state machine, with
   a current state, a desired state, and rules determining when the
   state can change.  It should be rewritten as such, but for now
   it consists of code copied exactly from emc1.
*/
static void set_operating_mode(void);

/* 'handle_jjogwheels()' reads jogwheels, decides if they should be
   enabled, and if so, changes the free mode planner's target position
   when the jogwheel(s) turn.
*/
static void handle_jjogwheels(void);
static void handle_ajogwheels(void);

/* 'do_homing_sequence()' decides what, if anything, needs to be done
    related to multi-joint homing.

   no prototype here, implemented in homing.c, proto in mot_priv.h
*/

/* 'do_homing()' looks at the home_state field of each joint struct
    to decide what, if anything, needs to be done related to homing
    the joint.  Homing is implemented as a state machine, the exact
    sequence of states depends on the machine configuration.  It
    can be as simple as immediately setting the current position to
    zero, or a it can be a multi-step process (find switch, set
    approximate zero, back off switch, find index, set final zero,
    rapid to home position), or anywhere in between.

   no prototype here, implemented in homing.c, proto in mot_priv.h
*/

/* 'get_pos_cmds()' generates the position setpoints.  This includes
   calling the trajectory planner and interpolating its outputs.
*/
static void get_pos_cmds(long period);

/* 'compute_screw_comp()' is responsible for calculating backlash and
   lead screw error compensation.  (Leadscrew error compensation is
   a more sophisticated version that includes backlash comp.)  It uses
   the velocity in emcmotStatus->joint_vel_cmd to determine which way
   each joint is moving, and the position in emcmotStatus->joint_pos_cmd
   to determine where the joint is at.  That information is used to
   create the compensation value that is added to the joint_pos_cmd
   to create motor_pos_cmd, and is subtracted from motor_pos_fb to
   get joint_pos_fb.  (This function does not add or subtract the
   compensation value, it only computes it.)  The basic compensation
   value is in backlash_corr, however has makes step changes when
   the direction reverses.  backlash_filt is a ramped version, and
   that is the one that is later added/subtracted from the position.
*/
static void compute_screw_comp(void);

/* 'output_to_hal()' writes the handles the final stages of the
   control function.  It applies screw comp and writes the
   final motor position to the HAL (which routes it to the PID
   loop).  It also drives other HAL outputs, and it writes a
   number of internal variables to HAL parameters so they can
   be observed with halscope and halmeter.
*/
static void output_to_hal(void);

/* 'update_status()' copies assorted status information to shared
   memory (the emcmotStatus structure) so that it is available to
   higher level code.
*/
static void update_status(void);

static void initialize_external_offsets(void);
static void plan_external_offsets(void);
static void sync_teleop_tp_to_carte_pos(int);
static void sync_carte_pos_to_teleop_tp(int);
static void apply_ext_offsets_to_carte_pos(int);
static int  update_coord_with_bound(void);
static int  update_teleop_with_check(int,simple_tp_t*);

/***********************************************************************
*                        PUBLIC FUNCTION CODE                          *
************************************************************************/

/*
  emcmotController() runs the trajectory and interpolation calculations
  each control cycle

  This function gets called at regular intervals - therefore it does NOT
  have a loop within it!

  Inactive axes are still calculated, but the PIDs are inhibited and
  the amp enable/disable are inhibited
  */
void emcmotController(void *arg, long period)
{
    static int do_once = 1;
    if (do_once) {
        pcmd_p[0] = &(emcmotStatus->carte_pos_cmd.tran.x);
        pcmd_p[1] = &(emcmotStatus->carte_pos_cmd.tran.y);
        pcmd_p[2] = &(emcmotStatus->carte_pos_cmd.tran.z);
        pcmd_p[3] = &(emcmotStatus->carte_pos_cmd.a);
        pcmd_p[4] = &(emcmotStatus->carte_pos_cmd.b);
        pcmd_p[5] = &(emcmotStatus->carte_pos_cmd.c);
        pcmd_p[6] = &(emcmotStatus->carte_pos_cmd.u);
        pcmd_p[7] = &(emcmotStatus->carte_pos_cmd.v);
        pcmd_p[8] = &(emcmotStatus->carte_pos_cmd.w);
        do_once = 0;
    }

    static long long int last = 0;

    long long int now = rtapi_get_clocks();
    long int this_run = (long int)(now - last);
    *(emcmot_hal_data->last_period) = this_run;
#ifdef HAVE_CPU_KHZ
    *(emcmot_hal_data->last_period_ns) = this_run * 1e6 / cpu_khz;
#endif

    // we need this for next time
    last = now;


    /* calculate servo period as a double - period is in integer nsec */
    servo_period = period * 0.000000001;

    if(period != last_period) {
        emcmotSetCycleTime(period);
        last_period = period;
    }

    /* calculate servo frequency for calcs like vel = Dpos / period */
    /* it's faster to do vel = Dpos * freq */
    servo_freq = 1.0 / servo_period;
    /* increment head count to indicate work in progress */
    emcmotStatus->head++;
    /* here begins the core of the controller */

#ifdef EDEBUG
    dbg_ct++;
#endif
    read_homing_in_pins(emcmotConfig->numJoints);
    process_inputs();
    do_forward_kins();
    process_probe_inputs();
    check_for_faults();
    set_operating_mode();
    handle_jjogwheels();
    handle_ajogwheels();
    do_homing_sequence();
    do_homing();
    get_pos_cmds(period);
    compute_screw_comp();
    plan_external_offsets();
    output_to_hal();
    write_homing_out_pins(emcmotConfig->numJoints);
    update_status();
    /* here ends the core of the controller */
    emcmotStatus->heartbeat++;
    /* set tail to head, to indicate work complete */
    emcmotStatus->tail = emcmotStatus->head;
/* end of controller function */
}

/***********************************************************************
*                         LOCAL FUNCTION CODE                          *
************************************************************************/
/* The protoypes and documentation for these functions are located
   at the top of the file in the section called "local function
   prototypes"
*/

static void process_inputs(void)
{
    int joint_num, spindle_num;
    double abs_ferror, scale;
    joint_hal_t *joint_data;
    emcmot_joint_t *joint;
    unsigned char enables;
    /* read spindle angle (for threading, etc) */
    for (spindle_num = 0; spindle_num < emcmotConfig->numSpindles; spindle_num++){
		emcmotStatus->spindle_status[spindle_num].spindleRevs =
				*emcmot_hal_data->spindle[spindle_num].spindle_revs;
		emcmotStatus->spindle_status[spindle_num].spindleSpeedIn =
				*emcmot_hal_data->spindle[spindle_num].spindle_speed_in;
		emcmotStatus->spindle_status[spindle_num].at_speed =
				*emcmot_hal_data->spindle[spindle_num].spindle_is_atspeed;
    }
    /* compute net feed and spindle scale factors */
    if ( emcmotStatus->motion_state == EMCMOT_MOTION_COORD ) {
	/* use the enables that were queued with the current move */
	enables = emcmotStatus->enables_queued;
    } else {
	/* use the enables that are in effect right now */
	enables = emcmotStatus->enables_new;
    }
    /* feed scaling first:  feed_scale, adaptive_feed, and feed_hold */
    scale = 1.0;
    if (   (emcmotStatus->motion_state != EMCMOT_MOTION_FREE)
        && (enables & FS_ENABLED) ) {
        if (emcmotStatus->motionType == EMC_MOTION_TYPE_TRAVERSE) {
            scale *= emcmotStatus->rapid_scale;
        } else {
            scale *= emcmotStatus->feed_scale;
        }
    }
    if ( enables & AF_ENABLED ) {
        /* read and clamp adaptive feed HAL pin */
        double adaptive_feed_in = *emcmot_hal_data->adaptive_feed;
        // Clip range to +/- 1.0
        if ( adaptive_feed_in > 1.0 ) {
            adaptive_feed_in = 1.0;
        } else if (adaptive_feed_in < -1.0) {
            adaptive_feed_in = -1.0;
        }
        // Handle case of negative adaptive feed
        // Actual scale factor is always positive by default
        double adaptive_feed_out = fabs(adaptive_feed_in);
        // Case 1: positive to negative direction change
        if ( adaptive_feed_in < 0.0 && emcmotDebug->coord_tp.reverse_run == TC_DIR_FORWARD) {
            // User commands feed in reverse direction, but we're not running in reverse yet
            if (tpSetRunDir(&emcmotDebug->coord_tp, TC_DIR_REVERSE) != TP_ERR_OK) {
                // Need to decelerate to a stop first
                adaptive_feed_out = 0.0;
            }
        } else if (adaptive_feed_in > 0.0 && emcmotDebug->coord_tp.reverse_run == TC_DIR_REVERSE ) {
            // User commands feed in forward direction, but we're running in reverse
            if (tpSetRunDir(&emcmotDebug->coord_tp, TC_DIR_FORWARD) != TP_ERR_OK) {
                // Need to decelerate to a stop first
                adaptive_feed_out = 0.0;
            }
        }
        //Otherwise, if direction and sign match, we're ok
        scale *= adaptive_feed_out;
    }
    if ( enables & FH_ENABLED ) {
	/* read feed hold HAL pin */
	if ( *emcmot_hal_data->feed_hold ) {
	    scale = 0;
	}
    }
    /*non maskable (except during spinndle synch move) feed hold inhibit pin */
	if ( enables & *emcmot_hal_data->feed_inhibit ) {
	    scale = 0;
	}
    /* save the resulting combined scale factor */
    emcmotStatus->net_feed_scale = scale;

    /* now do spindle scaling */
    for (spindle_num=0; spindle_num < emcmotConfig->numSpindles; spindle_num++){
		scale = 1.0;
		if ( enables & SS_ENABLED ) {
			scale *= emcmotStatus->spindle_status[spindle_num].scale;
		}
		/*non maskable (except during spindle synch move) spindle inhibit pin */
		if ( enables & *emcmot_hal_data->spindle[spindle_num].spindle_inhibit ) {
			scale = 0;
		}
		/* save the resulting combined scale factor */
		emcmotStatus->spindle_status[spindle_num].net_scale = scale;
    }

    /* read and process per-joint inputs */
    for (joint_num = 0; joint_num < emcmotConfig->numJoints; joint_num++) {
	/* point to joint HAL data */
	joint_data = &(emcmot_hal_data->joint[joint_num]);
	/* point to joint data */
	joint = &joints[joint_num];
	if (!GET_JOINT_ACTIVE_FLAG(joint)) {
	    /* if joint is not active, skip it */
	    continue;
	}
	/* copy data from HAL to joint structure */
	joint->motor_pos_fb = *(joint_data->motor_pos_fb);
	/* calculate pos_fb */
	if (( get_homing_at_index_search_wait(joint_num) ) &&
	    ( get_index_enable(joint_num) == 0 )) {
	    /* special case - we're homing the joint, and it just
	       hit the index.  The encoder count might have made a
	       step change.  The homing code will correct for it
	       later, so we ignore motor_pos_fb and set pos_fb
	       to match the commanded value instead. */
	    joint->pos_fb = joint->pos_cmd;
	} else {
	    /* normal case: subtract backlash comp and motor offset */
	    joint->pos_fb = joint->motor_pos_fb -
		(joint->backlash_filt + joint->motor_offset);
	}
	/* calculate following error */
	joint->ferror = joint->pos_cmd - joint->pos_fb;
	abs_ferror = fabs(joint->ferror);
	/* update maximum ferror if needed */
	if (abs_ferror > joint->ferror_high_mark) {
	    joint->ferror_high_mark = abs_ferror;
	}

	/* calculate following error limit */
	if (joint->vel_limit > 0.0) {
	    joint->ferror_limit =
		joint->max_ferror * fabs(joint->vel_cmd) / joint->vel_limit;
	} else {
	    joint->ferror_limit = 0;
	}
	if (joint->ferror_limit < joint->min_ferror) {
	    joint->ferror_limit = joint->min_ferror;
	}
	/* update following error flag */
	if (abs_ferror > joint->ferror_limit) {
	    SET_JOINT_FERROR_FLAG(joint, 1);
	} else {
	    SET_JOINT_FERROR_FLAG(joint, 0);
	}

	/* read limit switches */
	if (*(joint_data->pos_lim_sw)) {
	    SET_JOINT_PHL_FLAG(joint, 1);
	} else {
	    SET_JOINT_PHL_FLAG(joint, 0);
	}
	if (*(joint_data->neg_lim_sw)) {
	    SET_JOINT_NHL_FLAG(joint, 1);
	} else {
	    SET_JOINT_NHL_FLAG(joint, 0);
	}
	joint->on_pos_limit = GET_JOINT_PHL_FLAG(joint);
	joint->on_neg_limit = GET_JOINT_NHL_FLAG(joint);
	/* read amp fault input */
	if (*(joint_data->amp_fault)) {
	    SET_JOINT_FAULT_FLAG(joint, 1);
	} else {
	    SET_JOINT_FAULT_FLAG(joint, 0);
	}
    }

    // a fault was signalled during a spindle-orient in progress
    // signal error, and cancel the orient
    for (spindle_num = 0; spindle_num < emcmotConfig->numSpindles; spindle_num++){
        if(*(emcmot_hal_data->spindle[spindle_num].spindle_amp_fault)){
            emcmotStatus->spindle_status[spindle_num].fault = 1;
        }else{
            emcmotStatus->spindle_status[spindle_num].fault = 0;
        }
		if (*(emcmot_hal_data->spindle[spindle_num].spindle_orient)) {
			if (*(emcmot_hal_data->spindle[spindle_num].spindle_orient_fault)) {
				emcmotStatus->spindle_status[spindle_num].orient_state = EMCMOT_ORIENT_FAULTED;
				*(emcmot_hal_data->spindle[spindle_num].spindle_orient) = 0;
				emcmotStatus->spindle_status[spindle_num].orient_fault =
						*(emcmot_hal_data->spindle[spindle_num].spindle_orient_fault);
				reportError(_("fault %d during orient in progress"),
						emcmotStatus->spindle_status[spindle_num].orient_fault);
				emcmotStatus->commandStatus = EMCMOT_COMMAND_INVALID_COMMAND;
				tpAbort(&emcmotDebug->coord_tp);
				SET_MOTION_ERROR_FLAG(1);
			} else if (*(emcmot_hal_data->spindle[spindle_num].spindle_is_oriented)) {
				*(emcmot_hal_data->spindle[spindle_num].spindle_orient) = 0;
				*(emcmot_hal_data->spindle[spindle_num].spindle_locked) = 1;
				emcmotStatus->spindle_status[spindle_num].locked = 1;
				emcmotStatus->spindle_status[spindle_num].brake = 1;
				emcmotStatus->spindle_status[spindle_num].orient_state = EMCMOT_ORIENT_COMPLETE;
				rtapi_print_msg(RTAPI_MSG_DBG, "SPINDLE_ORIENT complete, spindle locked");
			}
		}
    }
}

static void do_forward_kins(void)
{
/* there are four possibilities for kinType:

   IDENTITY: Both forward and inverse kins are available, and they
   can used without an initial guess, even if one or more joints
   are not homed.  In this case, we apply the forward kins to the
   joint->pos_fb to produce carte_pos_fb, and if all axes are homed
   we set carte_pos_fb_ok to 1 to indicate that the feedback data
   is good.

   BOTH: Both forward and inverse kins are available, but the forward
   kins need an initial guess, and/or the kins require all joints to
   be homed before they work properly.  Here we must tread carefully.
   IF all the joints have been homed, we apply the forward kins to
   the joint->pos_fb to produce carte_pos_fb, and set carte_pos_fb_ok
   to indicate that the feedback is good.  We use the previous value
   of carte_pos_fb as the initial guess.  If all joints have not been
   homed, we don't call the kinematics, instead we set carte_pos_fb to
   the cartesean coordinates of home, as stored in the global worldHome,
   and we set carte_fb_ok to 0 to indicate that the feedback is invalid.
\todo  FIXME - maybe setting to home isn't the right thing to do.  We need
   it to be set to home eventually, (right before the first attemt to
   run the kins), but that doesn't mean we should say we're at home
   when we're not.

   INVERSE_ONLY: Only inverse kinematics are available, forward
   kinematics cannot be used.  So we have to fake it, the question is
   simply "what way of faking it is best".  In free mode, or if all
   axes have not been homed, the feedback position is unknown.  If
   we are in teleop or coord mode, or if we are in free mode and all
   axes are homed, and haven't been moved since they were homed, then
   we set carte_pos_fb to carte_pos_cmd, and set carte_pos_fb_ok to 1.
   If we are in free mode, and any joint is not homed, or any joint has
   moved since it was homed, we leave cart_pos_fb alone, and set
   carte_pos_fb_ok to 0.

   FORWARD_ONLY: Only forward kinematics are available, inverse kins
   cannot be used.  This exists for completeness only, since EMC won't
   work without inverse kinematics.

*/

/*! \todo FIXME FIXME FIXME - need to put a rate divider in here, run it
   at the traj rate */

    double joint_pos[EMCMOT_MAX_JOINTS] = {0,};
    int joint_num, result;
    emcmot_joint_t *joint;

    /* copy joint position feedback to local array */
    for (joint_num = 0; joint_num < emcmotConfig->numJoints; joint_num++) {
	/* point to joint struct */
	joint = &joints[joint_num];
	/* copy feedback */
	joint_pos[joint_num] = joint->pos_fb;
    }
    switch (emcmotConfig->kinType) {

    case KINEMATICS_IDENTITY:
	kinematicsForward(joint_pos, &emcmotStatus->carte_pos_fb, &fflags,
	    &iflags);
	if (checkAllHomed()) {
	    emcmotStatus->carte_pos_fb_ok = 1;
	} else {
	    emcmotStatus->carte_pos_fb_ok = 0;
	}
	break;

    case KINEMATICS_BOTH:
	if (checkAllHomed()) {
	    /* is previous value suitable for use as initial guess? */
	    if (!emcmotStatus->carte_pos_fb_ok) {
		/* no, use home position as initial guess */
		emcmotStatus->carte_pos_fb = emcmotStatus->world_home;
	    }
	    /* calculate Cartesean position feedback from joint pos fb */
	    result =
		kinematicsForward(joint_pos, &emcmotStatus->carte_pos_fb,
		&fflags, &iflags);
	    /* check to make sure kinematics converged */
	    if (result < 0) {
		/* error during kinematics calculations */
		emcmotStatus->carte_pos_fb_ok = 0;
	    } else {
		/* it worked! */
		emcmotStatus->carte_pos_fb_ok = 1;
	    }
	} else {
	    emcmotStatus->carte_pos_fb_ok = 0;
	}
	break;

    case KINEMATICS_INVERSE_ONLY:

	if ((GET_MOTION_COORD_FLAG()) || (GET_MOTION_TELEOP_FLAG())) {
	    /* use Cartesean position command as feedback value */
	    emcmotStatus->carte_pos_fb = emcmotStatus->carte_pos_cmd;
	    emcmotStatus->carte_pos_fb_ok = 1;
	} else {
	    emcmotStatus->carte_pos_fb_ok = 0;
	}
	break;

    default:
	emcmotStatus->carte_pos_fb_ok = 0;
	break;
    }
}

static void process_probe_inputs(void)
{
    static int old_probeVal = 0;
    unsigned char probe_type = emcmotStatus->probe_type;

    // don't error
    char probe_suppress = probe_type & 1;
    int axis_num;

    // trigger when the probe clears, instead of the usual case of triggering when it trips
    char probe_whenclears = !!(probe_type & 2);
    
    /* read probe input */
    emcmotStatus->probeVal = !!*(emcmot_hal_data->probe_input);
    if (emcmotStatus->probing) {
        /* check if the probe has been tripped */
        if (emcmotStatus->probeVal ^ probe_whenclears) {
            /* remember the current position */
            emcmotStatus->probedPos = emcmotStatus->carte_pos_fb; 
            /* stop! */
            emcmotStatus->probing = 0;
            emcmotStatus->probeTripped = 1;
            tpAbort(&emcmotDebug->coord_tp);
        /* check if the probe hasn't tripped, but the move finished */
        } else if (GET_MOTION_INPOS_FLAG() && tpQueueDepth(&emcmotDebug->coord_tp) == 0) {
            /* we are already stopped, but we need to remember the current 
               position here, because it will still be queried */
            emcmotStatus->probedPos = emcmotStatus->carte_pos_fb;
            emcmotStatus->probing = 0;
            if (probe_suppress) {
                emcmotStatus->probeTripped = 0;
            } else if(probe_whenclears) {
                reportError(_("G38.4 move finished without breaking contact."));
                SET_MOTION_ERROR_FLAG(1);
            } else {
                reportError(_("G38.2 move finished without making contact."));
                SET_MOTION_ERROR_FLAG(1);
            }
        }
    } else if (!old_probeVal && emcmotStatus->probeVal) {
        // not probing, but we have a rising edge on the probe.
        // this could be expensive if we don't stop.
        int i;
        int aborted = 0;

        if(!GET_MOTION_INPOS_FLAG() && tpQueueDepth(&emcmotDebug->coord_tp) &&
           tpGetExecId(&emcmotDebug->coord_tp) <= 0) {
            // running an MDI command
            tpAbort(&emcmotDebug->coord_tp);
            reportError(_("Probe tripped during non-probe MDI command."));
	    SET_MOTION_ERROR_FLAG(1);
        }

        for(i=0; i<emcmotConfig->numJoints; i++) {
            emcmot_joint_t *joint = &joints[i];

            if (!GET_JOINT_ACTIVE_FLAG(joint)) {
                /* if joint is not active, skip it */
                continue;
            }

            // abort any homing
            if(get_homing(i)) {
                set_home_abort(i);
                aborted=1;
            }

            // abort any joint jogs
            if(joint->free_tp.enable == 1) {
                joint->free_tp.enable = 0;
                // since homing uses free_tp, this protection of aborted
                // is needed so the user gets the correct error.
                if(!aborted) aborted=2;
            }
        }
        for (axis_num = 0; axis_num < EMCMOT_MAX_AXIS; axis_num++) {
            emcmot_axis_t *axis;
            axis = &axes[axis_num];
            // abort any coordinate jogs
            if (axis->teleop_tp.enable) {
                axis->teleop_tp.enable = 0;
                axis->teleop_tp.curr_vel = 0.0;
                aborted = 3;
            }
        }

        if(aborted == 1) {
            reportError(_("Probe tripped during homing motion."));
        }

        if(aborted == 2) {
            reportError(_("Probe tripped during a joint jog."));
        }
        if(aborted == 3) {
            reportError(_("Probe tripped during a coordinate jog."));
        }
    }
    old_probeVal = emcmotStatus->probeVal;
}

static void check_for_faults(void)
{
    int joint_num, spindle_num;
    emcmot_joint_t *joint;
    int neg_limit_override, pos_limit_override;

    /* check for various global fault conditions */
    /* only check enable input if running */
    if ( GET_MOTION_ENABLE_FLAG() != 0 ) {
	if ( *(emcmot_hal_data->enable) == 0 ) {
	    reportError(_("motion stopped by enable input"));
	    emcmotDebug->enabling = 0;
	}
    }
    /* check for spindle ampfifier errors */
    for (spindle_num = 0; spindle_num < emcmotConfig->numSpindles; spindle_num++){
        if(emcmotStatus->spindle_status[spindle_num].fault && GET_MOTION_ENABLE_FLAG()){
            reportError(_("spindle %d amplifier fault"), spindle_num);
            emcmotDebug->enabling = 0;
        }
    }
    /* check for various joint fault conditions */
    for (joint_num = 0; joint_num < emcmotConfig->numJoints; joint_num++) {
	/* point to joint data */
	joint = &joints[joint_num];
	/* only check active, enabled axes */
	if ( GET_JOINT_ACTIVE_FLAG(joint) && GET_JOINT_ENABLE_FLAG(joint) ) {
	    /* are any limits for this joint overridden? */
	    neg_limit_override = emcmotStatus->overrideLimitMask & ( 1 << (joint_num*2));
	    pos_limit_override = emcmotStatus->overrideLimitMask & ( 2 << (joint_num*2));
	    /* check for hard limits */
	    if ((GET_JOINT_PHL_FLAG(joint) && ! pos_limit_override ) ||
		(GET_JOINT_NHL_FLAG(joint) && ! neg_limit_override )) {
		/* joint is on limit switch, should we trip? */
		if (get_homing(joint_num)) {
		    /* no, ignore limits */
		} else {
		    /* trip on limits */
		    if (!GET_JOINT_ERROR_FLAG(joint)) {
			/* report the error just this once */
			reportError(_("joint %d on limit switch error"),
			    joint_num);
		    }
		    SET_JOINT_ERROR_FLAG(joint, 1);
		    emcmotDebug->enabling = 0;
		}
	    }
	    /* check for amp fault */
	    if (GET_JOINT_FAULT_FLAG(joint)) {
		/* joint is faulted, trip */
		if (!GET_JOINT_ERROR_FLAG(joint)) {
		    /* report the error just this once */
		    reportError(_("joint %d amplifier fault"), joint_num);
		}
		SET_JOINT_ERROR_FLAG(joint, 1);
		emcmotDebug->enabling = 0;
	    }
	    /* check for excessive following error */
	    if (GET_JOINT_FERROR_FLAG(joint)) {
		if (!GET_JOINT_ERROR_FLAG(joint)) {
		    /* report the error just this once */
		    reportError(_("joint %d following error"), joint_num);
		}
		SET_JOINT_ERROR_FLAG(joint, 1);
		emcmotDebug->enabling = 0;
	    }
	/* end of if JOINT_ACTIVE_FLAG(joint) */
	}
    /* end of check for joint faults loop */
    }
}

static void set_operating_mode(void)
{
    int joint_num, axis_num;
    emcmot_joint_t *joint;
    emcmot_axis_t *axis;
    double positions[EMCMOT_MAX_JOINTS];

    /* check for disabling */
    if (!emcmotDebug->enabling && GET_MOTION_ENABLE_FLAG()) {
#ifdef EDEBUG
        dbg_show("dsbl");dbg_disable_ct=dbg_ct;
#endif
	/* clear out the motion emcmotDebug->coord_tp and interpolators */
	tpClear(&emcmotDebug->coord_tp);
	for (joint_num = 0; joint_num < emcmotConfig->numJoints; joint_num++) {
	    /* point to joint data */
	    joint = &joints[joint_num];
	    /* disable free mode planner */
	    joint->free_tp.enable = 0;
	    joint->free_tp.curr_vel = 0.0;
	    /* drain coord mode interpolators */
	    cubicDrain(&(joint->cubic));
	    if (GET_JOINT_ACTIVE_FLAG(joint)) {
		SET_JOINT_INPOS_FLAG(joint, 1);
		SET_JOINT_ENABLE_FLAG(joint, 0);
		set_joint_homing(joint_num,0);
		set_home_idle(joint_num);
	    }
	    /* don't clear the joint error flag, since that may signify why
	       we just went into disabled state */
	}

	for (axis_num = 0; axis_num < EMCMOT_MAX_AXIS; axis_num++) {
	    /* point to axis data */
	    axis = &axes[axis_num];
	    /* disable teleop mode planner */
	    axis->teleop_tp.enable = 0;
	    axis->teleop_tp.curr_vel = 0.0;
        }

	SET_MOTION_ENABLE_FLAG(0);
	/* don't clear the motion error flag, since that may signify why we
	   just went into disabled state */
    }

    /* check for emcmotDebug->enabling */
    if (emcmotDebug->enabling && !GET_MOTION_ENABLE_FLAG()) {
#ifdef EDEBUG
        dbg_show("enbl");dbg_enable_ct=dbg_ct;
#endif
        if (*(emcmot_hal_data->eoffset_limited)) {
            reportError("Starting beyond Soft Limits");
            *(emcmot_hal_data->eoffset_limited) = 0;
        }
        initialize_external_offsets();
        tpSetPos(&emcmotDebug->coord_tp, &emcmotStatus->carte_pos_cmd);
	for (joint_num = 0; joint_num < emcmotConfig->numJoints; joint_num++) {
	    /* point to joint data */
	    joint = &joints[joint_num];
	    joint->free_tp.curr_pos = joint->pos_cmd;
	    if (GET_JOINT_ACTIVE_FLAG(joint)) {
		SET_JOINT_ENABLE_FLAG(joint, 1);
		set_joint_homing(joint_num,0);
                set_home_idle(joint_num);
	    }
	    /* clear any outstanding joint errors when going into enabled
	       state */
	    SET_JOINT_ERROR_FLAG(joint, 0);
	}
	if ( !GET_MOTION_ENABLE_FLAG() ) {
            if (GET_MOTION_TELEOP_FLAG()) {
                sync_teleop_tp_to_carte_pos(0);
            }
	}
	SET_MOTION_ENABLE_FLAG(1);
	/* clear any outstanding motion errors when going into enabled state */
	SET_MOTION_ERROR_FLAG(0);
    }

    /* check for entering teleop mode */
    if (emcmotDebug->teleoperating && !GET_MOTION_TELEOP_FLAG()) {
	if (GET_MOTION_INPOS_FLAG()) {

	    /* update coordinated emcmotDebug->coord_tp position */
	    tpSetPos(&emcmotDebug->coord_tp, &emcmotStatus->carte_pos_cmd);
	    /* drain the cubics so they'll synch up */
	    for (joint_num = 0; joint_num < emcmotConfig->numJoints; joint_num++) {
		/* point to joint data */
		joint = &joints[joint_num];
		cubicDrain(&(joint->cubic));
		positions[joint_num] = joint->coarse_pos;
	    }
	    /* Initialize things to do when starting teleop mode. */
	    SET_MOTION_TELEOP_FLAG(1);
	    SET_MOTION_ERROR_FLAG(0);

            kinematicsForward(positions, &emcmotStatus->carte_pos_cmd, &fflags, &iflags);
            // entering teleop (INPOS), remove ext offsets
            sync_teleop_tp_to_carte_pos(-1);
	} else {
	    /* not in position-- don't honor mode change */
	    emcmotDebug->teleoperating = 0;
	}
    } else {
	if (GET_MOTION_INPOS_FLAG()) {
	    if (!emcmotDebug->teleoperating && GET_MOTION_TELEOP_FLAG()) {
		SET_MOTION_TELEOP_FLAG(0);
		if (!emcmotDebug->coordinating) {
		    for (joint_num = 0; joint_num < emcmotConfig->numJoints; joint_num++) {
			/* point to joint data */
			joint = &joints[joint_num];
			/* update free planner positions */
			joint->free_tp.curr_pos = joint->pos_cmd;
		    }
		}
	    }
	}

	/* check for entering coordinated mode */
	if (emcmotDebug->coordinating && !GET_MOTION_COORD_FLAG()) {
	    if (GET_MOTION_INPOS_FLAG()) {
		/* preset traj planner to current position */

                apply_ext_offsets_to_carte_pos(-1); // subtract at coord mode start

		tpSetPos(&emcmotDebug->coord_tp, &emcmotStatus->carte_pos_cmd);
		/* drain the cubics so they'll synch up */
		for (joint_num = 0; joint_num < emcmotConfig->numJoints; joint_num++) {
		    /* point to joint data */
		    joint = &joints[joint_num];
		    cubicDrain(&(joint->cubic));
		}
		/* clear the override limits flags */
		emcmotDebug->overriding = 0;
		emcmotStatus->overrideLimitMask = 0;
		SET_MOTION_COORD_FLAG(1);
		SET_MOTION_TELEOP_FLAG(0);
		SET_MOTION_ERROR_FLAG(0);
	    } else {
		/* not in position-- don't honor mode change */
		emcmotDebug->coordinating = 0;
	    }
	}

	/* check entering free space mode */
	if (!emcmotDebug->coordinating && GET_MOTION_COORD_FLAG()) {
	    if (GET_MOTION_INPOS_FLAG()) {
		for (joint_num = 0; joint_num < emcmotConfig->numJoints; joint_num++) {
		    /* point to joint data */
		    joint = &joints[joint_num];
		    /* set joint planner curr_pos to current location */
		    joint->free_tp.curr_pos = joint->pos_cmd;
		    /* but it can stay disabled until a move is required */
		    joint->free_tp.enable = 0;
		}
		SET_MOTION_COORD_FLAG(0);
		SET_MOTION_TELEOP_FLAG(0);
		SET_MOTION_ERROR_FLAG(0);
	    } else {
		/* not in position-- don't honor mode change */
		emcmotDebug->coordinating = 1;
	    }
	}
    }
    /*! \todo FIXME - this code is temporary - eventually this function will be
       cleaned up and simplified, and 'motion_state' will become the master
       for this info, instead of having to gather it from several flags */
    if (!GET_MOTION_ENABLE_FLAG()) {
	emcmotStatus->motion_state = EMCMOT_MOTION_DISABLED;
    } else if (GET_MOTION_TELEOP_FLAG()) {
	emcmotStatus->motion_state = EMCMOT_MOTION_TELEOP;
    } else if (GET_MOTION_COORD_FLAG()) {
	emcmotStatus->motion_state = EMCMOT_MOTION_COORD;
    } else {
	emcmotStatus->motion_state = EMCMOT_MOTION_FREE;
    }
} //set_operating_mode

static void handle_jjogwheels(void)
{
    int joint_num;
    emcmot_joint_t *joint;
    joint_hal_t *joint_data;
    int new_jjog_counts, delta;
    double distance, pos, stop_dist;
    static int first_pass = 1;	/* used to set initial conditions */

    for (joint_num = 0; joint_num < emcmotConfig->numJoints; joint_num++) {
        double jaccel_limit;
	/* point to joint data */
	joint_data = &(emcmot_hal_data->joint[joint_num]);
	joint = &joints[joint_num];
	if (!GET_JOINT_ACTIVE_FLAG(joint)) {
	    /* if joint is not active, skip it */
	    continue;
	}

        // disallow accel bogus fractions
        if (    (*(joint_data->jjog_accel_fraction) > 1) 
             || (*(joint_data->jjog_accel_fraction) < 0) ) {
            jaccel_limit = joint->acc_limit;
        } else {
            jaccel_limit = (*(joint_data->jjog_accel_fraction)) * joint->acc_limit;
        }
	/* get counts from jogwheel */
	new_jjog_counts = *(joint_data->jjog_counts);
	delta = new_jjog_counts - joint->old_jjog_counts;
	/* save value for next time */
	joint->old_jjog_counts = new_jjog_counts;
	/* initialization complete */
	if ( first_pass ) {
	    continue;
	}
	/* did the wheel move? */
	if ( delta == 0 ) {
	    /* no, nothing to do */
	    continue;
	}
        if (GET_MOTION_TELEOP_FLAG()) {
            joint->free_tp.enable = 0;
            return;
        }
	/* must be in free mode and enabled */
	if (GET_MOTION_COORD_FLAG()) {
	    continue;
	}
	if (!GET_MOTION_ENABLE_FLAG()) {
	    continue;
	}
	/* the jogwheel input for this joint must be enabled */
	if ( *(joint_data->jjog_enable) == 0 ) {
	    continue;
	}
	/* must not be homing */
	if (get_homing_is_active() ) {
	    continue;
	}
	/* must not be doing a keyboard jog */
	if (joint->kb_jjog_active) {
	    continue;
	}
	if (emcmotStatus->net_feed_scale < 0.0001 ) {
	    /* don't jog if feedhold is on or if feed override is zero */
	    break;
	}
        if (get_home_needs_unlock_first(joint_num) ) {
            reportError("Can't wheel jog locking joint_num=%d",joint_num);
            continue;
        }
<<<<<<< HEAD
        if (get_home_sequence(joint_num) < 0) {
            if (emcmotConfig->kinType == KINEMATICS_IDENTITY) {
                rtapi_print_msg(RTAPI_MSG_ERR,
                "Homing is REQUIRED to wheel jog requested coordinate\n"
                "because joint (%d) in home_sequence is negative (%d)\n"
                ,joint_num,get_home_sequence(joint_num) );
            } else {
                rtapi_print_msg(RTAPI_MSG_ERR,
                "Cannot wheel jog joint %d because home_sequence is negative (%d)\n"
                ,joint_num,get_home_sequence(joint_num) );
=======
        if (get_home_is_synchronized(joint_num)) {
            if (emcmotConfig->kinType == KINEMATICS_IDENTITY) {
                rtapi_print_msg(RTAPI_MSG_ERR,
                "Homing is REQUIRED to wheel jog requested coordinate\n"
                "because joint (%d) home_sequence is synchronized (%d)\n"
                ,joint_num,joint->home_sequence);
            } else {
                rtapi_print_msg(RTAPI_MSG_ERR,
                "Cannot wheel jog joint %d because home_sequence synchronized (%d)\n"
                ,joint_num,joint->home_sequence);
>>>>>>> ba46e546
            }
            continue;
        }
	/* calculate distance to jog */
	distance = delta * *(joint_data->jjog_scale);
	/* check for joint already on hard limit */
	if (distance > 0.0 && GET_JOINT_PHL_FLAG(joint)) {
	    continue;
	}
	if (distance < 0.0 && GET_JOINT_NHL_FLAG(joint)) {
	    continue;
	}
	/* calc target position for jog */
	pos = joint->free_tp.pos_cmd + distance;
	/* don't jog past limits */
	refresh_jog_limits(joint,joint_num);
	if (pos > joint->max_jog_limit) {
	    continue;
	}
	if (pos < joint->min_jog_limit) {
	    continue;
	}
	/* The default is to move exactly as far as the wheel commands,
	   even if that move takes much longer than the wheel movement
	   that commanded it.  Some folks prefer that the move stop as
	   soon as the wheel does, even if that means not moving the
	   commanded distance.  Velocity mode is for those folks.  If
	   the command is faster than the machine can track, excess
	   command is simply dropped. */
	if ( *(joint_data->jjog_vel_mode) ) {
            double v = joint->vel_limit * emcmotStatus->net_feed_scale;
	    /* compute stopping distance at max speed */
	    stop_dist = v * v / ( 2 * jaccel_limit);
	    /* if commanded position leads the actual position by more
	       than stopping distance, discard excess command */
	    if ( pos > joint->pos_cmd + stop_dist ) {
		pos = joint->pos_cmd + stop_dist;
	    } else if ( pos < joint->pos_cmd - stop_dist ) {
		pos = joint->pos_cmd - stop_dist;
	    }
	}
        /* set target position and use full velocity and accel */
        joint->free_tp.pos_cmd = pos;
        joint->free_tp.max_vel = joint->vel_limit;
        joint->free_tp.max_acc = jaccel_limit;
	/* lock out other jog sources */
	joint->wheel_jjog_active = 1;
        /* and let it go */
        joint->free_tp.enable = 1;
	SET_JOINT_ERROR_FLAG(joint, 0);
	/* clear joint homed flag(s) if we don't have forward kins.
	   Otherwise, a transition into coordinated mode will incorrectly
	   assume the homed position. Do all if they've all been moved
	   since homing, otherwise just do this one */
	clearHomes(joint_num);
    }

    // done with initialization, do the whole thing from now on
    first_pass = 0;
}

static void handle_ajogwheels(void)
{
    int axis_num;
    emcmot_axis_t *axis;
    axis_hal_t *axis_data;
    int new_ajog_counts, delta;
    double distance, pos, stop_dist;
    static int first_pass = 1;	/* used to set initial conditions */

    // change from teleop to move off joint soft limit
    if ( emcmotStatus->on_soft_limit ) { return; }

    for (axis_num = 0; axis_num < EMCMOT_MAX_AXIS; axis_num++) {
        double aaccel_limit;
        axis = &axes[axis_num];
        axis_data = &(emcmot_hal_data->axis[axis_num]);

        // disallow accel bogus fractions
        if (   (*(axis_data->ajog_accel_fraction) > 1)
            || (*(axis_data->ajog_accel_fraction) < 0) ) {
            aaccel_limit = axis->acc_limit;
        } else {
            aaccel_limit = *(axis_data->ajog_accel_fraction) * axis->acc_limit;
        }

	new_ajog_counts = *(axis_data->ajog_counts);
	delta = new_ajog_counts - axis->old_ajog_counts;
	axis->old_ajog_counts = new_ajog_counts;
	if ( first_pass ) { continue; }
	if ( delta == 0 ) {
            //just update counts
            continue;
        }
        if (!GET_MOTION_TELEOP_FLAG()) {
            axis->teleop_tp.enable = 0;
            return;
        }
	if (!GET_MOTION_TELEOP_FLAG())        { continue; }
	if (!GET_MOTION_ENABLE_FLAG())        { continue; }
	if ( *(axis_data->ajog_enable) == 0 ) { continue; }
	if (get_homing_is_active()   )        { continue; }
	if (axis->kb_ajog_active)             { continue; }

	if (axis->locking_joint >= 0) {
        rtapi_print_msg(RTAPI_MSG_ERR,
        "Cannot wheel jog a locking indexer AXIS_%c\n",
        "XYZABCUVW"[axis_num]);
	continue;
	}

	distance = delta * *(axis_data->ajog_scale);
	pos = axis->teleop_tp.pos_cmd + distance;
	if ( *(axis_data->ajog_vel_mode) ) {
            double v = axis->vel_limit;
	    /* compute stopping distance at max speed */
	    stop_dist = v * v / ( 2 * aaccel_limit);
	    /* if commanded position leads the actual position by more
	       than stopping distance, discard excess command */
	    if ( pos > axis->pos_cmd + stop_dist ) {
		pos = axis->pos_cmd + stop_dist;
	    } else if ( pos < axis->pos_cmd - stop_dist ) {
		pos = axis->pos_cmd - stop_dist;
	    }
	}
	if (pos > axis->max_pos_limit) { break; }
	if (pos < axis->min_pos_limit) { break; }
        axis->teleop_tp.pos_cmd = pos;
        axis->teleop_tp.max_vel = axis->vel_limit;
        axis->teleop_tp.max_acc = aaccel_limit;
 	axis->wheel_ajog_active = 1;
        axis->teleop_tp.enable  = 1;
    }
    first_pass = 0;
}

static void get_pos_cmds(long period)
{
    int joint_num, axis_num, result;
    emcmot_joint_t *joint;
    emcmot_axis_t *axis;
    double positions[EMCMOT_MAX_JOINTS];
    double vel_lim;

    /* used in teleop mode to compute the max accell requested */
    int onlimit = 0;
    int joint_limit[EMCMOT_MAX_JOINTS][2];
    int violated_teleop_limit = 0;

    /* copy joint position feedback to local array */
    for (joint_num = 0; joint_num < emcmotConfig->numJoints; joint_num++) {
	/* point to joint struct */
	joint = &joints[joint_num];
	/* copy coarse command */
	positions[joint_num] = joint->coarse_pos;
    }
    /* if less than a full complement of joints, zero out the rest */
    while ( joint_num < EMCMOT_MAX_JOINTS ) {
        positions[joint_num++] = 0.0;
    }

    /* RUN MOTION CALCULATIONS: */

    /* run traj planner code depending on the state */
    switch ( emcmotStatus->motion_state) {
    case EMCMOT_MOTION_FREE:
	/* in free mode, each joint is planned independently */
	/* initial value for flag, if needed it will be cleared below */
	SET_MOTION_INPOS_FLAG(1);
	for (joint_num = 0; joint_num < emcmotConfig->numJoints; joint_num++) {
	    /* point to joint struct */
	    joint = &joints[joint_num];
	    if (!GET_JOINT_ACTIVE_FLAG(joint)) {
	        /* if joint is not active, skip it */
	        continue;
            }

	    if(joint->acc_limit > emcmotStatus->acc)
		joint->acc_limit = emcmotStatus->acc;
	    /* compute joint velocity limit */
            if ( get_home_is_idle(joint_num) ) {
                /* velocity limit = joint limit * global scale factor */
                /* the global factor is used for feedrate override */
                vel_lim = joint->vel_limit * emcmotStatus->net_feed_scale;
                /* must not be greater than the joint physical limit */
                if (vel_lim > joint->vel_limit) {
                    vel_lim = joint->vel_limit;
                }
                /* set vel limit in free TP */
               if (vel_lim < joint->free_tp.max_vel)
                   joint->free_tp.max_vel = vel_lim;
            } else {
                /* except if homing, when we set free_tp max vel in do_homing */
            }
            /* set acc limit in free TP */
            /* execute free TP */
            if (joint->wheel_jjog_active) {
                double jaccel_limit;
                joint_hal_t *joint_data;
                joint_data = &(emcmot_hal_data->joint[joint_num]);
                if (    (*(joint_data->jjog_accel_fraction) > 1)
                     || (*(joint_data->jjog_accel_fraction) < 0) ) {
                     jaccel_limit = joint->acc_limit;
                } else {
                   jaccel_limit = (*(joint_data->jjog_accel_fraction)) * joint->acc_limit;
                }
                joint->free_tp.max_acc = jaccel_limit;
            } else {
                joint->free_tp.max_acc = joint->acc_limit;
            }
            simple_tp_update(&(joint->free_tp), servo_period );
            /* copy free TP output to pos_cmd and coarse_pos */
            joint->pos_cmd = joint->free_tp.curr_pos;
            joint->vel_cmd = joint->free_tp.curr_vel;
            //no acceleration output form simple_tp, but the pin will
            //still show the acceleration from the interpolation.
            //its delayed, but thats ok during jogging or homing.
            joint->acc_cmd = 0.0;
            joint->coarse_pos = joint->free_tp.curr_pos;
            /* update joint status flag and overall status flag */
            if ( joint->free_tp.active ) {
		/* active TP means we're moving, so not in position */
		SET_JOINT_INPOS_FLAG(joint, 0);
		SET_MOTION_INPOS_FLAG(0);
                /* if we move at all, clear at_home flag */
		set_joint_at_home(joint_num,0);
		/* is any limit disabled for this move? */
		if ( emcmotStatus->overrideLimitMask ) {
                    emcmotDebug->overriding = 1;
		}
            } else {
		SET_JOINT_INPOS_FLAG(joint, 1);
		/* joint has stopped, so any outstanding jogs are done */
		joint->kb_jjog_active = 0;
		joint->wheel_jjog_active = 0;
            }
	}//for loop for joints
	/* if overriding is true and we're in position, the jog
	   is complete, and the limits should be re-enabled */
	if ( (emcmotDebug->overriding ) && ( GET_MOTION_INPOS_FLAG() ) ) {
	    emcmotStatus->overrideLimitMask = 0;
	    emcmotDebug->overriding = 0;
	}
	/*! \todo FIXME - this should run at the traj rate */
	switch (emcmotConfig->kinType) {

	case KINEMATICS_IDENTITY:
	    kinematicsForward(positions, &emcmotStatus->carte_pos_cmd, &fflags, &iflags);
	    if (checkAllHomed()) {
		emcmotStatus->carte_pos_cmd_ok = 1;
	    } else {
		emcmotStatus->carte_pos_cmd_ok = 0;
	    }
	    break;

	case KINEMATICS_BOTH:
	    if (checkAllHomed()) {
		/* is previous value suitable for use as initial guess? */
		if (!emcmotStatus->carte_pos_cmd_ok) {
		    /* no, use home position as initial guess */
		    emcmotStatus->carte_pos_cmd = emcmotStatus->world_home;
		}
		/* calculate Cartesean position command from joint coarse pos cmd */
		result =
		    kinematicsForward(positions, &emcmotStatus->carte_pos_cmd, &fflags, &iflags);
		/* check to make sure kinematics converged */
		if (result < 0) {
		    /* error during kinematics calculations */
		    emcmotStatus->carte_pos_cmd_ok = 0;
		} else {
		    /* it worked! */
		    emcmotStatus->carte_pos_cmd_ok = 1;
		}
	    } else {
		emcmotStatus->carte_pos_cmd_ok = 0;
	    }
	    break;

	case KINEMATICS_INVERSE_ONLY:
	    emcmotStatus->carte_pos_cmd_ok = 0;
	    break;

	default:
	    emcmotStatus->carte_pos_cmd_ok = 0;
	    break;
	}
        /* end of FREE mode */
	break;

    case EMCMOT_MOTION_COORD:
	for (axis_num = 0; axis_num < EMCMOT_MAX_AXIS; axis_num++) {
	    axis = &axes[axis_num];
	    axis->teleop_tp.enable = 0;
	    axis->teleop_tp.curr_vel = 0.0;
        } // for(axis_num)

	/* check joint 0 to see if the interpolators are empty */
	while (cubicNeedNextPoint(&(joints[0].cubic))) {
	    /* they're empty, pull next point(s) off Cartesian planner */
	    /* run coordinated trajectory planning cycle */

	    tpRunCycle(&emcmotDebug->coord_tp, period);
            /* get new commanded traj pos */
            tpGetPos(&emcmotDebug->coord_tp, &emcmotStatus->carte_pos_cmd);

            if ( update_coord_with_bound() ) {
                ext_offset_coord_limit = 1;
            } else {
                ext_offset_coord_limit = 0;
            }

	    /* OUTPUT KINEMATICS - convert to joints in local array */
	    result = kinematicsInverse(&emcmotStatus->carte_pos_cmd, positions,
		&iflags, &fflags);
	    if(result == 0)
	    {
		/* copy to joint structures and spline them up */
		for (joint_num = 0; joint_num < emcmotConfig->numJoints; joint_num++) {
		    if(!isfinite(positions[joint_num]))
		    {
                       reportError(_("kinematicsInverse gave non-finite joint location on joint %d"),
                                  joint_num);
                       SET_MOTION_ERROR_FLAG(1);
                       SET_MOTION_ENABLE_FLAG(0);
                       emcmotDebug->enabling = 0;
                       break;
		    }
		    /* point to joint struct */
		    joint = &joints[joint_num];
		    joint->coarse_pos = positions[joint_num];
		    /* spline joints up-- note that we may be adding points
		       that fail soft limits, but we'll abort at the end of
		       this cycle so it doesn't really matter */
		    cubicAddPoint(&(joint->cubic), joint->coarse_pos);
		}
	    }
	    else
	    {
	       reportError(_("kinematicsInverse failed"));
	       SET_MOTION_ERROR_FLAG(1);
	       SET_MOTION_ENABLE_FLAG(0);
	       emcmotDebug->enabling = 0;
	       break;
	    }

	    /* END OF OUTPUT KINS */
	} // while
	/* there is data in the interpolators */
	/* run interpolation */
	for (joint_num = 0; joint_num < emcmotConfig->numJoints; joint_num++) {
	    /* point to joint struct */
	    joint = &joints[joint_num];
        /* interpolate to get new position and velocity */
	    joint->pos_cmd = cubicInterpolate(&(joint->cubic), 0, &(joint->vel_cmd), &(joint->acc_cmd), 0);
	}
	/* report motion status */
	SET_MOTION_INPOS_FLAG(0);
	if (tpIsDone(&emcmotDebug->coord_tp)) {
	    SET_MOTION_INPOS_FLAG(1);
	}
	break;

    case EMCMOT_MOTION_TELEOP:
        for (axis_num = 0; axis_num < EMCMOT_MAX_AXIS; axis_num++) {
            axis = &axes[axis_num];
            // teleop_tp.max_vel is always positive
            if(axis->teleop_tp.max_vel > axis->vel_limit) {
                axis->teleop_tp.max_vel = axis->vel_limit;
            }
            if (update_teleop_with_check(axis_num,&(axis->teleop_tp) )) {
                violated_teleop_limit = 1;
                ext_offset_teleop_limit = 1;
            } else {
                axis->teleop_vel_cmd = axis->teleop_tp.curr_vel;
                axis->pos_cmd = axis->teleop_tp.curr_pos;
            }

            if(!axis->teleop_tp.active) {
                axis->kb_ajog_active = 0;
                axis->wheel_ajog_active = 0;
            }

            if (axis->ext_offset_tp.enable) {
                if (update_teleop_with_check(axis_num,&(axis->ext_offset_tp)) ) {
                    violated_teleop_limit = 1;
                    ext_offset_teleop_limit = 1;
                }
            }
        }
        if (!violated_teleop_limit) {
            ext_offset_teleop_limit = 0;
            ext_offset_coord_limit = 0; //in case was set in prior coord motion
        }

        sync_carte_pos_to_teleop_tp(+1); // teleop

	/* the next position then gets run through the inverse kins,
	    to compute the next positions of the joints */

	/* OUTPUT KINEMATICS - convert to joints in local array */
	result = kinematicsInverse(&emcmotStatus->carte_pos_cmd, positions, &iflags, &fflags);

	/* copy to joint structures and spline them up */
	if(result == 0)
	{
	    for (joint_num = 0; joint_num < emcmotConfig->numJoints; joint_num++) {
		if(!isfinite(positions[joint_num]))
		{
		   reportError(_("kinematicsInverse gave non-finite joint location on joint %d"),
                                 joint_num);
		   SET_MOTION_ERROR_FLAG(1);
		   SET_MOTION_ENABLE_FLAG(0);
		   emcmotDebug->enabling = 0;
		   break;
		}
		/* point to joint struct */
		joint = &joints[joint_num];
		joint->coarse_pos = positions[joint_num];
		/* spline joints up-- note that we may be adding points
		       that fail soft limits, but we'll abort at the end of
		       this cycle so it doesn't really matter */
		cubicAddPoint(&(joint->cubic), joint->coarse_pos);
        /* interpolate to get new position and velocity */
	    joint->pos_cmd = cubicInterpolate(&(joint->cubic), 0, &(joint->vel_cmd), &(joint->acc_cmd), 0);
	    }
	}
	else
	{
	   reportError(_("kinematicsInverse failed"));
	   SET_MOTION_ERROR_FLAG(1);
	   SET_MOTION_ENABLE_FLAG(0);
	   emcmotDebug->enabling = 0;
	   break;
	}


	/* END OF OUTPUT KINS */

	/* end of teleop mode */
	break;

    case EMCMOT_MOTION_DISABLED:
	/* set position commands to match feedbacks, this avoids
	   disturbances and/or following errors when enabling */
	emcmotStatus->carte_pos_cmd = emcmotStatus->carte_pos_fb;
	for (joint_num = 0; joint_num < emcmotConfig->numJoints; joint_num++) {
	    /* point to joint struct */
	    joint = &joints[joint_num];
	    /* save old command */
	    joint->pos_cmd = joint->pos_fb;
	    /* set joint velocity and acceleration to zero */
	    joint->vel_cmd = 0.0;
	    joint->acc_cmd = 0.0;
	}
	
	break;
    default:
	break;
    }
    /* check command against soft limits */
    /* This is a backup check, it should be impossible to command
	a move outside the soft limits.  However there is at least
	two cases that isn't caught upstream: 
	1) if an arc has both endpoints inside the limits, but the curve extends outside,
	2) if homing params are wrong then after homing joint pos_cmd are outside,
	the upstream checks will pass it.
    */
    for (joint_num = 0; joint_num < emcmotConfig->numJoints; joint_num++) {
	/* point to joint data */
	joint = &joints[joint_num];
	/* skip inactive or unhomed axes */
	if ((!GET_JOINT_ACTIVE_FLAG(joint)) || (!get_homed(joint_num))) {
	    continue;
        }

	/* check for soft limits */
	if (joint->pos_cmd > joint->max_pos_limit) {
	    joint_limit[joint_num][1] = 1;
            onlimit = 1;
        }
        else if (joint->pos_cmd < joint->min_pos_limit) {
	    joint_limit[joint_num][0] = 1;
            onlimit = 1;
        }
    }
    if ( onlimit ) {
	if ( ! emcmotStatus->on_soft_limit ) {
	    /* just hit the limit */
	    for (joint_num = 0; joint_num < emcmotConfig->numJoints; joint_num++) {
	        if (joint_limit[joint_num][0] == 1) {
                    joint = &joints[joint_num];
                    reportError(_("Exceeded NEGATIVE soft limit (%.5f) on joint %d\n"),
                                  joint->min_pos_limit, joint_num);
                    if (emcmotConfig->kinType == KINEMATICS_IDENTITY) {
                        reportError(_("Stop, fix joints axis LIMITS, then Restart"));
                    } else {
                        reportError(_("Hint: switch to joint mode to jog off soft limit"));
                    }
                } else if (joint_limit[joint_num][1] == 1) {
                    joint = &joints[joint_num];
                    reportError(_("Exceeded POSITIVE soft limit (%.5f) on joint %d\n"),
                                  joint->max_pos_limit,joint_num);
                    if (emcmotConfig->kinType == KINEMATICS_IDENTITY) {
                        reportError(_("Stop, fix joints and axis LIMITS, then Restart"));
                    } else {
                        reportError(_("Hint: switch to joint mode to jog off soft limit"));
                    }
                }
	    }
	    SET_MOTION_ERROR_FLAG(1);
	    emcmotStatus->on_soft_limit = 1;
	}
    } else {
	emcmotStatus->on_soft_limit = 0;
    }
    if (   emcmotDebug->teleoperating
        && GET_MOTION_TELEOP_FLAG()
        && emcmotStatus->on_soft_limit ) {
        SET_MOTION_ERROR_FLAG(1);
        for (axis_num = 0; axis_num < EMCMOT_MAX_AXIS; axis_num++) {
            axis = &axes[axis_num];
            axis->teleop_tp.enable = 0;
            axis->teleop_tp.curr_vel = 0.0;
        }
    }
    if (ext_offset_teleop_limit || ext_offset_coord_limit) {
        *(emcmot_hal_data->eoffset_limited) = 1;
    } else {
        *(emcmot_hal_data->eoffset_limited) = 0;
    }
} // get_pos_cmds()

/* NOTES:  These notes are just my understanding of how things work.

There are seven sets of position information.

1) emcmotStatus->carte_pos_cmd
2) emcmotStatus->joints[n].coarse_pos
3) emcmotStatus->joints[n].pos_cmd
4) emcmotStatus->joints[n].motor_pos_cmd
5) emcmotStatus->joints[n].motor_pos_fb
6) emcmotStatus->joints[n].pos_fb
7) emcmotStatus->carte_pos_fb

Their exact contents and meaning are as follows:

1) This is the desired position, in Cartesean coordinates.  It is
   updated at the traj rate, not the servo rate.
   In coord mode, it is determined by the traj planner
   In teleop mode, it is determined by the traj planner?
   In free mode, it is not used, since free mode motion takes
     place in joint space, not cartesean space.  It may be
     displayed by the GUI however, so it is updated by
     applying forward kins to (2), unless forward kins are
     not available, in which case it is copied from (7).

2) This is the desired position, in joint coordinates, but
   before interpolation.  It is updated at the traj rate, not
   the servo rate..
   In coord mode, it is generated by applying inverse kins to (1)
   In teleop mode, it is generated by applying inverse kins to (1)
   In free mode, it is not used, since the free mode planner generates
     a new (3) position every servo period without interpolation.
     However, it is used indirectly by GUIs, so it is copied from (3).

3) This is the desired position, in joint coords, after interpolation.
   A new set of these coords is generated every servo period.
   In coord mode, it is generated from (2) by the interpolator.
   In teleop mode, it is generated from (2) by the interpolator.
   In free mode, it is generated by the simple free mode traj planner.

4) This is the desired position, in motor coords.  Motor coords are
   generated by adding backlash compensation, lead screw error
   compensation, and offset (for homing) to (3).
   It is generated the same way regardless of the mode, and is the
   output to the PID loop or other position loop.

5) This is the actual position, in motor coords.  It is the input from
   encoders or other feedback device (or from virtual encoders on open
   loop machines).  It is "generated" by reading the feedback device.

6) This is the actual position, in joint coordinates.  It is generated
   by subtracting offset, lead screw error compensation, and backlash
   compensation from (5).  It is generated the same way regardless of
   the operating mode.

7) This is the actual position, in Cartesean coordinates.  It is updated
   at the traj rate, not the servo rate.
   OLD VERSION:
   In the old version, there are four sets of code to generate actualPos.
   One for each operating mode, and one for when motion is disabled.
   The code for coord and teleop modes is identical.  The code for free
   mode is somewhat different, in particular to deal with the case where
   one or more axes are not homed.  The disabled code is quite similar,
   but not identical, to the coord mode code.  In general, the code
   calculates actualPos by applying the forward kins to (6).  However,
   where forward kins are not available, actualPos is either copied
   from (1) (assumes no following error), or simply left alone.
   These special cases are handled differently for each operating mode.
   NEW VERSION:
   I would like to both simplify and relocate this.  As far as I can
   tell, actualPos should _always_ be the best estimate of the actual
   machine position in Cartesean coordinates.  So it should always be
   calculated the same way.
   In addition to always using the same code to calculate actualPos,
   I want to move that code.  It is really a feedback calculation, and
   as such it belongs with the rest of the feedback calculations early
   in control.c, not as part of the output generation code as it is now.
   Ideally, actualPos would always be calculated by applying forward
   kinematics to (6).  However, forward kinematics may not be available,
   or they may be unusable because one or more axes aren't homed.  In
   that case, the options are: A) fake it by copying (1), or B) admit
   that we don't really know the Cartesean coordinates, and simply
   don't update actualPos.  Whatever approach is used, I can see no
   reason not to do it the same way regardless of the operating mode.
   I would propose the following:  If there are forward kins, use them,
   unless they don't work because of unhomed axes or other problems,
   in which case do (B).  If no forward kins, do (A), since otherwise
   actualPos would _never_ get updated.

*/

static void compute_screw_comp(void)
{
    int joint_num;
    emcmot_joint_t *joint;
    emcmot_comp_t *comp;
    double dpos;
    double a_max, v_max, v, s_to_go, ds_stop, ds_vel, ds_acc, dv_acc;


    /* compute the correction */
    for (joint_num = 0; joint_num < emcmotConfig->numJoints; joint_num++) {
        /* point to joint struct */
        joint = &joints[joint_num];
	if (!GET_JOINT_ACTIVE_FLAG(joint)) {
	    /* if joint is not active, skip it */
	    continue;
	}
	/* point to compensation data */
	comp = &(joint->comp);
	if ( comp->entries > 0 ) {
	    /* there is data in the comp table, use it */
	    /* first make sure we're in the right spot in the table */
	    while ( joint->pos_cmd < comp->entry->nominal ) {
		comp->entry--;
	    }
	    while ( joint->pos_cmd >= (comp->entry+1)->nominal ) {
		comp->entry++;
	    }
	    /* now interpolate */
	    dpos = joint->pos_cmd - comp->entry->nominal;
	    if (joint->vel_cmd > 0.0) {
	        /* moving "up". apply forward screw comp */
		joint->backlash_corr = comp->entry->fwd_trim + 
					comp->entry->fwd_slope * dpos;
	    } else if (joint->vel_cmd < 0.0) {
	        /* moving "down". apply reverse screw comp */
		joint->backlash_corr = comp->entry->rev_trim +
					comp->entry->rev_slope * dpos;
	    } else {
		/* not moving, use whatever was there before */
	    }
	} else {
	    /* no compensation data, just use +/- 1/2 of backlash */
	    /** FIXME: this can actually be removed - if the user space code
		sends a single compensation entry with any nominal value,
		and with fwd_trim = +0.5 times the backlash value, and 
		rev_trim = -0.5 times backlash, the above screw comp code
		will give exactly the same result as this code. */
	    /* determine which way the compensation should be applied */
	    if (joint->vel_cmd > 0.0) {
	        /* moving "up". apply positive backlash comp */
		joint->backlash_corr = 0.5 * joint->backlash;
	    } else if (joint->vel_cmd < 0.0) {
	        /* moving "down". apply negative backlash comp */
		joint->backlash_corr = -0.5 * joint->backlash;
	    } else {
		/* not moving, use whatever was there before */
	    }
	}
	/* at this point, the correction has been computed, but
	   the value may make abrupt jumps on direction reversal */
    /*
     * 07/09/2005 - S-curve implementation by Bas Laarhoven
     *
     * Implementation:
     *   Generate a ramped velocity profile for backlash or screw error comp.
     *   The velocity is ramped up to the maximum speed setting (if possible),
     *   using the maximum acceleration setting.
     *   At the end, the speed is ramped dowm using the same acceleration.
     *   The algorithm keeps looking ahead. Depending on the distance to go,
     *   the speed is increased, kept constant or decreased.
     *   
     * Limitations:
     *   Since the compensation adds up to the normal movement, total
     *   accelleration and total velocity may exceed maximum settings!
     *   Currently this is limited to 150% by implementation.
     *   To fix this, the calculations in get_pos_cmd should include
     *   information from the backlash corection. This makes things
     *   rather complicated and it might be better to implement the
     *   backlash compensation at another place to prevent this kind
     *   of interaction.
     *   More testing under different circumstances will show if this
     *   needs a more complicate solution.
     *   For now this implementation seems to generate smoother
     *   movements and less following errors than the original code.
     */

	/* Limit maximum accelleration and velocity 'overshoot'
	 * to 150% of the maximum settings.
	 * The TP and backlash shouldn't use more than 100%
	 * (together) but this requires some interaction that
	 * isn't implemented yet.
	 */ 
        v_max = 0.5 * joint->vel_limit * emcmotStatus->net_feed_scale;
        a_max = 0.5 * joint->acc_limit;
        v = joint->backlash_vel;
        if (joint->backlash_corr >= joint->backlash_filt) {
            s_to_go = joint->backlash_corr - joint->backlash_filt; /* abs val */
            if (s_to_go > 0) {
                // off target, need to move
                ds_vel  = v * servo_period;           /* abs val */
                dv_acc  = a_max * servo_period;       /* abs val */
                ds_stop = 0.5 * (v + dv_acc) *
		                (v + dv_acc) / a_max; /* abs val */
                if (s_to_go <= ds_stop + ds_vel) {
                    // ramp down
                    if (v > dv_acc) {
                        // decellerate one period
                        ds_acc = 0.5 * dv_acc * servo_period; /* abs val */
                        joint->backlash_vel  -= dv_acc;
                        joint->backlash_filt += ds_vel - ds_acc;
                    } else {
                        // last step to target
                        joint->backlash_vel  = 0.0;
                        joint->backlash_filt = joint->backlash_corr;
                    }
                } else {
                    if (v + dv_acc > v_max) {
                        dv_acc = v_max - v;                /* abs val */
                    }
                    ds_acc  = 0.5 * dv_acc * servo_period; /* abs val */
                    ds_stop = 0.5 * (v + dv_acc) *
                                    (v + dv_acc) / a_max;  /* abs val */
                    if (s_to_go > ds_stop + ds_vel + ds_acc) {
                        // ramp up
                       joint->backlash_vel  += dv_acc;
                       joint->backlash_filt += ds_vel + ds_acc;
                    } else {
                       // constant velocity
                       joint->backlash_filt += ds_vel;
                    }
                }
            } else if (s_to_go < 0) {
                // safely handle overshoot (should not occur)
               joint->backlash_vel = 0.0;
               joint->backlash_filt = joint->backlash_corr;
            }
        } else {  /* joint->backlash_corr < 0.0 */
            s_to_go = joint->backlash_filt - joint->backlash_corr; /* abs val */
            if (s_to_go > 0) {
                // off target, need to move
                ds_vel  = -v * servo_period;          /* abs val */
                dv_acc  = a_max * servo_period;       /* abs val */
                ds_stop = 0.5 * (v - dv_acc) *
			        (v - dv_acc) / a_max; /* abs val */
                if (s_to_go <= ds_stop + ds_vel) {
                    // ramp down
                    if (-v > dv_acc) {
                        // decellerate one period
                        ds_acc = 0.5 * dv_acc * servo_period; /* abs val */
                        joint->backlash_vel  += dv_acc;   /* decrease */
                        joint->backlash_filt -= ds_vel - ds_acc;
                    } else {
                        // last step to target
                        joint->backlash_vel = 0.0;
                        joint->backlash_filt = joint->backlash_corr;
                    }
                } else {
                    if (-v + dv_acc > v_max) {
                        dv_acc = v_max + v;               /* abs val */
                    }
                    ds_acc = 0.5 * dv_acc * servo_period; /* abs val */
                    ds_stop = 0.5 * (v - dv_acc) *
                                    (v - dv_acc) / a_max; /* abs val */
                    if (s_to_go > ds_stop + ds_vel + ds_acc) {
                        // ramp up
                        joint->backlash_vel  -= dv_acc;   /* increase */
                        joint->backlash_filt -= ds_vel + ds_acc;
                    } else {
                        // constant velocity
                        joint->backlash_filt -= ds_vel;
                    }
                }
            } else if (s_to_go < 0) {
                // safely handle overshoot (should not occur)
                joint->backlash_vel = 0.0;
                joint->backlash_filt = joint->backlash_corr;
            }
        }
        /* backlash (and motor offset) will be applied to output later */
        /* end of joint loop */
    }
}

/*! \todo FIXME - once the HAL refactor is done so that metadata isn't stored
   in shared memory, I want to seriously consider moving some of the
   structures into the HAL memory block.  This will eliminate most of
   this useless copying, and make nearly everything accessible to
   halscope and halmeter for debugging.
*/

static void output_to_hal(void)
{
    int joint_num, axis_num, spindle_num;
    emcmot_joint_t *joint;
    emcmot_axis_t *axis;
    joint_hal_t *joint_data;
    axis_hal_t *axis_data;
    static int old_motion_index[EMCMOT_MAX_SPINDLES] = {0};
    static int old_hal_index[EMCMOT_MAX_SPINDLES] = {0};

    /* output machine info to HAL for scoping, etc */
    *(emcmot_hal_data->motion_enabled) = GET_MOTION_ENABLE_FLAG();
    *(emcmot_hal_data->in_position) = GET_MOTION_INPOS_FLAG();
    *(emcmot_hal_data->coord_mode) = GET_MOTION_COORD_FLAG();
    *(emcmot_hal_data->teleop_mode) = GET_MOTION_TELEOP_FLAG();
    *(emcmot_hal_data->coord_error) = GET_MOTION_ERROR_FLAG();
    *(emcmot_hal_data->on_soft_limit) = emcmotStatus->on_soft_limit;

    for (spindle_num = 0; spindle_num < emcmotConfig->numSpindles; spindle_num++){
		if(emcmotStatus->spindle_status[spindle_num].css_factor) {
			double denom = fabs(emcmotStatus->spindle_status[spindle_num].xoffset
								- emcmotStatus->carte_pos_cmd.tran.x);
			double speed;
			double maxpositive;
			if(denom > 0) speed = emcmotStatus->spindle_status[spindle_num].css_factor / denom;
			else speed = emcmotStatus->spindle_status[spindle_num].speed;

			speed = speed * emcmotStatus->spindle_status[spindle_num].net_scale;
				maxpositive = fabs(emcmotStatus->spindle_status[spindle_num].speed);
				// cap speed to G96 D...
				if(speed < -maxpositive)
					speed = -maxpositive;
				if(speed > maxpositive)
					speed = maxpositive;

			*(emcmot_hal_data->spindle[spindle_num].spindle_speed_out) = speed;
			*(emcmot_hal_data->spindle[spindle_num].spindle_speed_out_rps) = speed/60.;
		} else {
			*(emcmot_hal_data->spindle[spindle_num].spindle_speed_out) =
					emcmotStatus->spindle_status[spindle_num].speed *
					emcmotStatus->spindle_status[spindle_num].net_scale;
			*(emcmot_hal_data->spindle[spindle_num].spindle_speed_out_rps) =
					emcmotStatus->spindle_status[spindle_num].speed *
					emcmotStatus->spindle_status[spindle_num].net_scale / 60.;
		}
		*(emcmot_hal_data->spindle[spindle_num].spindle_speed_out_abs) =
				fabs(*(emcmot_hal_data->spindle[spindle_num].spindle_speed_out));
		*(emcmot_hal_data->spindle[spindle_num].spindle_speed_out_rps_abs) =
				fabs(*(emcmot_hal_data->spindle[spindle_num].spindle_speed_out_rps));
		*(emcmot_hal_data->spindle[spindle_num].spindle_speed_cmd_rps) =
				emcmotStatus->spindle_status[spindle_num].speed / 60.;
		*(emcmot_hal_data->spindle[spindle_num].spindle_on) =
				((emcmotStatus->spindle_status[spindle_num].speed *
						emcmotStatus->spindle_status[spindle_num].net_scale) != 0) ? 1 : 0;
		*(emcmot_hal_data->spindle[spindle_num].spindle_forward) =
				(*emcmot_hal_data->spindle[spindle_num].spindle_speed_out > 0) ? 1 : 0;
		*(emcmot_hal_data->spindle[spindle_num].spindle_reverse) =
				(*emcmot_hal_data->spindle[spindle_num].spindle_speed_out < 0) ? 1 : 0;
		*(emcmot_hal_data->spindle[spindle_num].spindle_brake) =
				(emcmotStatus->spindle_status[spindle_num].brake != 0) ? 1 : 0;
    }

    *(emcmot_hal_data->program_line) = emcmotStatus->id;
    *(emcmot_hal_data->tp_reverse) = emcmotStatus->reverse_run;
    *(emcmot_hal_data->motion_type) = emcmotStatus->motionType;
    *(emcmot_hal_data->distance_to_go) = emcmotStatus->distance_to_go;
    if(GET_MOTION_COORD_FLAG()) {
        *(emcmot_hal_data->current_vel) = emcmotStatus->current_vel;
        *(emcmot_hal_data->requested_vel) = emcmotStatus->requested_vel;
    } else if (GET_MOTION_TELEOP_FLAG()) {
        int i;
        double v2 = 0.0;
        for(i=0; i < EMCMOT_MAX_AXIS; i++)
            if(axes[i].teleop_tp.active)
                v2 += axes[i].teleop_vel_cmd * axes[i].teleop_vel_cmd;
        if(v2 > 0.0)
            emcmotStatus->current_vel = (*emcmot_hal_data->current_vel) = sqrt(v2);
        else
            emcmotStatus->current_vel = (*emcmot_hal_data->current_vel) = 0.0;
        *(emcmot_hal_data->requested_vel) = 0.0;
    } else {
        int i;
        double v2 = 0.0;
        for(i=0; i < emcmotConfig->numJoints; i++)
            if(GET_JOINT_ACTIVE_FLAG(&(joints[i])) && joints[i].free_tp.active)
                v2 += joints[i].vel_cmd * joints[i].vel_cmd;
        if(v2 > 0.0)
            emcmotStatus->current_vel = (*emcmot_hal_data->current_vel) = sqrt(v2);
        else
            emcmotStatus->current_vel = (*emcmot_hal_data->current_vel) = 0.0;
        *(emcmot_hal_data->requested_vel) = 0.0;
    }

    /* These params can be used to examine any internal variable. */
    /* Change the following lines to assign the variable you want to observe
       to one of the debug parameters.  You can also comment out these lines
       and copy elsewhere if you want to observe an automatic variable that
       isn't in scope here. */
    emcmot_hal_data->debug_bit_0 = joints[1].free_tp.active;
    emcmot_hal_data->debug_bit_1 = emcmotStatus->enables_new & AF_ENABLED;
    emcmot_hal_data->debug_float_0 = emcmotStatus->spindle_status[0].speed;
    emcmot_hal_data->debug_float_1 = emcmotStatus->spindleSync;
    emcmot_hal_data->debug_float_2 = emcmotStatus->vel;
    emcmot_hal_data->debug_float_3 = emcmotStatus->spindle_status[0].net_scale;
    emcmot_hal_data->debug_s32_0 = emcmotStatus->overrideLimitMask;
    emcmot_hal_data->debug_s32_1 = emcmotStatus->tcqlen;

    /* two way handshaking for the spindle encoder */
    for (spindle_num = 0; spindle_num < emcmotConfig->numSpindles; spindle_num++){
		if(emcmotStatus->spindle_status[spindle_num].spindle_index_enable
				&& !old_motion_index[spindle_num]) {
			*emcmot_hal_data->spindle[spindle_num].spindle_index_enable = 1;
			rtapi_print_msg(RTAPI_MSG_DBG, "setting index-enable on spindle %d\n", spindle_num);
		}

		if(!*emcmot_hal_data->spindle[spindle_num].spindle_index_enable
				&& old_hal_index[spindle_num]) {
			emcmotStatus->spindle_status[spindle_num].spindle_index_enable = 0;
		}

		old_motion_index[spindle_num] =
				emcmotStatus->spindle_status[spindle_num].spindle_index_enable;
		old_hal_index[spindle_num] =
				*emcmot_hal_data->spindle[spindle_num].spindle_index_enable;
    }

    *(emcmot_hal_data->tooloffset_x) = emcmotStatus->tool_offset.tran.x;
    *(emcmot_hal_data->tooloffset_y) = emcmotStatus->tool_offset.tran.y;
    *(emcmot_hal_data->tooloffset_z) = emcmotStatus->tool_offset.tran.z;
    *(emcmot_hal_data->tooloffset_a) = emcmotStatus->tool_offset.a;
    *(emcmot_hal_data->tooloffset_b) = emcmotStatus->tool_offset.b;
    *(emcmot_hal_data->tooloffset_c) = emcmotStatus->tool_offset.c;
    *(emcmot_hal_data->tooloffset_u) = emcmotStatus->tool_offset.u;
    *(emcmot_hal_data->tooloffset_v) = emcmotStatus->tool_offset.v;
    *(emcmot_hal_data->tooloffset_w) = emcmotStatus->tool_offset.w;

    /* output joint info to HAL for scoping, etc */
    for (joint_num = 0; joint_num < emcmotConfig->numJoints; joint_num++) {
	/* point to joint struct */
	joint = &joints[joint_num];
	/* apply backlash and motor offset to output */
	joint->motor_pos_cmd =
	    joint->pos_cmd + joint->backlash_filt + joint->motor_offset;
	/* point to HAL data */
	joint_data = &(emcmot_hal_data->joint[joint_num]);
	/* write to HAL pins */
        *(joint_data->motor_offset) = joint->motor_offset;
	*(joint_data->motor_pos_cmd) = joint->motor_pos_cmd;
	*(joint_data->joint_pos_cmd) = joint->pos_cmd;
	*(joint_data->joint_pos_fb) = joint->pos_fb;
	*(joint_data->amp_enable) = GET_JOINT_ENABLE_FLAG(joint);

	*(joint_data->coarse_pos_cmd) = joint->coarse_pos;
	*(joint_data->joint_vel_cmd) = joint->vel_cmd;
	*(joint_data->joint_acc_cmd) = joint->acc_cmd;
	*(joint_data->backlash_corr) = joint->backlash_corr;
	*(joint_data->backlash_filt) = joint->backlash_filt;
	*(joint_data->backlash_vel) = joint->backlash_vel;
	*(joint_data->f_error) = joint->ferror;
	*(joint_data->f_error_lim) = joint->ferror_limit;

	*(joint_data->free_pos_cmd) = joint->free_tp.pos_cmd;
	*(joint_data->free_vel_lim) = joint->free_tp.max_vel;
	*(joint_data->free_tp_enable) = joint->free_tp.enable;
	*(joint_data->kb_jjog_active) = joint->kb_jjog_active;
	*(joint_data->wheel_jjog_active) = joint->wheel_jjog_active;

	*(joint_data->active) = GET_JOINT_ACTIVE_FLAG(joint);
	*(joint_data->in_position) = GET_JOINT_INPOS_FLAG(joint);
	*(joint_data->error) = GET_JOINT_ERROR_FLAG(joint);
	*(joint_data->phl) = GET_JOINT_PHL_FLAG(joint);
	*(joint_data->nhl) = GET_JOINT_NHL_FLAG(joint);
	*(joint_data->f_errored) = GET_JOINT_FERROR_FLAG(joint);
	*(joint_data->faulted) = GET_JOINT_FAULT_FLAG(joint);

        // conditionally remove outstanding requests to unlock rotaries:
        if  ( !GET_MOTION_ENABLE_FLAG() && (joint_is_lockable(joint_num))) {
             *(joint_data->unlock) = 0;
        }

    } //for joint_num

    /* output axis info to HAL for scoping, etc */
    for (axis_num = 0; axis_num < EMCMOT_MAX_AXIS; axis_num++) {
        /* point to axis struct */
        axis = &axes[axis_num];
        /* point to HAL data */
        axis_data = &(emcmot_hal_data->axis[axis_num]);
        /* write to HAL pins */
        *(axis_data->teleop_vel_cmd)    = axis->teleop_vel_cmd;
        *(axis_data->teleop_pos_cmd)    = axis->teleop_tp.pos_cmd;
        *(axis_data->teleop_vel_lim)    = axis->teleop_tp.max_vel;
        *(axis_data->teleop_tp_enable)  = axis->teleop_tp.enable;
        *(axis_data->kb_ajog_active)    = axis->kb_ajog_active;
        *(axis_data->wheel_ajog_active) = axis->wheel_ajog_active;

        // hal pins: axis.L.pos-cmd reported without applied offsets:
        *(axis_data->pos_cmd) = *pcmd_p[axis_num]
                              - axis->ext_offset_tp.curr_pos;
     }
}

static void update_status(void)
{
    int joint_num, axis_num, dio, aio;
    emcmot_joint_t *joint;
    emcmot_joint_status_t *joint_status;
    emcmot_axis_t *axis;
    emcmot_axis_status_t *axis_status;
#ifdef WATCH_FLAGS
    static int old_joint_flags[8];
    static int old_motion_flag;
#endif

    /* copy status info from private joint structure to status
       struct in shared memory */
    for (joint_num = 0; joint_num < emcmotConfig->numJoints; joint_num++) {
	/* point to joint data */
	joint = &joints[joint_num];
	/* point to joint status */
	joint_status = &(emcmotStatus->joint_status[joint_num]);
	/* copy stuff */
#ifdef WATCH_FLAGS
	/*! \todo FIXME - this is for debugging */
	if ( old_joint_flags[joint_num] != joint->flag ) {
	    rtapi_print ( "Joint %d flag %04X -> %04X\n", joint_num, old_joint_flags[joint_num], joint->flag );
	    old_joint_flags[joint_num] = joint->flag;
	}
#endif
	joint_status->flag = joint->flag;
	joint_status->homing = get_homing(joint_num);
	joint_status->homed  = get_homed(joint_num);
	joint_status->pos_cmd = joint->pos_cmd;
	joint_status->pos_fb = joint->pos_fb;
	joint_status->vel_cmd = joint->vel_cmd;
	joint_status->acc_cmd = joint->acc_cmd;
	joint_status->ferror = joint->ferror;
	joint_status->ferror_high_mark = joint->ferror_high_mark;
	joint_status->backlash = joint->backlash;
	joint_status->max_pos_limit = joint->max_pos_limit;
	joint_status->min_pos_limit = joint->min_pos_limit;
	joint_status->min_ferror = joint->min_ferror;
	joint_status->max_ferror = joint->max_ferror;
    }

    for (axis_num = 0; axis_num < EMCMOT_MAX_AXIS; axis_num++) {
	/* point to axis data */
	axis = &axes[axis_num];
	/* point to axis status */
	axis_status = &(emcmotStatus->axis_status[axis_num]);

	axis_status->teleop_vel_cmd = axis->teleop_vel_cmd;
	axis_status->max_pos_limit = axis->max_pos_limit;
	axis_status->min_pos_limit = axis->min_pos_limit;
    }
    emcmotStatus->eoffset_pose.tran.x = (&axes[0])->ext_offset_tp.curr_pos;
    emcmotStatus->eoffset_pose.tran.y = (&axes[1])->ext_offset_tp.curr_pos;
    emcmotStatus->eoffset_pose.tran.z = (&axes[2])->ext_offset_tp.curr_pos;
    emcmotStatus->eoffset_pose.a      = (&axes[3])->ext_offset_tp.curr_pos;
    emcmotStatus->eoffset_pose.b      = (&axes[4])->ext_offset_tp.curr_pos;
    emcmotStatus->eoffset_pose.c      = (&axes[5])->ext_offset_tp.curr_pos;
    emcmotStatus->eoffset_pose.u      = (&axes[6])->ext_offset_tp.curr_pos;
    emcmotStatus->eoffset_pose.v      = (&axes[7])->ext_offset_tp.curr_pos;
    emcmotStatus->eoffset_pose.w      = (&axes[8])->ext_offset_tp.curr_pos;

    emcmotStatus->external_offsets_applied = *(emcmot_hal_data->eoffset_active);

    for (dio = 0; dio < emcmotConfig->numDIO; dio++) {
	emcmotStatus->synch_di[dio] = *(emcmot_hal_data->synch_di[dio]);
	emcmotStatus->synch_do[dio] = *(emcmot_hal_data->synch_do[dio]);
    }

    for (aio = 0; aio < emcmotConfig->numAIO; aio++) {
	emcmotStatus->analog_input[aio] = *(emcmot_hal_data->analog_input[aio]);
	emcmotStatus->analog_output[aio] = *(emcmot_hal_data->analog_output[aio]);
    }

    /*! \todo FIXME - the rest of this function is stuff that was apparently
       dropped in the initial move from emcmot.c to control.c.  I
       don't know how much is still needed, and how much is baggage.
    */

    /* motion emcmotDebug->coord_tp status */
    emcmotStatus->depth = tpQueueDepth(&emcmotDebug->coord_tp);
    emcmotStatus->activeDepth = tpActiveDepth(&emcmotDebug->coord_tp);
    emcmotStatus->id = tpGetExecId(&emcmotDebug->coord_tp);
    //KLUDGE add an API call for this
    emcmotStatus->reverse_run = emcmotDebug->coord_tp.reverse_run;
    emcmotStatus->motionType = tpGetMotionType(&emcmotDebug->coord_tp);
    emcmotStatus->queueFull = tcqFull(&emcmotDebug->coord_tp.queue);

    /* check to see if we should pause in order to implement
       single emcmotDebug->stepping */

    if (emcmotDebug->stepping && emcmotDebug->idForStep != emcmotStatus->id) {
      tpPause(&emcmotDebug->coord_tp);
      emcmotDebug->stepping = 0;
      emcmotStatus->paused = 1;
    }
#ifdef WATCH_FLAGS
    /*! \todo FIXME - this is for debugging */
    if ( old_motion_flag != emcmotStatus->motionFlag ) {
	rtapi_print ( "Motion flag %04X -> %04X\n", old_motion_flag, emcmotStatus->motionFlag );
	old_motion_flag = emcmotStatus->motionFlag;
    }
#endif
}

static void sync_teleop_tp_to_carte_pos(int extfactor)
{
    int axis_num;
    emcmot_axis_t *axis;

    // expect extfactor =  -1 || 0 || +1
    for (axis_num = 0; axis_num < EMCMOT_MAX_AXIS; axis_num++) {
        axis = &axes[axis_num];
        axis->teleop_tp.curr_pos = *pcmd_p[axis_num]
                                 + extfactor * axis->ext_offset_tp.curr_pos;
    }
} //sync_teleop_tp_to_carte_pos()

static void sync_carte_pos_to_teleop_tp(int extfactor)
{
    int axis_num;
    emcmot_axis_t *axis;

    // expect extfactor =  -1 || 0 || +1
    for (axis_num = 0; axis_num < EMCMOT_MAX_AXIS; axis_num++) {
        axis = &axes[axis_num];
        *pcmd_p[axis_num] = axis->teleop_tp.curr_pos
                          + extfactor * axis->ext_offset_tp.curr_pos;
    }
} // sync_carte_pos_to_teleop_tp()

static void apply_ext_offsets_to_carte_pos(int extfactor)
{
    int axis_num;
    emcmot_axis_t *axis;

    // expect extfactor =  -1 || 0 || +1
    for (axis_num = 0; axis_num < EMCMOT_MAX_AXIS; axis_num++) {
        axis = &axes[axis_num];
        *pcmd_p[axis_num] = *pcmd_p[axis_num]
                          + extfactor * axis->ext_offset_tp.curr_pos;
    }
} // apply_ext_offsets_to_carte_pos()

static void initialize_external_offsets()
{
    int axis_num;
    emcmot_axis_t *axis;
    axis_hal_t *axis_data;
    for (axis_num = 0; axis_num < EMCMOT_MAX_AXIS; axis_num++) {
        axis = &axes[axis_num];
        axis_data = &(emcmot_hal_data->axis[axis_num]);

        *(axis_data->external_offset) = 0;
        *(axis_data->external_offset_requested) = 0;
        axis->ext_offset_tp.pos_cmd  = 0;
        axis->ext_offset_tp.curr_pos = 0;
        axis->ext_offset_tp.curr_vel = 0;
    }
} // initialize_external_offsets()

static void plan_external_offsets(void)
{
    static int first_pass = 1;
    int axis_num;
    emcmot_axis_t *axis;
    axis_hal_t *axis_data;
    int new_eoffset_counts, delta;
    static int last_eoffset_enable[EMCMOT_MAX_AXIS];

    *(emcmot_hal_data->eoffset_active) = 0; //set if any enabled

    for (axis_num = 0; axis_num < EMCMOT_MAX_AXIS; axis_num++) {
        axis = &axes[axis_num];
        // coord,teleop updates done in get_pos_cmds()
        axis->ext_offset_tp.max_vel = axis->ext_offset_vel_limit;
        axis->ext_offset_tp.max_acc = axis->ext_offset_acc_limit;

        axis_data = &(emcmot_hal_data->axis[axis_num]);

        new_eoffset_counts       = *(axis_data->eoffset_counts);
        delta                    = new_eoffset_counts - axis->old_eoffset_counts;
        axis->old_eoffset_counts = new_eoffset_counts;

        *(axis_data->external_offset)  = axis->ext_offset_tp.curr_pos;
        axis->ext_offset_tp.enable = 1;
        if ( first_pass ) {
            *(axis_data->external_offset) = 0;
            continue;
        }

        // Use stopping criterion of simple_tp.c:
        ext_offset_epsilon = TINY_DP(axis->ext_offset_tp.max_acc,servo_period);
        if (fabs(*(axis_data->external_offset)) > ext_offset_epsilon) {
           *(emcmot_hal_data->eoffset_active) = 1;
        }
        if ( !*(axis_data->eoffset_enable) ) {
            axis->ext_offset_tp.enable = 0;
            // Detect disabling of eoffsets:
            //   At very high accel, simple planner may terminate with
            //   a larger position value than occurs at more realistic accels.
            if (   last_eoffset_enable[axis_num]
                && (fabs(*(axis_data->external_offset)) > ext_offset_epsilon)
                && GET_MOTION_ENABLE_FLAG()
                && axis->ext_offset_tp.enable
               ) {
#if 1
               // to stdout only:
               rtapi_print_msg(RTAPI_MSG_NONE,
                           "*** Axis_%c External Offset=%.4g eps=%.4g\n"
                           "*** External Offset disabled while NON-zero\n"
                           "*** To clear: re-enable & zero or use Machine-Off\n",
                           "XYZABCUVW"[axis_num],
                           *(axis_data->external_offset),
                           ext_offset_epsilon);
#else
               // as error message:
               reportError("Axis_%c External Offset=%.4g eps=%.4g\n"
                           "External Offset disabled while NON-zero\n"
                           "To clear: re-enable & zero or use Machine-Off",
                           "XYZABCUVW"[axis_num],
                           *(axis_data->external_offset),
                           ext_offset_epsilon);
#endif
            }
            last_eoffset_enable[axis_num] = 0;
            continue; // Note: if   not eoffset_enable
                      //       then planner disabled and no pos_cmd updates
                      //       useful for eoffset_pid hold
        }
        last_eoffset_enable[axis_num] = 1;
        if (*(axis_data->eoffset_clear)) {
            axis->ext_offset_tp.pos_cmd             = 0;
            *(axis_data->external_offset_requested) = 0;
            continue;
        }
        if ( delta == 0 )                { continue; }
        if ( !checkAllHomed() )          { continue; }
        if ( !GET_MOTION_ENABLE_FLAG() ) { continue; }

        axis->ext_offset_tp.pos_cmd   += delta *  *(axis_data->eoffset_scale);
        *(axis_data->external_offset_requested) = axis->ext_offset_tp.pos_cmd;
    } // for axis_num
    first_pass = 0;
} // plan_external_offsets()

static int update_teleop_with_check(int axis_num,simple_tp_t *the_tp)
{
    // 'the_tp' is the planner to update
    // the tests herein apply to the sum of the offsets for both
    // planners (teleop_tp and ext_offset_tp)
    double save_curr_pos;
    emcmot_axis_t *axis = &axes[axis_num];

    save_curr_pos = the_tp->curr_pos;
    simple_tp_update(the_tp, servo_period );

    //workaround: axis letters not in [TRAJ]COORDINATES
    //            have min_pos_limit == max_pos_lim == 0
    if  ( (0 == axis->max_pos_limit) && (0 == axis->min_pos_limit) ) {
        return 0;
    }
    if  ( (axis->ext_offset_tp.curr_pos + axis->teleop_tp.curr_pos)
          >= axis->max_pos_limit) {
        // positive error, restore save_curr_pos
        the_tp->curr_pos = save_curr_pos;
        the_tp->curr_vel = 0;
        return 1;
    }
    if  ( (axis->ext_offset_tp.curr_pos + axis->teleop_tp.curr_pos)
           <= axis->min_pos_limit) {
        // negative error, restore save_curr_pos
        the_tp->curr_pos = save_curr_pos;
        the_tp->curr_vel = 0;
        return 1;
    }
    return 0;
} // update_teleop_with_check()

static int update_coord_with_bound(void)
{
    int axis_num;
    int ans = 0;
    emcmot_axis_t *axis;
    double save_pos_cmd[EMCMOT_MAX_AXIS];
    double save_offset_cmd[EMCMOT_MAX_AXIS];

    for (axis_num = 0; axis_num < EMCMOT_MAX_AXIS; axis_num++) {
        axis = &axes[axis_num];
        save_pos_cmd[axis_num]     = *pcmd_p[axis_num];
        save_offset_cmd[axis_num]  = axis->ext_offset_tp.pos_cmd;
        simple_tp_update(&(axis->ext_offset_tp), servo_period );
    }
    apply_ext_offsets_to_carte_pos(+1); // add external offsets

    for (axis_num = 0; axis_num < EMCMOT_MAX_AXIS; axis_num++) {
        axis = &axes[axis_num];
        //workaround: axis letters not in [TRAJ]COORDINATES
        //            have min_pos_limit == max_pos_lim == 0
        if ( (0 == axis->max_pos_limit) && (0 == axis->min_pos_limit) ) {
            continue;
        }
        if (axis->ext_offset_tp.curr_pos == 0) {
           continue; // don't claim violation if no offset
        }

        if (*pcmd_p[axis_num] >= axis->max_pos_limit) {
            // hold carte_pos_cmd at the limit:
            *pcmd_p[axis_num]  = axis->max_pos_limit;
            // stop growth of offsetting position:
            axis->ext_offset_tp.curr_pos = axis->max_pos_limit
                                         - save_pos_cmd[axis_num];
            if (axis->ext_offset_tp.pos_cmd > save_offset_cmd[axis_num]) {
                axis->ext_offset_tp.pos_cmd = save_offset_cmd[axis_num];
            }
            axis->ext_offset_tp.curr_vel = 0;
            ans++;
            continue;
        }
        if (*pcmd_p[axis_num] <= axis->min_pos_limit) {
            *pcmd_p[axis_num]  = axis->min_pos_limit;
            axis->ext_offset_tp.curr_pos = axis->min_pos_limit
                                         - save_pos_cmd[axis_num];
            if (axis->ext_offset_tp.pos_cmd < save_offset_cmd[axis_num]) {
                axis->ext_offset_tp.pos_cmd = save_offset_cmd[axis_num];
            }
            axis->ext_offset_tp.curr_vel = 0;
            ans++;
        }
    }
    if (ans > 0) { return 1; }
    return 0;
} // update_coord_with_bound()<|MERGE_RESOLUTION|>--- conflicted
+++ resolved
@@ -1028,29 +1028,16 @@
             reportError("Can't wheel jog locking joint_num=%d",joint_num);
             continue;
         }
-<<<<<<< HEAD
-        if (get_home_sequence(joint_num) < 0) {
-            if (emcmotConfig->kinType == KINEMATICS_IDENTITY) {
-                rtapi_print_msg(RTAPI_MSG_ERR,
-                "Homing is REQUIRED to wheel jog requested coordinate\n"
-                "because joint (%d) in home_sequence is negative (%d)\n"
-                ,joint_num,get_home_sequence(joint_num) );
-            } else {
-                rtapi_print_msg(RTAPI_MSG_ERR,
-                "Cannot wheel jog joint %d because home_sequence is negative (%d)\n"
-                ,joint_num,get_home_sequence(joint_num) );
-=======
         if (get_home_is_synchronized(joint_num)) {
             if (emcmotConfig->kinType == KINEMATICS_IDENTITY) {
                 rtapi_print_msg(RTAPI_MSG_ERR,
                 "Homing is REQUIRED to wheel jog requested coordinate\n"
                 "because joint (%d) home_sequence is synchronized (%d)\n"
-                ,joint_num,joint->home_sequence);
+                ,joint_num,get_home_sequence(joint_num) );
             } else {
                 rtapi_print_msg(RTAPI_MSG_ERR,
                 "Cannot wheel jog joint %d because home_sequence synchronized (%d)\n"
-                ,joint_num,joint->home_sequence);
->>>>>>> ba46e546
+                ,joint_num,get_home_sequence(joint_num) );
             }
             continue;
         }
