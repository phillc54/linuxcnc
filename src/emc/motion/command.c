/********************************************************************
* Description: command.c
*   emcmotCommandhandler() takes commands passed from user space and
*   performs various functions based on the value in emcmotCommand->command.
*   For the full list, see the EMCMOT_COMMAND enum in motion.h
*
* pc says:
*
*   Most of the configs would be better off being passed via an ioctl
*   implementation leaving pure realtime data to be handled by
*   emcmotCommandHandler() - This would provide a small performance
*   increase on slower systems.
*
* jmk says:
*
*   Using commands to set config parameters is "undesirable", because
*   of the large amount of code needed for each parameter.  Today you
*   need to do the following to add a single new parameter called foo:
*
*   1)  Add a member 'foo' to the config or joint structure in motion.h
*   2)  Add a command 'EMCMOT_SET_FOO" to the cmd_code_t enum in motion.h
*   3)  Add a field to the command_t struct for the value used by
*       the set command (if there isn't already one that can be used.)
*   4)  Add a case to the giant switch statement in command.c to
*       handle the 'EMCMOT_SET_FOO' command.
*   5)  Write a function emcSetFoo() in taskintf.cc to issue the command.
*   6)  Add a prototype for emcSetFoo() to emc.hh
*   7)  Add code to iniaxis.cc (or one of the other inixxx.cc files) to
*       get the value from the INI file and call emcSetFoo().  (Note
*       that each parameter has about 16 lines of code, but the code
*       is identical except for variable/parameter names.)
*   8)  Add more code to iniaxis.cc to write the new value back out
*       to the INI file.
*   After all that, you have the abililty to get a number from the
*   INI file to a structure in shared memory where the motion controller
*   can actually use it.  However, if you want to manipulate that number
*   using NML, you have to do more:
*   9)  Add a #define EMC_SET_FOO_TYPE to emc.hh
*   10) Add a class definition for EMC_SET_FOO to emc.hh
*   11) Add a case to a giant switch statement in emctaskmain.cc to
*       call emcSetFoo() when the NML command is received.  (Actually
*       there are about 6 switch statements that need at least a
*       case label added.
*   12) Add cases to two giant switch statements in emc.cc, associated
*       with looking up and formatting the command.
*
*
*   Derived from a work by Fred Proctor & Will Shackleford
*
* Author:
* License: GPL Version 2
* System: Linux
*
* Copyright (c) 2004 All rights reserved.
********************************************************************/

#include <float.h>
#include "posemath.h"
#include "rtapi.h"
#include "hal.h"
#include "motion.h"
#include "tp.h"
#include "mot_priv.h"
#include "rtapi_math.h"
#include "motion_types.h"
#include "homing.h"
#include "axis.h"

#include "tp_debug.h"

#define ABS(x) (((x) < 0) ? -(x) : (x))

// Mark strings for translation, but defer translation to userspace
#define _(s) (s)

extern int motion_num_spindles;

static int rehomeAll;

/* limits_ok() returns 1 if none of the hard limits are set,
   0 if any are set. Called on a linear and circular move. */
STATIC int limits_ok(void)
{
    int joint_num;
    emcmot_joint_t *joint;

    for (joint_num = 0; joint_num < ALL_JOINTS; joint_num++) {
	/* point to joint data */
	joint = &joints[joint_num];
	if (!GET_JOINT_ACTIVE_FLAG(joint)) {
	    /* if joint is not active, don't even look at its limits */
	    continue;
	}

	if (GET_JOINT_PHL_FLAG(joint) || GET_JOINT_NHL_FLAG(joint)) {
	    return 0;
	}
    }

    return 1;
}

/* check the value of the joint and velocity against current position,
   returning 1 (okay) if the request is to jog off the limit, 0 (bad)
   if the request is to jog further past a limit. */
STATIC int joint_jog_ok(int joint_num, double vel)
{
    emcmot_joint_t *joint;
    int neg_limit_override, pos_limit_override;

    /* point to joint data */
    joint = &joints[joint_num];
    /* are any limits for this joint overridden? */
    neg_limit_override = emcmotStatus->overrideLimitMask & ( 1 << (joint_num*2));
    pos_limit_override = emcmotStatus->overrideLimitMask & ( 2 << (joint_num*2));
    if ( neg_limit_override && pos_limit_override ) {
	/* both limits have been overridden at the same time.  This
	   happens only when they both share an input, but means it
	   is impossible to know which direction is safe to move.  So
	   we skip the following tests... */
	return 1;
    }
    if (joint_num < 0 || joint_num >= ALL_JOINTS) {
	reportError(_("Can't jog invalid joint number %d."), joint_num);
	return 0;
    }
    if (vel > 0.0 && GET_JOINT_PHL_FLAG(joint)) {
	reportError(_("Can't jog joint %d further past max hard limit."),
	    joint_num);
	return 0;
    }
    if (vel < 0.0 && GET_JOINT_NHL_FLAG(joint)) {
	reportError(_("Can't jog joint %d further past min hard limit."),
	    joint_num);
	return 0;
    }
    refresh_jog_limits(joint,joint_num);
    if ( vel > 0.0 && (joint->pos_cmd > joint->max_jog_limit) ) {
	reportError(_("Can't jog joint %d further past max soft limit."),
	    joint_num);
	return 0;
    }
    if ( vel < 0.0 && (joint->pos_cmd < joint->min_jog_limit) ) {
	reportError(_("Can't jog joint %d further past min soft limit."),
	    joint_num);
	return 0;
    }
    /* okay to jog */
    return 1;
}

/* Jogs limits change, based on whether the machine is homed or
   or not.  If not homed, the limits are relative to the current
   position by +/- the full range of travel.  Once homed, they
   are absolute.

   homing api requires joint_num
*/
void refresh_jog_limits(emcmot_joint_t *joint, int joint_num)
{
    double range;

    if (get_homed(joint_num) ) {
	/* if homed, set jog limits using soft limits */
	joint->max_jog_limit = joint->max_pos_limit;
	joint->min_jog_limit = joint->min_pos_limit;
    } else {
	/* not homed, set limits based on current position */
	range = joint->max_pos_limit - joint->min_pos_limit;
	joint->max_jog_limit = joint->pos_fb + range;
	joint->min_jog_limit = joint->pos_fb - range;
    }
}

void apply_spindle_limits(spindle_status_t *s){
    if (s->speed > 0) {
        if (s->speed > s->max_pos_speed) s->speed = s->max_pos_speed;
        if (s->speed < s->min_pos_speed) s->speed = s->min_pos_speed;
    } else if (s->speed < 0) {
        if (s->speed < s->min_neg_speed) s->speed = s->min_neg_speed;
        if (s->speed > s->max_neg_speed) s->speed = s->max_neg_speed;
    }
}


/* inRange() returns non-zero if the position lies within the joint
   limits, or 0 if not.  It also reports an error for each joint limit
   violation.  It's possible to get more than one violation per move. */
STATIC int inRange(EmcPose pos, int id, char *move_type)
{
    double joint_pos[EMCMOT_MAX_JOINTS];
    int joint_num, axis_num;
    emcmot_joint_t *joint;
    int in_range = 1;
    int failing_axes[EMCMOT_MAX_AXIS];
    double targets[EMCMOT_MAX_AXIS];
    const char axis_letters[] = "XYZABCUVW";

    if (EMCMOT_MAX_AXIS != 9) {
        rtapi_print_msg(RTAPI_MSG_ERR, "BUG: %s(): invalid number of axes defined", __func__);
    } else {
        targets[0] = pos.tran.x;
        targets[1] = pos.tran.y;
        targets[2] = pos.tran.z;
        targets[3] = pos.a;
        targets[4] = pos.b;
        targets[5] = pos.c;
        targets[6] = pos.u;
        targets[7] = pos.v;
        targets[8] = pos.w;
        axis_check_constraints(targets, failing_axes);
        for (axis_num = 0; axis_num < EMCMOT_MAX_AXIS; axis_num += 1) {
            if (failing_axes[axis_num] == -1) {
                reportError(_("%s move on line %d would exceed %c's %s limit"),
                                move_type, id, axis_letters[axis_num], _("negative"));
                in_range = 0;
            }
            if (failing_axes[axis_num] == 1) {
                reportError(_("%s move on line %d would exceed %c's %s limit"),
                                move_type, id, axis_letters[axis_num], _("positive"));
                in_range = 0;
            }
        }
    }

    /* Now, check that the endpoint puts the joints within their limits too */

    /* fill in all joints with 0 */
    for (joint_num = 0; joint_num < ALL_JOINTS; joint_num++) {
        joint = &joints[joint_num];
        joint_pos[joint_num] = joint->pos_cmd;
    }

    /* now fill in with real values, for joints that are used */
    if (kinematicsInverse(&pos, joint_pos, &iflags, &fflags) != 0)
    {
	reportError(_("%s move on line %d fails kinematicsInverse"),
		    move_type, id);
	return 0;
    }

    for (joint_num = 0; joint_num < ALL_JOINTS; joint_num++) {
	/* point to joint data */
	joint = &joints[joint_num];

	if (!GET_JOINT_ACTIVE_FLAG(joint)) {
	    /* if joint is not active, don't even look at its limits */
	    continue;
	}
	if(!isfinite(joint_pos[joint_num]))
	{
	    reportError(_("%s move on line %d gave non-finite joint location on joint %d"),
		    move_type, id, joint_num);
	    in_range = 0;
	    continue;
	}
	if (joint_pos[joint_num] > joint->max_pos_limit) {
            in_range = 0;
	    reportError(_("%s move on line %d would exceed joint %d's positive limit"),
			move_type, id, joint_num);
        }

        if (joint_pos[joint_num] < joint->min_pos_limit) {
	    in_range = 0;
	    reportError(_("%s move on line %d would exceed joint %d's negative limit"),
			move_type, id, joint_num);
	}
    }
    return in_range;
}

/* legacy note:
   clearHomes() will clear the homed flags for joints that have moved
   since homing, outside coordinated control, for machines with no
   forward kinematics. This is used in conjunction with the rehomeAll
   flag, which is set for any coordinated move that in general will
   result in all joints moving. The flag is consulted whenever a joint
   is jogged in joint mode, so that either its flag can be cleared if
   no other joints have moved, or all have to be cleared.

   NOTE: dubious usefulness (inverse-only kins etc.)
*/
void clearHomes(int joint_num)
{
    int n;
    if (emcmotConfig->kinType == KINEMATICS_INVERSE_ONLY) {
	if (rehomeAll) {
	    for (n = 0; n < ALL_JOINTS; n++) {
                set_unhomed(n,emcmotStatus->motion_state);
	    }
	} else {
            set_unhomed(joint_num,emcmotStatus->motion_state);
	}
    }
}

void emcmotSetRotaryUnlock(int jnum, int unlock) {
    if (NULL == emcmot_hal_data->joint[jnum].unlock) {
        reportError(
        "emcmotSetRotaryUnlock(): No unlock pin configured for joint %d\n"
        "   Use motmod parameter: unlock_joints_mask=%X",
        jnum,1<<jnum);
        return;
    }
    *(emcmot_hal_data->joint[jnum].unlock) = unlock;
}

int emcmotGetRotaryIsUnlocked(int jnum) {
    static int gave_message = 0;
    if (NULL == emcmot_hal_data->joint[jnum].unlock) {
        if (!gave_message) {
            reportError(
            "emcmotGetRotaryUnlocked(): No unlock pin configured for joint %d\n"
            "   Use motmod parameter: unlock_joints_mask=%X'",
            jnum,1<<jnum);
        }
        gave_message = 1;
        return 0;
    }
    return *(emcmot_hal_data->joint[jnum].is_unlocked);
}

/*! \function emcmotDioWrite()

  sets or clears a HAL DIO pin,
  pins get exported at runtime

  index is valid from 0 to emcmotConfig->num_dio <= EMCMOT_MAX_DIO, defined in emcmotcfg.h

*/
void emcmotDioWrite(int index, char value)
{
    if ((index >= emcmotConfig->numDIO) || (index < 0)) {
	rtapi_print_msg(RTAPI_MSG_ERR, "ERROR: index out of range, %d not in [0..%d] (increase num_dio/EMCMOT_MAX_DIO=%d)\n", index, emcmotConfig->numDIO, EMCMOT_MAX_DIO);
    } else {
	if (value != 0) {
	    *(emcmot_hal_data->synch_do[index])=1;
	} else {
	    *(emcmot_hal_data->synch_do[index])=0;
	}
    }
}

/*! \function emcmotAioWrite()

  sets or clears a HAL AIO pin,
  pins get exported at runtime

  index is valid from 0 to emcmotConfig->num_aio <= EMCMOT_MAX_AIO, defined in emcmotcfg.h

*/
void emcmotAioWrite(int index, double value)
{
    if ((index >= emcmotConfig->numAIO) || (index < 0)) {
	rtapi_print_msg(RTAPI_MSG_ERR, "ERROR: index out of range, %d not in [0..%d] (increase num_aio/EMCMOT_MAX_AIO=%d)\n", index, emcmotConfig->numAIO, EMCMOT_MAX_AIO);
    } else {
        *(emcmot_hal_data->analog_output[index]) = value;
    }
}

STATIC int is_feed_type(int motion_type)
{
    switch(motion_type) {
    case EMC_MOTION_TYPE_ARC:
    case EMC_MOTION_TYPE_FEED:
    case EMC_MOTION_TYPE_PROBING:
        return 1;
    default:
        rtapi_print_msg(RTAPI_MSG_ERR, "Internal error: unhandled motion type %d\n", motion_type);
    case EMC_MOTION_TYPE_TOOLCHANGE:
    case EMC_MOTION_TYPE_TRAVERSE:
    case EMC_MOTION_TYPE_INDEXROTARY:
        return 0;
    }
}


/*
  emcmotCommandHandler() is called each main cycle to read the
  shared memory buffer

  This function runs with the emcmotCommand struct locked.
  */
void emcmotCommandHandler_locked(void *arg, long servo_period)
{
    int joint_num, spindle_num;
    int n,s0,s1;
    emcmot_joint_t *joint;
    double tmp1;
    emcmot_comp_entry_t *comp_entry;
    char issue_atspeed = 0;
    int abort = 0;
    char* emsg = "";

<<<<<<< HEAD
    /* check for split read */
    if (emcmotCommand->head != emcmotCommand->tail) {
	emcmotInternal->split++;
	return;			/* not really an error */
    }
=======
>>>>>>> 6451c036
    if (emcmotCommand->commandNum != emcmotStatus->commandNumEcho) {
	/* increment head count-- we'll be modifying emcmotStatus */
	emcmotStatus->head++;
	emcmotInternal->head++;

	/* got a new command-- echo command and number... */
	emcmotStatus->commandEcho = emcmotCommand->command;
	emcmotStatus->commandNumEcho = emcmotCommand->commandNum;

	/* clear status value by default */
	emcmotStatus->commandStatus = EMCMOT_COMMAND_OK;

	/* ...and process command */

        joint = 0;
        joint_num = emcmotCommand->joint;

//-----------------------------------------------------------------------------
// joints_axes test for unexpected conditions
// example: non-cooperating guis
// example: attempt to jog locking indexer axis letter
        if (   emcmotCommand->command == EMCMOT_JOG_CONT
            || emcmotCommand->command == EMCMOT_JOG_INCR
            || emcmotCommand->command == EMCMOT_JOG_ABS
           ) {
           if (GET_MOTION_TELEOP_FLAG() && (emcmotCommand->axis < 0)) {
               emsg = "command.com teleop: unexpected negative axis_num";
               if (joint_num >= 0) {
                   emsg = "Mode is TELEOP, cannot jog joint";
               }
               abort = 1;
           }
           if (!GET_MOTION_TELEOP_FLAG() && joint_num < 0) {
               emsg = "command.com !teleop: unexpected negative joint_num";
               if (emcmotCommand->axis >= 0) {
                   emsg = "Mode is NOT TELEOP, cannot jog axis coordinate";
               }
               abort = 1;
           }
           if (   !GET_MOTION_TELEOP_FLAG()
               && (joint_num >= ALL_JOINTS || joint_num <  0)
              ) {
               rtapi_print_msg(RTAPI_MSG_ERR,
                    "Joint jog requested for undefined joint number=%d (min=0,max=%d)",
                    joint_num,ALL_JOINTS-1);
               return;
           }
           if (GET_MOTION_TELEOP_FLAG()) {
                if ( (emcmotCommand->axis >= 0) && (axis_get_locking_joint(emcmotCommand->axis) >= 0) ) {
                    rtapi_print_msg(RTAPI_MSG_ERR,
                    "Cannot jog a locking indexer AXIS_%c,joint_num=%d\n",
                    "XYZABCUVW"[emcmotCommand->axis], axis_get_locking_joint(emcmotCommand->axis));
                    return;
                }
           }
        }
        if (abort) {
          switch (emcmotCommand->command) {
          case EMCMOT_JOG_CONT:
               rtapi_print_msg(RTAPI_MSG_ERR,"JOG_CONT %s\n",emsg);
               break;
          case EMCMOT_JOG_INCR:
               rtapi_print_msg(RTAPI_MSG_ERR,"JOG_INCR %s\n",emsg);
               break;
          case EMCMOT_JOG_ABS:
               rtapi_print_msg(RTAPI_MSG_ERR,"JOG_ABS %s\n",emsg);
               break;
          default: break;
          }
          return;
        }

        if (joint_num >= 0 && joint_num < ALL_JOINTS) {
            joint = &joints[joint_num];
            if (   (   emcmotCommand->command == EMCMOT_JOG_CONT
                    || emcmotCommand->command == EMCMOT_JOG_INCR
                    || emcmotCommand->command == EMCMOT_JOG_ABS
                   )
                && !(GET_MOTION_TELEOP_FLAG())
                && get_home_is_synchronized(joint_num)
                && !get_homing_is_active()
               ) {
                  if (emcmotConfig->kinType == KINEMATICS_IDENTITY) {
                      rtapi_print_msg(RTAPI_MSG_ERR,
                      "Homing is REQUIRED to jog requested coordinate\n"
                      "because joint (%d) home_sequence is synchronized (%d)\n"
                      ,joint_num,get_home_sequence(joint_num));
                  } else {
                      rtapi_print_msg(RTAPI_MSG_ERR,
                      "Cannot jog joint %d because home_sequence is synchronized (%d)\n"
                      ,joint_num,get_home_sequence(joint_num));
                  }
                  return;
            }
        }
	switch (emcmotCommand->command) {
	case EMCMOT_ABORT:
	    /* abort motion */
	    /* can happen at any time */
	    /* this command attempts to stop all machine motion. it looks at
	       the current mode and acts accordingly, if in teleop mode, it
	       sets the desired velocities to zero, if in coordinated mode,
	       it calls the traj planner abort function (don't know what that
	       does yet), and if in free mode, it disables the free mode traj
	       planners which stops joint motion */
	    rtapi_print_msg(RTAPI_MSG_DBG, "ABORT");
	    rtapi_print_msg(RTAPI_MSG_DBG, " %d", joint_num);
	    /* check for coord or free space motion active */
	    if (GET_MOTION_TELEOP_FLAG()) {
                axis_jog_abort_all(0);
	    } else if (GET_MOTION_COORD_FLAG()) {
		tpAbort(&emcmotInternal->coord_tp);
	    } else {
		for (joint_num = 0; joint_num < ALL_JOINTS; joint_num++) {
		    /* point to joint struct */
		    joint = &joints[joint_num];
		    /* tell joint planner to stop */
		    joint->free_tp.enable = 0;
		    /* stop homing if in progress */
		    if ( ! get_home_is_idle(joint_num)) {
			do_cancel_homing(joint_num);
		    }
		}
	    }
            SET_MOTION_ERROR_FLAG(0);
	    /* clear joint errors (regardless of mode) */
	    for (joint_num = 0; joint_num < ALL_JOINTS; joint_num++) {
		/* point to joint struct */
		joint = &joints[joint_num];
		/* update status flags */
		SET_JOINT_ERROR_FLAG(joint, 0);
		SET_JOINT_FAULT_FLAG(joint, 0);
	    }
	    emcmotStatus->paused = 0;
	    break;

	case EMCMOT_JOG_ABORT:
	    /* abort one joint number or axis number */
	    /* can happen at any time */
	    if (GET_MOTION_TELEOP_FLAG()) {
	        /* tell teleop planner to stop */
	        if ((emcmotCommand->axis >= 0) && (emcmotCommand->axis < EMCMOT_MAX_AXIS)) {
	            axis_jog_abort(emcmotCommand->axis, 0);
	        }
	    } else {
	        if (joint == 0) { break; }
	        /* tell joint planner to stop */
	        joint->free_tp.enable    = 0;
	        joint->kb_jjog_active    = 0;
	        joint->wheel_jjog_active = 0;
	        /* stop homing if in progress */
	        if ( !get_home_is_idle(joint_num) ) {
	            do_cancel_homing(joint_num);
	        }
	        /* update status flags */
	        SET_JOINT_ERROR_FLAG(joint, 0);
	    }
	    break;

	case EMCMOT_FREE:
            axis_jog_abort_all(0);
	    /* change the mode to free mode motion (joint mode) */
	    /* can be done at any time */
	    /* this code doesn't actually make the transition, it merely
	       requests the transition by clearing a couple of flags */
	    /* reset the emcmotInternal->coordinating flag to defer transition
	       to controller cycle */
	    rtapi_print_msg(RTAPI_MSG_DBG, "FREE");
	    emcmotInternal->coordinating = 0;
	    emcmotInternal->teleoperating = 0;
	    break;

	case EMCMOT_COORD:
	    /* change the mode to coordinated axis motion */
	    /* can be done at any time */
	    /* this code doesn't actually make the transition, it merely
	       tests a condition and then sets a flag requesting the
	       transition */
	    /* set the emcmotInternal->coordinating flag to defer transition to
	       controller cycle */

	    rtapi_print_msg(RTAPI_MSG_DBG, "COORD");
	    emcmotInternal->coordinating = 1;
	    emcmotInternal->teleoperating = 0;
	    if (emcmotConfig->kinType != KINEMATICS_IDENTITY) {
		if (!get_allhomed()) {
		    reportError
			(_("all joints must be homed before going into coordinated mode"));
		    emcmotInternal->coordinating = 0;
		    break;
		}
	    }
	    break;

	case EMCMOT_TELEOP:
	    rtapi_print_msg(RTAPI_MSG_DBG, "TELEOP");
            switch_to_teleop_mode();
	    break;

	case EMCMOT_SET_NUM_JOINTS:
	    /* set the global NUM_JOINTS, which must be between 1 and
	       EMCMOT_MAX_JOINTS, inclusive.
	       Called  by task using [KINS]JOINTS= which is typically
	       the same value as the motmod num_joints= parameter
	    */
	    rtapi_print_msg(RTAPI_MSG_DBG, "SET_NUM_JOINTS");
	    rtapi_print_msg(RTAPI_MSG_DBG, " %d", emcmotCommand->joint);
	    if (( emcmotCommand->joint <= 0 ) ||
		( emcmotCommand->joint > EMCMOT_MAX_JOINTS )) {
		break;
	    }
	    ALL_JOINTS = emcmotCommand->joint;
	    break;

	case EMCMOT_SET_NUM_SPINDLES:
	    /* set the global NUM_SPINDLES, which must be between 1 and
	       EMCMOT_MAX_SPINDLES, inclusive and less than or equal to
	       the number of spindles configured for the motion module
	       (motion_num_spindles)
	    */
	    rtapi_print_msg(RTAPI_MSG_DBG, "SET_NUM_SPINDLES");
	    rtapi_print_msg(RTAPI_MSG_DBG, " %d", emcmotCommand->spindle);
	    if (   emcmotCommand->spindle > motion_num_spindles
	        || emcmotCommand->spindle <= 0
	        || emcmotCommand->spindle > EMCMOT_MAX_SPINDLES
	       ) {
	        reportError("Problem:\n"
	                    "  motmod configured for %d spindles\n"
	                    "  but command requests %d spindles\n"
	                    "  Using: %d spindles",
	                    motion_num_spindles,
	                    emcmotCommand->spindle,
	                    motion_num_spindles
	                   );
	        emcmotConfig->numSpindles = motion_num_spindles;
	    } else {
	        emcmotConfig->numSpindles = emcmotCommand->spindle;
	    }
	    break;

	case EMCMOT_SET_WORLD_HOME:
	    rtapi_print_msg(RTAPI_MSG_DBG, "SET_WORLD_HOME");
	    emcmotStatus->world_home = emcmotCommand->pos;
	    break;

	case EMCMOT_SET_JOINT_HOMING_PARAMS:
	    rtapi_print_msg(RTAPI_MSG_DBG, "SET_JOINT_HOMING_PARAMS");
	    rtapi_print_msg(RTAPI_MSG_DBG, " %d", joint_num);
	    emcmot_config_change();
	    if (joint == 0) {
		break;
	    }
	    set_joint_homing_params(joint_num,
	                            emcmotCommand->offset,
	                            emcmotCommand->home,
	                            emcmotCommand->home_final_vel,
	                            emcmotCommand->search_vel,
	                            emcmotCommand->latch_vel,
	                            emcmotCommand->flags,
	                            emcmotCommand->home_sequence,
	                            emcmotCommand->volatile_home
	                           );
	    break;

	case EMCMOT_UPDATE_JOINT_HOMING_PARAMS:
	    rtapi_print_msg(RTAPI_MSG_DBG, "UPDATE_JOINT_HOMING_PARAMS");
	    rtapi_print_msg(RTAPI_MSG_DBG, " %d", joint_num);
	    emcmot_config_change();
	    if (joint == 0) {
		break;
	    }
	    update_joint_homing_params(joint_num,
	                               emcmotCommand->offset,
	                               emcmotCommand->home,
	                               emcmotCommand->home_sequence
	                               );
	    break;

	case EMCMOT_OVERRIDE_LIMITS:
	    /* this command can be issued with joint < 0 to re-enable
	       limits, but they are automatically re-enabled at the
	       end of the next jog */
	    rtapi_print_msg(RTAPI_MSG_DBG, "OVERRIDE_LIMITS");
	    rtapi_print_msg(RTAPI_MSG_DBG, " %d", joint_num);
	    if (joint_num < 0) {
		/* don't override limits */
		rtapi_print_msg(RTAPI_MSG_DBG, "override off");
		emcmotStatus->overrideLimitMask = 0;
	    } else {
		rtapi_print_msg(RTAPI_MSG_DBG, "override on");
		emcmotStatus->overrideLimitMask = 0;
		for (joint_num = 0; joint_num < ALL_JOINTS; joint_num++) {
		    /* point at joint data */
		    joint = &joints[joint_num];
		    /* only override limits that are currently tripped */
		    if ( GET_JOINT_NHL_FLAG(joint) ) {
			emcmotStatus->overrideLimitMask |= (1 << (joint_num*2));
		    }
		    if ( GET_JOINT_PHL_FLAG(joint) ) {
			emcmotStatus->overrideLimitMask |= (2 << (joint_num*2));
		    }
		}
	    }
	    emcmotInternal->overriding = 0;
	    for (joint_num = 0; joint_num < ALL_JOINTS; joint_num++) {
		/* point at joint data */
		joint = &joints[joint_num];
		/* clear joint errors */
		SET_JOINT_ERROR_FLAG(joint, 0);
	    }
	    break;

	case EMCMOT_SET_JOINT_MOTOR_OFFSET:
	    rtapi_print_msg(RTAPI_MSG_DBG, "SET_JOINT_MOTOR_OFFSET");
	    rtapi_print_msg(RTAPI_MSG_DBG, " %d", joint_num);
	    if(joint == 0) {
		break;
	    }
	    joint->motor_offset = emcmotCommand->motor_offset;
	    break;

	case EMCMOT_SET_JOINT_POSITION_LIMITS:
	    /* set the position limits for the joint */
	    /* can be done at any time */
	    rtapi_print_msg(RTAPI_MSG_DBG, "SET_JOINT_POSITION_LIMITS");
	    rtapi_print_msg(RTAPI_MSG_DBG, " %d", joint_num);
	    emcmot_config_change();
	    if (joint == 0) {
		break;
	    }
	    joint->min_pos_limit = emcmotCommand->minLimit;
	    joint->max_pos_limit = emcmotCommand->maxLimit;
	    break;

	case EMCMOT_SET_JOINT_BACKLASH:
	    /* set the backlash for the joint */
	    /* can be done at any time */
	    rtapi_print_msg(RTAPI_MSG_DBG, "SET_JOINT_BACKLASH");
	    rtapi_print_msg(RTAPI_MSG_DBG, " %d", joint_num);
	    emcmot_config_change();
	    if (joint == 0) {
		break;
	    }
	    joint->backlash = emcmotCommand->backlash;
	    break;

	    /*
	       Max and min ferror work like this: limiting ferror is
	       determined by slope of ferror line, = maxFerror/limitVel ->
	       limiting ferror = maxFerror/limitVel * vel. If ferror <
	       minFerror then OK else if ferror < limiting ferror then OK
	       else ERROR */
	case EMCMOT_SET_JOINT_MAX_FERROR:
	    rtapi_print_msg(RTAPI_MSG_DBG, "SET_JOINT_MAX_FERROR");
	    rtapi_print_msg(RTAPI_MSG_DBG, " %d", joint_num);
	    emcmot_config_change();
	    if (joint == 0 || emcmotCommand->maxFerror < 0.0) {
		break;
	    }
	    joint->max_ferror = emcmotCommand->maxFerror;
	    break;

	case EMCMOT_SET_JOINT_MIN_FERROR:
	    rtapi_print_msg(RTAPI_MSG_DBG, "SET_JOINT_MIN_FERROR");
	    rtapi_print_msg(RTAPI_MSG_DBG, " %d", joint_num);
	    emcmot_config_change();
	    if (joint == 0 || emcmotCommand->minFerror < 0.0) {
		break;
	    }
	    joint->min_ferror = emcmotCommand->minFerror;
	    break;

	case EMCMOT_JOG_CONT:
	    /* do a continuous jog, implemented as an incremental jog to the
	       limit.  When the user lets go of the button an abort will
	       stop the jog. */
	    rtapi_print_msg(RTAPI_MSG_DBG, "JOG_CONT");
	    rtapi_print_msg(RTAPI_MSG_DBG, " %d", joint_num);
	    if (!GET_MOTION_ENABLE_FLAG()) {
		reportError(_("Can't jog joint when not enabled."));
		SET_JOINT_ERROR_FLAG(joint, 1);
		break;
	    }
            // cannot jog if jog-inhibit is TRUE
            if (*(emcmot_hal_data->jog_inhibit)){
                    reportError(_("Cannot jog while jog-inhibit is active."));
                break;
            }
	    if ( get_homing_is_active() ) {
		reportError(_("Can't jog any joints while homing."));
		SET_JOINT_ERROR_FLAG(joint, 1);
		break;
	    }
            if (!GET_MOTION_TELEOP_FLAG()) {
	        if (joint->wheel_jjog_active) {
		    /* can't do two kinds of jog at once */
		    break;
	        }
                if (get_home_needs_unlock_first(joint_num) ) {
                    reportError("Can't jog locking joint_num=%d",joint_num);
                    SET_JOINT_ERROR_FLAG(joint, 1);
                    break;
                }
	        /* don't jog further onto limits */
	        if (!joint_jog_ok(joint_num, emcmotCommand->vel)) {
		    SET_JOINT_ERROR_FLAG(joint, 1);
		    break;
	        }
	        /* set destination of jog */
	        refresh_jog_limits(joint,joint_num);
	        if (emcmotCommand->vel > 0.0) {
		    joint->free_tp.pos_cmd = joint->max_jog_limit;
	        } else {
		    joint->free_tp.pos_cmd = joint->min_jog_limit;
	        }
	        /* set velocity of jog */
	        joint->free_tp.max_vel = fabs(emcmotCommand->vel);
	        /* use max joint accel */
	        joint->free_tp.max_acc = joint->acc_limit;
	        /* lock out other jog sources */
	        joint->kb_jjog_active = 1;
	        /* and let it go */
	        joint->free_tp.enable = 1;
                axis_jog_abort_all(0);
	        /*! \todo FIXME - should we really be clearing errors here? */
	        SET_JOINT_ERROR_FLAG(joint, 0);
	        /* clear joints homed flag(s) if we don't have forward kins.
	           Otherwise, a transition into coordinated mode will incorrectly
	           assume the homed position. Do all if they've all been moved
	           since homing, otherwise just do this one */
	        clearHomes(joint_num);
            } else {
                // TELEOP  JOG_CONT
                if (GET_MOTION_ERROR_FLAG()) { break; }
                for (joint_num = 0; joint_num < ALL_JOINTS; joint_num++) {
                    joint = &joints[joint_num];
                    if (joint != 0) { joint->free_tp.enable = 0; }
                }
                axis_jog_cont(emcmotCommand->axis, emcmotCommand->vel, servo_period);
            }
	    break;

	case EMCMOT_JOG_INCR:
	    /* do an incremental jog */
	    rtapi_print_msg(RTAPI_MSG_DBG, "JOG_INCR");
	    rtapi_print_msg(RTAPI_MSG_DBG, " %d", joint_num);
	    if (!GET_MOTION_ENABLE_FLAG()) {
		reportError(_("Can't jog joint when not enabled."));
		SET_JOINT_ERROR_FLAG(joint, 1);
		break;
	    }
            // cannot jog if jog-inhibit is TRUE
            if (*(emcmot_hal_data->jog_inhibit)){
                    reportError(_("Cannot jog while jog-inhibit is active."));
                break;
            }
	    if ( get_homing_is_active() ) {
		reportError(_("Can't jog any joint while homing."));
		SET_JOINT_ERROR_FLAG(joint, 1);
		break;
	    }
            if (!GET_MOTION_TELEOP_FLAG()) {
	        if (joint->wheel_jjog_active) {
		    /* can't do two kinds of jog at once */
		    break;
	        }
                if (get_home_needs_unlock_first(joint_num) ) {
                    reportError("Can't jog locking joint_num=%d",joint_num);
                    SET_JOINT_ERROR_FLAG(joint, 1);
                    break;
                }
	        /* don't jog further onto limits */
	        if (!joint_jog_ok(joint_num, emcmotCommand->vel)) {
		    SET_JOINT_ERROR_FLAG(joint, 1);
		    break;
	        }
	        /* set target position for jog */
	        if (emcmotCommand->vel > 0.0) {
		    tmp1 = joint->free_tp.pos_cmd + emcmotCommand->offset;
	        } else {
		    tmp1 = joint->free_tp.pos_cmd - emcmotCommand->offset;
	        }
	        /* don't jog past limits */
	        refresh_jog_limits(joint,joint_num);
	        if (tmp1 > joint->max_jog_limit) {
		    break;
	        }
	        if (tmp1 < joint->min_jog_limit) {
		    break;
	        }
	        /* set target position */
	        joint->free_tp.pos_cmd = tmp1;
	        /* set velocity of jog */
	        joint->free_tp.max_vel = fabs(emcmotCommand->vel);
	        /* use max joint accel */
	        joint->free_tp.max_acc = joint->acc_limit;
	        /* lock out other jog sources */
	        joint->kb_jjog_active = 1;
	        /* and let it go */
	        joint->free_tp.enable = 1;
                axis_jog_abort_all(0);
	        SET_JOINT_ERROR_FLAG(joint, 0);
	        /* clear joint homed flag(s) if we don't have forward kins.
	           Otherwise, a transition into coordinated mode will incorrectly
	           assume the homed position. Do all if they've all been moved
	           since homing, otherwise just do this one */
	        clearHomes(joint_num);
            } else {
                // TELEOP JOG_INCR
                if (GET_MOTION_ERROR_FLAG()) { break; }
                axis_jog_incr(emcmotCommand->axis, emcmotCommand->offset, emcmotCommand->vel, servo_period);
                for (joint_num = 0; joint_num < ALL_JOINTS; joint_num++) {
                    joint = &joints[joint_num];
                    if (joint != 0) { joint->free_tp.enable = 0; }
                }
            }
	    break;

	case EMCMOT_JOG_ABS:
	    /* do an absolute jog */
	    rtapi_print_msg(RTAPI_MSG_DBG, "JOG_ABS");
	    rtapi_print_msg(RTAPI_MSG_DBG, " %d", joint_num);
	    if (joint == 0) {
		break;
	    }
	    if (!GET_MOTION_ENABLE_FLAG()) {
		reportError(_("Can't jog joint when not enabled."));
		SET_JOINT_ERROR_FLAG(joint, 1);
		break;
	    }
            // cannot jog if jog-inhibit is TRUE
            if (*(emcmot_hal_data->jog_inhibit)){
                    reportError(_("Cannot jog while jog-inhibit is active."));
                break;
            }
	    if ( get_homing_is_active() ) {
		reportError(_("Can't jog any joints while homing."));
		SET_JOINT_ERROR_FLAG(joint, 1);
		break;
	    }
            if (!GET_MOTION_TELEOP_FLAG()) {
                // FREE JOG_ABS
                if (joint->wheel_jjog_active) {
                    /* can't do two kinds of jog at once */
                    break;
                }
                /* don't jog further onto limits */
                if (!joint_jog_ok(joint_num, emcmotCommand->vel)) {
                    SET_JOINT_ERROR_FLAG(joint, 1);
                    break;
                }
                /*! \todo FIXME-- use 'goal' instead */
                joint->free_tp.pos_cmd = emcmotCommand->offset;
                /* don't jog past limits */
                refresh_jog_limits(joint,joint_num);
                if (joint->free_tp.pos_cmd > joint->max_jog_limit) {
                    joint->free_tp.pos_cmd = joint->max_jog_limit;
                }
                if (joint->free_tp.pos_cmd < joint->min_jog_limit) {
                    joint->free_tp.pos_cmd = joint->min_jog_limit;
                }
                /* set velocity of jog */
                joint->free_tp.max_vel = fabs(emcmotCommand->vel);
                /* use max joint accel */
                joint->free_tp.max_acc = joint->acc_limit;
                /* lock out other jog sources */
                joint->kb_jjog_active = 1;
                /* and let it go */
                joint->free_tp.enable = 1;
                SET_JOINT_ERROR_FLAG(joint, 0);
                /* clear joint homed flag(s) if we don't have forward kins.
                   Otherwise, a transition into coordinated mode will incorrectly
                   assume the homed position. Do all if they've all been moved
                   since homing, otherwise just do this one */
                clearHomes(joint_num);
            } else {
                // TELEOP JOG_ABS
                axis_jog_abs(emcmotCommand->axis, emcmotCommand->offset, emcmotCommand->vel);
                for (joint_num = 0; joint_num < ALL_JOINTS; joint_num++) {
                   joint = &joints[joint_num];
                   if (joint != 0) { joint->free_tp.enable = 0; }
                }
                return;
            }
            break;

	case EMCMOT_SET_TERM_COND:
	    /* sets termination condition for motion emcmotInternal->coord_tp */
	    rtapi_print_msg(RTAPI_MSG_DBG, "SET_TERM_COND");
	    tpSetTermCond(&emcmotInternal->coord_tp, emcmotCommand->termCond, emcmotCommand->tolerance);
	    break;

	case EMCMOT_SET_SPINDLESYNC:
		tpSetSpindleSync(&emcmotInternal->coord_tp, emcmotCommand->spindle, emcmotCommand->spindlesync, emcmotCommand->flags);
		break;

	case EMCMOT_SET_LINE:
	    /* emcmotInternal->coord_tp up a linear move */
	    /* requires motion enabled, coordinated mode, not on limits */
	    rtapi_print_msg(RTAPI_MSG_DBG, "SET_LINE");
	    if (!GET_MOTION_COORD_FLAG() || !GET_MOTION_ENABLE_FLAG()) {
		reportError(_("need to be enabled, in coord mode for linear move"));
		emcmotStatus->commandStatus = EMCMOT_COMMAND_INVALID_COMMAND;
		SET_MOTION_ERROR_FLAG(1);
		break;
	    } else if (!inRange(emcmotCommand->pos, emcmotCommand->id, "Linear")) {
		reportError(_("invalid params in linear command"));
		emcmotStatus->commandStatus = EMCMOT_COMMAND_INVALID_PARAMS;
		tpAbort(&emcmotInternal->coord_tp);
		SET_MOTION_ERROR_FLAG(1);
		break;
	    } else if (!limits_ok()) {
		reportError(_("can't do linear move with limits exceeded"));
		emcmotStatus->commandStatus = EMCMOT_COMMAND_INVALID_PARAMS;
		tpAbort(&emcmotInternal->coord_tp);
		SET_MOTION_ERROR_FLAG(1);
		break;
	    }

		if(emcmotStatus->atspeed_next_feed && is_feed_type(emcmotCommand->motion_type) ) {
			issue_atspeed = 1;
			emcmotStatus->atspeed_next_feed = 0;
		}
		if(!is_feed_type(emcmotCommand->motion_type) &&
				emcmotStatus->spindle_status[emcmotCommand->spindle].css_factor) {
			emcmotStatus->atspeed_next_feed = 1;
		}

	    /* append it to the emcmotInternal->coord_tp */
	    tpSetId(&emcmotInternal->coord_tp, emcmotCommand->id);
	    int res_addline = tpAddLine(&emcmotInternal->coord_tp,
					emcmotCommand->pos,
					emcmotCommand->motion_type,
					emcmotCommand->vel,
					emcmotCommand->ini_maxvel,
					emcmotCommand->acc,
					emcmotStatus->enables_new,
					issue_atspeed,
					emcmotCommand->turn,
					emcmotCommand->tag);
        //KLUDGE ignore zero length line
        if (res_addline < 0) {
            reportError(_("can't add linear move at line %d, error code %d"),
                    emcmotCommand->id, res_addline);
            emcmotStatus->commandStatus = EMCMOT_COMMAND_BAD_EXEC;
            tpAbort(&emcmotInternal->coord_tp);
            SET_MOTION_ERROR_FLAG(1);
            break;
        } else if (res_addline != 0) {
            //TODO make this hand-shake more explicit
            //KLUDGE Non fatal error, need to restore state so that the next
            //line properly handles at_speed
            if (issue_atspeed) {
                emcmotStatus->atspeed_next_feed = 1;
            }
        } else {
		SET_MOTION_ERROR_FLAG(0);
		/* set flag that indicates all joints need rehoming, if any
		   joint is moved in joint mode, for machines with no forward
		   kins */
		rehomeAll = 1;
	    }
	    break;

	case EMCMOT_SET_CIRCLE:
	    /* emcmotInternal->coord_tp up a circular move */
	    /* requires coordinated mode, enable on, not on limits */
	    rtapi_print_msg(RTAPI_MSG_DBG, "SET_CIRCLE");
	    if (!GET_MOTION_COORD_FLAG() || !GET_MOTION_ENABLE_FLAG()) {
		reportError(_("need to be enabled, in coord mode for circular move"));
		emcmotStatus->commandStatus = EMCMOT_COMMAND_INVALID_COMMAND;
		SET_MOTION_ERROR_FLAG(1);
		break;
	    } else if (!inRange(emcmotCommand->pos, emcmotCommand->id, "Circular")) {
		emcmotStatus->commandStatus = EMCMOT_COMMAND_INVALID_PARAMS;
		tpAbort(&emcmotInternal->coord_tp);
		SET_MOTION_ERROR_FLAG(1);
		break;
	    } else if (!limits_ok()) {
		reportError(_("can't do circular move with limits exceeded"));
		emcmotStatus->commandStatus = EMCMOT_COMMAND_INVALID_PARAMS;
		tpAbort(&emcmotInternal->coord_tp);
		SET_MOTION_ERROR_FLAG(1);
		break;
	    }
            if(emcmotStatus->atspeed_next_feed) {
                issue_atspeed = 1;
                emcmotStatus->atspeed_next_feed = 0;
            }
	    /* append it to the emcmotInternal->coord_tp */
	    tpSetId(&emcmotInternal->coord_tp, emcmotCommand->id);
	    int res_addcircle = tpAddCircle(&emcmotInternal->coord_tp, emcmotCommand->pos,
                            emcmotCommand->center, emcmotCommand->normal,
                            emcmotCommand->turn, emcmotCommand->motion_type,
                            emcmotCommand->vel, emcmotCommand->ini_maxvel,
                            emcmotCommand->acc, emcmotStatus->enables_new,
			    issue_atspeed, emcmotCommand->tag);
        if (res_addcircle < 0) {
            reportError(_("can't add circular move at line %d, error code %d"),
                    emcmotCommand->id, res_addcircle);
		emcmotStatus->commandStatus = EMCMOT_COMMAND_BAD_EXEC;
		tpAbort(&emcmotInternal->coord_tp);
		SET_MOTION_ERROR_FLAG(1);
		break;
        } else if (res_addcircle != 0) {
            //FIXME! This is a band-aid for a single issue, but there may be
            //other consequences of non-fatal errors from AddXXX functions. We
            //either need to fix the root cause (subtle position error after
            //homing), or have a full restore here.
            if (issue_atspeed) {
                emcmotStatus->atspeed_next_feed = 1;
            }
        } else {
		SET_MOTION_ERROR_FLAG(0);
		/* set flag that indicates all joints need rehoming, if any
		   joint is moved in joint mode, for machines with no forward
		   kins */
		rehomeAll = 1;
	    }
	    break;

	case EMCMOT_SET_VEL:
	    /* set the velocity for subsequent moves */
	    /* can do it at any time */
	    rtapi_print_msg(RTAPI_MSG_DBG, "SET_VEL");
	    emcmotStatus->vel = emcmotCommand->vel;
	    tpSetVmax(&emcmotInternal->coord_tp, emcmotStatus->vel, emcmotCommand->ini_maxvel);
	    break;

	case EMCMOT_SET_VEL_LIMIT:
	    rtapi_print_msg(RTAPI_MSG_DBG, "SET_VEL_LIMIT");
	    emcmot_config_change();
	    /* set the absolute max velocity for all subsequent moves */
	    /* can do it at any time */
	    emcmotConfig->limitVel = emcmotCommand->vel;
	    tpSetVlimit(&emcmotInternal->coord_tp, emcmotConfig->limitVel);
	    break;

	case EMCMOT_SET_JOINT_VEL_LIMIT:
	    /* set joint max velocity */
	    /* can do it at any time */
	    rtapi_print_msg(RTAPI_MSG_DBG, "SET_JOINT_VEL_LIMIT");
	    rtapi_print_msg(RTAPI_MSG_DBG, " %d", joint_num);
	    emcmot_config_change();
	    /* check joint range */
	    if (joint == 0) {
		break;
	    }
	    joint->vel_limit = emcmotCommand->vel;
	    break;

	case EMCMOT_SET_JOINT_ACC_LIMIT:
	    /* set joint max acceleration */
	    /* can do it at any time */
	    rtapi_print_msg(RTAPI_MSG_DBG, "SET_JOINT_ACC_LIMIT");
	    rtapi_print_msg(RTAPI_MSG_DBG, " %d", joint_num);
	    emcmot_config_change();
	    /* check joint range */
	    if (joint == 0) {
		break;
	    }
	    joint->acc_limit = emcmotCommand->acc;
	    break;

	case EMCMOT_SET_ACC:
	    /* set the max acceleration */
	    /* can do it at any time */
	    rtapi_print_msg(RTAPI_MSG_DBG, "SET_ACCEL");
	    emcmotStatus->acc = emcmotCommand->acc;
	    tpSetAmax(&emcmotInternal->coord_tp, emcmotStatus->acc);
	    break;

	case EMCMOT_PAUSE:
	    /* pause the motion */
	    /* can happen at any time */
	    rtapi_print_msg(RTAPI_MSG_DBG, "PAUSE");
	    tpPause(&emcmotInternal->coord_tp);
	    emcmotStatus->paused = 1;
	    break;

	case EMCMOT_REVERSE:
	    /* run motion in reverse*/
	    /* only allowed during a pause */
	    rtapi_print_msg(RTAPI_MSG_DBG, "REVERSE");
	    tpSetRunDir(&emcmotInternal->coord_tp, TC_DIR_REVERSE);
	    break;

	case EMCMOT_FORWARD:
	    /* run motion in reverse*/
	    /* only allowed during a pause */
	    rtapi_print_msg(RTAPI_MSG_DBG, "FORWARD");
	    tpSetRunDir(&emcmotInternal->coord_tp, TC_DIR_FORWARD);
	    break;

	case EMCMOT_RESUME:
	    /* resume paused motion */
	    /* can happen at any time */
	    rtapi_print_msg(RTAPI_MSG_DBG, "RESUME");
	    emcmotStatus->stepping = 0;
	    tpResume(&emcmotInternal->coord_tp);
	    emcmotStatus->paused = 0;
	    break;

	case EMCMOT_STEP:
	    /* resume paused motion until id changes */
	    /* can happen at any time */
            rtapi_print_msg(RTAPI_MSG_DBG, "STEP");
            if(emcmotStatus->paused) {
                emcmotInternal->idForStep = emcmotStatus->id;
                emcmotStatus->stepping = 1;
                tpResume(&emcmotInternal->coord_tp);
                emcmotStatus->paused = 1;
            } else {
		reportError(_("MOTION: can't STEP while already executing"));
	    }
	    break;

	case EMCMOT_FEED_SCALE:
	    /* override speed */
	    /* can happen at any time */
	    rtapi_print_msg(RTAPI_MSG_DBG, "FEED SCALE");
	    if (emcmotCommand->scale < 0.0) {
		emcmotCommand->scale = 0.0;	/* clamp it */
	    }
	    emcmotStatus->feed_scale = emcmotCommand->scale;
	    break;

	case EMCMOT_RAPID_SCALE:
	    /* override rapids */
	    /* can happen at any time */
	    rtapi_print_msg(RTAPI_MSG_DBG, "RAPID SCALE");
	    if (emcmotCommand->scale < 0.0) {
		emcmotCommand->scale = 0.0;	/* clamp it */
	    }
	    emcmotStatus->rapid_scale = emcmotCommand->scale;
	    break;

	case EMCMOT_FS_ENABLE:
	    /* enable/disable overriding speed */
	    /* can happen at any time */
	    if ( emcmotCommand->mode != 0 ) {
		rtapi_print_msg(RTAPI_MSG_DBG, "FEED SCALE: ON");
		emcmotStatus->enables_new |= FS_ENABLED;
            } else {
		rtapi_print_msg(RTAPI_MSG_DBG, "FEED SCALE: OFF");
		emcmotStatus->enables_new &= ~FS_ENABLED;
	    }
	    break;

	case EMCMOT_FH_ENABLE:
	    /* enable/disable feed hold */
	    /* can happen at any time */
	    if ( emcmotCommand->mode != 0 ) {
		rtapi_print_msg(RTAPI_MSG_DBG, "FEED HOLD: ENABLED");
		emcmotStatus->enables_new |= FH_ENABLED;
            } else {
		rtapi_print_msg(RTAPI_MSG_DBG, "FEED HOLD: DISABLED");
		emcmotStatus->enables_new &= ~FH_ENABLED;
	    }
	    break;

	case EMCMOT_SPINDLE_SCALE:
	    /* override spindle speed */
	    /* can happen at any time */
	    rtapi_print_msg(RTAPI_MSG_DBG, "SPINDLE SCALE");
	    if (emcmotCommand->scale < 0.0) {
		emcmotCommand->scale = 0.0;	/* clamp it */
	    }
	    emcmotStatus->spindle_status[emcmotCommand->spindle].scale = emcmotCommand->scale;
	    break;

	case EMCMOT_SS_ENABLE:
	    /* enable/disable overriding spindle speed */
	    /* can happen at any time */
	    if ( emcmotCommand->mode != 0 ) {
		rtapi_print_msg(RTAPI_MSG_DBG, "SPINDLE SCALE: ON");
		emcmotStatus->enables_new |= SS_ENABLED;
            } else {
		rtapi_print_msg(RTAPI_MSG_DBG, "SPINDLE SCALE: OFF");
		emcmotStatus->enables_new &= ~SS_ENABLED;
	    }
	    break;

	case EMCMOT_AF_ENABLE:
	    /* enable/disable adaptive feedrate override from HAL pin */
	    /* can happen at any time */
	    if ( emcmotCommand->flags != 0 ) {
		rtapi_print_msg(RTAPI_MSG_DBG, "ADAPTIVE FEED: ON");
		emcmotStatus->enables_new |= AF_ENABLED;
            } else {
		rtapi_print_msg(RTAPI_MSG_DBG, "ADAPTIVE FEED: OFF");
		emcmotStatus->enables_new &= ~AF_ENABLED;
	    }
	    break;

	case EMCMOT_DISABLE:
	    /* go into disable */
	    /* can happen at any time */
	    /* reset the emcmotInternal->enabling flag to defer disable until
	       controller cycle (it *will* be honored) */
	    rtapi_print_msg(RTAPI_MSG_DBG, "DISABLE");
	    emcmotInternal->enabling = 0;
	    if (emcmotConfig->kinType == KINEMATICS_INVERSE_ONLY) {
		emcmotInternal->teleoperating = 0;
		emcmotInternal->coordinating = 0;
	    }
	    break;

	case EMCMOT_ENABLE:
	    /* come out of disable */
	    /* can happen at any time */
	    /* set the emcmotInternal->enabling flag to defer enable until
	       controller cycle */
	    rtapi_print_msg(RTAPI_MSG_DBG, "ENABLE");
	    if ( *(emcmot_hal_data->enable) == 0 ) {
		reportError(_("can't enable motion, enable input is false"));
	    } else {
		emcmotInternal->enabling = 1;
		if (emcmotConfig->kinType == KINEMATICS_INVERSE_ONLY) {
		    emcmotInternal->teleoperating = 0;
		    emcmotInternal->coordinating = 0;
		}
	    }
	    break;

	case EMCMOT_JOINT_ACTIVATE:
	    /* make joint active, so that amps will be enabled when system is
	       enabled or disabled */
	    /* can be done at any time */
	    rtapi_print_msg(RTAPI_MSG_DBG, "JOINT_ACTIVATE");
	    rtapi_print_msg(RTAPI_MSG_DBG, " %d", joint_num);
	    if (joint == 0) {
		break;
	    }
	    SET_JOINT_ACTIVE_FLAG(joint, 1);
	    break;

	case EMCMOT_JOINT_DEACTIVATE:
	    /* make joint inactive, so that amps won't be affected when system
	       is enabled or disabled */
	    /* can be done at any time */
	    rtapi_print_msg(RTAPI_MSG_DBG, "JOINT_DEACTIVATE");
	    rtapi_print_msg(RTAPI_MSG_DBG, " %d", joint_num);
	    if (joint == 0) {
		break;
	    }
	    SET_JOINT_ACTIVE_FLAG(joint, 0);
	    break;
	case EMCMOT_JOINT_ENABLE_AMPLIFIER:
	    /* enable the amplifier directly, but don't enable calculations */
	    /* can be done at any time */
	    rtapi_print_msg(RTAPI_MSG_DBG, "JOINT_ENABLE_AMP");
	    rtapi_print_msg(RTAPI_MSG_DBG, " %d", joint_num);
	    if (joint == 0) {
		break;
	    }
	    break;

	case EMCMOT_JOINT_DISABLE_AMPLIFIER:
	    /* disable the joint calculations and amplifier, but don't disable
	       calculations */
	    /* can be done at any time */
	    rtapi_print_msg(RTAPI_MSG_DBG, "JOINT_DISABLE_AMP");
	    rtapi_print_msg(RTAPI_MSG_DBG, " %d", joint_num);
	    if (joint == 0) {
		break;
	    }
	    break;

	case EMCMOT_JOINT_HOME:
	    /* home the specified joint */
	    /* need to be in free mode, enable on */
	    /* this just sets the initial state, then the state machine in
	       homing.c does the rest */
	    rtapi_print_msg(RTAPI_MSG_DBG, "JOINT_HOME");
	    rtapi_print_msg(RTAPI_MSG_DBG, " %d", joint_num);

	    if (emcmotStatus->motion_state != EMCMOT_MOTION_FREE) {
		/* can't home unless in free mode */
		reportError(_("must be in joint mode to home"));
		return;
	    }
	    if (*(emcmot_hal_data->homing_inhibit)) {
	        reportError(_("Homing denied by motion.homing-inhibit joint=%d\n"),
	                   joint_num);
                return;
	    }

	    if (!GET_MOTION_ENABLE_FLAG()) {
		break;
	    }

	    // Negative joint_num specifies homeall
	    do_home_joint(joint_num);
	    break;

	case EMCMOT_JOINT_UNHOME:
            /* unhome the specified joint, or all joints if -1 */
            rtapi_print_msg(RTAPI_MSG_DBG, "JOINT_UNHOME");
            rtapi_print_msg(RTAPI_MSG_DBG, " %d", joint_num);

            if (   (emcmotStatus->motion_state != EMCMOT_MOTION_FREE)
                && (emcmotStatus->motion_state != EMCMOT_MOTION_DISABLED)) {
                reportError(_("must be in joint mode or disabled to unhome"));
                return;
            }

            //Negative joint_num specifies unhome_method (-1,-2)
            set_unhomed(joint_num,emcmotStatus->motion_state);
            break;

	case EMCMOT_CLEAR_PROBE_FLAGS:
	    rtapi_print_msg(RTAPI_MSG_DBG, "CLEAR_PROBE_FLAGS");
	    emcmotStatus->probing = 0;
            emcmotStatus->probeTripped = 0;
	    break;

	case EMCMOT_PROBE:
	    /* most of this is taken from EMCMOT_SET_LINE */
	    /* emcmotInternal->coord_tp up a linear move */
	    /* requires coordinated mode, enable off, not on limits */
	    rtapi_print_msg(RTAPI_MSG_DBG, "PROBE");
	    if (!GET_MOTION_COORD_FLAG() || !GET_MOTION_ENABLE_FLAG()) {
		reportError(_("need to be enabled, in coord mode for probe move"));
		emcmotStatus->commandStatus = EMCMOT_COMMAND_INVALID_COMMAND;
		SET_MOTION_ERROR_FLAG(1);
		break;
	    } else if (!inRange(emcmotCommand->pos, emcmotCommand->id, "Probe")) {
		emcmotStatus->commandStatus = EMCMOT_COMMAND_INVALID_PARAMS;
		tpAbort(&emcmotInternal->coord_tp);
		SET_MOTION_ERROR_FLAG(1);
		break;
	    } else if (!limits_ok()) {
		reportError(_("can't do probe move with limits exceeded"));
		emcmotStatus->commandStatus = EMCMOT_COMMAND_INVALID_PARAMS;
		tpAbort(&emcmotInternal->coord_tp);
		SET_MOTION_ERROR_FLAG(1);
		break;
	    } else if (!(emcmotCommand->probe_type & 1)) {
                // if suppress errors = off...

                int probeval = !!*(emcmot_hal_data->probe_input);
                int probe_whenclears = !!(emcmotCommand->probe_type & 2);

                if (probeval != probe_whenclears) {
                    // the probe is already in the state we're seeking.
                    if(probe_whenclears)
                        reportError(_("Probe is already clear when starting G38.4 or G38.5 move"));
                    else
                        reportError(_("Probe is already tripped when starting G38.2 or G38.3 move"));

                    emcmotStatus->commandStatus = EMCMOT_COMMAND_BAD_EXEC;
                    tpAbort(&emcmotInternal->coord_tp);
                    SET_MOTION_ERROR_FLAG(1);
                    break;
                }
            }

	    /* append it to the emcmotInternal->coord_tp */
	    tpSetId(&emcmotInternal->coord_tp, emcmotCommand->id);
	    if (-1 == tpAddLine(&emcmotInternal->coord_tp,
				emcmotCommand->pos,
				emcmotCommand->motion_type,
				emcmotCommand->vel,
				emcmotCommand->ini_maxvel,
				emcmotCommand->acc,
				emcmotStatus->enables_new,
				0,
				-1,
				emcmotCommand->tag)) {
		reportError(_("can't add probe move"));
		emcmotStatus->commandStatus = EMCMOT_COMMAND_BAD_EXEC;
		tpAbort(&emcmotInternal->coord_tp);
		SET_MOTION_ERROR_FLAG(1);
		break;
	    } else {
		emcmotStatus->probing = 1;
                emcmotStatus->probe_type = emcmotCommand->probe_type;
		SET_MOTION_ERROR_FLAG(0);
		/* set flag that indicates all joints need rehoming, if any
		   joint is moved in joint mode, for machines with no forward
		   kins */
		rehomeAll = 1;
	    }
	    break;

	case EMCMOT_RIGID_TAP:
	    /* most of this is taken from EMCMOT_SET_LINE */
	    /* emcmotInternal->coord_tp up a linear move */
	    /* requires coordinated mode, enable off, not on limits */
	    rtapi_print_msg(RTAPI_MSG_DBG, "RIGID_TAP");
	    if (!GET_MOTION_COORD_FLAG() || !GET_MOTION_ENABLE_FLAG()) {
		reportError(_("need to be enabled, in coord mode for rigid tap move"));
		emcmotStatus->commandStatus = EMCMOT_COMMAND_INVALID_COMMAND;
		SET_MOTION_ERROR_FLAG(1);
		break;
	    } else if (!inRange(emcmotCommand->pos, emcmotCommand->id, "Rigid tap")) {
		emcmotStatus->commandStatus = EMCMOT_COMMAND_INVALID_PARAMS;
		tpAbort(&emcmotInternal->coord_tp);
		SET_MOTION_ERROR_FLAG(1);
		break;
	    } else if (!limits_ok()) {
		reportError(_("can't do rigid tap move with limits exceeded"));
		emcmotStatus->commandStatus = EMCMOT_COMMAND_INVALID_PARAMS;
		tpAbort(&emcmotInternal->coord_tp);
		SET_MOTION_ERROR_FLAG(1);
		break;
	    }

	    /* append it to the emcmotInternal->tp */
	    tpSetId(&emcmotInternal->coord_tp, emcmotCommand->id);
        int res_addtap = tpAddRigidTap(&emcmotInternal->coord_tp,
                                    emcmotCommand->pos,
                                    emcmotCommand->vel,
                                    emcmotCommand->ini_maxvel,
                                    emcmotCommand->acc,
                                    emcmotStatus->enables_new,
                                    emcmotCommand->scale,
                                    emcmotCommand->tag);
        if (res_addtap < 0) {
            emcmotStatus->atspeed_next_feed = 0; /* rigid tap always waits for spindle to be at-speed */
            reportError(_("can't add rigid tap move at line %d, error code %d"),
                    emcmotCommand->id, res_addtap);
		tpAbort(&emcmotInternal->coord_tp);
		SET_MOTION_ERROR_FLAG(1);
		break;
	    } else {
		SET_MOTION_ERROR_FLAG(0);
	    }
	    break;

	case EMCMOT_SET_DEBUG:
	    rtapi_print_msg(RTAPI_MSG_DBG, "SET_DEBUG");
	    emcmotConfig->debug = emcmotCommand->debug;
	    emcmot_config_change();
	    break;

	/* needed for synchronous I/O */
	case EMCMOT_SET_AOUT:
	    rtapi_print_msg(RTAPI_MSG_DBG, "SET_AOUT");
	    if (emcmotCommand->now) { //we set it right away
		emcmotAioWrite(emcmotCommand->out, emcmotCommand->minLimit);
	    } else { // we put it on the TP queue, warning: only room for one in there, any new ones will overwrite
		tpSetAout(&emcmotInternal->coord_tp, emcmotCommand->out,
		    emcmotCommand->minLimit, emcmotCommand->maxLimit);
	    }
	    break;

	case EMCMOT_SET_DOUT:
	    rtapi_print_msg(RTAPI_MSG_DBG, "SET_DOUT");
	    if (emcmotCommand->now) { //we set it right away
		emcmotDioWrite(emcmotCommand->out, emcmotCommand->start);
	    } else { // we put it on the TP queue, warning: only room for one in there, any new ones will overwrite
		tpSetDout(&emcmotInternal->coord_tp, emcmotCommand->out,
		    emcmotCommand->start, emcmotCommand->end);
	    }
	    break;

    case EMCMOT_SET_SPINDLE_PARAMS:
	    rtapi_print_msg(RTAPI_MSG_DBG, "SPINDLE_SETUP: spindle %d/%d max_pos %f min_pos %f"
                "max_neg %f min_neg %f, home: %f, %f, %d\n",
                        emcmotCommand->spindle, emcmotConfig->numSpindles, emcmotCommand->maxLimit,
                        emcmotCommand->min_pos_speed, emcmotCommand->max_neg_speed, emcmotCommand->minLimit,
                        emcmotCommand->search_vel, emcmotCommand->home, emcmotCommand->home_sequence);
	    spindle_num = emcmotCommand->spindle;
        if (spindle_num >= emcmotConfig->numSpindles){
            reportError(_("Attempt to configure non-existent spindle"));
            emcmotStatus->commandStatus = EMCMOT_COMMAND_INVALID_COMMAND;
            break;
        }
        emcmotStatus->spindle_status[spindle_num].max_pos_speed = emcmotCommand->maxLimit;
        emcmotStatus->spindle_status[spindle_num].min_neg_speed = emcmotCommand->minLimit;
        emcmotStatus->spindle_status[spindle_num].max_neg_speed = emcmotCommand->max_neg_speed;
        emcmotStatus->spindle_status[spindle_num].min_pos_speed = emcmotCommand->min_pos_speed;
        emcmotStatus->spindle_status[spindle_num].home_search_vel = emcmotCommand->search_vel;
        emcmotStatus->spindle_status[spindle_num].home_sequence = emcmotCommand->home_sequence;
        emcmotStatus->spindle_status[spindle_num].increment = emcmotCommand->offset;

        break;
	case EMCMOT_SPINDLE_ON:
	    rtapi_print_msg(RTAPI_MSG_DBG, "SPINDLE_ON: spindle %d/%d speed %d\n",
                        emcmotCommand->spindle, emcmotConfig->numSpindles, (int) emcmotCommand->vel);
	    spindle_num = emcmotCommand->spindle;
        if (spindle_num >= emcmotConfig->numSpindles){
            reportError(_("Attempt to start non-existent spindle"));
            emcmotStatus->commandStatus = EMCMOT_COMMAND_INVALID_COMMAND;
            break;
        }
        s0 = spindle_num;
        s1 = spindle_num;
        if (spindle_num ==-1){
            s0 = 0;
            s1 = motion_num_spindles - 1;
        }
        for (n = s0; n<=s1; n++){

	        if (*(emcmot_hal_data->spindle[n].spindle_orient))
	    	rtapi_print_msg(RTAPI_MSG_DBG, "SPINDLE_ORIENT cancelled by SPINDLE_ON\n");
	        if (*(emcmot_hal_data->spindle[n].spindle_locked))
		    rtapi_print_msg(RTAPI_MSG_DBG, "spindle-locked cleared by SPINDLE_ON\n");
	        *(emcmot_hal_data->spindle[n].spindle_locked) = 0;
	        *(emcmot_hal_data->spindle[n].spindle_orient) = 0;
	        emcmotStatus->spindle_status[n].orient_state = EMCMOT_ORIENT_NONE;

	        /* if (emcmotStatus->spindle.orient) { */
	        /* 	reportError(_("can\'t turn on spindle during orient in progress")); */
	        /* 	emcmotStatus->commandStatus = EMCMOT_COMMAND_INVALID_COMMAND; */
	        /* 	tpAbort(&emcmotInternal->tp); */
	        /* 	SET_MOTION_ERROR_FLAG(1); */
	        /* } else {...} */
	        rtapi_print_msg(RTAPI_MSG_DBG, "command state %d\n", emcmotCommand->state);
	        emcmotStatus->spindle_status[n].state = emcmotCommand->state;
	        emcmotStatus->spindle_status[n].speed = emcmotCommand->vel;
	        emcmotStatus->spindle_status[n].css_factor = emcmotCommand->ini_maxvel;
	        emcmotStatus->spindle_status[n].xoffset = emcmotCommand->acc;
	        if (emcmotCommand->vel >= 0) {
		    emcmotStatus->spindle_status[n].direction = 1;
	        } else {
		    emcmotStatus->spindle_status[n].direction = -1;
	        }
	        emcmotStatus->spindle_status[n].brake = 0; //disengage brake
            apply_spindle_limits(&emcmotStatus->spindle_status[n]);
        }
        emcmotStatus->atspeed_next_feed = emcmotCommand->wait_for_spindle_at_speed;

       // check whether it's passed correctly
       if (!emcmotStatus->atspeed_next_feed){
           rtapi_print_msg(RTAPI_MSG_DBG, "SPINDLE_ON without wait-for-atspeed");
       }
	   break;

	case EMCMOT_SPINDLE_OFF:
	    rtapi_print_msg(RTAPI_MSG_DBG, "SPINDLE_OFF");
	    spindle_num = emcmotCommand->spindle;
        if (spindle_num >= emcmotConfig->numSpindles){
            reportError(_("Attempt to stop non-existent spindle <%d>"),spindle_num);
            emcmotStatus->commandStatus = EMCMOT_COMMAND_INVALID_COMMAND;
            break;
        }
        s0 = spindle_num;
        s1 = spindle_num;
        if (spindle_num ==-1){
            s0 = 0;
            s1 = motion_num_spindles - 1;
        }
        for (n = s0; n<=s1; n++){

	        emcmotStatus->spindle_status[n].state = 0;
	        emcmotStatus->spindle_status[n].speed = 0;
	        emcmotStatus->spindle_status[n].direction = 0;
	        emcmotStatus->spindle_status[n].brake = 1; // engage brake
	        if (*(emcmot_hal_data->spindle[n].spindle_orient))
		    rtapi_print_msg(RTAPI_MSG_DBG, "SPINDLE_ORIENT cancelled by SPINDLE_OFF");
	        if (*(emcmot_hal_data->spindle[n].spindle_locked)){
		    rtapi_print_msg(RTAPI_MSG_DBG, "spindle-locked cleared by SPINDLE_OFF");
	            *(emcmot_hal_data->spindle[n].spindle_locked) = 0;
            }
	        *(emcmot_hal_data->spindle[n].spindle_orient) = 0;
	        emcmotStatus->spindle_status[n].orient_state = EMCMOT_ORIENT_NONE;
        }
	    break;

	case EMCMOT_SPINDLE_ORIENT:
	    rtapi_print_msg(RTAPI_MSG_DBG, "SPINDLE_ORIENT");
	    spindle_num = emcmotCommand->spindle;
        if (spindle_num >= emcmotConfig->numSpindles){
            reportError(_("Attempt to orient non-existent spindle <%d>"),spindle_num);
            emcmotStatus->commandStatus = EMCMOT_COMMAND_INVALID_COMMAND;
            break;
        }
        s0 = spindle_num;
        s1 = spindle_num;
        if (spindle_num ==-1){
            s0 = 0;
            s1 = motion_num_spindles - 1;
        }
        for (n = s0; n<=s1; n++){

	        if (n > emcmotConfig->numSpindles){
                rtapi_print_msg(RTAPI_MSG_ERR, "spindle number <%d> too high in M19",n);
                break;
	        }
	        if (*(emcmot_hal_data->spindle[n].spindle_orient)) {
		    rtapi_print_msg(RTAPI_MSG_DBG, "orient already in progress");

		    // mah:FIXME unsure whether this is ok or an error
		    /* reportError(_("orient already in progress")); */
		    /* emcmotStatus->commandStatus = EMCMOT_COMMAND_INVALID_COMMAND; */
		    /* tpAbort(&emcmotInternal->tp); */
		    /* SET_MOTION_ERROR_FLAG(1); */
	        }
	        emcmotStatus->spindle_status[n].orient_state = EMCMOT_ORIENT_IN_PROGRESS;
	        emcmotStatus->spindle_status[n].speed = 0;
	        emcmotStatus->spindle_status[n].direction = 0;
	        // so far like spindle stop, except opening brake
	        emcmotStatus->spindle_status[n].brake = 0; // open brake

	        *(emcmot_hal_data->spindle[n].spindle_orient_angle) = emcmotCommand->orientation;
	        *(emcmot_hal_data->spindle[n].spindle_orient_mode) = emcmotCommand->mode;
	        *(emcmot_hal_data->spindle[n].spindle_locked) = 0;
	        *(emcmot_hal_data->spindle[n].spindle_orient) = 1;

	        // mirror in spindle status
	        emcmotStatus->spindle_status[n].orient_fault = 0; // this pin read during spindle-orient == 1
	        emcmotStatus->spindle_status[n].locked = 0;
        }
	    break;

	case EMCMOT_SPINDLE_INCREASE:
	    rtapi_print_msg(RTAPI_MSG_DBG, "SPINDLE_INCREASE");
	    spindle_num = emcmotCommand->spindle;
        if (spindle_num >= emcmotConfig->numSpindles){
            reportError(_("Attempt to increase non-existent spindle <%d>"),spindle_num);
            emcmotStatus->commandStatus = EMCMOT_COMMAND_INVALID_COMMAND;
            break;
        }
        s0 = spindle_num;
        s1 = spindle_num;
        if (spindle_num ==-1){
            s0 = 0;
            s1 = motion_num_spindles - 1;
        }
        for (n = s0; n<=s1; n++){
	        if (emcmotStatus->spindle_status[n].speed > 0) {
		    emcmotStatus->spindle_status[n].speed += emcmotStatus->spindle_status[n].increment;
	        } else if (emcmotStatus->spindle_status[n].speed < 0) {
		    emcmotStatus->spindle_status[n].speed -= emcmotStatus->spindle_status[n].increment;
	        }
            apply_spindle_limits(&emcmotStatus->spindle_status[n]);
        }
	    break;

	case EMCMOT_SPINDLE_DECREASE:
	    rtapi_print_msg(RTAPI_MSG_DBG, "SPINDLE_DECREASE");
	    spindle_num = emcmotCommand->spindle;
        if (spindle_num >= emcmotConfig->numSpindles){
            reportError(_("Attempt to decrease non-existent spindle <%d>."),spindle_num);
            emcmotStatus->commandStatus = EMCMOT_COMMAND_INVALID_COMMAND;
            break;
        }
        s0 = spindle_num;
        s1 = spindle_num;
        if (spindle_num ==-1){
            s0 = 0;
            s1 = motion_num_spindles - 1;
        }
        for (n = s0; n<=s1; n++){
            if (emcmotStatus->spindle_status[n].speed > emcmotStatus->spindle_status[n].increment) {
                emcmotStatus->spindle_status[n].speed -= emcmotStatus->spindle_status[n].increment;
            } else if (emcmotStatus->spindle_status[n].speed < -1.0 * emcmotStatus->spindle_status[n].increment) {
                emcmotStatus->spindle_status[n].speed += emcmotStatus->spindle_status[n].increment;
            }
            apply_spindle_limits(&emcmotStatus->spindle_status[n]);
        }
        break;

	case EMCMOT_SPINDLE_BRAKE_ENGAGE:
	    rtapi_print_msg(RTAPI_MSG_DBG, "SPINDLE_BRAKE_ENGAGE");
	    spindle_num = emcmotCommand->spindle;
        if (spindle_num >= emcmotConfig->numSpindles){
            reportError(_("Attempt to engage brake of non-existent spindle <%d>"),spindle_num);
            emcmotStatus->commandStatus = EMCMOT_COMMAND_INVALID_COMMAND;
            break;
        }
        s0 = spindle_num;
        s1 = spindle_num;
        if (spindle_num ==-1){
            s0 = 0;
            s1 = motion_num_spindles - 1;
        }
        for (n = s0; n<=s1; n++){

	        emcmotStatus->spindle_status[n].speed = 0;
	        emcmotStatus->spindle_status[n].direction = 0;
	        emcmotStatus->spindle_status[n].brake = 1;
        }
	    break;

	case EMCMOT_SPINDLE_BRAKE_RELEASE:
	    rtapi_print_msg(RTAPI_MSG_DBG, "SPINDLE_BRAKE_RELEASE");
	    spindle_num = emcmotCommand->spindle;
        if (spindle_num >= emcmotConfig->numSpindles){
            reportError(_("Attempt to release brake of non-existent spindle <%d>"),spindle_num);
            emcmotStatus->commandStatus = EMCMOT_COMMAND_INVALID_COMMAND;
            break;
        }
        s0 = spindle_num;
        s1 = spindle_num;
        if (spindle_num ==-1){
            s0 = 0;
            s1 = motion_num_spindles - 1;
        }
        for (n = s0; n<=s1; n++){

	        emcmotStatus->spindle_status[n].brake = 0;
        }
	    break;

	case EMCMOT_SET_JOINT_COMP:
	    rtapi_print_msg(RTAPI_MSG_DBG, "SET_JOINT_COMP for joint %d", joint_num);
	    if (joint == 0) {
		break;
	    }
	    if (joint->comp.entries >= EMCMOT_COMP_SIZE) {
		reportError(_("joint %d: too many compensation entries"), joint_num);
		break;
	    }
	    /* point to last entry */
	    comp_entry = &(joint->comp.array[joint->comp.entries]);
	    if (emcmotCommand->comp_nominal <= comp_entry[0].nominal) {
		reportError(_("joint %d: compensation values must increase"), joint_num);
		break;
	    }
	    /* store data to new entry */
	    comp_entry[1].nominal = emcmotCommand->comp_nominal;
	    comp_entry[1].fwd_trim = emcmotCommand->comp_forward;
	    comp_entry[1].rev_trim = emcmotCommand->comp_reverse;
	    /* calculate slopes from previous entry to the new one */
	    if ( comp_entry[0].nominal != -DBL_MAX ) {
		/* but only if the previous entry is "real" */
		tmp1 = comp_entry[1].nominal - comp_entry[0].nominal;
		comp_entry[0].fwd_slope =
		    (comp_entry[1].fwd_trim - comp_entry[0].fwd_trim) / tmp1;
		comp_entry[0].rev_slope =
		    (comp_entry[1].rev_trim - comp_entry[0].rev_trim) / tmp1;
	    } else {
		/* previous entry is at minus infinity, slopes are zero */
		comp_entry[0].fwd_trim = comp_entry[1].fwd_trim;
		comp_entry[0].rev_trim = comp_entry[1].rev_trim;
	    }
	    joint->comp.entries++;
	    break;

        case EMCMOT_SET_OFFSET:
            emcmotStatus->tool_offset = emcmotCommand->tool_offset;
            break;

	case EMCMOT_SET_AXIS_POSITION_LIMITS:
	    /* set the position limits for axis */
	    /* can be done at any time */
	    rtapi_print_msg(RTAPI_MSG_DBG, "SET_AXIS_POSITION_LIMITS");
	    rtapi_print_msg(RTAPI_MSG_DBG, " %d", emcmotCommand->axis);
	    emcmot_config_change();
            if ((emcmotCommand->axis < 0) || (emcmotCommand->axis >= EMCMOT_MAX_AXIS)) {
                break;
            }
            axis_set_min_pos_limit(emcmotCommand->axis, emcmotCommand->minLimit);
            axis_set_max_pos_limit(emcmotCommand->axis, emcmotCommand->maxLimit);
	    break;

        case EMCMOT_SET_AXIS_VEL_LIMIT:
	    /* set the max axis vel */
	    /* can be done at any time */
	    rtapi_print_msg(RTAPI_MSG_DBG, "SET_AXIS_VEL_LIMITS");
	    rtapi_print_msg(RTAPI_MSG_DBG, " %d", emcmotCommand->axis);
	    emcmot_config_change();
            if ((emcmotCommand->axis < 0) || (emcmotCommand->axis >= EMCMOT_MAX_AXIS)) {
                break;
            }
            axis_set_vel_limit(emcmotCommand->axis, emcmotCommand->vel);
            axis_set_ext_offset_vel_limit(emcmotCommand->axis, emcmotCommand->ext_offset_vel);
            break;

        case EMCMOT_SET_AXIS_ACC_LIMIT:
 	    /* set the max axis acc */
	    /* can be done at any time */
	    rtapi_print_msg(RTAPI_MSG_DBG, "SET_AXIS_ACC_LIMITS");
	    rtapi_print_msg(RTAPI_MSG_DBG, " %d", emcmotCommand->axis);
	    emcmot_config_change();
            if ((emcmotCommand->axis < 0) || (emcmotCommand->axis >= EMCMOT_MAX_AXIS)) {
                break;
            }
            axis_set_acc_limit(emcmotCommand->axis, emcmotCommand->acc);
            axis_set_ext_offset_acc_limit(emcmotCommand->axis, emcmotCommand->ext_offset_acc);
            break;

        case EMCMOT_SET_AXIS_LOCKING_JOINT:
	    rtapi_print_msg(RTAPI_MSG_DBG, "SET_AXIS_ACC_LOCKING_JOINT");
	    rtapi_print_msg(RTAPI_MSG_DBG, " %d", emcmotCommand->axis);
	    emcmot_config_change();
            if ((emcmotCommand->axis < 0) || (emcmotCommand->axis >= EMCMOT_MAX_AXIS)) {
                break;
            }
            axis_set_locking_joint(emcmotCommand->axis, joint_num);
            break;

	default:
	    rtapi_print_msg(RTAPI_MSG_DBG, "UNKNOWN");
	    reportError(_("unrecognized command %d"), emcmotCommand->command);
	    emcmotStatus->commandStatus = EMCMOT_COMMAND_UNKNOWN_COMMAND;
	    break;
        case EMCMOT_SET_MAX_FEED_OVERRIDE:
            emcmotConfig->maxFeedScale = emcmotCommand->maxFeedScale;
            break;
        case EMCMOT_SETUP_ARC_BLENDS:
            emcmotConfig->arcBlendEnable = emcmotCommand->arcBlendEnable;
            emcmotConfig->arcBlendFallbackEnable = emcmotCommand->arcBlendFallbackEnable;
            emcmotConfig->arcBlendOptDepth = emcmotCommand->arcBlendOptDepth;
            emcmotConfig->arcBlendGapCycles = emcmotCommand->arcBlendGapCycles;
            emcmotConfig->arcBlendRampFreq = emcmotCommand->arcBlendRampFreq;
            emcmotConfig->arcBlendTangentKinkRatio = emcmotCommand->arcBlendTangentKinkRatio;
            break;
        case EMCMOT_SET_PROBE_ERR_INHIBIT:
            emcmotConfig->inhibit_probe_jog_error = emcmotCommand->probe_jog_err_inhibit;
            emcmotConfig->inhibit_probe_home_error = emcmotCommand->probe_home_err_inhibit;
            break;

	}			/* end of: command switch */
	if (emcmotStatus->commandStatus != EMCMOT_COMMAND_OK) {
	    rtapi_print_msg(RTAPI_MSG_DBG, "ERROR: %d",
		emcmotStatus->commandStatus);
	}
	rtapi_print_msg(RTAPI_MSG_DBG, "\n");
	/* synch tail count */
	emcmotStatus->tail = emcmotStatus->head;
	emcmotConfig->tail = emcmotConfig->head;
	emcmotInternal->tail = emcmotInternal->head;

    }
    /* end of: if-new-command */

    return;
}


void emcmotCommandHandler(void *arg, long servo_period) {
    if (rtapi_mutex_try(&emcmotStruct->command_mutex) != 0) {
        // Failed to take the mutex, because it is held by Task.
        // This means Task is in the process of updating the command.
        // Give up for now, and try again on the next invocation.
        return;
    }
    emcmotCommandHandler_locked(arg, servo_period);
    rtapi_mutex_give(&emcmotStruct->command_mutex);
}<|MERGE_RESOLUTION|>--- conflicted
+++ resolved
@@ -57,10 +57,12 @@
 #include <float.h>
 #include "posemath.h"
 #include "rtapi.h"
+#include "rtapi_mutex.h"
 #include "hal.h"
 #include "motion.h"
 #include "tp.h"
 #include "mot_priv.h"
+#include "motion_struct.h"
 #include "rtapi_math.h"
 #include "motion_types.h"
 #include "homing.h"
@@ -392,14 +394,6 @@
     int abort = 0;
     char* emsg = "";
 
-<<<<<<< HEAD
-    /* check for split read */
-    if (emcmotCommand->head != emcmotCommand->tail) {
-	emcmotInternal->split++;
-	return;			/* not really an error */
-    }
-=======
->>>>>>> 6451c036
     if (emcmotCommand->commandNum != emcmotStatus->commandNumEcho) {
 	/* increment head count-- we'll be modifying emcmotStatus */
 	emcmotStatus->head++;
