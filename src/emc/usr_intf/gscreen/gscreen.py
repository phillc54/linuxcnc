--- conflicted
+++ resolved
@@ -50,12 +50,7 @@
 import gtk.glade
 import gobject
 import hal
-<<<<<<< HEAD
-=======
-import sys,os,subprocess
 import errno
-from optparse import Option, OptionParser
->>>>>>> b29052d4
 import gladevcp.makepins
 from gladevcp.gladebuilder import GladeBuilder
 import pango
