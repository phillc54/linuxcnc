#!/usr/bin/env python
# -*- encoding: utf-8 -*-
#
#    This is pncconf, a graphical configuration editor for LinuxCNC
#    Chris Morley copyright 2009
#    pncconf 1.1 revamped by Chris Morley 2014
#    This is based from stepconf, a graphical configuration editor for linuxcnc
#
#    This program is free software; you can redistribute it and/or modify
#    it under the terms of the GNU General Public License as published by
#    the Free Software Foundation; either version 2 of the License, or
#    (at your option) any later version.
#
#    This program is distributed in the hope that it will be useful,
#    but WITHOUT ANY WARRANTY; without even the implied warranty of
#    MERCHANTABILITY or FITNESS FOR A PARTICULAR PURPOSE.  See the
#    GNU General Public License for more details.
#
#    You should have received a copy of the GNU General Public License
#    along with this program; if not, write to the Free Software
#    Foundation, Inc., 51 Franklin Street, Fifth Floor, Boston, MA 02110-1301 USA.
#
# This presents and collects the data from the GUI pages
#
# To add pages:
# add the glade file to directory. the first GTK container name will be the reference name (delete the top window)
# add the reference name, Text name and active state to private data variable: self.available_page of private_data.py
# add function call here: <reference name>_prepare(), <reference name>_finish(), and optionally, _init()
# add GLADE callbacks for the page here.
# add large or common function calls to pncconf.py

from __future__ import print_function
<<<<<<< HEAD
import gi
from gi.repository import Gtk as gtk
from gi.repository import GObject as gobject
=======

import gi
gi.require_version('Gtk', '3.0')
from gi.repository import Gtk
from gi.repository import Gdk
from gi.repository import GdkPixbuf
from gi.repository import GObject

>>>>>>> 4fe346f7
import os

class Pages:
    def __init__(self, app):
        self.d = app.d      # collected data
        self.w = app.widgets     # widget names
        self.a = app        # parent, pncconf
        self._p = app._p    # private data
        self.t = app.TESTS
        global debug
        debug = self.a.debugstate
        global dbg
        dbg = self.a.dbg
        # can only save data after selecting a config name
        self.savable_flag = False

#********************
# Notebook Controls
#********************

    def on_button_help_clicked(self,widget):
        self.a.show_help()
    def on_help_window_delete_event(self, *args):
        self.w.help_window.hide()
        return True
    def on_print_7i76_button_clicked(self,widget):
        self.a.print_image('map_7i76')
    def on_print_7i77_button_clicked(self,widget):
        self.a.print_image('map_7i77')
    def on_button_save_clicked(self, widget):
        self.a.save()

    def on_window1_destroy(self, *args):
<<<<<<< HEAD
        if self.savable_flag:
            if self.a.quit_dialog():
                gtk.main_quit()
                return True
            else:
                return True
        elif self.a.warning_dialog(self._p.MESS_QUIT,False):
            gtk.main_quit()
=======
        if self.a.warning_dialog (self._p.MESS_ABORT,False):
            Gtk.main_quit()
>>>>>>> 4fe346f7
            return True
        else:
            return True

    # seaches (self._p.available_page) from the current page forward,
    # for the next page that is True or till second-to-last page.
    # if state found True: call current page finish function.
    # If that returns False then call the next page prepare function and show page
    def on_button_fwd_clicked(self,widget):
        cur = self.w.notebook1.get_current_page()
        u = cur+1
        cur_name,cur_text,cur_init_state,cur_state = self._p.available_page[cur]
        while u < len(self._p.available_page):
            name,text,init_state,state = self._p.available_page[u]
            dbg( "FWD search %s,%s,%s,%s,%s,of %d pages"%(u,name,text,init_state,state,len(self._p.available_page)-1))
            if state and not init_state:
                self.set_buttons_sensitive(0,0)
                dbg( 'Loading page %s'%name)
                self.a.builder.add_from_file(os.path.join(self._p.DATADIR, '%s.glade'%name))
                page = self.a.builder.get_object(name)
                self.w.notebook1.remove_page(u) #remove place holding page
                self.w.notebook1.insert_page(page,None,u)
                self['%s_init'%name]()
                self._p.available_page[u][2] = True # set as initialized now
                self.set_buttons_sensitive(1,1)
            if state:
                if not self['%s_finish'%cur_name](): # finish returning True blocks next page
                    if not self['%s_prepare'%name](): # prepare returning True skips that page
                        self.w.notebook1.set_current_page(u)
                        self.w.title_label.set_text(text)
                        dbg("set %d current"%u)
                    else:
                        self._p.available_page[u][3] = False
                        self.on_button_fwd_clicked(None)
                        return
                break
            else:
                dbg('Page %s skipped'%name)
            u +=1
        # second-to-last page? change the fwd button to finish and show icon
        if u == len(self._p.available_page)-1:
            self.w.apply_image.set_visible(True)
            self.w.label_fwd.set_text(self._p.MESS_DONE)
        # last page? nothing to prepare just finish
        elif u == len(self._p.available_page):
            name,text,init_state,state = self._p.available_page[cur]
            self['%s_finish'%name]()
        # if comming from page 0 to page 1 sensitize 
        # the back button and change fwd button text
        if cur == 0:
            self.w.button_back.set_sensitive(True)
            self.w.label_fwd.set_text(self._p.MESS_FWD)

    # seaches (self._p.available_page) from the current page backward,
    # for the next page that is True or till first page.
    # if state found True: call current page finish function.
    # If that returns False then call the next page prepare function and show page
    def on_button_back_clicked(self,widget):
        cur = self.w.notebook1.get_current_page()
        u = cur-1
        cur_name,cur_text,cur_init_state,cur_state = self._p.available_page[cur]
        while u > -1:
            name,text,init_state,state = self._p.available_page[u]
            dbg( "BACK search %s,%s,%s,%s,%s,of %d pages"%(u,name,text,init_state,state,len(self._p.available_page)-1))
            if state:
                if not cur == len(self._p.available_page)-1:
                    self['%s_finish'%cur_name]()
                self.w.notebook1.set_current_page(u)
                self.set_buttons_sensitive(1,1)
                self['%s_prepare'%name]()
                self.w.title_label.set_text(text)
                dbg("set %d current"%u)
                break
            u -=1
        # Not last page? change finish button text and hide icon
        if u <= len(self._p.available_page):
            self.w.apply_image.set_visible(False)
            self.w.label_fwd.set_text(self._p.MESS_FWD)
        # page 0 ? de-sensitize the back button and change fwd button text 
        if u == 0:
            self.w.button_back.set_sensitive(False)
            self.w.label_fwd.set_text(self._p.MESS_START)

    def set_buttons_sensitive(self,bstate,fstate):
        self.w.button_fwd.set_sensitive(fstate)
        self.w.button_back.set_sensitive(bstate)
        while Gtk.events_pending():
            Gtk.main_iteration()

    # Sets the visual state of a list of page(s)
    # The page names must be the one used in self._p.available_page
    # If a pages state is false it won't be seen or it's functions called.
    # if you deselect the current page it will show till next time it is cycled
    def page_set_state(self,page_list,state):
        dbg("page_set_state() %s ,%s"%(page_list,state))
        for i,data in enumerate(self._p.available_page):
            name,text,init_state,curstate = data
            if name in page_list:
                self._p.available_page[i][3] = state
                dbg("%s State changed to %s"%(name,state))

#####################################################
# All Page Methods
#####################################################
#***************
# Initialize
#***************
    def initialize(self):
        # one time initialized data
        self.w.title_label.set_text(self._p.available_page[0][1])
        self.w.button_back.set_sensitive(False)
        self.w.label_fwd.set_text(self._p.MESS_START)
        if debug:
            self.w.window1.set_title('Pncconf -debug mode')

        # add some custom signals for motor/encoder scaling and bldc 
        for axis in ["x","y","z","a","s"]:
            cb = ["encoderscale","stepscale"]
            for i in cb:
                self.w[axis + i].connect("value-changed", self.a.motor_encoder_sanity_check,axis)
            cb = ["bldc_incremental_feedback","bldc_use_hall","bldc_use_encoder","bldc_use_index","bldc_fanuc_alignment","bldc_emulated_feedback",
                "bldc_output_hall"]
            for i in cb:
                self.w[axis + i].connect("clicked", self.a.bldc_update,axis)

        self.a.fill_pintype_model()

        self.intro_prepare()
        # get the original background color, must realize the widget first to get the true color.
        # we use this later to high light missing axis info
        self.w.xencoderscale.realize()
<<<<<<< HEAD
        self.a.origbg = self.w.xencoderscale.style.bg[gtk.STATE_NORMAL]
        self.w.window1.set_geometry_hints(min_width=750)
        self.w.button_save.set_visible(False)
=======
        #TODO:
        #self.a.origbg = self.w.xencoderscale.style.bg[Gtk.STATE_NORMAL]
        #self.w.window1.set_geometry_hints(min_width=750)
>>>>>>> 4fe346f7

#************
# INTRO PAGE
#************
    def intro_prepare(self):
        self.d.help = "help-welcome.txt"
    def intro_finish(self):
        pass

#************
# START PAGE
#************
    def start_prepare(self):
        self.d.help = "help-load.txt"
        # search for firmware packages
        self.w.button_save.set_visible(False)

    def start_finish(self):

        if not self.w.createconfig.get_active():
            error = self.a.load_config()
        if self.w.advancedconfig.get_active():
            state = True
        else:
            state = False
        self.w.input_tab.set_visible(state)
        self.d.advanced_option = state
        self.page_set_state(['options','external','realtime'],state)
        self.d.createsymlink = self.w.createsymlink.get_active()
        self.d.createshortcut = self.w.createshortcut.get_active()
        self.d.useinisubstitution = self.w.useinisubstitution.get_active()
        self.w.window1.set_title(_("Point and click configuration - %s.pncconf ") % self.d.machinename)
        self.a.add_external_folder_boardnames()
        # here we initialise the mesa configure page data
        #TODO is this right place?
        self.d._mesa0_configured = False
        self.d._mesa1_configured = False
        #must be filled after loading config for custom signals are added
        self.a.fill_combobox_models()

#************
# BASE PAGE
#************
    def base_prepare(self):
        self.d.help = "help-basic.txt"
        self.w.machinename.set_text(self.d.machinename)
        self.w.axes.set_active(self.d.axes)
        self.w.include_spindle_checkbutton.set_active(self.d.include_spindle)
        self.w.units.set_active(self.d.units)
        self.w.servoperiod.set_value(self.d.servoperiod)
        self.w.machinename.grab_focus()
        if self.d.number_mesa == 1:
            self.w.mesa0_checkbutton.set_active(True)
            self.w.mesa1_checkbutton.set_active(False)
        elif self.d.number_mesa == 2:
            self.w.mesa0_checkbutton.set_active(True)
            self.w.mesa1_checkbutton.set_active(True)
        else:
            self.w.mesa0_checkbutton.set_active(False)
            self.w.mesa1_checkbutton.set_active(False)

        if self.d.number_pports == 3:
             self.w.radio_pp3.set_active(True)
        elif self.d.number_pports == 2:
             self.w.radio_pp2.set_active(True)
        elif self.d.number_pports == 1:
             self.w.radio_pp1.set_active(True)
        else:
             self.w.radio_none.set_active(True)
        self.w.require_homing.set_active(self.d.require_homing)
        self.w.individual_homing.set_active(self.d.individual_homing)
        self.w.restore_joint_position.set_active(self.d.restore_joint_position) 
        self.w.random_toolchanger.set_active(self.d.random_toolchanger) 
        self.w.raise_z_on_toolchange.set_active(self.d.raise_z_on_toolchange) 
        self.w.allow_spindle_on_toolchange.set_active(self.d.allow_spindle_on_toolchange)
        self.w.toolchangeprompt.set_active(self.d.toolchangeprompt)
        #self.w.button_save.set_visible(True)
        self.savable_flag = True

    def base_finish(self):
        machinename = self.w.machinename.get_text()
        self.d.machinename = machinename.replace(" ","_")
        self.w.window1.set_title(_("Point and click configuration - %s.pncconf ") % self.d.machinename)
        self.d.axes = self.w.axes.get_active()
        if self.d.axes == 0: self.d.available_axes = ['x','y','z','s']
        elif self.d.axes == 1: self.d.available_axes = ['x','y','z','a','s']
        elif self.d.axes == 2: self.d.available_axes = ['x','z','s']
        self.d.include_spindle = self.w.include_spindle_checkbutton.get_active()
        self.d.units = self.w.units.get_active()
        self.d.servoperiod = self.w.servoperiod.get_value()
        self.page_set_state('mesa1',self.w.mesa1_checkbutton.get_active())
        for let in ['x','y','z','a']:
            if not let in self.d.available_axes:
                state = False
            else:
                state = True
            self.page_set_state('%s_axis'%let,state)
            self.page_set_state('%s_motor'%let,state)
            self.page_set_state('s_axis',self.d.include_spindle)
            self.page_set_state('s_motor',self.d.include_spindle)
        i = self.w.mesa0_checkbutton.get_active()
        j = self.w.mesa1_checkbutton.get_active()
        self.d.number_mesa = int(i)+int(j)
        if self.w.radio_pp3.get_active():
            self.d.number_pports = 3
        elif self.w.radio_pp2.get_active():
            self.d.number_pports = 2
        elif self.w.radio_pp1.get_active():
            self.d.number_pports = 1
        else:
            self.d.number_pports = 0
        self.page_set_state('pport1',self.d.number_pports>0)
        self.page_set_state('pport2',self.d.number_pports>1)
        if self.d.number_pports == 0 and self.d.number_mesa== 0 :
           self.a.warning_dialog(_("You need to designate a parport and/or mesa I/O device before continuing."),True)
           return True 
        self.d.require_homing = self.w.require_homing.get_active()
        self.d.individual_homing = self.w.individual_homing.get_active()
        self.d.restore_joint_position = self.w.restore_joint_position.get_active() 
        self.d.random_toolchanger = self.w.random_toolchanger.get_active() 
        self.d.raise_z_on_toolchange = self.w.raise_z_on_toolchange.get_active() 
        self.d.allow_spindle_on_toolchange = self.w.allow_spindle_on_toolchange.get_active()
        self.d.toolchangeprompt = self.w.toolchangeprompt.get_active()

    # BASE callbacks
    def on_mesa_checkbutton_toggled(self, *args):
        return
        i = self.w.mesa0_checkbutton.get_active()
        j = self.w.mesa1_checkbutton.get_active()
        self.w.mesa0_boardtitle.set_sensitive(i)
        self.w.mesa1_boardtitle.set_sensitive(j)
        if j and not i:
            self.w.mesa1_checkbutton.set_active(False)
            self.w.mesa1_boardtitle.set_sensitive(False)
        
    def on_pp1_checkbutton_toggled(self, *args): 
        i = self.w.pp1_checkbutton.get_active()   
        self.w.pp1_direction.set_sensitive(i)
        self.w.ioaddr1.set_sensitive(i)
        if i == 0:
           self.w.pp2_checkbutton.set_active(i)
           self.w.ioaddr2.set_sensitive(i)
           self.w.pp3_checkbutton.set_active(i)
           self.w.ioaddr3.set_sensitive(i)

    def on_pp2_checkbutton_toggled(self, *args):
        i = self.w.pp2_checkbutton.get_active()
        if self.w.pp1_checkbutton.get_active() == 0:
            i = 0  
            self.w.pp2_checkbutton.set_active(0)
        self.w.pp2_direction.set_sensitive(i)
        self.w.ioaddr2.set_sensitive(i)
        if i == 0:
           self.w.pp3_checkbutton.set_active(i)
           self.w.ioaddr3.set_sensitive(i)

    def on_pp3_checkbutton_toggled(self, *args): 
        i = self.w.pp3_checkbutton.get_active() 
        if self.w.pp2_checkbutton.get_active() == 0:
          i = 0  
          self.w.pp3_checkbutton.set_active(0)
        self.w.pp3_direction.set_sensitive(i)
        self.w.ioaddr3.set_sensitive(i)      

    def on_machinename_changed(self, *args):
        temp = self.w.machinename.get_text()
        self.w.confdir.set_text("~/linuxcnc/configs/%s" % temp.replace(" ","_"))

    def on_address_search_clicked(self,w):
        self.a.show_help()
        match =  os.popen('lspci -v').read()
        textbuffer = self.w.textoutput.get_buffer()
        try :         
            textbuffer.set_text(match)
            self.w.helpnotebook.set_current_page(2)
            self.w.help_window.show_all()
        except:
            text = _("PCI search page is unavailable\n")
            self.a.warning_dialog(text,True)

    def on_latency_test_clicked(self, w):
        self.latency_pid = os.spawnvp(os.P_NOWAIT,"latency-test", ["latency-test"])
        self.w['window1'].set_sensitive(0)
        GObject.timeout_add(1, self.latency_running_callback)

    def latency_running_callback(self):
        pid, status = os.waitpid(self.latency_pid, os.WNOHANG)
        if pid:
            self.w['window1'].set_sensitive(1)
            return False
        return True

    def on_calculate_ideal_period(self, *args):
        steptime = self.w.steptime.get_value()
        stepspace = self.w.stepspace.get_value()
        latency = self.w.latency.get_value()
        minperiod = self.d.minperiod(steptime, stepspace, latency)
        maxhz = int(1e9 / minperiod)     
        self.w.baseperiod.set_text("%d ns" % minperiod)
        self.w.maxsteprate.set_text("%d Hz" % maxhz)

    def on_units_changed(self,widget):
        if not self.d.units == widget.get_active():
            # change the XYZ axis defaults to metric or imperial
            # This erases any entered data that would make sense to change
            self.d.set_axis_unit_defaults(not widget.get_active())

#************
# SCREEN PAGE
#************
    def screen_prepare(self):
        self.d.help = "help-gui.txt"
        self.w.combo_screentype.set_active(self.d.frontend-1)
        self.w.default_linear_velocity.set_value( self.d.default_linear_velocity*60)
        self.w.max_feed_override.set_value(self.d.max_feed_override*100 )
        self.w.max_spindle_override.set_value( self.d.max_spindle_override*100)
        self.w.min_spindle_override.set_value( self.d.min_spindle_override*100)
        self.w.max_linear_velocity.set_value( self.d.max_linear_velocity*60)
        self.w.min_linear_velocity.set_value( self.d.min_linear_velocity*60)
        self.w.default_angular_velocity.set_value( self.d.default_angular_velocity*60)
        self.w.max_angular_velocity.set_value( self.d.max_angular_velocity*60)
        self.w.min_angular_velocity.set_value( self.d.min_angular_velocity*60)
        self.w.editor.set_text(self.d.editor)
        if self.d.units == self._p._IMPERIAL :
            temp = self.d.increments_imperial
            temp1 = self.d.increments_imperial_qtplasmac
            tempunits = _("in / min")
        else:
            temp = self.d.increments_metric
            temp1 = self.d.increments_metric_qtplasmac
            tempunits = _("mm / min")
        self.w.increments.set_text(temp)
        # qtplasmc has its different increments
        self.w.increments_qtplasmac.set_text(temp1)
        for i in (0,1,2,3,4,5):
            self.w["velunits"+str(i)].set_text(tempunits)
        self.w.position_offset.set_active(self.d.position_offset)
        self.w.position_feedback.set_active(self.d.position_feedback)
        self.w.geometry.set_text(self.d.geometry)
        self.a.read_touchy_preferences()
        self.w.axisforcemax.set_active(self.d.axisforcemax)
        # set the qtplasmac radiobuttons
        if self.d.qtplasmacmode == 2:
            self.w.qtplasmac_mode_2.set_active(True)
        elif self.d.qtplasmacmode == 1:
            self.w.qtplasmac_mode_1.set_active(True)
        else:
            self.w.qtplasmac_mode.set_active(True)
        if self.d.qtplasmacscreen == 2:
            self.w.qtplasmac_screen_2.set_active(True)
        elif self.d.qtplasmacscreen == 1:
            self.w.qtplasmac_screen_1.set_active(True)
        else:
            self.w.qtplasmac_screen.set_active(True)
        if self.d.qtplasmacestop == 2:
            self.w.qtplasmac_estop_2.set_active(True)
        elif self.d.qtplasmacestop == 1:
            self.w.qtplasmac_estop_1.set_active(True)
        else:
            self.w.qtplasmac_estop.set_active(True)
        # set the qtplasmac spinboxes
        self.w.qtplasmac_cam_x.set_value(self.d.qtplasmacxcam)
        self.w.qtplasmac_cam_y.set_value(self.d.qtplasmacycam)
        self.w.qtplasmac_laser_x.set_value(self.d.qtplasmacxlaser)
        self.w.qtplasmac_laser_y.set_value(self.d.qtplasmacylaser)
        self.w.qtplasmac_pmx_port.set_text(self.d.qtplasmacpmx)

        for i in ("touchy","axis"):
            self.w[i+"size"].set_active(self.d[i+"size"][0])
            self.w[i+"width"].set_value(self.d[i+"size"][1])
            self.w[i+"height"].set_value(self.d[i+"size"][2])
            self.w[i+"position"].set_active(self.d[i+"position"][0])
            self.w[i+"xpos"].set_value(self.d[i+"position"][1])
            self.w[i+"ypos"].set_value(self.d[i+"position"][2])
        
        if os.path.exists(self._p.THEMEDIR):
            self.a.get_installed_themes()

    def screen_finish(self):
        # Sanity checks

        self.d.default_linear_velocity = self.w.default_linear_velocity.get_value()/60
        self.d.max_feed_override = self.w.max_feed_override.get_value()/100
        self.d.max_spindle_override = self.w.max_spindle_override.get_value()/100
        self.d.min_spindle_override = self.w.min_spindle_override.get_value()/100
        self.d.max_linear_velocity = self.w.max_linear_velocity.get_value()/60
        self.d.min_linear_velocity = self.w.min_linear_velocity.get_value()/60
        self.d.default_angular_velocity = self.w.default_angular_velocity.get_value()/60
        self.d.max_angular_velocity = self.w.max_angular_velocity.get_value()/60
        self.d.min_angular_velocity = self.w.min_angular_velocity.get_value()/60
        self.d.editor = self.w.editor.get_text()
        if self.d.units == self._p._IMPERIAL :self.d.increments_imperial = self.w.increments.get_text()
        else:self.d.increments_metric = self.w.increments.get_text()
        self.d.geometry = self.w.geometry.get_text()
        self.d.position_offset = self.w.position_offset.get_active()
        self.d.position_feedback = self.w.position_feedback.get_active()

        self.d.frontend = self.w.combo_screentype.get_active() +1

        self.d.touchytheme = self.w.touchytheme.get_active_text()
        self.d.touchyforcemax = self.w.touchyforcemax.get_active()
        self.d.axisforcemax = self.w.axisforcemax.get_active()
        # set the qtplasmac variables
        self.d.qtplasmacmode = [int(i) for i,r in enumerate(reversed(self.w.qtplasmac_mode.get_group())) if r.get_active()][0]
        self.d.qtplasmacscreen = [int(i) for i,r in enumerate(reversed(self.w.qtplasmac_screen.get_group())) if r.get_active()][0]
        self.d.qtplasmacestop = [int(i) for i,r in enumerate(reversed(self.w.qtplasmac_estop.get_group())) if r.get_active()][0]
        self.d.qtplasmacxcam = self.w.qtplasmac_cam_x.get_value()
        self.d.qtplasmacycam = self.w.qtplasmac_cam_y.get_value()
        self.d.qtplasmacxlaser = self.w.qtplasmac_laser_x.get_value()
        self.d.qtplasmacylaser = self.w.qtplasmac_laser_y.get_value()
        self.d.qtplasmacpmx = self.w.qtplasmac_pmx_port.get_text()
        if self.d.units == self._p._IMPERIAL:
            self.d.increments_imperial_qtplasmac = self.w.increments_qtplasmac.get_text()
        else:
            self.d.increments_metric_qtplasmac = self.w.increments_qtplasmac.get_text()

        for i in ("touchy","axis"):
            self.d[i+"size"][0] = self.w[i+"size"].get_active()
            self.d[i+"size"][1] = self.w[i+"width"].get_value()
            self.d[i+"size"][2] = self.w[i+"height"].get_value()
            self.d[i+"position"][0] = self.w[i+"position"].get_active()
            self.d[i+"position"][1] = self.w[i+"xpos"].get_value()
            self.d[i+"position"][2] = self.w[i+"ypos"].get_value()

        if self.w.autotouchz.get_active():
            self.d.classicladder = True
            if not self.w.ladderexist.get_active():
                self.w.laddertouchz.set_active(True)

    # callbacks
    def on_loadladder_clicked(self, *args):self.t.load_ladder(self)

    def on_combo_screentype_changed(self,w):
        if w.get_active()+1 == self._p._AXIS:
            self.w.Options1.show()
            self.w.axis_info.set_expanded(True)
            self.w.axis_info.show()
            self.w.gmcpy_info.hide()
            self.w.touchy_info.hide()
            self.w.qtplasmac_info.hide()
            self.page_set_state('vcp', True)
            self.page_set_state('ubuttons', False)
        elif w.get_active()+1 == self._p._TOUCHY:
            self.w.Options1.show()
            self.w.touchy_info.set_expanded(True)
            self.w.touchy_info.show()
            self.w.gmcpy_info.hide()
            self.w.axis_info.hide()
            self.w.qtplasmac_info.hide()
            self.page_set_state('vcp', True)
            self.page_set_state('ubuttons', False)
        elif w.get_active()+1 == self._p._TKLINUXCNC:
            self.w.Options1.show()
            self.w.axis_info.hide()
            self.w.gmcpy_info.hide()
            self.w.touchy_info.hide()
            self.w.qtplasmac_info.hide()
            self.page_set_state('vcp', True)
            self.page_set_state('ubuttons', False)
        elif w.get_active()+1 == self._p._GMOCCAPY:
            self.w.Options1.show()
            self.w.gmcpy_info.set_expanded(True)
            self.w.gmcpy_info.show()
            self.w.axis_info.hide()
            self.w.touchy_info.hide()
            self.w.qtplasmac_info.hide()
            self.page_set_state('vcp', True)
            self.page_set_state('ubuttons', False)
        elif w.get_active()+1 == self._p._QTDRAGON:
            self.w.Options1.show()
            self.w.gmcpy_info.hide()
            self.w.axis_info.hide()
            self.w.touchy_info.hide()
            self.w.qtplasmac_info.hide()
            self.page_set_state('vcp', True)
            self.page_set_state('ubuttons', False)
        elif w.get_active()+1 == self._p._QTPLASMAC:
            self.w.Options1.hide()
            self.w.qtplasmac_info.set_expanded(True)
            self.w.qtplasmac_info.show()
            self.w.axis_info.hide()
            self.w.gmcpy_info.hide()
            self.w.touchy_info.hide()
            self.page_set_state('vcp', False)
            self.page_set_state('ubuttons', True)

    def on_halui_toggled(self, *args):
        i= self.w.halui.get_active()
        self.w.haluitable.set_sensitive(i)

    def on_classicladder_toggled(self, *args):
        i= self.w.classicladder.get_active()
        self.w.digitsin.set_sensitive(i)
        self.w.digitsout.set_sensitive(i)
        self.w.s32in.set_sensitive(i)
        self.w.s32out.set_sensitive(i)
        self.w.floatsin.set_sensitive(i)
        self.w.floatsout.set_sensitive(i)
        self.w.bitmem.set_sensitive(i)
        self.w.wordmem.set_sensitive(i)
        self.w.modbus.set_sensitive(i)
        self.w.ladderblank.set_sensitive(i)
        self.w.ladder1.set_sensitive(i)
        self.w.ladder2.set_sensitive(i)
        self.w.laddertouchz.set_sensitive(i)
        if  self.w.createconfig.get_active():
            self.w.ladderexist.set_sensitive(False)
        else:
            self.w.ladderexist.set_sensitive(i)
        self.w.loadladder.set_sensitive(i)
        self.w.label_digin.set_sensitive(i)
        self.w.label_digout.set_sensitive(i)
        self.w.label_s32in.set_sensitive(i)
        self.w.label_s32out.set_sensitive(i)
        self.w.label_floatin.set_sensitive(i)
        self.w.label_floatout.set_sensitive(i)
        self.w.label_bitmem.set_sensitive(i)
        self.w.label_wordmem.set_sensitive(i)
        self.w.ladderconnect.set_sensitive(i)
        if self.w.laddertouchz.get_active():
            i = self.d.gladevcphaluicmds
            self.w["halui_cmd%d"%(i)].set_text("G38.2 Z-2 F16   ( search for touch off plate )")
            self.w["halui_cmd%d"%(i+1)].set_text("G10 L20 P0 Z.25 ( Ofset current Origin by plate thickness )")
            self.w["halui_cmd%d"%(i+2)].set_text("G0 Z.5           ( Rapid away from touch off plate )")

    def on_xusecomp_toggled(self, *args): self.a.comp_toggle('x')
    def on_yusecomp_toggled(self, *args): self.a.comp_toggle('y')
    def on_zusecomp_toggled(self, *args): self.a.comp_toggle('z')
    def on_ausecomp_toggled(self, *args): self.a.comp_toggle('a')
    def on_xusebacklash_toggled(self, *args): self.a.backlash_toggle('x')
    def on_yusebacklash_toggled(self, *args): self.a.backlash_toggle('y')
    def on_zusebacklash_toggled(self, *args): self.a.backlash_toggle('z')
    def on_ausebacklash_toggled(self, *args): self.a.backlash_toggle('a')

    def on_xdrivertype_changed(self, *args): self.a.driver_changed('x')
    def on_ydrivertype_changed(self, *args): self.a.driver_changed('y')
    def on_zdrivertype_changed(self, *args): self.a.driver_changed('z')
    def on_adrivertype_changed(self, *args): self.a.driver_changed('a')
    def on_sdrivertype_changed(self, *args): self.a.driver_changed('s')

    def on_xbldc_toggled(self, *args): self.a.bldc_toggled('x')
    def on_ybldc_toggled(self, *args): self.a.bldc_toggled('y')
    def on_zbldc_toggled(self, *args): self.a.bldc_toggled('z')
    def on_abldc_toggled(self, *args): self.a.bldc_toggled('a')
    def on_sbldc_toggled(self, *args): self.a.bldc_toggled('s')

#####################
# VCP
#####################
    def vcp_prepare(self):
        self.d.help = "help-vcp.txt"
        self.w.pyvcp.set_active(self.d.pyvcp)
        self.on_pyvcp_toggled()
        self.w.pyvcpexist.set_active(self.d.pyvcpexist)
        self.w.pyvcp1.set_active(self.d.pyvcp1)
        self.w.pyvcpblank.set_active(self.d.pyvcpblank)
        self.w.pyvcpconnect.set_active(self.d.pyvcpconnect)
        for i in ("gladevcp","gladesample","gladeexists","spindlespeedbar","spindleatspeed","gladevcpforcemax",
                "zerox","zeroy","zeroz","zeroa","autotouchz","centerembededgvcp","sideembededgvcp","standalonegvcp",
                "gladevcpposition","gladevcpsize","pyvcpposition","pyvcpsize"):
            self.w[i].set_active(self.d[i])
        for i in ("maxspeeddisplay","gladevcpwidth","gladevcpheight","gladevcpxpos","gladevcpypos",
                    "pyvcpwidth","pyvcpheight","pyvcpxpos","pyvcpypos"):
            self.w[i].set_value(self.d[i])
        self.a.update_gladevcp()

    def vcp_finish(self):
        if not self.w.createconfig.get_active():
            if self.w.gladevcp.get_active() and self.w.gladesample.get_active():
                if self.a.gladevcp_sanity_check():
                    return True
            if self.w.pyvcp.get_active() and not self.w.pyvcpexist.get_active():
                if self.a.pyvcp_sanity_check():
                    return True
        self.d.pyvcpblank = self.w.pyvcpblank.get_active()
        self.d.pyvcp1 = self.w.pyvcp1.get_active()
        self.d.pyvcpexist = self.w.pyvcpexist.get_active()
        self.d.pyvcp = self.w.pyvcp.get_active()
        self.d.pyvcpconnect = self.w.pyvcpconnect.get_active() 
        if self.d.pyvcp == True:
           if self.w.pyvcpblank.get_active() == True:
              self.d.pyvcpname = "blank.xml"
              self.d.pyvcphaltype = 0
           if self.w.pyvcp1.get_active() == True:
              self.d.pyvcpname = "spindle.xml"
              self.d.pyvcphaltype = 1
           if self.w.pyvcpexist.get_active() == True:
              self.d.pyvcpname = "pyvcp-panel.xml"
        for i in ("gladevcp","gladesample","spindlespeedbar","spindleatspeed","gladevcpforcemax",
                "centerembededgvcp","sideembededgvcp","standalonegvcp","gladeexists",
                "gladevcpposition","gladevcpsize","pyvcpposition","pyvcpsize","autotouchz"):
            self.d[i] = self.w[i].get_active()
        # set HALUI commands ( on advanced page) based on the user requested glade buttons
        i =  self.d.gladevcphaluicmds = 0
        for temp in(("zerox","G10 L20 P0 X0 ( Set X to zero )"),("zeroy","G10 L20 P0 Y0 ( Set Y to zero )"),
                    ("zeroz","G10 L20 P0 Z0 ( Set Z to zero )"),("zeroa","G10 L20 P0 A0 ( Set A to zero )")):
            self.d[temp[0]] = self.w[temp[0]].get_active()
            if self.d[temp[0]]:
                self.d.halui = True
                self.d["halui_cmd%d"% i] = temp[1]
                i += 1
                self.d.gladevcphaluicmds += 1
        for i in ("maxspeeddisplay","gladevcpwidth","gladevcpheight","gladevcpxpos","gladevcpypos",
                    "pyvcpwidth","pyvcpheight","pyvcpxpos","pyvcpypos"):
            self.d[i] = self.w[i].get_value()
        self.d.gladevcptheme = self.w.gladevcptheme.get_active_text()
        # make sure there is a copy of the choosen gladevcp panel in /tmp/
        # We will copy it later into our config folder
        self.t.gladevcptestpanel(self)

    # CALL BACKS
    def on_gladevcp_toggled(self,*args):
        self.a.update_gladevcp()
    def on_pyvcp_toggled(self,*args):
        i= self.w.pyvcp.get_active()
        self.w.pyvcpblank.set_sensitive(i)
        self.w.pyvcp1.set_sensitive(i)
        self.w.pyvcp2.set_sensitive(i)
        self.w.pyvcpgeometry.set_sensitive(i)
        if  self.w.createconfig.get_active():
            self.w.pyvcpexist.set_sensitive(False)
        else:
            self.w.pyvcpexist.set_sensitive(i)
        self.w.displaypanel.set_sensitive(i)
        self.w.pyvcpconnect.set_sensitive(i)

    def on_displaypanel_clicked(self,*args):
        self.t.testpanel(self)
    def on_displaygladevcp_clicked(self,*args):
        self.t.display_gladevcp_panel()

#************
# UBUTTONS (QtPlasmaC User Buttons)
#************
    def ubuttons_prepare(self):
        self.d.help = "help-ubuttons.txt"
        for ub in range(1, 21):
            self.w["bname_{}".format(ub)].set_text(self.d.qtplasmac_bnames[ub-1])
            self.w["bcode_{}".format(ub)].set_text(self.d.qtplasmac_bcodes[ub-1])

    def ubuttons_finish(self):
        for ub in range(1, 21):
            self.d.qtplasmac_bnames[ub-1] = self.w["bname_{}".format(ub)].get_text()
            self.d.qtplasmac_bcodes[ub-1] = self.w["bcode_{}".format(ub)].get_text()

#************
# EXTERNAL PAGE
#************
    def external_prepare(self):
        self.d.help = "help-extcontrols.txt"
        if self.d.multimpg :
            self.w.multimpg.set_active(1)
        else:
            self.w.sharedmpg.set_active(1)
        if self.d.fo_usempg :
            self.w.fo_usempg.set_active(1)
        else:
            self.w.fo_useswitch.set_active(1)
        if self.d.mvo_usempg :
            self.w.mvo_usempg.set_active(1)
        else:
            self.w.mvo_useswitch.set_active(1)
        if self.d.so_usempg :
            self.w.so_usempg.set_active(1)
        else:
            self.w.so_useswitch.set_active(1)
        self.w.mitsub_vfd.set_active(self.d.mitsub_vfd)
        self.w.gs2_vfd.set_active(self.d.gs2_vfd)
        self.w.gs2_vfd_slave.set_value(self.d.gs2_vfd_slave)
        self.w.gs2_vfd_accel.set_value(self.d.gs2_vfd_accel)
        self.w.gs2_vfd_deaccel.set_value(self.d.gs2_vfd_deaccel)
        self.search_for_serial_device_name()
        self.w.gs2_vfd_device_name.set_active(0)
        model = self.w.gs2_vfd_device_name.get_model()
        for num,i in enumerate(model):
            if i[0] == self.d.gs2_vfd_port:
                self.w.gs2_vfd_device_name.set_active(num)
        self.w.gs2_vfd_baud.set_active(0)
        model = self.w.gs2_vfd_baud.get_model()
        for num,i in enumerate(model):
            if i[1] == self.d.gs2_vfd_baud:
                self.w.gs2_vfd_baud.set_active(num)
        self.w.serial_vfd.set_active(self.d.serial_vfd)
        self.w.jograpidrate.set_value(self.d.jograpidrate)
        self.w.singlejogbuttons.set_active(self.d.singlejogbuttons)
        self.w.multijogbuttons.set_active(self.d.multijogbuttons)
        self.w.externalmpg.set_active(self.d.externalmpg)
        self.w.externaljog.set_active(self.d.externaljog)
        self.w.externalfo.set_active(self.d.externalfo)
        self.w.externalmvo.set_active(self.d.externalmvo)
        self.w.externalso.set_active(self.d.externalso)
        self.w.sharedmpg.set_active(self.d.sharedmpg)
        self.w.multimpg.set_active(self.d.multimpg)
        self.w.incrselect.set_active(self.d.incrselect)
        for i in ("mpg","fo","so","mvo"):
            self.w[i+"debounce"].set_active(self.d[i+"debounce"])
            self.w[i+"debouncetime"].set_value(self.d[i+"debouncetime"])
            self.w[i+"graycode"].set_active(self.d[i+"graycode"])
            self.w[i+"ignorefalse"].set_active(self.d[i+"ignorefalse"])
        if self.d.units == self._p._IMPERIAL :
            tempunits = "in"
        else:
            tempunits = "mm"      
        for i in range(0,16):
            self.w["foincrvalue"+str(i)].set_value(self.d["foincrvalue"+str(i)])
            self.w["mvoincrvalue"+str(i)].set_value(self.d["mvoincrvalue"+str(i)])
            self.w["soincrvalue"+str(i)].set_value(self.d["soincrvalue"+str(i)])
            self.w["mpgincrvalue"+str(i)].set_value(self.d["mpgincrvalue"+str(i)])
            self.w["mpgincr"+str(i)].set_text(tempunits)

        self.w.jograpidunits.set_text(tempunits+" / min")
        for i in range(0,4):
            self.w["joystickjograpidunits%d"%i].set_text(tempunits+" / min")
        self.w.joystickjog.set_active(self.d.joystickjog)
        self.w.usbdevicename.set_text(self.d.usbdevicename)
        for i in range(0,4):
            self.w["joystickjograpidrate%d"%i].set_value(self.d["joystickjograpidrate%d"%i])
        for temp in ("joycmdxpos","joycmdxneg","joycmdypos","joycmdyneg","joycmdzpos","joycmdzneg","joycmdapos","joycmdaneg","joycmdrapida","joycmdrapidb",
            "joycmdanalogx","joycmdanalogy","joycmdanalogz","joycmdanaloga"):
            self.w[temp].set_text(self.d[temp])

    def external_finish(self):
        self.d.mitsub_vfd = self.w.mitsub_vfd.get_active()
        self.d.gs2_vfd = self.w.gs2_vfd.get_active()
        self.d.gs2_vfd_slave = self.w.gs2_vfd_slave.get_value()
        self.d.gs2_vfd_accel = self.w.gs2_vfd_accel.get_value()
        self.d.gs2_vfd_deaccel = self.w.gs2_vfd_deaccel.get_value()
        self.d.gs2_vfd_port = self.w.gs2_vfd_device_name.get_active_text()
        model = self.w.gs2_vfd_baud.get_model()
        index = self.w.gs2_vfd_baud.get_active()
        self.d.gs2_vfd_baud = model[index][1]
        self.d.serial_vfd = self.w.serial_vfd.get_active()
        self.d.multimpg = self.w.multimpg.get_active()
        self.d.fo_usempg = self.w.fo_usempg.get_active()
        self.d.fo_useswitch = self.w.fo_useswitch.get_active()
        self.d.mvo_usempg = self.w.mvo_usempg.get_active()
        self.d.mvo_useswitch = self.w.mvo_useswitch.get_active()
        self.d.so_usempg = self.w.so_usempg.get_active()
        self.d.so_useswitch = self.w.so_useswitch.get_active()
        self.d.jograpidrate = self.w.jograpidrate.get_value()
        self.d.singlejogbuttons = self.w.singlejogbuttons.get_active()
        self.d.multijogbuttons = self.w.multijogbuttons.get_active()
        self.d.externalmpg = self.w.externalmpg.get_active()
        self.d.externaljog = self.w.externaljog.get_active()
        self.d.externalfo = self.w.externalfo.get_active()
        self.d.externalso = self.w.externalso.get_active()
        self.d.externalmvo = self.w.externalmvo.get_active()
        self.d.sharedmpg = self.w.sharedmpg.get_active()
        self.d.multimpg = self.w.multimpg.get_active()
        self.d.incrselect = self.w.incrselect.get_active()
        for i in ("mpg","fo","so","mvo"):
            self.d[i+"debounce"] = self.w[i+"debounce"].get_active()
            self.d[i+"debouncetime"] = self.w[i+"debouncetime"].get_value()
            self.d[i+"graycode"] = self.w[i+"graycode"].get_active()
            self.d[i+"ignorefalse"] = self.w[i+"ignorefalse"].get_active()
        for i in range (0,16):
            self.d["foincrvalue"+str(i)] = self.w["foincrvalue"+str(i)].get_value()
            self.d["mvoincrvalue"+str(i)] = self.w["mvoincrvalue"+str(i)].get_value()
            self.d["soincrvalue"+str(i)] = self.w["soincrvalue"+str(i)].get_value()
            self.d["mpgincrvalue"+str(i)] = self.w["mpgincrvalue"+str(i)].get_value()
        self.d.usbdevicename = self.w.usbdevicename.get_text()
        self.d.joystickjog = self.w.joystickjog.get_active()
        for i in range(0,4):
            self.d["joystickjograpidrate%d"%i] = self.w["joystickjograpidrate%d"%i].get_value()
        for temp in ("joycmdxpos","joycmdxneg","joycmdypos","joycmdyneg","joycmdzpos","joycmdzneg","joycmdapos",
        "joycmdaneg","joycmdrapida","joycmdrapidb","joycmdanalogx","joycmdanalogy","joycmdanalogz","joycmdanaloga"):
            self.d[temp] = self.w[temp].get_text()
        #self.w.joyjogexpander.set_expanded(False)

    # callbacks
    def on_addrule_clicked(self, *args):
        self.a.add_device_rule()

    def on_joystickjog_toggled(self, *args):
        if self.w.externaljog.get_active() == True and self.w.joystickjog.get_active() == True:
            self.w.externaljog.set_active(False)
        self.w.notebook_ext_page.set_current_page(1)
        self.on_external_options_toggled()

    def on_externaljog_toggled(self, *args):
        if self.w.joystickjog.get_active() == True and self.w.externaljog.get_active() == True:
            self.w.joystickjog.set_active(False)
        self.w.notebook_ext_page.set_current_page(2)
        self.on_external_options_toggled()

    def on_externalso_toggled(self, *args):
        self.w.notebook_ext_page.set_current_page(6)
        self.on_external_options_toggled()
    def on_externalmvo_toggled(self, *args):
        self.w.notebook_ext_page.set_current_page(5)
        self.on_external_options_toggled()
    def on_externalfo_toggled(self, *args):
        self.w.notebook_ext_page.set_current_page(4)
        self.on_external_options_toggled()
    def on_externalmpg_toggled(self, *args):
        self.w.notebook_ext_page.set_current_page(3)
        self.on_external_options_toggled()
    def on_spindle_vfd_toggled(self, *args):
        self.w.notebook_ext_page.set_current_page(7)
        self.on_external_options_toggled()

    def on_external_options_toggled(self, *args):
        self.w.externaljogbox.set_sensitive(self.w.externaljog.get_active())
        self.w.externalmpgbox.set_sensitive(self.w.externalmpg.get_active())
        self.w.externalfobox.set_sensitive(self.w.externalfo.get_active())
        self.w.externalmvobox.set_sensitive(self.w.externalmvo.get_active())
        self.w.externalsobox.set_sensitive(self.w.externalso.get_active())      
        self.w.foexpander.set_sensitive(self.w.fo_useswitch.get_active())
        self.w.mvoexpander.set_sensitive(self.w.mvo_useswitch.get_active())
        self.w.soexpander.set_sensitive(self.w.so_useswitch.get_active())
        self.w.joystickjogbox.set_sensitive(self.w.joystickjog.get_active())
        
        i =  self.w.incrselect.get_active()
        for j in range(1,16):
            self.w["incrlabel%d"% j].set_sensitive(i)
            self.w["mpgincrvalue%d"% j].set_sensitive(i)
            self.w["mpgincr%d"% j].set_sensitive(i)

    def on_joysearch_clicked(self, *args):
        self.a.search_for_device_rule()
    def on_joysticktest_clicked(self, *args):
        self.a.test_joystick()

    def search_for_serial_device_name(self):
        match = os.popen("""ls /sys/class/tty/*/device/driver | grep 'driver' | cut -d "/" -f 5""").read().split()
        model = self.w.gs2_vfd_device_name.get_model()
        model.clear()
        for item in match:
            name = '/dev/%s'%item
            model.append((name,))

#************
# MESA0 PAGE
#************
    def mesa0_init(self):
        self._p.prepare_block = True
        self.w.mesa0_boardtitle.set_model(self.w.mesa_boardname_store)
        self.a.init_mesa_signals(0)
        self._p.prepare_block = False

    def mesa0_prepare(self):
        self.d.help = "help-mesa.txt"
        def lookup(name):
            temp = -1
            for search,item in enumerate(self._p.MESA_BOARDNAMES):
                #print self._p.MESA_BOARDNAMES[search],name
                if self._p.MESA_BOARDNAMES[search]  == name:
                    temp = search
            return temp
        # search for boardname - if it's not there add it
        name_vector = lookup(self.d.mesa0_boardtitle)
        if name_vector == -1:
            self._p.MESA_BOARDNAMES.append(self.d.mesa0_boardtitle)
            model = self.w.mesa0_boardtitle.get_model()
            model.append((self.d.mesa0_boardtitle,))
            name_vector = lookup(self.d.mesa0_boardtitle)

        self.w.mesa0_boardtitle.set_active(name_vector)
        self._p.prepare_block = True
        self.a.init_mesa_options(0)
        self._p.prepare_block = False
        self.w.mesa0_parportaddrs.set_text(self.d.mesa0_parportaddrs)
        self.w.mesa0_card_addrs.set_text(self.d.mesa0_card_addrs)

    def mesa0_finish(self):
        model = self.w.mesa0_boardtitle.get_model()
        active = self.w.mesa0_boardtitle.get_active()
        if active < 0:
            title = None
        else: title = model[active][0]
        if not self.d._mesa0_configured:
            self.a.warning_dialog(_("You need to configure the mesa0 page.\n Choose the board type, firmware, component amounts and press 'Accept component changes' button'"),True)
            return True # don't advance page
        if not self.d.mesa0_currentfirmwaredata[self._p._BOARDTITLE] ==  title:
            self.a.warning_dialog(_("The chosen Mesa0 board is different from the current displayed.\nplease press 'Accept component changes' button'"),True)
            return True # don't advance page
        self.d.mesa0_boardtitle = self.w.mesa0_boardtitle.get_active_text()
        self.d.mesa0_parportaddrs = self.w.mesa0_parportaddrs.get_text()
        self.d.mesa0_card_addrs = self.w.mesa0_card_addrs.get_text()
        self.a.mesa_data_transfer(0)
        if self.d.number_mesa <2:
            error = self.a.signal_sanity_check()
            if error: return True # don't advance page
        self.page_set_state('s_motor',self.a.has_spindle_speed_control())

    # mesa page signals for callbacks must be built manually (look in pncconf.py init_mesa_signals() )
    # This is because the page in not inialized/loaded until needed
    # callbacks:
    def on_mesapanel_clicked(self, *args):
        self.t.launch_mesa_panel()

    def on_mesa0_discovery_clicked(self, *args):
        info = self.a.discover_mesacards()
        if not info == None:
            self.a.discovery_selection_update(info,0)

#************
# MESA1 PAGE
#************
    def mesa1_init(self):
        self._p.prepare_block = True
        self.w.mesa1_boardtitle.set_model(self.w.mesa_boardname_store)
        self.a.init_mesa_signals(1)
        self._p.prepare_block = False

    def mesa1_prepare(self):
        self.d.help = "help-mesa.txt"
        temp = 0
        for search,item in enumerate(self._p.MESA_BOARDNAMES):
            if self._p.MESA_BOARDNAMES[search]  == self.d.mesa1_boardtitle:
                temp = search
        self.w.mesa1_boardtitle.set_active(temp)
        self.a.init_mesa_options(1)
        self.w.mesa1_parportaddrs.set_text(self.d.mesa1_parportaddrs)
        self.w.mesa1_card_addrs.set_text(self.d.mesa1_card_addrs)

    def mesa1_finish(self):
        model = self.w.mesa1_boardtitle.get_model()
        active = self.w.mesa1_boardtitle.get_active()
        if active < 0:
            title = None
        else: title = model[active][0]
        if not self.d._mesa1_configured:
            self.a.warning_dialog(_("You need to configure the mesa1 page.\n Choose the board type, firmware, component amounts and press 'Accept component changes' button'"),True)
            return True
        if not self.d.mesa1_currentfirmwaredata[self._p._BOARDTITLE] ==  title:
            self.a.warning_dialog(_("The chosen Mesa1 board is different from the current displayed.\nplease press 'Accept component changes' button'"),True)
            return True
        self.d.mesa1_boardtitle = self.w.mesa1_boardtitle.get_active_text()
        self.d.mesa1_parportaddrs = self.w.mesa1_parportaddrs.get_text()
        self.d.mesa1_card_addrs = self.w.mesa1_card_addrs.get_text()
        self.a.mesa_data_transfer(1)
        error = self.a.signal_sanity_check()
        if error: return True
        self.page_set_state('s_motor',self.a.has_spindle_speed_control())

    # mesa page signals for callbacks must be built manually (look in pncconf.py init_mesa_signals() )
    # This is because the page in not inialized/loaded until needed
    # callbacks:

    def on_mesa1_discovery_clicked(self, *args):
        info = self.a.discover_mesacards()
        if not info == None:
            self.a.discovery_selection_update(info,1)

#************
# pport1 PAGE
#************
    def pport1_init(self):
        self._p.prepare_block = True
        # set Parport tree stores
        for pin in (1,2,3,4,5,6,7,8,9,14,16,17):
            p = 'pp1_Opin%d' % pin
            self.w[p].set_model(self.d._gpioosignaltree)
        for pin in (2,3,4,5,6,7,8,9,10,11,12,13,15):
            p = 'pp1_Ipin%d' % pin
            self.w[p].set_model(self.d._gpioisignaltree)
        for connector in("pp1",):
            # initialize parport input / inv pins
            for pin in (2,3,4,5,6,7,8,9,10,11,12,13,15):
                cb = "%s_Ipin%d"% (connector,pin)
                i = "_%ssignalhandler"% cb
                self.d[i] = int(self.w[cb].connect("changed", self.a.on_general_pin_changed,"parport",connector,"Ipin",None,pin,False))
                i = "_%sactivatehandler"% cb
                self.d[i] = int(self.w[cb].child.connect("activate", self.a.on_general_pin_changed,"parport",connector,"Ipin",None,pin,True))
                self.w[cb].connect('changed', self.a.do_exclusive_inputs,1,cb)
            # initialize parport output / inv pins
            for pin in (1,2,3,4,5,6,7,8,9,14,16,17):
                cb = "%s_Opin%d"% (connector,pin)
                i = "_%ssignalhandler"% cb
                self.d[i] = int(self.w[cb].connect("changed", self.a.on_general_pin_changed,"parport",connector,"Opin",None,pin,False))
                i = "_%sactivatehandler"% cb
                self.d[i] = int(self.w[cb].child.connect("activate", self.a.on_general_pin_changed,"parport",connector,"Opin",None,pin,True))
        self.w.pp1_direction.connect('changed', self.on_pp1_direction_changed)
        self.w.pp1_address_search.connect('clicked', self.on_address_search_clicked)
        self.w.pp1_testbutton.connect('clicked', self.on_pport_panel_clicked)
        self._p.prepare_block = False

    def pport1_prepare(self):
        self.d.help = 5
        c = self.d.pp1_direction
        self._p.prepare_block = True
        for pin in (1,2,3,4,5,6,7,8,9,14,16,17):
            p = 'pp1_Opin%d' % pin
            self.a.set_pport_combo(p)
            p = 'pp1_Opin%d_inv' % pin
            self.w[p].set_active(self.d[p])

        for pin in (2,3,4,5,6,7,8,9,10,11,12,13,15):
            p = 'pp1_Ipin%d' % pin
            self.a.set_pport_combo(p)
            p = 'pp1_Ipin%d_inv' % pin
            self.w[p].set_active(self.d[p])

        # Can't use parport test till all the parport pages are loaded
        if  self.d.number_pports >1:
            state = False
        else:
            state = True
        self.w.pp1_testbutton.set_visible(state)
        self.w.pp1_Opin1.grab_focus()
        self.w.pp1_direction.set_active(self.d.pp1_direction)
        self.on_pp1_direction_changed(self.w.pp1_direction)
        self.w.ioaddr1.set_text(self.d.ioaddr1)
        self._p.prepare_block = False

    def pport1_finish(self):
        #check input pins
        portname = 'pp1'
        for pin in (2,3,4,5,6,7,8,9,10,11,12,13,15):
            direction = "Ipin"         
            pinv = '%s_Ipin%d_inv' % (portname, pin)
            signaltree = self.d._gpioisignaltree
            signaltocheck = self._p.hal_input_names
            p, signal, invert = self.a.pport_push_data(portname,direction,pin,pinv,signaltree,signaltocheck)
            self.d[p] = signal
            self.d[pinv] = invert
        # check output pins
        for pin in (1,2,3,4,5,6,7,8,9,14,16,17):           
            direction = "Opin"
            pinv = '%s_Opin%d_inv' % (portname, pin)
            signaltree = self.d._gpioosignaltree
            signaltocheck = self._p.hal_output_names
            p, signal, invert = self.a.pport_push_data(portname,direction,pin,pinv,signaltree,signaltocheck)
            self.d[p] = signal
            self.d[pinv] = invert
        self.d.pp1_direction = self.w.pp1_direction.get_active()
        print('** pport** ',self.d.pp1_direction)
        self.d.ioaddr1 = self.w.ioaddr1.get_text()
        self.page_set_state('s_motor',self.a.has_spindle_speed_control())

    # pport1 callbacks:
    # adjust available pins based on pp1_direction (1 is output 0 input)
    def on_pp1_direction_changed(self,widget):
        state = widget.get_active()
        for i in (2,3,4,5,6,7,8,9):
            self.w['pp1_Ipin%s_in_box'%i].set_visible(not state)
            self.w['pp1_Opin%s_out_box'%i].set_visible(state)

    def on_pport_panel_clicked(self, *args):self.t.parporttest(self)

#************
# pport2 PAGE
#************
    def pport2_init(self):
        # set Parport tree stores
        for pin in (1,2,3,4,5,6,7,8,9,14,16,17):
            p = 'pp2_Opin%d' % pin
            self.w[p].set_model(self.d._gpioosignaltree)
        for pin in (2,3,4,5,6,7,8,9,10,11,12,13,15):
            p = 'pp2_Ipin%d' % pin
            self.w[p].set_model(self.d._gpioisignaltree)
        for connector in("pp2",):
            # initialize parport input / inv pins
            for pin in (2,3,4,5,6,7,8,9,10,11,12,13,15):
                cb = "%s_Ipin%d"% (connector,pin)
                i = "_%ssignalhandler"% cb
                self.d[i] = int(self.w[cb].connect("changed", self.a.on_general_pin_changed,"parport",connector,"Ipin",None,pin,False))
                i = "_%sactivatehandler"% cb
                self.d[i] = int(self.w[cb].child.connect("activate", self.a.on_general_pin_changed,"parport",connector,"Ipin",None,pin,True))
                self.w[cb].connect('changed', self.a.do_exclusive_inputs,2,cb)
            # initialize parport output / inv pins
            for pin in (1,2,3,4,5,6,7,8,9,14,16,17):
                cb = "%s_Opin%d"% (connector,pin)
                i = "_%ssignalhandler"% cb
                self.d[i] = int(self.w[cb].connect("changed", self.a.on_general_pin_changed,"parport",connector,"Opin",None,pin,False))
                i = "_%sactivatehandler"% cb
                self.d[i] = int(self.w[cb].child.connect("activate", self.a.on_general_pin_changed,"parport",connector,"Opin",None,pin,True))
        self.w.pp2_direction.connect('changed', self.on_pp2_direction_changed)
        self.w.pp2_address_search.connect('clicked', self.on_address_search_clicked)
        self.w.pp2_testbutton.connect('clicked', self.on_pport_panel_clicked)

    def pport2_prepare(self):
        self.d.help = 5
        c = self.d.pp2_direction
        self._p.prepare_block = True
        for pin in (1,2,3,4,5,6,7,8,9,14,16,17):
            p = 'pp2_Opin%d' % pin
            self.a.set_pport_combo(p)
            p = 'pp2_Opin%d_inv' % pin
            self.w[p].set_active(self.d[p])

        for pin in (2,3,4,5,6,7,8,9,10,11,12,13,15):
            p = 'pp2_Ipin%d' % pin
            self.a.set_pport_combo(p)
            p = 'pp2_Ipin%d_inv' % pin
            self.w[p].set_active(self.d[p])

        self.w.pp2_Opin1.grab_focus()
        self.w.pp2_direction.set_active(self.d.pp2_direction)
        self.on_pp2_direction_changed(self.w.pp2_direction)
        self.w.ioaddr2.set_text(self.d.ioaddr2)
        self._p.prepare_block = False

    def pport2_finish(self):
        #check input pins
        portname = 'pp2'
        for pin in (2,3,4,5,6,7,8,9,10,11,12,13,15):
            direction = "Ipin"         
            pinv = '%s_Ipin%d_inv' % (portname, pin)
            signaltree = self.d._gpioisignaltree
            signaltocheck = self._p.hal_input_names
            p, signal, invert = self.a.pport_push_data(portname,direction,pin,pinv,signaltree,signaltocheck)
            self.d[p] = signal
            self.d[pinv] = invert
        # check output pins
        for pin in (1,2,3,4,5,6,7,8,9,14,16,17):           
            direction = "Opin"
            pinv = '%s_Opin%d_inv' % (portname, pin)
            signaltree = self.d._gpioosignaltree
            signaltocheck = self._p.hal_output_names
            p, signal, invert = self.a.pport_push_data(portname,direction,pin,pinv,signaltree,signaltocheck)
            self.d[p] = signal
            self.d[pinv] = invert
        self.d.pp2_direction = self.w.pp2_direction.get_active()
        self.d.ioaddr2 = self.w.ioaddr2.get_text()
        self.page_set_state('s_motor',self.a.has_spindle_speed_control())

    # pport2 callbacks:
    # adjust available pins based on pp2_direction (1 is output 0 input)
    def on_pp2_direction_changed(self,widget):
        state = widget.get_active()
        for i in (2,3,4,5,6,7,8,9):
            self.w['pp2_Ipin%s_in_box'%i].set_visible(not state)
            self.w['pp2_Opin%s_out_box'%i].set_visible(state)

    def on_parportpanel_clicked(self, *args):self.t.parporttest(self)

#************
# THCAD (QtPlasmaC THCAD)
#************
    def thcad_init(self):
        pass

    def thcad_prepare(self):
        self.d.help = "help-thcad.txt"
        self.w.voltsmodel.set_active(["5", "10", "300"].index(self.d.voltsmodel))
        self.w.voltsfjumper.set_active(["1", "32", "64", "128"].index(self.d.voltsfjumper))
        self.w.voltszerof.set_value(self.d.voltszerof)
        self.w.voltsfullf.set_value(self.d.voltsfullf)
        self.w.voltsrdiv.set_value(self.d.voltsrdiv)
        self.w.voltsenc.set_active(["ENCA", "ENCB", "IDX"].index(self.d.voltsenc))

    def thcad_finish(self):
        self.d.voltsmodel = self.w.voltsmodel.get_active_text()
        self.d.voltsfjumper = self.w.voltsfjumper.get_active_text()
        self.d.voltszerof = self.w.voltszerof.get_value()
        self.d.voltsfullf = self.w.voltsfullf.get_value()
        self.d.voltsrdiv = self.w.voltsrdiv.get_value()
        self.d.voltsenc = self.w.voltsenc.get_active_text()

#************
# X_MOTOR PAGE
#************
    def x_motor_prepare(self):
        #self.w.xencoderscale.modify_bg(Gtk.STATE_NORMAL, self.w.xencoderscale.get_colormap().alloc_color("red"))
        self.d.help = "help-axismotor.txt"
        self.a.axis_prepare('x')
        state = True
        if not self.a.pwmgen_sig('x'): # if not servo control we can de-sensitze PID data
            state = self.d.advanced_option
        self.w.xservo_info.set_sensitive(state)
    def x_motor_finish(self):
        self.a.axis_done('x')
    # callbacks
    def on_xcalculatescale_clicked(self, *args): self.a.calculate_scale('x')
    def on_xaxistest_clicked(self, *args): self.t.test_axis('x')
    def on_xaxistune_clicked(self, *args): self.t.tune_axis('x')
    def on_xaxis_prepare(self, *args): self.a.axis_prepare('x')
#************
# X_AXIS PAGE
#************
    def x_axis_prepare(self):
        self.d.help = "help-axisconfig.txt"
    def x_axis_finish(self):
        self.a.axis_done('x')
#************
# Y_MOTOR PAGE
#************
    def y_motor_prepare(self):
        self.d.help = "help-axismotor.txt"
        self.a.axis_prepare('y')
        state = True
        if not self.a.pwmgen_sig('y'):
            state = self.d.advanced_option
        self.w.yservo_info.set_sensitive(state)
    def y_motor_finish(self):
        pass
    # callbacks
    def on_ycalculatescale_clicked(self, *args): self.a.calculate_scale('y')
    def on_yaxistest_clicked(self, *args): self.t.test_axis('y')
    def on_yaxistune_clicked(self, *args): self.t.tune_axis('y')
    def on_yaxis_prepare(self, *args): self.a.axis_prepare('y')
#************
# Y_AXIS PAGE
#************
    def y_axis_prepare(self):
        self.d.help = "help-axisconfig.txt"
    def y_axis_finish(self):
        self.a.axis_done('y')
#************
# Z_MOTOR PAGE
#************
    def z_motor_prepare(self):
        self.d.help = "help-axismotor.txt"
        self.a.axis_prepare('z')
        state = True
        if not self.a.pwmgen_sig('z'):
            state = self.d.advanced_option
        self.w.zservo_info.set_sensitive(state)
    def z_motor_finish(self):
        self.a.axis_done('z')
    # callbacks
    def on_zcalculatescale_clicked(self, *args): self.a.calculate_scale('z')
    def on_zaxistest_clicked(self, *args): self.t.test_axis('z')
    def on_zaxistune_clicked(self, *args): self.t.tune_axis('z')
    def on_zaxis_prepare(self, *args): self.a.axis_prepare('z')
#************
# Z_AXIS PAGE
#************
    def z_axis_prepare(self):
        self.d.help = "help-axisconfig.txt"
        self.savable_flag = True
    def z_axis_finish(self):
        self.a.axis_done('z')
#************
# A_MOTOR PAGE
#************
    def a_motor_prepare(self):
        self.d.help = "help-axismotor.txt"
        self.a.axis_prepare('a')
        state = True
        if not self.a.pwmgen_sig('a'):
            state = self.d.advanced_option
        self.w.aservo_info.set_sensitive(state)
    def a_motor_finish(self):
        self.a.axis_done('a')
    # callbacks
    def on_acalculatescale_clicked(self, *args): self.a.calculate_scale('a')
    def on_aaxistest_clicked(self, *args): self.t.test_axis('a')
    def on_aaxistune_clicked(self, *args): self.t.tune_axis('a')
    def on_aaxis_prepare(self, *args): self.a.axis_prepare('a')
#************
# A_AXIS PAGE
#************
    def a_axis_prepare(self):
        self.d.help = "help-axisconfig.txt"
        self.savable_flag = True
    def a_axis_finish(self):
        self.a.axis_done('a')
#************
# Spindle PAGE
#************
    def s_motor_prepare(self):
        self.a.axis_prepare('s')
        self.a.useatspeed_toggled()
        self.d.help = "help-axismotor.txt"
    def s_motor_finish(self):
        self.a.axis_done('s')
    # callbacks
    def on_scalculatescale_clicked(self, *args): self.a.calculate_spindle_scale()
    def on_saxistest_clicked(self, *args): self.t.test_axis('s')
    def on_saxistune_clicked(self, *args): self.t.tune_axis('s')
    def on_saxis_prepare(self, *args): self.a.axis_prepare('s')
    def on_suseatspeed_toggled(self,widget): self.a.useatspeed_toggled()
    def on_suseoutputrange2_toggled(self,widget): self.a.useoutputrange2_toggled()
#************
# Options PAGE
#************
    def options_prepare(self):      
        self.d.help = "help-advanced.txt"
        self.w.classicladder.set_active(self.d.classicladder)
        self.w.modbus.set_active(self.d.modbus)
        self.w.digitsin.set_value(self.d.digitsin)
        self.w.digitsout.set_value(self.d.digitsout)
        self.w.s32in.set_value(self.d.s32in)
        self.w.s32out.set_value(self.d.s32out)
        self.w.floatsin.set_value(self.d.floatsin)
        self.w.floatsout.set_value(self.d.floatsout)
        self.w.bitmem.set_value(self.d.bitmem)
        self.w.wordmem.set_value(self.d.wordmem)
        self.w.halui.set_active(self.d.halui)
        self.w.ladderexist.set_active(self.d.ladderexist)
        self.w.laddertouchz.set_active(self.d.laddertouchz)
        self.on_halui_toggled()
        for i in range(0,15):
            self.w["halui_cmd"+str(i)].set_text(self.d["halui_cmd"+str(i)])  
        self.w.ladderconnect.set_active(self.d.ladderconnect)      
        self.on_classicladder_toggled()

    def options_finish(self):
        self.d.classicladder = self.w.classicladder.get_active()
        self.d.modbus = self.w.modbus.get_active()
        self.d.digitsin = self.w.digitsin.get_value()
        self.d.digitsout = self.w.digitsout.get_value()
        self.d.s32in = self.w.s32in.get_value()
        self.d.s32out = self.w.s32out.get_value()
        self.d.floatsin = self.w.floatsin.get_value()
        self.d.bitmem = self.w.bitmem.get_value()
        self.d.wordmem = self.w.wordmem.get_value()
        self.d.floatsout = self.w.floatsout.get_value()
        self.d.halui = self.w.halui.get_active()
        self.d.ladderexist = self.w.ladderexist.get_active()
        self.d.laddertouchz = self.w.laddertouchz.get_active()
        for i in range(0,15):
            self.d["halui_cmd"+str(i)] = self.w["halui_cmd"+str(i)].get_text()         
        self.d.ladderconnect = self.w.ladderconnect.get_active()          
        if self.d.classicladder:
            if self.w.ladderblank.get_active() == True:
                if self.d.tempexists:
                    self.d.laddername='TEMP.clp'
                else:
                    self.d.laddername= 'blank.clp'
                    self.d.ladderhaltype = 0
            if self.w.ladder1.get_active() == True:
                self.d.laddername = 'estop.clp'
                has_estop = self.a.findsignal("estop-ext")
                if not has_estop:
                    self.a.warning_dialog(_("You need to designate an E-stop input pin for this ladder program."),True)
                    return True
                self.d.ladderhaltype = 1
            if self.w.ladder2.get_active() == True:
                self.d.laddername = 'serialmodbus.clp'
                self.d.modbus = 1
                self.w.modbus.set_active(self.d.modbus) 
                self.d.ladderhaltype = 0
            if self.w.laddertouchz.get_active() == True:
                has_probe = self.a.findsignal("probe-in")
                if not has_probe:
                    self.a.warning_dialog(_("You need to designate a probe input pin for this ladder program."),True)
                    return True
                self.d.ladderhaltype = 2
                self.d.laddername = 'touchoff_z.clp'
                self.d.halui = True
                self.w.halui.set_active(True)
            if self.w.ladderexist.get_active() == True:
                self.d.laddername='custom.clp'
            else:
                if os.path.exists(os.path.expanduser("~/linuxcnc/configs/%s/custom.clp" % self.d.machinename)):
                    if not self.a.warning_dialog(_("OK to replace existing custom ladder program?\nExisting\
 Custom.clp will be renamed custom_backup.clp.\nAny existing file named -custom_backup.clp- will be lost.\
Selecting 'existing ladder program' will avoid this warning"),False):
                        return True 
            if self.w.ladderexist.get_active() == False:
                if os.path.exists(os.path.join(self._p.DISTDIR, "configurable_options/ladder/TEMP.clp")):
                    if not self.a.warning_dialog(_("You edited a ladder program and have selected a \
different program to copy to your configuration file.\nThe edited program will be lost.\n\nAre you sure?  "),False):
                        return True

#************
# REALTIME PAGE
#************
    def realtime_prepare(self):
        self.d.help = "help-realtime.txt"
        self.w.userneededpid.set_value(self.d.userneededpid)
        self.w.userneededabs.set_value(self.d.userneededabs)
        self.w.userneededscale.set_value(self.d.userneededscale)
        self.w.userneededmux16.set_value(self.d.userneededmux16)
        self.w.userneededlowpass.set_value(self.d.userneededlowpass)

        if not self.d._components_is_prepared:
            textbuffer = self.w.loadcompservo.get_buffer()
            for i in self.d.loadcompservo:
                if i == '': continue
                textbuffer.insert_at_cursor(i+"\n" )
            textbuffer = self.w.addcompservo.get_buffer()
            for i in self.d.addcompservo:
                if i == '': continue
                textbuffer.insert_at_cursor(i+"\n" )
            textbuffer = self.w.loadcompbase.get_buffer()
            for i in self.d.loadcompbase:
                if i == '': continue
                textbuffer.insert_at_cursor(i+"\n" )
            textbuffer = self.w.addcompbase.get_buffer()
            for i in self.d.addcompbase:
                if i == '': continue
                textbuffer.insert_at_cursor(i+"\n" )
            self.d._components_is_prepared = True
        self.savable_flag = True

    def realtime_finish(self):
        self.d.userneededpid = int(self.w.userneededpid.get_value())
        self.d.userneededabs = int(self.w.userneededabs.get_value())
        self.d.userneededscale = int(self.w.userneededscale.get_value())
        self.d.userneededmux16 = int(self.w.userneededmux16.get_value())
        self.d.userneededlowpass = int(self.w.userneededlowpass.get_value())

        textbuffer = self.w.loadcompservo.get_buffer()
        startiter = textbuffer.get_start_iter()
        enditer = textbuffer.get_end_iter()
        test = textbuffer.get_text(startiter,enditer)
        i = test.split('\n')
        self.d.loadcompservo = i
        textbuffer = self.w.addcompservo.get_buffer()
        startiter = textbuffer.get_start_iter()
        enditer = textbuffer.get_end_iter()
        test = textbuffer.get_text(startiter,enditer)
        i = test.split('\n')
        self.d.addcompservo = i
        textbuffer = self.w.loadcompbase.get_buffer()
        startiter = textbuffer.get_start_iter()
        enditer = textbuffer.get_end_iter()
        test = textbuffer.get_text(startiter,enditer)
        i = test.split('\n')
        self.d.loadcompbase = i
        textbuffer = self.w.addcompbase.get_buffer()
        startiter = textbuffer.get_start_iter()
        enditer = textbuffer.get_end_iter()
        test = textbuffer.get_text(startiter,enditer)
        i = test.split('\n')
        self.d.addcompbase = i
#*************
# FINISH PAGE
#*************
    def finished_prepare(self):
        pass
    def finished_finish(self):
        self.a.clean_unused_ports()
        self.a.buid_config()
        self.savable_flag = False

#**************
# tune test
#**************
    # callbacks
    def on_update_tune_params(self, *args):
        self.t.update_tune_test_params()
    def on_tune_jogminus_pressed(self, w):
        self.t.tune_jogminus(1)
    def on_tune_jogminus_released(self, w):
        self.t.tune_jogminus(0)
    def on_tune_jogplus_pressed(self, w):
        self.t.tune_jogplus(1)
    def on_tune_jogplus_released(self, w):
        self.t.tune_jogplus(0)
    def on_tuneinvertmotor_toggled(self,w):
        self.t.toggle_tuneinvertmotor()
#**************
# openloop test
#**************
    # callbacks
    def update_oloop_params(self, w):
        self.t.update_axis_params()
    def on_oloop_enableamp_toggled(self, w):
        self.t.oloop_enableamp()
    def on_oloop_jogminus_pressed(self, w):
        self.t.oloop_jogminus(1)
    def on_oloop_jogminus_released(self, w):
        self.t.oloop_jogminus(0)
    def on_oloop_jogplus_pressed(self, w):
        self.t.oloop_jogplus(1)
    def on_oloop_jogplus_released(self, w):
        self.t.oloop_jogplus(0)
    def on_resetbutton_pressed(self, w):
        self.t.oloop_resetencoder(1)
    def on_resetbutton_released(self, w):
        self.t.oloop_resetencoder(0)
######################
# mesa_discovery interface dialog
######################
    def on_discovery_interface_combobox_changed(self,w):
        self.a.discovery_interface_combobox_changed(w)

# BOILER CODE
    def __getitem__(self, item):
        return getattr(self, item)
    def __setitem__(self, item, value):
        return setattr(self, item, value)<|MERGE_RESOLUTION|>--- conflicted
+++ resolved
@@ -30,11 +30,6 @@
 # add large or common function calls to pncconf.py
 
 from __future__ import print_function
-<<<<<<< HEAD
-import gi
-from gi.repository import Gtk as gtk
-from gi.repository import GObject as gobject
-=======
 
 import gi
 gi.require_version('Gtk', '3.0')
@@ -43,7 +38,6 @@
 from gi.repository import GdkPixbuf
 from gi.repository import GObject
 
->>>>>>> 4fe346f7
 import os
 
 class Pages:
@@ -77,19 +71,8 @@
         self.a.save()
 
     def on_window1_destroy(self, *args):
-<<<<<<< HEAD
-        if self.savable_flag:
-            if self.a.quit_dialog():
-                gtk.main_quit()
-                return True
-            else:
-                return True
-        elif self.a.warning_dialog(self._p.MESS_QUIT,False):
-            gtk.main_quit()
-=======
         if self.a.warning_dialog (self._p.MESS_ABORT,False):
             Gtk.main_quit()
->>>>>>> 4fe346f7
             return True
         else:
             return True
@@ -221,15 +204,9 @@
         # get the original background color, must realize the widget first to get the true color.
         # we use this later to high light missing axis info
         self.w.xencoderscale.realize()
-<<<<<<< HEAD
-        self.a.origbg = self.w.xencoderscale.style.bg[gtk.STATE_NORMAL]
-        self.w.window1.set_geometry_hints(min_width=750)
-        self.w.button_save.set_visible(False)
-=======
         #TODO:
         #self.a.origbg = self.w.xencoderscale.style.bg[Gtk.STATE_NORMAL]
         #self.w.window1.set_geometry_hints(min_width=750)
->>>>>>> 4fe346f7
 
 #************
 # INTRO PAGE
