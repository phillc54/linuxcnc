#!/usr/bin/env python2
#    This is a component of AXIS, a front-end for LinuxCNC
#    Copyright 2004, 2005, 2006, 2007, 2008, 2009
#    Jeff Epler <jepler@unpythonic.net> and Chris Radek <chris@timeguy.com>
#
#    This program is free software; you can redistribute it and/or modify
#    it under the terms of the GNU General Public License as published by
#    the Free Software Foundation; either version 2 of the License, or
#    (at your option) any later version.
#
#    This program is distributed in the hope that it will be useful,
#    but WITHOUT ANY WARRANTY; without even the implied warranty of
#    MERCHANTABILITY or FITNESS FOR A PARTICULAR PURPOSE.  See the
#    GNU General Public License for more details.
#
#    You should have received a copy of the GNU General Public License
#    along with this program; if not, write to the Free Software
#    Foundation, Inc., 51 Franklin Street, Fifth Floor, Boston, MA 02110-1301 USA.


# import pdb

from __future__ import print_function
import sys, os
import string
BASE = os.path.abspath(os.path.join(os.path.dirname(sys.argv[0]), ".."))
sys.path.insert(0, os.path.join(BASE, "lib", "python"))

# otherwise, on hardy the user is shown spurious "[application] closed
# unexpectedly" messages but denied the ability to actually "report [the]
# problem"
sys.excepthook = sys.__excepthook__

import gettext;

import array, time, atexit, tempfile, shutil, errno, select, re, getopt
import traceback

if sys.version_info[0] == 3:
    import tkinter as Tkinter
    import _thread
    gettext.install("linuxcnc", localedir=os.path.join(BASE, "share", "locale"))
else:
    import Tkinter
    import thread as _thread
    gettext.install("linuxcnc", localedir=os.path.join(BASE, "share", "locale"), unicode=True)

# Print Tk errors to stdout. python.org/sf/639266
OldTk = Tkinter.Tk
class Tk(OldTk):
    def __init__(self, *args, **kw):
        OldTk.__init__(self, *args, **kw)
        self.tk.createcommand('tkerror', self.tkerror)

    def tkerror(self, arg):
        print("TCL error in asynchronous code:")
        print(self.tk.call("set", "errorInfo"))

Tkinter.Tk = Tk

from minigl import *
RTLD_NOW, RTLD_GLOBAL = 0x1, 0x100  # XXX portable?
old_flags = sys.getdlopenflags()
sys.setdlopenflags(RTLD_NOW | RTLD_GLOBAL);
import gcode
sys.setdlopenflags(old_flags)
from rs274.OpenGLTk import *
from rs274.interpret import StatMixin
from rs274.glcanon import GLCanon, GlCanonDraw
from hershey import Hershey
from propertywindow import properties
import rs274.options
import nf
import locale
import bwidget
from math import hypot, atan2, sin, cos, pi, sqrt
import linuxcnc
from glnav import *

if "AXIS_NO_HAL" in os.environ:
    hal_present = 0;
else:
    hal_present = 1;

if hal_present == 1 :
    import hal

if sys.version_info[0] == 3:
    import configparser
else:
    import ConfigParser as configparser
cp = configparser.ConfigParser
class AxisPreferences(cp):
    types = {
        bool: cp.getboolean,
        float: cp.getfloat,
        int: cp.getint,
        str: cp.get,
        repr: lambda self,section,option: eval(cp.get(self,section,option)),
    }

    def __init__(self):
        cp.__init__(self)
        self.fn = os.path.expanduser("~/.axis_preferences")
        self.read(self.fn)

    def getpref(self, option, default=False, type=bool):
        m = self.types.get(type)
        if type == repr and len(default) == 0: default=""
        try:
            o = m(self, "DEFAULT", option)
        except Exception as detail:
            if default != "": print(detail)
            self.set("DEFAULT", option, default)
            self.write(open(self.fn, "w"))
            o = default
        return o

    def putpref(self, option, value, type=bool):
        self.set("DEFAULT", option, str(value))
        self.write(open(self.fn, "w"))

if sys.argv[1] != "-ini":
    raise SystemExit("-ini must be first argument")

inifile = linuxcnc.ini(sys.argv[2])

ap = AxisPreferences()

os.system("xhost -SI:localuser:gdm -SI:localuser:root > /dev/null 2>&1")
root_window = Tkinter.Tk(className="Axis")
dpi_value = root_window.winfo_fpixels('1i')
root_window.tk.call('tk', 'scaling', '-displayof', '.', dpi_value / 72.0)
root_window.withdraw()
nf.start(root_window)
nf.makecommand(root_window, "_", _)
rs274.options.install(root_window)
root_window.tk.call("set", "version", linuxcnc.version)

try:
    root_window.tk.call("set","::MAX_JOINTS"         ,linuxcnc.MAX_JOINTS)
    root_window.tk.call("set","::MAX_AXIS"           ,linuxcnc.MAX_AXIS)
    root_window.tk.call("set","::STATE_ESTOP"        ,linuxcnc.STATE_ESTOP)
    root_window.tk.call("set","::STATE_ESTOP_RESET"  ,linuxcnc.STATE_ESTOP_RESET)
    root_window.tk.call("set","::STATE_OFF"          ,linuxcnc.STATE_OFF)
    root_window.tk.call("set","::STATE_ON"           ,linuxcnc.STATE_ON)
    root_window.tk.call("set","::TASK_MODE_MANUAL"   ,linuxcnc.MODE_MANUAL)
    root_window.tk.call("set","::TASK_MODE_MDI"      ,linuxcnc.MODE_MDI)
    root_window.tk.call("set","::TASK_MODE_AUTO"     ,linuxcnc.MODE_AUTO)
    root_window.tk.call("set","::INTERP_IDLE"        ,linuxcnc.INTERP_IDLE)
    root_window.tk.call("set","::INTERP_READING"     ,linuxcnc.INTERP_READING)
    root_window.tk.call("set","::INTERP_PAUSED"      ,linuxcnc.INTERP_PAUSED)
    root_window.tk.call("set","::INTERP_WAITING"     ,linuxcnc.INTERP_WAITING)
    root_window.tk.call("set","::TRAJ_MODE_FREE"     ,linuxcnc.TRAJ_MODE_FREE)
    root_window.tk.call("set","::KINEMATICS_IDENTITY",linuxcnc.KINEMATICS_IDENTITY)
    nf.source_lib_tcl(root_window,"axis.tcl")
except TclError:
    print(root_window.tk.call("set", "errorInfo"))
    raise

def General_Halt():
    text = _("Do you really want to close LinuxCNC?")
    if not root_window.tk.call("nf_dialog", ".error", _("Confirm Close"), text, "warning", 1, _("Yes"), _("No")):
        root_window.destroy()

root_window.protocol("WM_DELETE_WINDOW", General_Halt)


program_start_line = 0
program_start_line_last = -1

lathe = 0
mdi_history_max_entries = 1000
mdi_history_save_filename =\
    inifile.find('DISPLAY', 'MDI_HISTORY_FILE') or "~/.axis_mdi_history"


feedrate_blackout = 0
rapidrate_blackout = 0
spindlerate_blackout = 0
maxvel_blackout = 0
jogincr_index_last = 1
mdi_history_index= -1
resume_inhibit = 0

help1 = [
    ("F1", _("Emergency stop")),
    ("F2", _("Turn machine on")),
    ("", ""),
    ("X", _("Activate first axis")),
    ("Y", _("Activate second axis")),
    ("Z", _("Activate third axis")),
    ("A", _("Activate fourth axis")),
    ("` or 0,1..8", _("Activate first through ninth joint")),
    ("", _("if joints radiobuttons visible")),
    ("`,1..9,0", _("Set Feed Override from 0% to 100%")),
    ("", _("if axes radiobuttons visible")),
    (_(", and ."), _("Select jog speed")),
    (_("< and >"), _("Select angular jog speed")),
    (_("I, Shift-I"), _("Select jog increment")),
    ("C", _("Continuous jog")),
    (_("Home"), _("Send active joint home")),
    (_("Ctrl-Home"), _("Home all joints")),
    (_("Shift-Home"), _("Zero G54 offset for active axis")),
    (_("End"), _("Set G54 offset for active axis")),
    (_("Ctrl-End"), _("Set tool offset for loaded tool")),
    ("-, =", _("Jog active axis or joint")),
    (";, '", _("Select Max velocity")),

    ("", ""),
    (_("Left, Right"), _("Jog first axis or joint")),
    (_("Up, Down"), _("Jog second axis or joint")),
    (_("Pg Up, Pg Dn"), _("Jog third axis or joint")),
    (_("Shift+above jogs"), _("Jog at traverse speed")),
    ("[, ]", _("Jog fourth axis or joint")),

    ("", ""),
    ("D", _("Toggle between Drag and Rotate mode")),
    (_("Left Button"), _("Pan, rotate or select line")),
    (_("Shift+Left Button"), _("Rotate or pan")),
    (_("Right Button"), _("Zoom view")),
    (_("Wheel Button"), _("Rotate view")),
    (_("Rotate Wheel"), _("Zoom view")),
    (_("Control+Left Button"), _("Zoom view")),
]
help2 = [
    ("F3", _("Manual control")),
    ("F5", _("Code entry (MDI)")),
    (_("Control-M"), _("Clear MDI history")),
    (_("Control-H"), _("Copy selected MDI history elements")),
    ("",          _("to clipboard")),
    (_("Control-Shift-H"), _("Paste clipboard to MDI history")),
    ("L", _("Override Limits")),
    ("", ""),
    ("O", _("Open program")),
    (_("Control-R"), _("Reload program")),
    (_("Control-S"), _("Save g-code as")),
    ("R", _("Run program")),
    ("T", _("Step program")),
    ("P", _("Pause program")),
    ("S", _("Resume program")),
    ("ESC", _("Stop running program, or")),
    ("", _("stop loading program preview")),
    ("", ""),
    ("F7", _("Toggle mist")),
    ("F8", _("Toggle flood")),
    ("B", _("Spindle brake off")),
    (_("Shift-B"), _("Spindle brake on")),
    ("F9", _("Turn spindle clockwise")),
    ("F10", _("Turn spindle counterclockwise")),
    ("F11", _("Turn spindle more slowly")),
    ("F12", _("Turn spindle more quickly")),
    (_("Control-K"), _("Clear live plot")),
    ("V", _("Cycle among preset views")),
    ("F4", _("Cycle among preview, DRO, and user tabs")),
    ("@", _("toggle Actual/Commanded")),
    ("#", _("toggle Relative/Machine")),
    (_("Ctrl-Space"), _("Clear notifications")),
    (_("Alt-F, M, V"), _("Open a Menu")),
]


def install_help(app):
    keys = nf.makewidget(app, Frame, '.keys.text')
    fixed = app.tk.call("linuxcnc::standard_fixed_font")
    for i in range(len(help1)):
        a, b = help1[i]
        Label(keys, text=a, font=fixed, padx=4, pady=0, highlightthickness=0).grid(row=i, column=0, sticky="w")
        Label(keys, text=b, padx=4, pady=0, highlightthickness=0).grid(row=i, column=1, sticky="w")
    for i in range(len(help2)):
        a, b = help2[i]
        Label(keys, text=a, font=fixed, padx=4, pady=0, highlightthickness=0).grid(row=i, column=3, sticky="w")
        Label(keys, text=b, padx=4, pady=0, highlightthickness=0).grid(row=i, column=4, sticky="w")
    Label(keys, text="    ").grid(row=0, column=2)

def joints_mode():
    return s.motion_mode == linuxcnc.TRAJ_MODE_FREE

def set_motion_teleop(value):
    # 1:teleop, 0: joint
    vars.teleop_mode.set(value)
    c.teleop_enable(value)
    c.wait_complete()
    s.poll()

def parse_color(c):
    if c == "": return (1,0,0)
    return tuple([i/65535. for i in root_window.winfo_rgb(c)])

def to_internal_units(pos, unit=None):
    if unit is None:
        unit = s.linear_units
    lu = (unit or 1) * 25.4

    lus = [lu, lu, lu, 1, 1, 1, lu, lu, lu]
    return [a/b for a, b in zip(pos, lus)]

def to_internal_linear_unit(v, unit=None):
    if unit is None:
        unit = s.linear_units
    lu = (unit or 1) * 25.4
    return v/lu

def from_internal_units(pos, unit=None):
    if unit is None:
        unit = s.linear_units
    lu = (unit or 1) * 25.4

    lus = [lu, lu, lu, 1, 1, 1, lu, lu, lu]
    return [a*b for a, b in zip(pos, lus)]

def from_internal_linear_unit(v, unit=None):
    if unit is None:
        unit = s.linear_units
    lu = (unit or 1) * 25.4
    return v*lu

def masked_axes_count():
    ct = 0
    for i in range(linuxcnc.MAX_JOINTS):
        if s.axis_mask & (1<<i): ct +=1
    return ct

class Notification(Tkinter.Frame):
    def __init__(self, master):
        self.widgets = []
        self.cache = []
        Tkinter.Frame.__init__(self, master)

    def clear(self,iconname=None):
        if iconname:
            cpy = self.widgets[:]
            for i, item in enumerate(cpy):
                frame,icon,text,button,iname = item
                if iname == "icon_std_" + iconname:
                    self.remove(cpy[i])
        else:
            while self.widgets:
                self.remove(self.widgets[0])

    def clear_one(self):
        if self.widgets:
            self.remove(self.widgets[0])


    def add(self, iconname, message):
        self.place(relx=1, rely=1, y=-20, anchor="se")
        iconname = self.tk.call("load_image", "std_" + iconname)
        close = self.tk.call("load_image", "close", "notification-close")
        if len(self.widgets) > 10:
            self.remove(self.widgets[0])
        if self.cache:
            frame, icon, text, button, discard = self.cache.pop()
            icon.configure(image=iconname)
            text.configure(text=message)
            widgets = frame, icon, text, button, iconname
        else:
            frame = Tkinter.Frame(self)
            icon = Tkinter.Label(frame, image=iconname)
            text = Tkinter.Label(frame, text=message, wraplength=300, justify="left")
            button = Tkinter.Button(frame, image=close)
            widgets = frame, icon, text, button, iconname
            text.pack(side="left")
            icon.pack(side="left")
            button.pack(side="left")
        button.configure(command=lambda: self.remove(widgets))
        frame.pack(side="top", anchor="e")
        self.widgets.append(widgets)

    def remove(self, widgets):
        self.widgets.remove(widgets)
        if len(self.cache) < 10:
            widgets[0].pack_forget()
            self.cache.append(widgets)
        else:
            widgets[0].destroy()
        if len(self.widgets) == 0:
            self.place_forget()

def soft_limits():
    def fudge(x):
        if abs(x) > 1e99: return 0
        return x

    ax = s.axis
    return (
        to_internal_units([fudge(ax[i]['min_position_limit']) for i in range(3)]),
        to_internal_units([fudge(ax[i]['max_position_limit']) for i in range(3)]))

class MyOpengl(GlCanonDraw, Opengl):
    def __init__(self, *args, **kw):
        self.after_id = None
        self.motion_after = None
        self.perspective = False
        Opengl.__init__(self, *args, **kw)
        GlCanonDraw.__init__(self, s, None)
        self.bind('<Button-1>', self.select_prime, add=True)
        self.bind('<ButtonRelease-1>', self.select_fire, add=True)
        self.bind('<Button1-Motion>', self.select_cancel, add=True)
        self.highlight_line = None
        self.select_event = None
        self.select_buffer_size = 100
        self.select_primed = None
        self.last_position = None
        self.last_homed = None
        self.last_origin = None
        self.last_rotation_xy = None
        self.last_tool = None
        self.last_tool_offset = None
        self.last_limits = None
        self.set_eyepoint(5.)
        self.get_resources()
        self.realize()
        self.init_glcanondraw(trajcoordinates=trajcoordinates,
                              kinsmodule=kinsmodule)
    def getRotateMode(self):
        return vars.rotate_mode.get()

    def get_font_info(self):
        return coordinate_charwidth, coordinate_linespace, fontbase

    def get_resources(self):
        self.colors = dict(GlCanonDraw.colors)
        for c in list(self.colors.keys()):
            if isinstance(c, tuple):
                c, d = c
            elif c.endswith("_alpha"):
                d = "Alpha"
            else:
                d = "Foreground"
            option_value = self.option_get(c, d)
            if option_value:
                if d == "Alpha":
                    self.colors[c] = float(option_value)
                else:
                    self.colors[c] = parse_color(option_value)
        x = float(self.option_get("tool_light_x", "Float"))
        y = float(self.option_get("tool_light_y", "Float"))
        z = float(self.option_get("tool_light_z", "Float"))
        dist = (x**2 + y**2 + z**2) ** .5
        self.light_position = (x/dist, y/dist, z/dist, 0)

    def select_prime(self, event):
        self.select_primed = event

    def select_cancel(self, event):
        if self.select_primed and (event.x != self.select_primed.x or event.y != self.select_primed.y):
            self.select_primed = None

    def select_fire(self, event):
        if self.select_primed: self.queue_select(event)

    def queue_select(self, event):
        self.select_event = event
        self.tkRedraw()

    def deselect(self, event):
        self.set_highlight_line(None)

    def select(self, event):
        GlCanonDraw.select(self, event.x, event.y)

    def get_joints_mode(self): return joints_mode()
    def get_current_tool(self): return current_tool
    def is_lathe(self): return lathe
    def get_show_commanded(self): return vars.display_type.get()
    def get_show_rapids(self): return vars.show_rapids.get()
    def get_geometry(self): return geometry
    def is_foam(self): return foam
    def get_num_joints(self): return num_joints
    def get_program_alpha(self): return vars.program_alpha.get()

    def get_a_axis_wrapped(self): return a_axis_wrapped
    def get_b_axis_wrapped(self): return b_axis_wrapped
    def get_c_axis_wrapped(self): return c_axis_wrapped

    def set_current_line(self, line):
        if line == vars.running_line.get(): return
        t.tag_remove("executing", "0.0", "end")
        if line is not None and line > 0:
            vupdate(vars.running_line, line)
            if vars.highlight_line.get() <= 0:
                t.see("%d.0" % (line+2))
                t.see("%d.0" % line)
            t.tag_add("executing", "%d.0" % line, "%d.end" % line)
        else:
            vupdate(vars.running_line, 0)

    def get_highlight_line(self):
        return vars.highlight_line.get()

    def set_highlight_line(self, line):
        if line == self.get_highlight_line(): return
        GlCanonDraw.set_highlight_line(self, line)
        t.tag_remove("sel", "0.0", "end")
        if line is not None and line > 0:
            t.see("%d.0" % (line+2))
            t.see("%d.0" % line)
            t.tag_add("sel", "%d.0" % line, "%d.end" % line)
            vupdate(vars.highlight_line, line)
        else:
            vupdate(vars.highlight_line, -1)

    def tkRedraw(self, *dummy):
        if self.after_id:
            # May need to upgrade to an instant redraw
            self.after_cancel(self.after_id)
        self.after_id = self.after_idle(self.actual_tkRedraw)

    def redraw_soon(self, *dummy):
        if self.after_id: return
        self.after_id = self.after(50, self.actual_tkRedraw)

    def tkRedraw_perspective(self, *dummy):
        """Cause the opengl widget to redraw itself."""
        self.redraw_perspective()

    def tkRedraw_ortho(self, *dummy):
        """Cause the opengl widget to redraw itself."""
        self.redraw_ortho()

    def startRotate(self, event):
        if lathe: return
        return Opengl.startRotate(self, event)

    def tkAutoSpin(self, event):
        if lathe: return
        return Opengl.tkAutoSpin(self, event)

    def tkRotate(self, event):
        if lathe: return
        Opengl.tkRotate(self, event)
        self.perspective = True
        widgets.view_z.configure(relief="link")
        widgets.view_z2.configure(relief="link")
        widgets.view_x.configure(relief="link")
        widgets.view_y.configure(relief="link")
        widgets.view_p.configure(relief="link")
        vars.view_type.set(0)

    def tkTranslateOrRotate(self, event):
        if self.getRotateMode():
            self.tkRotate(event)
        else:
            self.tkTranslate(event)

    def tkRotateOrTranslate(self, event):
        if self.getRotateMode():
            self.tkTranslate(event)
        else:
            self.tkRotate(event)

    def actual_tkRedraw(self, *dummy):
        self.after_id = None
        if self.perspective:
            self.tkRedraw_perspective()
        else:
            self.tkRedraw_ortho()

    def get_show_program(self): return vars.show_program.get()
    def get_show_offsets(self): return vars.show_offsets.get()
    def get_show_extents(self): return vars.show_extents.get()
    def get_grid_size(self): return vars.grid_size.get()
    def get_show_metric(self): return vars.metric.get()
    def get_show_live_plot(self): return vars.show_live_plot.get()
    def get_show_machine_speed(self): return vars.show_machine_speed.get()
    def get_show_distance_to_go(self): return vars.show_distance_to_go.get()

    def get_view(self):
        x,y,z,p = 0,1,2,3
        if str(widgets.view_x['relief']) == "sunken":
            view = x
        elif (str(widgets.view_y['relief']) == "sunken" or
             str(widgets.view_y2['relief']) == "sunken"):
            view = y
        elif (str(widgets.view_z['relief']) == "sunken" or
              str(widgets.view_z2['relief']) == "sunken"):
            view = z
        else:
            view = p
        return view


    def get_show_relative(self): return vars.coord_type.get()
    def get_show_limits(self): return vars.show_machine_limits.get()
    def get_show_tool(self): return vars.show_tool.get()
    def redraw(self):
        if not self.winfo_viewable():
            return self.redraw_dro()

        if self.select_event:
            self.select(self.select_event)
            self.select_event = None

        GlCanonDraw.redraw(self)

    def redraw_dro(self):
        self.stat.poll()

        limit, homed, posstrs, droposstrs = self.posstrs()

        text = widgets.numbers_text

        font = "Courier 10 pitch"
        if not hasattr(self, 'font_width'):
            self.font_width = text.tk.call(
                "font", "measure", (font, -100, "bold"), "0")
            self.font_vertspace = text.tk.call(
                "font", "metrics", (font, -100, "bold"), "-linespace") - 100
            self.last_font = None
        font_width = self.font_width
        font_vertspace = self.font_vertspace

        text.delete("0.0", "end")
        t = droposstrs[:]
        text.insert("end", "\n".join(t))

        window_height = text.winfo_height()
        window_width = text.winfo_width()
        dro_lines = len(droposstrs)
        dro_width = len(droposstrs[0]) + 3
        # pixels of height required, for "100 pixel" font
        req_height = dro_lines * 100 + (dro_lines + 1) * font_vertspace
        # pixels of width required, for "100 pixel" font
        req_width = dro_width * font_width
        height_ratio = float(window_height) / req_height
        width_ratio = float(window_width) / req_width
        ratio = min(height_ratio, width_ratio)
        new_font = -int(100*ratio)
        if new_font != self.last_font:
            text.configure(font=(font, new_font, "bold"))
            self.last_font = new_font

def init():
    glDrawBuffer(GL_BACK)
    glDisable(GL_CULL_FACE)
    glLineStipple(2, 0x5555)
    glDisable(GL_LIGHTING)
    glClearColor(0,0,0,0)
    glPixelStorei(GL_UNPACK_ALIGNMENT, 1)

def toggle_perspective(e):
    o.perspective = not o.perspective
    o.tkRedraw()

def select_line(event):
    i = t.index("@%d,%d" % (event.x, event.y))
    i = int(i.split('.')[0])
    o.set_highlight_line(i)
    o.tkRedraw()
    return "break"

def release_select_line(event):
    o.set_highlight_line(None)
    o.set_current_line(None)
    o.tkRedraw()
    return "break"

def select_prev(event):
    if o.highlight_line is None:
        i = o.last_line
    else:
        i = max(1, o.highlight_line - 1)
    o.set_highlight_line(i)
    o.tkRedraw()

def select_next(event):
    if o.highlight_line is None:
        i = 1
    else:
        i = min(o.last_line, o.highlight_line + 1)
    o.set_highlight_line(i)
    o.tkRedraw()

def scroll_up(event):
    t.yview_scroll(-2, "units")

def scroll_down(event):
    t.yview_scroll(2, "units")

current_tool = None

def vupdate(var, val):
    try:
        if var.get() == val: return
    except ValueError:
        pass
    var.set(val)

class LivePlotter:
    def __init__(self, window):
        self.win = window
        window.live_plot_size = 0
        self.after = None
        self.error_after = None
        self.running = BooleanVar(window)
        self.running.set(False)
        self.lastpts = -1
        self.last_speed = -1
        self.last_limit = None
        self.last_motion_mode = None
        self.last_joint_position = None
        self.notifications_clear = False
        self.notifications_clear_info = False
        self.notifications_clear_error = False

    def start(self):
        if self.running.get(): return
        if not os.path.exists(linuxcnc.nmlfile):
            return False
        try:
            self.stat = linuxcnc.stat()
        except linuxcnc.error:
            return False
        self.last_task_mode = self.stat.task_mode
        self.last_motion_mode  = self.stat.motion_mode
        def C(s):
            a = o.colors[s + "_alpha"]
            s = o.colors[s]
            return [int(x * 255) for x in s + (a,)]

        self.logger = linuxcnc.positionlogger(linuxcnc.stat(),
            C('backplotjog'),
            C('backplottraverse'),
            C('backplotfeed'),
            C('backplotarc'),
            C('backplottoolchange'),
            C('backplotprobing'),
            geometry, foam
        )
        o.after_idle(lambda: _thread.start_new_thread(self.logger.start, (.01,)))

        global feedrate_blackout, rapidrate_blackout, spindlerate_blackout, maxvel_blackout
        feedrate_blackout=rapidrate_blackout=spindlerate_blackout=maxvel_blackout=time.time()+1

        self.running.set(True)

    def stop(self):
        if not self.running.get(): return
        if hasattr(self, 'stat'): del self.stat
        if self.after is not None:
            self.win.after_cancel(self.after)
            self.after = None
        if self.error_after is not None:
            self.win.after_cancel(self.error_after)
            self.error_after = None
        self.logger.stop()
        self.running.set(True)

    def error_task(self):
        error = e.poll()
        while error:
            kind, text = error
            if kind in (linuxcnc.NML_ERROR, linuxcnc.OPERATOR_ERROR):
                icon = "error"
            else:
                icon = "info"
            notifications.add(icon, text)
            error = e.poll()
        self.error_after = self.win.after(200, self.error_task)

    def update(self):
        if not self.running.get():
            return
        try:
            self.stat.poll()
        except linuxcnc.error as detail:
            print("error", detail)
            del self.stat
            return

        if  (   (self.stat.motion_mode == linuxcnc.TRAJ_MODE_COORD)
            and (self.stat.task_mode   == linuxcnc.MODE_MANUAL)
            ):
            set_motion_teleop(1)
        if      ( (self.stat.motion_mode == linuxcnc.TRAJ_MODE_TELEOP)
            and   not vars.teleop_mode.get() ):
            vars.teleop_mode.set(1)

        # With joints_axes support and jogging while mdi
        #  (ref: emctaskmain.cc:allow_while_idle_type())
        # behavior is better without changing tabs upon detecting
        # a task_mode change.
        # Restore behavior with this local var: enable_tab_change
        enable_tab_change = False
        if (     enable_tab_change
            and (self.stat.task_mode != self.last_task_mode)):
            if (self.stat.task_mode == linuxcnc.MODE_MANUAL):
                root_window.tk.eval(pane_top + ".tabs raise manual")
            if (self.stat.task_mode == linuxcnc.MODE_MDI):
                root_window.tk.eval(pane_top + ".tabs raise mdi")
            if (self.stat.task_mode == linuxcnc.MODE_AUTO):
                # not sure if anything needs to be done for this
                pass
        self.last_task_mode = self.stat.task_mode

        self.after = self.win.after(update_ms, self.update)

        self.win.set_current_line(self.stat.id or self.stat.motion_line)

        speed = self.stat.current_vel

        limits = soft_limits()

        if (   self.stat.tool_offset   != o.last_tool_offset
            or self.stat.tool_table[0] != o.last_tool):
            o.redraw_dro()
        if (self.logger.npts != self.lastpts
                or limits != o.last_limits
                or self.stat.actual_position != o.last_position
                or self.stat.joint_actual_position != o.last_joint_position
                or self.stat.homed != o.last_homed
                or self.stat.g5x_offset != o.last_g5x_offset
                or self.stat.g92_offset != o.last_g92_offset
                or self.stat.g5x_index != o.last_g5x_index
                or self.stat.rotation_xy != o.last_rotation_xy
                or self.stat.limit != o.last_limit
                or self.stat.tool_offset != o.last_tool_offset
                or self.stat.tool_table[0] != o.last_tool
                or self.stat.motion_mode != self.last_motion_mode
                or abs(speed - self.last_speed) > .01):
            o.redraw_soon()
            o.last_limits = limits
            o.last_limit = self.stat.limit
            o.last_homed = self.stat.homed
            o.last_position = self.stat.actual_position
            o.last_g5x_offset = self.stat.g5x_offset
            o.last_g92_offset = self.stat.g92_offset
            o.last_g5x_index = self.stat.g5x_index
            o.last_rotation_xy = self.stat.rotation_xy
            self.last_motion_mode = self.stat.motion_mode
            o.last_tool = self.stat.tool_table[0]
            o.last_tool_offset = self.stat.tool_offset
            o.last_joint_position = self.stat.joint_actual_position
            self.last_speed = speed
            self.lastpts = self.logger.npts

        root_window.update_idletasks()
        vupdate(vars.exec_state, self.stat.exec_state)
        vupdate(vars.interp_state, self.stat.interp_state)
        vupdate(vars.queued_mdi_commands, self.stat.queued_mdi_commands)
        if hal_present == 1 :
            notifications_clear = comp["notifications-clear"]
            if self.notifications_clear != notifications_clear:
                 self.notifications_clear = notifications_clear
                 if self.notifications_clear:
                     notifications.clear()
            notifications_clear_info = comp["notifications-clear-info"]
            if self.notifications_clear_info != notifications_clear_info:
                 self.notifications_clear_info = notifications_clear_info
                 if self.notifications_clear_info:
                     notifications.clear("info")
            notifications_clear_error = comp["notifications-clear-error"]
            if self.notifications_clear_error != notifications_clear_error:
                 self.notifications_clear_error = notifications_clear_error
                 if self.notifications_clear_error:
                     notifications.clear("error")
            now_resume_inhibit = comp["resume-inhibit"]
            global resume_inhibit
            if resume_inhibit != now_resume_inhibit:
                 resume_inhibit = now_resume_inhibit
                 if resume_inhibit:
                     root_window.tk.call("pause_image_override")
                 else:
                     root_window.tk.call("pause_image_normal")
        vupdate(vars.task_mode, self.stat.task_mode)
        vupdate(vars.task_state, self.stat.task_state)
        vupdate(vars.task_paused, self.stat.task_paused)
        vupdate(vars.taskfile, self.stat.file)
        vupdate(vars.interp_pause, self.stat.paused)
        vupdate(vars.mist, self.stat.mist)
        vupdate(vars.flood, self.stat.flood)
        vupdate(vars.brake, self.stat.spindle[0]['brake'])
        vupdate(vars.spindledir, self.stat.spindle[0]['direction'])
        vupdate(vars.motion_mode, self.stat.motion_mode)
        vupdate(vars.optional_stop, self.stat.optional_stop)
        vupdate(vars.block_delete, self.stat.block_delete)
        if time.time() > spindlerate_blackout:
            vupdate(vars.spindlerate, int(100 * self.stat.spindle[0]['override'] + .5))
        if time.time() > feedrate_blackout:
            vupdate(vars.feedrate, int(100 * self.stat.feedrate + .5))
        if time.time() > rapidrate_blackout:
            vupdate(vars.rapidrate, int(100 * self.stat.rapidrate + .5))
        if time.time() > maxvel_blackout:
            m = to_internal_linear_unit(self.stat.max_velocity)
            if vars.metric.get(): m = m * 25.4
            vupdate(vars.maxvel_speed, float(int(600 * m)/10.0))
            root_window.tk.call("update_maxvel_slider")
        vupdate(vars.override_limits, self.stat.joint[0]['override_limits'])
        on_any_limit = 0
        for l in self.stat.limit:
            if l:
                on_any_limit = True
                break
        vupdate(vars.on_any_limit, on_any_limit)
        global current_tool
        current_tool = self.stat.tool_table[0]
        if current_tool:
            tool_data = {'tool': current_tool[0], 'zo': current_tool[3], 'xo': current_tool[1], 'dia': current_tool[10]}
        if current_tool is None:
            vupdate(vars.tool, _("Unknown tool %d") % self.stat.tool_in_spindle)
        elif tool_data['tool'] == 0 or tool_data['tool'] == -1:
            vupdate(vars.tool, _("No tool"))
        elif current_tool.xoffset == 0 and not lathe:
            vupdate(vars.tool, _("Tool %(tool)d, offset %(zo)g, diameter %(dia)g") % tool_data)
        else:
            vupdate(vars.tool, _("Tool %(tool)d, zo %(zo)g, xo %(xo)g, dia %(dia)g") % tool_data)
        active_codes = []
        for i in self.stat.gcodes[1:]:
            if i == -1: continue
            if i % 10 == 0:
                active_codes.append("G%d" % (i/10))
            else:
                active_codes.append("G%(ones)d.%(tenths)d" % {'ones': i/10, 'tenths': i%10})

        for i in self.stat.mcodes[1:]:
            if i == -1: continue
            active_codes.append("M%d" % i)

        feed_str = "F%.1f" % self.stat.settings[1]
        if feed_str.endswith(".0"): feed_str = feed_str[:-2]
        active_codes.append(feed_str)
        active_codes.append("S%.0f" % self.stat.settings[2])

        codes = " ".join(active_codes)
        widgets.code_text.configure(state="normal")
        widgets.code_text.delete("0.0", "end")
        widgets.code_text.insert("end", codes)
        widgets.code_text.configure(state="disabled")

        # disable jog radiobutton for extrajoints that are homed
        # since control is transferred to joint.N.posthome-cmd
        for jno in range(num_joints - self.stat.num_extrajoints, num_joints):
            jname = tabs_manual+".joints.joint"+str(jno)
            #print jno,num_joints,num_extrajoints,s.homed[jno],jname
            if s.homed[jno]: state="disabled"
            else:            state="normal"
            root_window.call(jname,"configure","-state",state)

        user_live_update()

    def clear(self):
        self.logger.clear()
        o.redraw_soon()

def running(do_poll=True):
    if do_poll: s.poll()
    return s.task_mode == linuxcnc.MODE_AUTO and s.interp_state != linuxcnc.INTERP_IDLE

def manual_tab_visible():
    page = root_window.tk.call(widgets.tabs, "raise")
    return page == "manual"

def manual_ok(do_poll=True):
    """warning: deceptive function name.

This function returns TRUE when not running a program, i.e., when a user-
initiated action (whether an MDI command or a jog) is acceptable.

This means this function returns True when the mdi tab is visible."""
    if do_poll: s.poll()
    if s.task_state != linuxcnc.STATE_ON: return False
    return s.interp_state == linuxcnc.INTERP_IDLE or (s.task_mode == linuxcnc.MODE_MDI and s.queued_mdi_commands < vars.max_queued_mdi_commands.get())

# If LinuxCNC is not already in one of the modes given, switch it to the
# first (task) mode MANUAL,MDI,AUTO
def ensure_mode(m, *p):
    s.poll()
    if s.task_mode == m or s.task_mode in p: return True
    c.mode(m) # task_mode
    c.wait_complete()
    s.poll()
    return True

class DummyProgress:
    def update(self, count): pass
    def nextphase(self, count): pass
    def done(self): pass

class Progress:
    def __init__(self, phases, total):
        self.num_phases = phases
        self.phase = 0
        self.total = total or 1
        self.lastcount = 0
        self.text = None
        self.old_focus = root_window.tk.call("focus", "-lastfor", ".")
        root_window.tk.call("canvas", ".info.progress",
                    "-width", 1, "-height", 1,
                    "-highlightthickness", 0,
                    "-borderwidth", 2, "-relief", "sunken",
                    "-cursor", "watch")
        root_window.configure(cursor="watch")
        root_window.tk.call(".menu", "configure", "-cursor", "watch")
        t.configure(cursor="watch")
        root_window.tk.call("bind", ".info.progress", "<Key>", "break")
        root_window.tk.call("pack", ".info.progress", "-side", "left",
                                "-fill", "both", "-expand", "1")
        root_window.tk.call(".info.progress", "create", "rectangle",
                                (-10, -10, -10, -10),
                                "-fill", "blue", "-outline", "blue")
        root_window.update_idletasks()
        root_window.tk.call("focus", "-force", ".info.progress")
        root_window.tk.call("patient_grab", ".info.progress")

    def update(self, count, force=0):
        if force or count - self.lastcount > 400:
            fraction = (self.phase + count * 1. / self.total) / self.num_phases
            self.lastcount = count
            try:
                width = int(t.tk.call("winfo", "width", ".info.progress"))
            except Tkinter.TclError as detail:
                print(detail)
                return
            height = int(t.tk.call("winfo", "height", ".info.progress"))
            t.tk.call(".info.progress", "coords", "1",
                (0, 0, int(fraction * width), height))
            t.tk.call("update", "idletasks")

    def nextphase(self, total):
        self.phase += 1
        self.total = total or 1
        self.lastcount = -100
        self.update(0, True)

    def done(self):
        root_window.tk.call("destroy", ".info.progress")
        root_window.tk.call("grab", "release", ".info.progress")
        root_window.tk.call("focus", self.old_focus)
        root_window.configure(cursor="")
        root_window.tk.call(".menu", "configure", "-cursor", "")
        t.configure(cursor="xterm")

    def __del__(self):
        if root_window.tk.call("winfo", "exists", ".info.progress"):
            self.done()

    def set_text(self, text):
        if self.text is None:
            self.text = root_window.tk.call(".info.progress", "create", "text",
                (1, 1), "-text", text, "-anchor", "nw")
        else:
            root_window.tk.call(".info.progress", "itemconfigure", text,
                "-text", text)

class AxisCanon(GLCanon, StatMixin):
    def __init__(self, widget, text, linecount, progress, arcdivision):
        GLCanon.__init__(self, widget.colors, geometry, foam)
        StatMixin.__init__(self, s, random_toolchanger)
        self.text = text
        self.linecount = linecount
        self.progress = progress
        self.aborted = False
        self.arcdivision = arcdivision

    def change_tool(self, pocket):
        GLCanon.change_tool(self, pocket)
        StatMixin.change_tool(self, pocket)

    def is_lathe(self): return lathe

    def do_cancel(self, event):
        self.aborted = True

    def check_abort(self):
        root_window.update()
        if self.aborted: raise KeyboardInterrupt

    def next_line(self, st):
        GLCanon.next_line(self, st)
        self.progress.update(self.lineno)
        if self.notify:
            notifications.add("info",self.notify_message)
            self.notify = 0


progress_re = re.compile("^FILTER_PROGRESS=(\\d*)$")
def filter_program(program_filter, infilename, outfilename):
    import subprocess
    outfile = open(outfilename, "w")
    infilename_q = infilename.replace("'", "'\\''")
    env = dict(os.environ)
    env['AXIS_PROGRESS_BAR'] = '1'
    p = subprocess.Popen(["sh", "-c", "%s '%s'" % (program_filter, infilename_q)],
                          stdin=subprocess.PIPE,
                          stdout=outfile,
                          stderr=subprocess.PIPE,
                          env=env)
    p.stdin.close()  # No input for you
    progress = Progress(1, 100)
    progress.set_text(_("Filtering..."))
    stderr_text = []
    try:
        while p.poll() is None: # XXX add checking for abort
            t.update()
            r,w,x = select.select([p.stderr], [], [], 0.100)
            if r:
                stderr_line = p.stderr.readline()
                m = progress_re.match(stderr_line)
                if m:
                    progress.update(int(m.group(1)), 1)
                else:
                    stderr_text.append(stderr_line)
                    sys.stderr.write(stderr_line)
        # .. might be something left on stderr
        for line in p.stderr:
            m = progress_re.match(line)
            if not m:
                stderr_text.append(line)
                sys.stderr.write(line)
        return p.returncode, "".join(stderr_text)
    finally:
        progress.done()

def get_filter(filename):
    ext = os.path.splitext(filename)[1]
    if ext:
        return inifile.find("FILTER", ext[1:])
    else:
        return None

def update_recent_menu():
    recent = ap.getpref('recentfiles', [], repr)
    root_window.tk.call("update_recent", *recent)

def add_recent_file(f):
    recent = ap.getpref('recentfiles', [], repr)
    if len(recent) == 0: recent=[]
    if f in recent: recent.remove(f)
    recent.insert(0, f)
    recent = recent[:10]
    ap.putpref('recentfiles', recent, repr)
    update_recent_menu()

def cancel_open(event=None):
    if o.canon is not None:
        o.canon.aborted = True

loaded_file = None
def open_file_guts(f, filtered=False, addrecent=True):
    s.poll()
    save_task_mode = s.task_mode
    ensure_mode(linuxcnc.MODE_MANUAL)
    if addrecent:
        add_recent_file(f)
    if not filtered:
        global loaded_file
        loaded_file = f
        program_filter = get_filter(f)
        if program_filter:
            tempfile = os.path.join(tempdir, os.path.basename(f))
            exitcode, stderr = filter_program(program_filter, f, tempfile)
            if exitcode:
                root_window.tk.call("nf_dialog", (".error", "-ext", stderr),
                        _("Filter failed"),
                        _("The program %(program)r exited with code %(code)d.  "
                        "Any error messages it produced are shown below:")
                            % {'program': program_filter, 'code': exitcode},
                        "error",0,_("OK"))
                return
            ensure_mode(save_task_mode)
            return open_file_guts(tempfile, True, False)

    ensure_mode(save_task_mode)
    set_first_line(0)
    t0 = time.time()

    canon = None
    o.deselect(None) # remove highlight line from last program
    try:
        # Force a sync of the interpreter, which writes out the var file.
        c.task_plan_synch()
        c.wait_complete()
        c.program_open(f)
        lines = open(f).readlines()
        progress = Progress(2, len(lines))
        t.configure(state="normal")
        t.tk.call("delete_all", t)
        code = []
        i = 0
        for i, l in enumerate(lines):
            l = l.expandtabs().replace("\r", "")
            #t.insert("end", "%6d: " % (i+1), "lineno", l)
            code.extend(["%6d: " % (i+1), "lineno", l, ""])
            if i % 1000 == 0:
                t.insert("end", *code)
                del code[:]
                progress.update(i)
        if code:
            t.insert("end", *code)
        progress.nextphase(len(lines))
        f = os.path.abspath(f)
        o.canon = canon = AxisCanon(o, widgets.text, i, progress, arcdivision)
        root_window.bind_class(".info.progress", "<Escape>", cancel_open)

        parameter = inifile.find("RS274NGC", "PARAMETER_FILE")
        temp_parameter = os.path.join(tempdir, os.path.basename(parameter))
        if os.path.exists(parameter):
            shutil.copy(parameter, temp_parameter)
        canon.parameter_file = temp_parameter

        initcode = inifile.find("EMC", "RS274NGC_STARTUP_CODE") or ""
        if initcode == "":
            initcode = inifile.find("RS274NGC", "RS274NGC_STARTUP_CODE") or ""
        initcodes = []
        if initcode:
            initcodes.append(initcode)
        if not interpname:
            unitcode = "G%d" % (20 + (s.linear_units == 1))
            initcodes.append(unitcode)
            initcodes.append("g90")
            initcodes.append("t%d m6" % s.tool_in_spindle)
            for i in range(9):
                if s.axis_mask & (1<<i):
                    axis = "XYZABCUVW"[i]

                    if (axis == "A" and a_axis_wrapped) or\
                       (axis == "B" and b_axis_wrapped) or\
                       (axis == "C" and c_axis_wrapped):
                        pos = s.position[i] % 360.000
                    else:
                        pos = s.position[i]

                    position = "g53 g0 %s%.8f" % (axis, pos)
                    initcodes.append(position)
            for i, g in enumerate(s.gcodes):
                # index 0 is "sequence number" and index 2 is the last block's
                # "g_mode" neither of which should be sent as a startup code.
                # In particular, after issuing a non-modal G like G10, that
                # will appear at s.gcodes[2] which caused issue #269
                if i in (0, 1, 2): continue
                if g == -1: continue
                initcodes.append("G%.1f" % (g * .1))
            tool_offset = "G43.1"
            for i in range(9):
                if s.axis_mask & (1<<i):
                    tool_offset += " %s%.8f" % ("XYZABCUVW"[i], s.tool_offset[i])
            initcodes.append(tool_offset)
            for i, m in enumerate(s.mcodes):
                # index 0 is "sequence number", just like s.gcodes[0].  Trying
                # to set this number as a modal code caused issue #271.
                # index 1 is the stopping code, which holds M2 after reading
                # ahead to the end of a program.  Trying to set this number
                # as a modal code makes the next preview disappear.
                # (see Interp::write_m_codes)
                if i in (0,1): continue
                if m == -1: continue
                initcodes.append("M%d" % m)
        try:
            result, seq = o.load_preview(f, canon, initcodes, interpname)
        except KeyboardInterrupt:
            result, seq = 0, 0
        # According to the documentation, MIN_ERROR is the largest value that is
        # not an error.  Crazy though that sounds...
        if result > gcode.MIN_ERROR:
            error_str = _(gcode.strerror(result))
            root_window.tk.call("nf_dialog", ".error",
                    _("G-Code error in %s") % os.path.basename(f),
                    _("Near line %(seq)d of %(f)s:\n%(error_str)s") % {'seq': seq, 'f': f, 'error_str': error_str},
                    "error",0,_("OK"))

        t.configure(state="disabled")
        o.lp.set_depth(from_internal_linear_unit(o.get_foam_z()),
                       from_internal_linear_unit(o.get_foam_w()))

    except Exception as e:
        notifications.add("error", str(e))
    finally:
        # Before unbusying, I update again, so that any keystroke events
        # that reached the program while it was busy are sent to the
        # label, not to another window in the application.  If this
        # update call is removed, the events are only handled after that
        # widget is destroyed and focus has passed to some other widget,
        # which will handle the keystrokes instead, leading to the
        # R-while-loading bug.
        #print "load_time", time.time() - t0
        root_window.update()
        root_window.tk.call("destroy", ".info.progress")
        root_window.tk.call("grab", "release", ".info.progress")
        if canon:
            canon.progress = DummyProgress()
        try:
            progress.done()
        except UnboundLocalError:
            pass
        o.tkRedraw()
        root_window.tk.call("set_mode_from_tab")

tabs_mdi = str(root_window.tk.call("set", "_tabs_mdi"))
tabs_manual = str(root_window.tk.call("set", "_tabs_manual"))
tabs_preview = str(root_window.tk.call("set", "_tabs_preview"))
tabs_numbers = str(root_window.tk.call("set", "_tabs_numbers"))
pane_top = str(root_window.tk.call("set", "pane_top"))
pane_bottom = str(root_window.tk.call("set", "pane_bottom"))

widget_list=[
       ("help_window", Toplevel, ".keys"),
       ("about_window", Toplevel, ".about"),
       ("text", Text, pane_bottom + ".t.text"),
       ("preview_frame", Frame, tabs_preview),
       ("numbers_text", Text, tabs_numbers + ".text"),
       ("tabs", bwidget.NoteBook, pane_top + ".tabs"),
       ("right", bwidget.NoteBook, pane_top + ".right"),
       ("mdi_history", Listbox, tabs_mdi + ".history"),
       ("mdi_command", Entry, tabs_mdi + ".command"),
       ("code_text", Text, pane_top + ".gcodes"),

       ("axes", Radiobutton, tabs_manual + ".axes"),
       ("axis_x", Radiobutton, tabs_manual + ".axes.axisx"),
       ("axis_y", Radiobutton, tabs_manual + ".axes.axisy"),
       ("axis_z", Radiobutton, tabs_manual + ".axes.axisz"),
       ("axis_a", Radiobutton, tabs_manual + ".axes.axisa"),
       ("axis_b", Radiobutton, tabs_manual + ".axes.axisb"),
       ("axis_c", Radiobutton, tabs_manual + ".axes.axisc"),
       ("axis_u", Radiobutton, tabs_manual + ".axes.axisu"),
       ("axis_v", Radiobutton, tabs_manual + ".axes.axisv"),
       ("axis_w", Radiobutton, tabs_manual + ".axes.axisw"),
       ("jogincr", Entry, tabs_manual + ".jogf.jog.jogincr"),
       ("override", Checkbutton, tabs_manual + ".jogf.override"),

       ("ajogspeed", Entry, pane_top + ".ajogspeed"),

       ("lubel", Label, tabs_manual + ".coolant"),
       ("flood", Checkbutton, tabs_manual + ".flood"),
       ("mist", Checkbutton, tabs_manual + ".mist"),

       ("brake", Checkbutton, tabs_manual + ".spindlef.brake"),

       ("spindlel", Label, tabs_manual + ".spindlel"),
       ("spindlef", Frame, tabs_manual + ".spindlef"),
       ("spindle_ccw", Radiobutton, tabs_manual + ".spindlef.ccw"),
       ("spindle_stop", Radiobutton, tabs_manual + ".spindlef.stop"),
       ("spindle_cw", Radiobutton, tabs_manual + ".spindlef.cw"),

       ("spindle_minus", Button, tabs_manual + ".spindlef.spindleminus"),
       ("spindle_plus", Button, tabs_manual + ".spindlef.spindleplus"),

       ("view_z", Button, ".toolbar.view_z"),
       ("view_z2", Button, ".toolbar.view_z2"),
       ("view_x", Button, ".toolbar.view_x"),
       ("view_y", Button, ".toolbar.view_y"),
       ("view_y2", Button, ".toolbar.view_y2"),
       ("view_p", Button, ".toolbar.view_p"),
       ("rotate", Button, ".toolbar.rotate"),

       ("feedoverride", Scale, pane_top + ".feedoverride.foscale"),
       ("rapidoverride", Scale, pane_top + ".rapidoverride.foscale"),
       ("spinoverride", Scale, pane_top + ".spinoverride.foscale"),
       ("spinoverridef", Scale, pane_top + ".spinoverride"),

       ("menu_view", Menu, ".menu.view"),
       ("menu_grid", Menu, ".menu.view.grid"),
       ("menu_file", Menu, ".menu.file"),
       ("menu_machine", Menu, ".menu.machine"),
       ("menu_touchoff", Menu, ".menu.machine.touchoff"),

       ("homebutton", Button, tabs_manual + ".jogf.zerohome.home"),
       ("homemenu", Menu, ".menu.machine.home"),
       ("unhomemenu", Menu, ".menu.machine.unhome"),
      ]
widget_list.append( ("joints", Radiobutton, tabs_manual + ".joints") )
for j in range(linuxcnc.MAX_JOINTS):
    widget_list.append( ("joint_"+str(j),
                          Radiobutton,
                          tabs_manual + ".joints.joint"+str(j)) )
widgets = nf.Widgets(root_window,*widget_list)

# Work around an apparent regression in python-tk which causes the value
# associated with the Y axis button to be changed to the string "True",
# related to the interpretation of the string "y" as true in a boolean
# context in Tcl's typeless value system.
# https://github.com/LinuxCNC/linuxcnc/issues/146
# https://bugs.debian.org/cgi-bin/bugreport.cgi?bug=834783
widgets.axis_x.configure(value="x")
widgets.axis_y.configure(value="y")
widgets.axis_z.configure(value="z")
widgets.axis_a.configure(value="a")
widgets.axis_b.configure(value="b")
widgets.axis_c.configure(value="c")
widgets.axis_u.configure(value="u")
widgets.axis_v.configure(value="v")
widgets.axis_w.configure(value="w")

def activate_ja_widget(i, force=0):
    if not force and not manual_ok(): return
    if get_jog_mode() and (not kins_is_trivkins or (kins_is_trivkins and s.kinematics_type == linuxcnc.KINEMATICS_BOTH)):
        # free jogging (joints) if:
        #   non-trivkins config or
        #   trivkins config and kinstype = both
        # only accept integers here
        if not isinstance(i, int): return
        if i >= num_joints: return
        widget = getattr(widgets, "joint_%d" % i)
    else:
        # teleop jogging (axes) or
        # free jogging (joints) if:
        #   trivkins config and kinstype not both
        # letters are special case for key bindings
        if isinstance(i, str):
            letter = i
        elif not get_jog_mode():
            letter = "xyzabcuvw"[i]
        else:
            if lathe_historical_config():
                if i == 1: return
                if i > 1: i = i-1
            letter = trajcoordinates[i]
        if letter in trajcoordinates:
            widget = getattr(widgets, "axis_%s" % letter)
        else:
            # key bindings for letters not in trajcoordinates end up here
            return
    widget.focus()
    widget.invoke()

def set_first_line(lineno):
    global program_start_line
    program_start_line = lineno
    t.tag_remove("ignored", "0.0", "end")
    if lineno > 0:
        t.tag_add("ignored", "0.0", "%d.end" % (lineno-1))

def parse_increment(jogincr):
    if jogincr.endswith("mm"):
        scale = from_internal_linear_unit(1/25.4)
    elif jogincr.endswith("cm"):
        scale = from_internal_linear_unit(10/25.4)
    elif jogincr.endswith("um"):
        scale = from_internal_linear_unit(.001/25.4)
    elif jogincr.endswith("in") or jogincr.endswith("inch"):
        scale = from_internal_linear_unit(1.)
    elif jogincr.endswith("mil"):
        scale = from_internal_linear_unit(.001)
    else:
        scale = 1
    jogincr = jogincr.rstrip(" inchmuil")
    if "/" in jogincr:
        p, q = jogincr.split("/")
        jogincr = float(p) / float(q)
    else:
        jogincr = float(jogincr)
    return jogincr * scale


def set_hal_jogincrement():
    if not 'comp' in globals(): return # this is called once during startup before comp exists
    jogincr = widgets.jogincr.get()
    if jogincr == _("Continuous"):
        distance = 0
    else:
        distance = parse_increment(jogincr)
    comp['jog.increment'] = distance

def jogspeed_listbox_change(dummy, value):
    global jogincr_index_last
    # pdb.set_trace()
    # FJ: curselection is not always up to date here, so
    #     do a linear search by hand
    iterator = root_window.call(widgets.jogincr._w, "list", "get", "0", "end")
    idx = 0
    cursel = -1
    if isinstance(value, str): value = value.encode('utf-8', 'replace')
    for i in iterator:
        if isinstance(i, str): i = i.encode('utf-8', 'replace')
        if i == value:
            cursel= idx
            break
        idx += 1
    if cursel > 0:
        jogincr_index_last= cursel
    set_hal_jogincrement()

def jogspeed_continuous():
    root_window.call(widgets.jogincr._w, "select", 0)

def jogspeed_incremental(dir=1):
    global jogincr_index_last
    global continuous_jog_in_progress
    if continuous_jog_in_progress: return
    jogincr_size = int(root_window.call(widgets.jogincr._w, "list", "size"))
    # pdb.set_trace()
    cursel = root_window.call(widgets.jogincr._w, "curselection")
    if type(cursel) == tuple: cursel = cursel[0]
    if cursel == "":
        cursel = 0
    else:
        cursel = int(cursel)
    if dir == 1:
        if cursel > 0:
            # If it was "Continous" just before, then don't change last jog increment!
            jogincr_index_last += 1
        if jogincr_index_last >= jogincr_size:
            jogincr_index_last = jogincr_size - 1
    else:
        if cursel > 0:
            jogincr_index_last -= 1
        if jogincr_index_last < 1:
            jogincr_index_last = 1
    root_window.call(widgets.jogincr._w, "select", jogincr_index_last)
    set_hal_jogincrement()


class SelectionHandler:
    def __init__(self, win, **kw):
        self.kw = kw
        self.win = win
        self.win.selection_handle(self.handler, *kw)
        self.value = ""

    def set_value(self, value):
        self.win.selection_own(**self.kw)
        self.value = value

    def handler(self, offset, maxchars):
        offset = int(offset)
        maxchars = int(maxchars)
        return self.value[offset:offset+maxchars]

selection = SelectionHandler(root_window)

class DummyCanon:
    def comment(*args): pass
    def next_line(*args): pass
    def set_g5x_offset(*args): pass
    def set_g92_offset(*args): pass
    def set_xy_rotation(*args): pass
    def get_external_angular_units(self): return 1.0
    def get_external_length_units(self): return 1.0
    def set_plane(*args): pass
    def get_axis_mask(self): return 7
    def get_tool(self, tool):
        return tool, 0.0, 0.0, 0.0, 0.0, 0.0, 0.0, 0.0, 0.0, 0.0, 0.0, 0.0, 0.0, 0
    def set_feed_rate(self, rate): pass

    def user_defined_function(self, m, p, q):
        self.number = p

def parse_gcode_expression(e):
    f = os.path.devnull
    canon = DummyCanon()

    parameter = inifile.find("RS274NGC", "PARAMETER_FILE")
    temp_parameter = os.path.join(tempdir, os.path.basename(parameter))
    shutil.copy(parameter, temp_parameter)
    canon.parameter_file = temp_parameter

    result, seq = gcode.parse("", canon, "M199 P["+e+"]", "M2")
    if result > gcode.MIN_ERROR: return False, gcode.strerror(result)
    return True, canon.number

class _prompt_areyousure:
    """ Prompt for a question, user can enter yes or no """
    def __init__(self, title, text):
        t = self.t = Toplevel(root_window, padx=7, pady=7)
        t.wm_title(title)
        t.wm_transient(root_window)
        t.wm_resizable(0, 0)
        self.status=False
        m = Message(t, text=text, aspect=500, anchor="w", justify="left")
        self.w = w = StringVar(t)
        l = Tkinter.Message(t, textvariable=w, justify="left", anchor="w",
                aspect=500)
        self.buttons = f = Tkinter.Frame(t)
        self.ok = Tkinter.Button(f, text=_("Ok"), command=self.do_ok, width=10,height=1,padx=0,pady=.25, default="active")
        self.cancel = Tkinter.Button(f, text=_("Cancel"), command=self.do_cancel, width=10,height=1,padx=0,pady=.25, default="normal")
        t.wm_protocol("WM_DELETE_WINDOW", self.cancel.invoke)
        t.bind("<Return>", lambda event: (self.ok.flash(), self.ok.invoke()))
        t.bind("<KP_Enter>", lambda event: (self.ok.flash(), self.ok.invoke()))
        t.bind("<space>", lambda event: (self.ok.flash(), self.ok.invoke()))
        t.bind("<Escape>", lambda event: (self.cancel.flash(), self.cancel.invoke()))

        m.pack(side="top", anchor="w")
        l.pack(side="top", anchor="w", fill="x", expand=1)
        f.pack(side="bottom", anchor="e")
        self.ok.pack(side="left", padx=3, pady=3)
        self.cancel.pack(side="left", padx=3, pady=3)

    def do_ok(self):
        self.status=True
        self.t.destroy()

    def do_cancel(self):
        self.status=False
        self.t.destroy()

    def result(self):
        return self.status

    def run(self):
        self.t.grab_set()
        self.t.wait_window()
        try:
            self.t.destroy()
        except Tkinter.TclError:
            pass
        return self.result()

def prompt_areyousure(title, text):
    t = _prompt_areyousure(title, text)
    return t.run()

class _prompt_float:
    """ Prompt for a g-code floating point expression """
    def __init__(self, title, text, default, unit_str=''):
        self.unit_str = unit_str
        t = self.t = Toplevel(root_window, padx=7, pady=7)
        t.wm_title(title)
        t.wm_transient(root_window)
        t.wm_resizable(0, 0)
        self.m = m = Message(t, text=text, aspect=500, anchor="w", justify="left")
        self.v = v = StringVar(t)
        self.vv = vv = DoubleVar(t)
        self.u = u = BooleanVar(t)
        self.w = w = StringVar(t)
        l = Tkinter.Message(t, textvariable=w, justify="left", anchor="w",
                aspect=500)
        v.set(default)
        self.e = e = Entry(t, textvariable=v)
        self.buttons = f = Tkinter.Frame(t)
        self.ok = Tkinter.Button(f, text=_("OK"), command=self.do_ok, width=10,height=1,padx=0,pady=.25, default="active")
        self.cancel = Tkinter.Button(f, text=_("Cancel"), command=self.do_cancel, width=10,height=1,padx=0,pady=.25, default="normal")
        v.trace("w", self.check_valid)
        t.wm_protocol("WM_DELETE_WINDOW", self.cancel.invoke)
        t.bind("<Return>", lambda event: (self.ok.flash(), self.ok.invoke()))
        t.bind("<KP_Enter>", lambda event: (self.ok.flash(), self.ok.invoke()))
        t.bind("<Escape>", lambda event: (self.cancel.flash(), self.cancel.invoke()))

        m.pack(side="top", anchor="w")
        e.pack(side="top", anchor="e")
        l.pack(side="top", anchor="w", fill="x", expand=1)
        f.pack(side="bottom", anchor="e")
        self.ok.pack(side="left", padx=3, pady=3)
        self.cancel.pack(side="left", padx=3, pady=3)

    def set_text(self, text):
        self.m.configure(text=text)

    def do_ok(self):
        self.u.set(True)
        self.t.destroy()

    def do_cancel(self):
        self.u.set(False)
        self.t.destroy()

    def check_valid(self, *args):
        v = self.v.get()

        st = 0
        ok = 1

        if "#" in v:
            ok = 0
            self.w.set("Variables may not be used here")

        if ok:
            for ch in v:
                if ch == "[": st += 1
                elif ch == "]": st -= 1
                if st < 0:
                    ok = 0
                    self.w.set("Right bracket without matching left bracket")
                    break
            if st != 0:
                self.w.set("Left bracket without matching right bracket")
                ok = 0

        if ok:
            ok, value = parse_gcode_expression(v)
            if ok:
                self.w.set("= %f%s" % (value, self.unit_str))
                self.vv.set(value)
            else:
                self.w.set(value)

        if ok:
            self.ok.configure(state="normal")
        else:
            self.ok.configure(state="disabled")

    def do_focus(self):
        if not self.e.winfo_viewable():
            self._after = self.t.after(10, self.do_focus)
        else:
            self.e.focus()
            self.e.selection_range(0, "end")
            self._after = None

    def result(self):
        if self.u.get(): return self.vv.get()
        return None

    def run(self):
        self.t.grab_set()
        self._after = self.t.after_idle(self.do_focus)
        self.t.wait_window()
        if self._after is not None:
            self.t.after_cancel(self._after)
        try:
            self.t.destroy()
        except Tkinter.TclError:
            pass
        return self.result()

def prompt_float(title, text, default, unit_str):
    t = _prompt_float(title, text, default, unit_str)
    return t.run()

all_systems = ['P0  Current', 'P1  G54', 'P2  G55', 'P3  G56', 'P4  G57',
            'P5  G58', 'P6  G59', 'P7  G59.1', 'P8  G59.2', 'P9  G59.3',
            _('T    Tool Table')]

class _prompt_touchoff(_prompt_float):
    def __init__(self, title, text_pattern, default, tool_only, defaultsystem):
        systems = all_systems[:]
        if not tool_only:
            del systems[-1]
        linear_axis = vars.ja_rbutton.get() in "xyzuvw"
        if linear_axis:
            if vars.metric.get(): unit_str = " " + _("mm")
            else: unit_str = " " + _("in")
            if lathe and vars.ja_rbutton.get() == "x":
                if 80 in s.gcodes:
                    unit_str += _(" radius")
                else:
                    unit_str += _(" diameter")
        else: unit_str = _(u"\xb0")
        self.text_pattern = text_pattern
        text = text_pattern % self.workpiece_or_fixture(defaultsystem)
        _prompt_float.__init__(self, title, text, default, unit_str)
        t = self.t
        f = Frame(t)
        self.c = c = StringVar(t)
        c.set(defaultsystem)
        c.trace_variable("w", self.change_system)
        if not tool_only:
            l = Label(f, text=_("Coordinate System:"))
            mb = OptionMenu(f, c, *systems)
            mb.tk.call("size_menubutton_to_entries", mb)
            mb.configure(takefocus=1)
            l.pack(side="left")
            mb.pack(side="left")
        f.pack(side="top")
        self.buttons.tkraise()
        if not tool_only:
            for i in [1,2,3,4,5,6,7,8,9]:
                t.bind("<Alt-KeyPress-%s>" % i, lambda event, system=systems[i-1]: c.set(system))
        if tool_only:
            if current_tool.id > 0:
                t.bind("<Alt-t>", lambda event: c.set(systems[9]))
                t.bind("<Alt-0>", lambda event: c.set(systems[9]))

    def workpiece_or_fixture(self, s):
        if s.startswith('T') and vars.tto_g11.get():
            return _("fixture")
        return _("workpiece")

    def change_system(self, *args):
        system = self.c.get()
        text = self.text_pattern % self.workpiece_or_fixture(system)
        self.set_text(text)

    def result(self):
        if self.u.get(): return self.v.get(), self.c.get()
        return None, None

def prompt_touchoff(title, text, default, tool_only, system=None):
    t = _prompt_touchoff(title=title,
                         text_pattern=text,
                         default=default,
                         tool_only=tool_only,
                         defaultsystem=system
                        )
    return t.run()

property_names = [
    ('name', _("Name:")), ('size', _("Size:")),
    ('tools', _("Tool order:")), ('g0', _("Rapid distance:")),
    ('g1', _("Feed distance:")), ('g', _("Total distance:")),
    ('run', _("Run time:")), ('x', _("X bounds:")),
    ('y', _("Y bounds:")), ('z', _("Z bounds:")),
    ('a', _("A bounds:")), ('b', _("B bounds:")),
    ('c', _("C bounds:"))
]

def dist(xxx_todo_changeme, xxx_todo_changeme1):
    (x,y,z) = xxx_todo_changeme
    (p,q,r) = xxx_todo_changeme1
    return ((x-p)**2 + (y-q)**2 + (z-r)**2) ** .5

# returns units/sec
def get_jog_speed(a):
    if vars.teleop_mode.get():
        if axis_type[a] == "LINEAR" :
            return vars.jog_speed.get()/60.
        else:
            return vars.jog_aspeed.get()/60.
    else:
        if joint_type[a] == 'LINEAR':
            return vars.jog_speed.get()/60.
        else:
            return vars.jog_aspeed.get()/60.

def get_jog_speed_map(a):
    if get_jog_mode() and a >= num_joints: return 0
    if not get_jog_mode():
        if a >= len(jog_order): return 0
        axis_letter = jog_order[a]
        a = "XYZABCUVW".index(axis_letter)
    return get_jog_speed(a)

def get_max_jog_speed(a):
    max_linear_speed = vars.max_speed.get()
    max_linear_speed = to_internal_linear_unit(max_linear_speed)
    if vars.metric.get(): max_linear_speed = max_linear_speed * 25.4

    if vars.teleop_mode.get():
        if a in (0,1,2,6,7,8):
            return max_linear_speed
        else:
            return vars.max_aspeed.get()
    else:
        if joint_type[a] == 'LINEAR':
            return max_linear_speed
        else:
            return vars.max_aspeed.get()
def get_max_jog_speed_map(a):
    if not get_jog_mode():
        axis_letter = jog_order[a]
        a = "XYZABCUVW".index(axis_letter)
    return get_max_jog_speed(a)

def run_warn():
    warnings = []
    if o.canon:
        machine_limit_min, machine_limit_max = soft_limits()
        for i in range(3): # Does not enforce angle limits
            if not(s.axis_mask & (1<<i)): continue
            if o.canon.min_extents_notool[i] < machine_limit_min[i]:
                warnings.append(_("Program exceeds machine minimum on axis %s")
                    % "XYZABCUVW"[i])
            if o.canon.max_extents_notool[i] > machine_limit_max[i]:
                warnings.append(_("Program exceeds machine maximum on axis %s")
                    % "XYZABCUVW"[i])
    if warnings:
        text = "\n".join(warnings)
        return int(root_window.tk.call("nf_dialog", ".error",
            _("Program exceeds machine limits"),
            text,
            "warning",
            1, _("Run Anyway"), _("Cancel")))
    return 0

def reload_file(refilter=True):
    if running(): return
    s.poll()
    if not loaded_file:
        root_window.tk.call("set_mode_from_tab")
        return
    line = vars.highlight_line.get()
    o.set_highlight_line(None)

    if refilter or not get_filter(loaded_file):
        open_file_guts(loaded_file, False, False)
    else:
        tempfile = os.path.join(tempdir, os.path.basename(loaded_file))
        open_file_guts(tempfile, True, False)
    if line:
        o.set_highlight_line(line)

def ja_from_rbutton():
    # radiobuttons for joints set ja_rbutton to numeric value [0,MAX_JOINTS)
    # radiobuttons for axes   set ja_rbutton to one of: xyzabcuvw
    ja = vars.ja_rbutton.get()
    if not all_homed() and lathe and not lathe_historical_config():
        axes = "xzabcuvw"
    else:       
        axes = "xyzabcuvw"

    try: # ja may be a joint number or an axis coordinate letter
        a = int(ja) # invalid for types: 'str' or 'unicode'
        if a not in list(range(linuxcnc.MAX_JOINTS)):
            print("ja_from_rbutton:Unexpected joint number",a)
            return "" # can not continue
    except ValueError:
        a = axes.index(ja) # letter specifies an axis coordinate

    # handle joint jogging for known identity kins
    if get_jog_mode():
        # joint jogging
        if lathe_historical_config():
            a = "xyzabcuvw".index(ja)
        elif kins_is_trivkins and s.kinematics_type == linuxcnc.KINEMATICS_IDENTITY:
            # note: if duplicate_coord_letters,
            #       use index for first occurrence of the letter
            a = trajcoordinates.index(ja)
        #future: elif's for other known identity kins go here

    return a

def all_homed():
    isHomed=True
    for i,h in enumerate(s.homed):
        if i >= num_joints: break
        isHomed = isHomed and h
    return isHomed

def go_home(num):
    set_motion_teleop(0)
    c.home(num)
    c.wait_complete()

#-----------------------------------------------------------
# convenience functions
def motion_modename(x):
    if x ==   linuxcnc.TRAJ_MODE_FREE: return "FREE"
    if x ==  linuxcnc.TRAJ_MODE_COORD: return "COORD"
    if x == linuxcnc.TRAJ_MODE_TELEOP: return "TELEOP"

def task_modename(x):
    if x ==    linuxcnc.MODE_MDI: return "MDI"
    if x == linuxcnc.MODE_MANUAL: return "MANUAL"
    if x ==   linuxcnc.MODE_AUTO: return "AUTO"

def task_statename(x):
    if x ==       linuxcnc.STATE_ESTOP: return "STATE_ESTOP"
    if x == linuxcnc.STATE_ESTOP_RESET: return "STATE_ESTOP_RESET"
    if x ==         linuxcnc.STATE_OFF: return "STATE_OFF"
    if x ==          linuxcnc.STATE_ON: return "STATE_ON"

def interp_statename(x):
    if x ==    linuxcnc.INTERP_IDLE: return "IDLE"
    if x == linuxcnc.INTERP_READING: return "READING"
    if x ==  linuxcnc.INTERP_PAUSED: return "PAUSED"
    if x == linuxcnc.INTERP_WAITING: return "WAITING"

def get_states():
    s.poll()
    return (task_modename(s.task_mode)
           ,task_statename(s.task_state)
           ,motion_modename(s.motion_mode)
           ,interp_statename(s.interp_state)
           )
#-----------------------------------------------------------

class TclCommands(nf.TclCommands):
    def next_tab(event=None):
        current = widgets.right.raise_page()
        pages = widgets.right.pages()
        try:
            idx = pages.index(current)
        except ValueError:
            idx = -1
        newidx = (idx + 1) % len(pages)
        widgets.right.raise_page(pages[newidx])
        root_window.focus_force()

    def redraw_soon(event=None):
        o.redraw_soon()

    def to_internal_linear_unit(a, b=None):
        if b is not None: b = float(b)
        return to_internal_linear_unit(float(a), b)
    def from_internal_linear_unit(a, b=None):
        if b is not None: b = float(b)
        return from_internal_linear_unit(float(a), b)

    def toggle_tto_g11(event=None):
        ap.putpref("tto_g11", vars.tto_g11.get())

    def toggle_optional_stop(event=None):
        c.set_optional_stop(vars.optional_stop.get())
        ap.putpref("optional_stop", vars.optional_stop.get())

    def toggle_block_delete(event=None):
        c.set_block_delete(vars.block_delete.get())
        ap.putpref("block_delete", vars.block_delete.get())
        c.wait_complete()
        ensure_mode(linuxcnc.MODE_MANUAL)
        s.poll()
        o.tkRedraw()
        reload_file(False)


    def gcode_properties(event=None):
        props = {}
        if not loaded_file:
            props['name'] = _("No file loaded")
        else:
            ext = os.path.splitext(loaded_file)[1]
            program_filter = None
            if ext:
                program_filter = inifile.find("FILTER", ext[1:])
            name = os.path.basename(loaded_file)
            if program_filter:
                props['name'] = _("generated from %s") % name
            else:
                props['name'] = name

            size = os.stat(loaded_file).st_size
            lines = int(widgets.text.index("end").split(".")[0])-2
            props['size'] = _("%(size)s bytes\n%(lines)s gcode lines") % {'size': size, 'lines': lines}

            if vars.metric.get():
                conv = 1
                units = _("mm")
                fmt = "%.3f"
            else:
                conv = 1/25.4
                units = _("in")
                fmt = "%.4f"

            mf = vars.max_speed.get()
            #print o.canon.traverse[0]

            g0 = sum(dist(l[1][:3], l[2][:3]) for l in o.canon.traverse)
            g1 = (sum(dist(l[1][:3], l[2][:3]) for l in o.canon.feed) +
                sum(dist(l[1][:3], l[2][:3]) for l in o.canon.arcfeed))
            gt = (sum(dist(l[1][:3], l[2][:3])/min(mf, l[3]) for l in o.canon.feed) +
                sum(dist(l[1][:3], l[2][:3])/min(mf, l[3])  for l in o.canon.arcfeed) +
                sum(dist(l[1][:3], l[2][:3])/mf  for l in o.canon.traverse) +
                o.canon.dwell_time
                )

            props['g0'] = "%f %s".replace("%f", fmt) % (from_internal_linear_unit(g0, conv), units)
            props['g1'] = "%f %s".replace("%f", fmt) % (from_internal_linear_unit(g1, conv), units)
            if gt > 120:
                props['run'] = _("%.1f minutes") % (gt/60)
            else:
                props['run'] = _("%d seconds") % (int(gt))

            min_extents = from_internal_units(o.canon.min_extents, conv)
            max_extents = from_internal_units(o.canon.max_extents, conv)
            for (i, c) in enumerate("xyz"):
                a = min_extents[i]
                b = max_extents[i]
                if a != b:
                    props[c] = _("%(a)f to %(b)f = %(diff)f %(units)s").replace("%f", fmt) % {'a': a, 'b': b, 'diff': b-a, 'units': units}
        properties(root_window, _("G-Code Properties"), property_names, props)

    def launch_website(event=None):
        import webbrowser
        webbrowser.open("http://www.linuxcnc.org/")

    def set_spindlerate(newval):
        global spindlerate_blackout
        try:
            value = int(newval)
        except ValueError: return
        value = value / 100.
        c.spindleoverride(value)
        spindlerate_blackout = time.time() + 1

    def set_feedrate(newval):
        global feedrate_blackout
        try:
            value = int(newval)
        except ValueError: return
        value = value / 100.
        c.feedrate(value)
        feedrate_blackout = time.time() + 1

    def set_rapidrate(newval):
        global rapidrate_blackout
        try:
            value = int(newval)
        except ValueError: return
        value = value / 100.
        c.rapidrate(value)
        rapidrate_blackout = time.time() + 1

    def set_maxvel(newval):
        newval = float(newval)
        if vars.metric.get(): newval = newval / 25.4
        newval = from_internal_linear_unit(newval)
        global maxvel_blackout
        c.maxvel(newval / 60.)
        maxvel_blackout = time.time() + 1

    def copy_line(*args):
        line = -1
        if vars.running_line.get() != -1: line = vars.running_line.get()
        if vars.highlight_line.get() != -1: line = vars.highlight_line.get()
        if line == -1: return
        selection.set_value(t.get("%d.8" % line, "%d.end" % line))

    def task_run_line(*args):
        line = vars.highlight_line.get()
        if line != -1: set_first_line(line)
        commands.task_run()

    def reload_tool_table(*args):
        c.load_tool_table()

    def program_verify(*args):
        set_first_line(-1)
        commands.task_run()

    def zoomin(event=None):
        o.zoomin()

    def zoomout(event=None):
        o.zoomout()

    def set_view_x(event=None):
        widgets.view_z.configure(relief="link")
        widgets.view_z2.configure(relief="link")
        widgets.view_x.configure(relief="sunken")
        widgets.view_y.configure(relief="link")
        widgets.view_y2.configure(relief="link")
        widgets.view_p.configure(relief="link")
        vars.view_type.set(3)
        o.set_view_x()

    def set_view_y(event=None):
        widgets.view_z.configure(relief="link")
        widgets.view_z2.configure(relief="link")
        widgets.view_x.configure(relief="link")
        widgets.view_y.configure(relief="sunken")
        widgets.view_y2.configure(relief="link")
        widgets.view_p.configure(relief="link")
        vars.view_type.set(4)
        o.set_view_y()

    def set_view_y2(event=None):
        widgets.view_z.configure(relief="link")
        widgets.view_z2.configure(relief="link")
        widgets.view_x.configure(relief="link")
        widgets.view_y.configure(relief="link")
        widgets.view_y2.configure(relief="sunken")
        widgets.view_p.configure(relief="link")
        vars.view_type.set(4)
        o.set_view_y2()

    def set_view_z(event=None):
        widgets.view_z.configure(relief="sunken")
        widgets.view_z2.configure(relief="link")
        widgets.view_x.configure(relief="link")
        widgets.view_y.configure(relief="link")
        widgets.view_y2.configure(relief="link")
        widgets.view_p.configure(relief="link")
        vars.view_type.set(1)
        o.set_view_z()

    def set_view_z2(event=None):
        widgets.view_z.configure(relief="link")
        widgets.view_z2.configure(relief="sunken")
        widgets.view_x.configure(relief="link")
        widgets.view_y.configure(relief="link")
        widgets.view_y2.configure(relief="link")
        widgets.view_p.configure(relief="link")
        vars.view_type.set(2)
        o.set_view_z2()


    def set_view_p(event=None):
        widgets.view_z.configure(relief="link")
        widgets.view_z2.configure(relief="link")
        widgets.view_x.configure(relief="link")
        widgets.view_y.configure(relief="link")
        widgets.view_y2.configure(relief="link")
        widgets.view_p.configure(relief="sunken")
        vars.view_type.set(5)
        o.set_view_p()

    def estop_clicked(event=None):
        s.poll()
        if s.task_state == linuxcnc.STATE_ESTOP:
            c.state(linuxcnc.STATE_ESTOP_RESET)
        else:
            c.state(linuxcnc.STATE_ESTOP)

    def onoff_clicked(event=None):
        s.poll()
        if s.task_state == linuxcnc.STATE_ESTOP_RESET:
            c.state(linuxcnc.STATE_ON)
        else:
            c.state(linuxcnc.STATE_OFF)

    def open_file(*event):
        if running(): return
        global open_directory
        all_extensions = tuple([".ngc"])
        for e in extensions:
            all_extensions = all_extensions + tuple(e[1])
        types = (
            (_("All machinable files"), all_extensions),
            (_("rs274ngc files"), ".ngc")) + extensions + \
            ((_("All files"), "*"),)
        f = root_window.tk.call("tk_getOpenFile", "-initialdir", open_directory,
            "-filetypes", types)
        if type(f) is tuple and not len(f): return
        if not len(str(f)): return
        o.set_highlight_line(None)
        f = str(f)
        open_directory = os.path.dirname(f)
        commands.open_file_name(f)

    def remote (cmd,arg=""):
        if cmd == "clear_live_plot":
            commands.clear_live_plot()
            return ""
        if running():
            return _("axis cannot accept remote command while running")
        if cmd == "open_file_name":
            commands.open_file_name(arg)
        elif cmd == "send_mdi_command":
            commands.send_mdi_command(arg)
        elif cmd == "reload_file":
            commands.reload_file()
        elif cmd == "destroy":
            root_window.tk.call("destroy", ".")
        return ""

    def open_file_name(f):
        open_file_guts(f)
        if str(widgets.view_x['relief']) == "sunken":
            commands.set_view_x()
        elif str(widgets.view_y['relief']) == "sunken":
            commands.set_view_y()
        elif str(widgets.view_y2['relief']) == "sunken":
            commands.set_view_y2()
        elif str(widgets.view_z['relief']) == "sunken":
            commands.set_view_z()
        elif  str(widgets.view_z2['relief']) == "sunken":
            commands.set_view_z2()
        else:
            commands.set_view_p()
        if o.canon is not None:
            x = (o.canon.min_extents[0] + o.canon.max_extents[0])/2
            y = (o.canon.min_extents[1] + o.canon.max_extents[1])/2
            z = (o.canon.min_extents[2] + o.canon.max_extents[2])/2
            o.set_centerpoint(x, y, z)

    def open_pipe(f, c):
        try:
            os.makedirs(os.path.join(tempdir, "pipe"))
        except os.error:
            pass
        f = os.path.join(tempdir, "pipe", os.path.basename(f))
        fi = open(f, "w")
        fi.write(c)
        fi.close()
        commands.open_file_name(f)

    def reload_file(*event):
        reload_file()

    def edit_program(*event):
        if loaded_file is None:
            pass
        else:
            omode = 0
            showname = os.path.basename(loaded_file)
            if not os.access(loaded_file,os.W_OK):
                omode = root_window.tk.call(
                      "nf_dialog",
                      ".filenotwritable",
                      _("File not Writable:") + showname,
                      _("This file is not writable\n"
                      "You can Edit-readonly\n\n"
                      "or\n\n"
                      "Save it to your own directory\n"
                      "then open that saved, writable file"),
                      "warning",
                      0,
                      _("Edit-readonly"),
                      _("Save"),
                      _("Cancel")
                      )

            if omode == 1:
                root_window.tk.call("save_gcode",
                                   "my_" + showname)
                return
            elif omode == 2: return

            e = str.split(editor)
            e.append(loaded_file)
            e.append("&")
            root_window.tk.call("exec", *e)

    def edit_tooltable(*event):
        if tooltable is None:
            pass
        else:
            e = str.split(tooleditor)
            e.append(tooltable)
            e.append("&")
            root_window.tk.call("exec", *e)

    def task_run(*event):
        if run_warn(): return

        global program_start_line, program_start_line_last
        program_start_line_last = program_start_line;
        ensure_mode(linuxcnc.MODE_AUTO)
        c.auto(linuxcnc.AUTO_RUN, program_start_line)
        program_start_line = 0
        t.tag_remove("ignored", "0.0", "end")
        o.set_highlight_line(None)

    def task_step(*event):
        if s.task_mode != linuxcnc.MODE_AUTO or s.interp_state != linuxcnc.INTERP_IDLE:
            o.set_highlight_line(None)
            if run_warn(): return
        ensure_mode(linuxcnc.MODE_AUTO)
        c.auto(linuxcnc.AUTO_STEP)

    def task_pause(*event):
        if s.task_mode != linuxcnc.MODE_AUTO or s.interp_state not in (linuxcnc.INTERP_READING, linuxcnc.INTERP_WAITING):
            return
        ensure_mode(linuxcnc.MODE_AUTO)
        c.auto(linuxcnc.AUTO_PAUSE)

    def task_reverse(*event):
        s.poll()
        if s.task_mode != linuxcnc.MODE_AUTO:
            return

        ensure_mode(linuxcnc.MODE_AUTO)
        c.auto(linuxcnc.AUTO_REVERSE)

    def task_forward(*event):
        s.poll()
        if s.task_mode != linuxcnc.MODE_AUTO:
            return

        ensure_mode(linuxcnc.MODE_AUTO)
        c.auto(linuxcnc.AUTO_FORWARD)

    def task_resume(*event):
        s.poll()
        if not s.paused:
            return
        if s.task_mode not in (linuxcnc.MODE_AUTO, linuxcnc.MODE_MDI):
            return
        ensure_mode(linuxcnc.MODE_AUTO, linuxcnc.MODE_MDI)
        c.auto(linuxcnc.AUTO_RESUME)

    def task_pauseresume(*event):
        if s.task_mode not in (linuxcnc.MODE_AUTO, linuxcnc.MODE_MDI):
            return
        ensure_mode(linuxcnc.MODE_AUTO, linuxcnc.MODE_MDI)
        s.poll()
        if s.paused:
            global resume_inhibit
            if resume_inhibit: return
            c.auto(linuxcnc.AUTO_RESUME)
        elif s.interp_state != linuxcnc.INTERP_IDLE:
            c.auto(linuxcnc.AUTO_PAUSE)

    def task_stop(*event):
        if s.task_mode == linuxcnc.MODE_AUTO and vars.running_line.get() != 0:
            o.set_highlight_line(vars.running_line.get())
        c.abort()
        c.wait_complete()

    def mdi_up_cmd(*args):
        if args and args[0].char: return   # e.g., for KP_Up with numlock on
        global mdi_history_index
        if widgets.mdi_command.cget("state") == "disabled":
            return
        if mdi_history_index != -1:
            if mdi_history_index > 0:
                mdi_history_index -= 1
            else:
                mdi_history_index = widgets.mdi_history.size() - 1
            widgets.mdi_history.selection_clear(0, "end")
            widgets.mdi_history.see(mdi_history_index)
            if mdi_history_index != (widgets.mdi_history.size() - 1):
                widgets.mdi_history.selection_set(mdi_history_index, mdi_history_index)
            vars.mdi_command.set(widgets.mdi_history.get(mdi_history_index))
            widgets.mdi_command.selection_range(0, "end")

    def mdi_down_cmd(*args):
        if args and args[0].char: return   # e.g., for KP_Up with numlock on
        global mdi_history_index
        if widgets.mdi_command.cget("state") == "disabled":
            return
        history_size = widgets.mdi_history.size()
        if mdi_history_index != -1:
            if mdi_history_index < (history_size - 1):
                mdi_history_index += 1
            else:
                mdi_history_index = 0
            widgets.mdi_history.selection_clear(0, "end")
            widgets.mdi_history.see(mdi_history_index)
            if mdi_history_index != (widgets.mdi_history.size() - 1):
                widgets.mdi_history.selection_set(mdi_history_index, mdi_history_index)
            vars.mdi_command.set(widgets.mdi_history.get(mdi_history_index))
            widgets.mdi_command.selection_range(0, "end")

    def send_mdi(*event):
        if not manual_ok(): return "break"
        command = vars.mdi_command.get()
        commands.send_mdi_command(command)
        return "break"

    def send_mdi_command(command):
        global mdi_history_index, mdi_history_save_filename
        if command != "":
            command= command.lstrip().rstrip()
            vars.mdi_command.set("")
            ensure_mode(linuxcnc.MODE_MDI)
            widgets.mdi_history.selection_clear(0, "end")
            ## check if input is already in list. If so, then delete old element
            #idx = 0
            #for ele in widgets.mdi_history.get(0, "end"):
            #    if ele == command:
            #        widgets.mdi_history.delete(idx)
            #        break
            #    idx += 1
            history_size = widgets.mdi_history.size()
            new_entry = 1
            if history_size > 1 and widgets.mdi_history.get(history_size - 2) == command:
                new_entry = 0
            if new_entry != 0:
                # if command is already at end of list, don't add it again
                widgets.mdi_history.insert(history_size - 1, "%s" % command)
                history_size += 1
            widgets.mdi_history.see(history_size - 1)
            if history_size > (mdi_history_max_entries + 1):
                widgets.mdi_history.delete(0, 0)
                history_size= (mdi_history_max_entries + 1)
            # pdb.set_trace()
            mdi_history_index = widgets.mdi_history.index("end") - 1

            c.mdi(command)
            o.tkRedraw()
            commands.mdi_history_write_to_file(mdi_history_save_filename, history_size)

    # write out mdi history file (history_size equal to -1 will delete history)
    def mdi_history_write_to_file(file_name, history_size):
        # print "mdi_history_write: %s : %d" % (file_name, history_size)
        if history_size > 1 or history_size == -1:
            file_name = os.path.expanduser(file_name)
            try:
                f = open(file_name, "w")
                try:
                    if history_size != -1:
                        for idx in range(history_size - 1):
                            f.write("%s\n" % widgets.mdi_history.get(idx, idx))
                finally:
                    f.close()
            except IOError:
                print("Can't open MDI history file [%s] for writing" % file_name, file=sys.stderr)

    def mdi_history_hist2clip(*event):
        cursel = widgets.mdi_history.curselection()
        root_window.clipboard_clear()
        selection = ""
        count = 0
        if cursel != "":
            for data in cursel:
                selection += "%s\n" % widgets.mdi_history.get(data)
                count += 1
            if selection != "":
                root_window.clipboard_append(selection, type = "STRING")

    def mdi_history_clip2hist(*event):
        try:
            history_size = widgets.mdi_history.size()
            vars.mdi_command.set("")
            count = 0
            for data in root_window.selection_get(selection="CLIPBOARD").split("\n"):
                if data != "":
                    history_size = widgets.mdi_history.size()
                    new_entry = 1
                    if history_size > 1 and widgets.mdi_history.get(history_size - 2) == data:
                        new_entry = 0
                    if new_entry != 0:
                        # if command is already at end of list, don't add it again
                        widgets.mdi_history.insert(history_size - 1, "%s" % data)
                        history_size += 1
                        count += 1
                        widgets.mdi_history.see(history_size - 1)
                        if history_size > (mdi_history_max_entries + 1):
                            widgets.mdi_history.delete(0, 0)
                            history_size= (mdi_history_max_entries + 1)
                        mdi_history_index = widgets.mdi_history.index("end") - 1
            commands.mdi_history_write_to_file(mdi_history_save_filename, history_size)
            return
        except Tkinter.TclError:
            print("DBG: Sorry, but the clipboard is empty ...")

    def mdi_history_double_butt_1(event):
        if widgets.mdi_command.cget("state") == "disabled":
            return
        cursel= widgets.mdi_history.index("active")
        if cursel < (widgets.mdi_history.size() - 1):
            commands.send_mdi(event)

    def mdi_history_butt_1(event):
        global mdi_history_index
        if len(widgets.mdi_history.curselection()) > 1:
            # multiple selection: clear mdi entry field and return
            vars.mdi_command.set("")
            return
        cursel = widgets.mdi_history.index('@' + str(event.x) + ',' + str(event.y))
        bbox = widgets.mdi_history.bbox(cursel)
        if bbox and (event.y <= (bbox[1] + bbox[3])) and  (cursel < widgets.mdi_history.size() - 1):
            mdi_history_index = cursel
            vars.mdi_command.set(widgets.mdi_history.get(cursel))
        else:
            widgets.mdi_history.see("end")
            widgets.mdi_history.selection_clear(0, "end")
            vars.mdi_command.set("")
            mdi_history_index = widgets.mdi_history.size()

    def clear_mdi_history(*ignored):
        global mdi_history_index, mdi_history_save_filename
        widgets.mdi_history.delete(0, "end")
        widgets.mdi_history.insert(0, "")
        widgets.mdi_history.see(0)
        widgets.mdi_history.selection_clear(0, 0)
        mdi_history_index = 0
        commands.mdi_history_write_to_file(mdi_history_save_filename, -1)

    def ensure_manual(*event):
        s.poll()
        if not manual_ok(): return
        if  (     all_homed()
             and (s.motion_mode == linuxcnc.TRAJ_MODE_TELEOP)
                  or
                 (s.motion_mode == linuxcnc.TRAJ_MODE_COORD)
            ):
            set_motion_teleop(1)
        else:
            ensure_mode(linuxcnc.MODE_MANUAL)
            set_motion_teleop(0)
   
    def ensure_mdi(*event):
        # called from axis.tcl on tab raisecmd
        if not manual_ok(): return
        set_motion_teleop(0)
        ensure_mode(linuxcnc.MODE_MDI)
        set_motion_teleop(1)
        s.poll()

    def redraw(*ignored):
        o.tkRedraw()

    def toggle_show_rapids(*event):
        ap.putpref("show_rapids", vars.show_rapids.get())
        o.tkRedraw()

    def toggle_show_program(*event):
        ap.putpref("show_program", vars.show_program.get())
        o.tkRedraw()

    def toggle_program_alpha(*event):
        ap.putpref("program_alpha", vars.program_alpha.get())
        o.tkRedraw()

    def toggle_show_live_plot(*event):
        ap.putpref("show_live_plot", vars.show_live_plot.get())
        o.tkRedraw()

    def toggle_show_tool(*event):
        ap.putpref("show_tool", vars.show_tool.get())
        o.tkRedraw()

    def toggle_show_extents(*event):
        ap.putpref("show_extents", vars.show_extents.get())
        o.tkRedraw()

    def toggle_show_offsets(*event):
        ap.putpref("show_offsets", vars.show_offsets.get())
        o.tkRedraw()

    def set_grid_size(*event):
        ap.putpref("grid_size", vars.grid_size.get(), type=float)
        o.tkRedraw()

    def set_grid_size_custom(*event):
        if vars.metric.get(): unit_str = " " + _("mm")
        else: unit_str = " " + _("in")
        v = prompt_float(_("Custom Grid"), _("Enter grid size"),
                "", unit_str) or 0
        if v <= 0: return
        if vars.metric.get(): v /= 25.4
        match_grid_size(v)

    def toggle_show_machine_limits(*event):
        ap.putpref("show_machine_limits", vars.show_machine_limits.get())
        o.tkRedraw()

    def toggle_show_machine_speed(*event):
        ap.putpref("show_machine_speed", vars.show_machine_speed.get())
        o.tkRedraw()

    def toggle_show_distance_to_go(*event):
        ap.putpref("show_distance_to_go", vars.show_distance_to_go.get())
        o.tkRedraw()

    def toggle_dro_large_font(*event):
        ap.putpref("dro_large_font", vars.dro_large_font.get())
        get_coordinate_font(vars.dro_large_font.get())
        o.tkRedraw()

    def clear_live_plot(*ignored):
        live_plotter.clear()

    def toggle_show_pyvcppanel(*event):
        # need to toggle variable manually for keyboard shortcut
        if len(event) > 0:
            vars.show_pyvcppanel.set(not vars.show_pyvcppanel.get())

        if vars.show_pyvcppanel.get():
            vcp_frame.grid(row=0, column=4, rowspan=6, sticky="nw", padx=4, pady=4)
        else:
            vcp_frame.grid_remove()
        o.tkRedraw()

    # The next three don't have 'manual_ok' because that's done in jog_on /
    # jog_off
    def jog_plus(incr=False):
        a = ja_from_rbutton()
        speed = get_jog_speed(a)
        jog_on(a, speed)

    def jog_minus(incr=False):
        a = ja_from_rbutton()
        speed = get_jog_speed(a)
        jog_on(a, -speed)

    def jog_stop(event=None):
        a = ja_from_rbutton()
        jog_off(a)

    def home_all_joints(event=None):
        if not manual_ok(): return
        ensure_mode(linuxcnc.MODE_MANUAL)
        isHomed = all_homed()
        doHoming=True
        if isHomed:
            doHoming=prompt_areyousure(_("Warning"),_("Joint is already homed, are you sure you want to re-home?"))
        if doHoming:
            go_home(-1)

    def unhome_all_joints(event=None):
        ensure_mode(linuxcnc.MODE_MANUAL)
        set_motion_teleop(0)
        c.unhome(-1)

    def home_joint(event=None):
        if not manual_ok(): return
        jora = vars.ja_rbutton.get()
        if jora in trajcoordinates:
            if s.kinematics_type != linuxcnc.KINEMATICS_IDENTITY:
                print(_("home_joint <%s> Use joint mode for homing")%jora)
                return
            if jora in duplicate_coord_letters:
                print(_("\nIndividual axis homing disallowed for duplicated letter:<%s> ")%jora)
                return
            jnum = trajcoordinates.index(jora)
        else:
            jnum = int(jora)
        if lathe_historical_config():
            jnum = "xyz".index(jora)
        doHoming=True
        if s.homed[jnum]:
            doHoming=prompt_areyousure(_("Warning"),_("This joint is already homed, are you sure you want to re-home?"))
        if doHoming:
            ensure_mode(linuxcnc.MODE_MANUAL)
            go_home(jnum)

    def home_joint_number(num):
        # invoked by machine menu/home widgets
        ensure_mode(linuxcnc.MODE_MANUAL)
        go_home(num)

    def unhome_joint_number(num):
        # invoked by machine menu/unhome widgets
        ensure_mode(linuxcnc.MODE_MANUAL)
        set_motion_teleop(0)
        c.unhome(num)

    def clear_offset(num):
        ensure_mode(linuxcnc.MODE_MDI)
        s.poll()
        if num == "G92":
            clear_command = "G92.1"
        else:
            clear_command = "G10 L2 P%c R0" % num
            for i, a in enumerate("XYZABCUVW"):
                if s.axis_mask & (1<<i): clear_command += " %c0" % a
        c.mdi(clear_command)
        c.wait_complete()
        ensure_mode(linuxcnc.MODE_MANUAL)
        s.poll()
        o.tkRedraw()
        reload_file(False)

    def touch_off_system(event=None, new_axis_value = None):
        global system
        if not manual_ok(): return
        offset_axis = trajcoordinates.index(vars.ja_rbutton.get())
        if new_axis_value is None:
            new_axis_value, system = prompt_touchoff(
                title=_("Touch Off (system)"),
                text=_("Enter %s coordinate relative to %%s:") % vars.ja_rbutton.get().upper(),
                default=0.0,
                tool_only=False,
                system=vars.touch_off_system.get()
                )
        else:
            system = vars.touch_off_system.get()
        if new_axis_value is None: return

        save_task_mode = s.task_mode
        vars.touch_off_system.set(system)
        ensure_mode(linuxcnc.MODE_MDI)
        s.poll()

        linear_axis = vars.ja_rbutton.get() in "xyzuvw"
        if linear_axis and vars.metric.get(): scale = 1/25.4
        else: scale = 1

        if linear_axis and 210 in s.gcodes:
            scale *= 25.4

        offset_command = "G10 L20 %s %c[[%s]*%.12f]" % (system.split()[0], vars.ja_rbutton.get(), new_axis_value, scale)
        c.mdi(offset_command)
        c.wait_complete()

        s.poll()
        o.tkRedraw()
        reload_file(False)
        ensure_mode(save_task_mode)
        set_motion_teleop(1)
        o.redraw_dro()

    def touch_off_tool(event=None, new_axis_value = None):
        global system
        if not manual_ok(): return
        s.poll()
        # in case we get here via the keyboard shortcut, when the widget is disabled:
        if s.tool_in_spindle == 0: return
        if new_axis_value is None:
            new_axis_value, system = prompt_touchoff(
                title=_("Tool %s TouchOff"%s.tool_in_spindle),
                text=_("Enter %s coordinate relative to %%s:") % vars.ja_rbutton.get().upper(),
                default=0.0,
                tool_only=True,
                system=vars.touch_off_system.get()
                )
        else:
            system = vars.touch_off_system.get()
        if new_axis_value is None: return

        save_task_mode = s.task_mode
        vars.touch_off_system.set(system)
        ensure_mode(linuxcnc.MODE_MDI)
        s.poll()

        linear_axis = vars.ja_rbutton.get() in "xyzuvw"
        if linear_axis and vars.metric.get(): scale = 1/25.4
        else: scale = 1

        if linear_axis and 210 in s.gcodes:
            scale *= 25.4

        lnum = 10 + vars.tto_g11.get()
        offset_command = "G10 L%d P%d %c[[%s]*%.12f]" % (lnum, s.tool_in_spindle, vars.ja_rbutton.get(), new_axis_value, scale)
        c.mdi(offset_command)
        c.wait_complete()
        c.mdi("G43")
        c.wait_complete()

        s.poll()
        o.tkRedraw()
        reload_file(False)
        ensure_mode(save_task_mode)
        set_motion_teleop(1)
        o.redraw_dro()

    def set_axis_offset(event=None):
        commands.touch_off_system(new_axis_value=0.)

    def brake(event=None):
        if not manual_ok(): return
        ensure_mode(linuxcnc.MODE_MANUAL)
        c.brake(vars.brake.get())
    def flood(event=None):
        c.flood(vars.flood.get())
    def mist(event=None):
        c.mist(vars.mist.get())
    def spindle(event=None):
        if not manual_ok(): return
        ensure_mode(linuxcnc.MODE_MANUAL)
        d = vars.spindledir.get()
        if d == 0:
            c.spindle(d)
        else:
            c.spindle(d, default_spindle_speed)
    def spindle_increase(event=None):
        c.spindle(linuxcnc.SPINDLE_INCREASE)
    def spindle_decrease(event=None):
        c.spindle(linuxcnc.SPINDLE_DECREASE)
    def spindle_constant(event=None):
        if not manual_ok(): return
        ensure_mode(linuxcnc.MODE_MANUAL)
        c.spindle(linuxcnc.SPINDLE_CONSTANT)
    def set_first_line(lineno):
        if not manual_ok(): return
        set_first_line(lineno)

    def mist_toggle(*args):
        s.poll()
        c.mist(not s.mist)
    def flood_toggle(*args):
        s.poll()
        c.flood(not s.flood)

    def spindle_forward_toggle(*args):
        if not manual_ok(): return
        s.poll()
        if s.spindle[0]['direction'] == 0:
            c.spindle(linuxcnc.SPINDLE_FORWARD,default_spindle_speed)
        else:
            c.spindle(linuxcnc.SPINDLE_OFF)

    def spindle_backward_toggle(*args):
        if not manual_ok(): return "break"
        s.poll()
        if s.spindle[0]['direction'] == 0:
            c.spindle(linuxcnc.SPINDLE_REVERSE,default_spindle_speed)
        else:
            c.spindle(linuxcnc.SPINDLE_OFF)
        return "break" # bound to F10, don't activate menu

    def brake_on(*args):
        if not manual_ok(): return
        c.brake(1)
    def brake_off(*args):
        if not manual_ok(): return
        c.brake(0)

    def toggle_display_type(*args):
        vars.display_type.set(not vars.display_type.get())
        o.tkRedraw()

    def toggle_teleop_mode(*args):
        s.poll()
        set_motion_teleop(not (s.motion_mode == linuxcnc.TRAJ_MODE_TELEOP))

    def toggle_coord_type(*args):
        vars.coord_type.set(not vars.coord_type.get())
        o.tkRedraw()

    def toggle_override_limits(*args):
        s.poll()
        if s.interp_state != linuxcnc.INTERP_IDLE: return
        if s.joint[0]['override_limits']:
            ensure_mode(linuxcnc.MODE_AUTO)
        else:
            ensure_mode(linuxcnc.MODE_MANUAL)
            c.override_limits()

    def cycle_view(*args):
        if str(widgets.view_x['relief']) == "sunken":
            commands.set_view_y()
        elif str(widgets.view_y['relief']) == "sunken":
            commands.set_view_p()
        elif str(widgets.view_z['relief']) == "sunken":
            commands.set_view_z2()
        elif str(widgets.view_z2['relief']) == "sunken":
            commands.set_view_x()
        else:
            commands.set_view_z()

    def axis_activated(*args):
        # this only makes sense if HAL is present on this machine
        if not hal_present: return
        comp['jog.x'] = vars.ja_rbutton.get() == "x"
        comp['jog.y'] = vars.ja_rbutton.get() == "y"
        comp['jog.z'] = vars.ja_rbutton.get() == "z"
        comp['jog.a'] = vars.ja_rbutton.get() == "a"
        comp['jog.b'] = vars.ja_rbutton.get() == "b"
        comp['jog.c'] = vars.ja_rbutton.get() == "c"
        comp['jog.u'] = vars.ja_rbutton.get() == "u"
        comp['jog.v'] = vars.ja_rbutton.get() == "v"
        comp['jog.w'] = vars.ja_rbutton.get() == "w"

    def set_teleop_mode():
        set_motion_teleop(vars.teleop_mode.get())
        s.poll()

    def save_gcode(*args):
        if not loaded_file: return
        initialfile = ''
        if len(args):
           initialfile = args[0]
        global open_directory
        f = root_window.tk.call("tk_getSaveFile", "-initialdir", open_directory,
            "-initialfile", initialfile,
            "-filetypes",
             ((_("rs274ngc files"), ".ngc"),))
        if not f: return
        f = str(f)
        open_directory = os.path.dirname(f)
        if get_filter(loaded_file):
            srcfile = os.path.join(tempdir, os.path.basename(loaded_file))
        else:
            srcfile = loaded_file
        try:
            shutil.copyfile(srcfile, f)
        except (shutil.Error, os.error, IOError) as detail:
            tb = traceback.format_exc()
            root_window.tk.call("nf_dialog", ".error", _("Error saving file"),
                str(detail), "error", 0, _("OK"))
        else:
            add_recent_file(f)

    def goto_sensible_line():
        line = o.get_highlight_line()
        if not line: line = vars.running_line.get()
        if line is not None and line > 0:
            t.see("%d.0" % (line+2))
            t.see("%d.0" % line)

    def dynamic_tab(name, text):
        return _dynamic_tab(name,text) # caller: make a frame and pack

    def inifindall(section, item):
        # used by TKPKG=Ngcgui
        if sys.version_info[0] == 3:
            return inifile.findall(section,item) # list
        else:
            items = tuple(inifile.findall(section, item))
            return root_window.tk.merge(*items)  # str

    def clear_recent_files():
        ap.putpref('recentfiles', [], repr)
        update_recent_menu()

commands = TclCommands(root_window)

vars = nf.Variables(root_window,
    ("linuxcnctop_command", StringVar),
    ("emcini", StringVar),
    ("mdi_command", StringVar),
    ("taskfile", StringVar),
    ("interp_pause", IntVar),
    ("exec_state", IntVar),
    ("task_state", IntVar),
    ("task_paused", IntVar),
    ("interp_state", IntVar),
    ("task_mode", IntVar),
    ("has_ladder", IntVar),
    ("has_editor", IntVar),
    ("ja_rbutton", StringVar),
    ("tto_g11", BooleanVar),
    ("mist", BooleanVar),
    ("flood", BooleanVar),
    ("brake", BooleanVar),
    ("spindledir", IntVar),
    ("running_line", IntVar),
    ("highlight_line", IntVar),
    ("show_program", BooleanVar),
    ("program_alpha", BooleanVar),
    ("show_live_plot", BooleanVar),
    ("show_tool", BooleanVar),
    ("show_extents", BooleanVar),
    ("show_offsets", BooleanVar),
    ("grid_size", DoubleVar),
    ("show_machine_limits", BooleanVar),
    ("show_machine_speed", BooleanVar),
    ("show_distance_to_go", BooleanVar),
    ("dro_large_font", BooleanVar),
    ("show_pyvcppanel", BooleanVar),
    ("show_rapids", BooleanVar),
    ("feedrate", IntVar),
    ("rapidrate", IntVar),
    ("spindlerate", IntVar),
    ("tool", StringVar),
    ("active_codes", StringVar),
    ("metric", IntVar),
    ("coord_type", IntVar),
    ("display_type", IntVar),
    ("override_limits", BooleanVar),
    ("view_type", IntVar),
    ("jog_speed", DoubleVar),
    ("jog_aspeed", DoubleVar),
    ("max_speed", DoubleVar),
    ("max_aspeed", DoubleVar),
    ("maxvel_speed", DoubleVar),
    ("max_maxvel", DoubleVar),
    ("teleop_mode", IntVar),
    ("motion_mode", IntVar),
    ("kinematics_type", IntVar),
    ("optional_stop", BooleanVar),
    ("block_delete", BooleanVar),
    ("rotate_mode", BooleanVar),
    ("touch_off_system", StringVar),
    ("machine", StringVar),
    ("on_any_limit", BooleanVar),
    ("queued_mdi_commands", IntVar),
    ("max_queued_mdi_commands", IntVar),
    ("trajcoordinates", StringVar),
)
vars.linuxcnctop_command.set(os.path.join(os.path.dirname(sys.argv[0]), "linuxcnctop"))
vars.highlight_line.set(-1)
vars.running_line.set(-1)
vars.tto_g11.set(ap.getpref("tto_g11", "False"))
vars.show_program.set(ap.getpref("show_program", "True"))
vars.show_rapids.set(ap.getpref("show_rapids", "True"))
vars.program_alpha.set(ap.getpref("program_alpha", "False"))
vars.show_live_plot.set(ap.getpref("show_live_plot", "True"))
vars.show_tool.set(ap.getpref("show_tool", "True"))
vars.show_extents.set(ap.getpref("show_extents", "True"))
vars.show_offsets.set(ap.getpref("show_offsets", "True"))
vars.grid_size.set(ap.getpref("grid_size", str(0.0), type=float))
vars.show_machine_limits.set(ap.getpref("show_machine_limits", "True"))
vars.show_machine_speed.set(ap.getpref("show_machine_speed", "True"))
vars.show_distance_to_go.set(ap.getpref("show_distance_to_go", "False"))
vars.dro_large_font.set(ap.getpref("dro_large_font", "False"))
vars.show_pyvcppanel.set("True")
vars.block_delete.set(ap.getpref("block_delete", "True"))
vars.optional_stop.set(ap.getpref("optional_stop", "True"))

# placeholder function for LivePlotter.update():
def user_live_update():
    pass
# placeholder function for building user HAL pins
def user_hal_pins():
    pass

vars.touch_off_system.set(all_systems[0])

update_recent_menu()

def set_feedrate(n):
    widgets.feedoverride.set(n)

def set_rapidrate(n):
    widgets.rapidoverride.set(n)

def activate_ja_widget_or_set_feedrate(jora):
    # note: call with integers only
    if joints_mode() and s.kinematics_type != linuxcnc.KINEMATICS_IDENTITY:
        if jora == 10: jora = 0
        activate_ja_widget(jora,True)
        return
    else:
        set_feedrate(10*jora)

def nomodifier(f):
    def g(event):
        if event.state & (1|4|8|32|64|128): return ""
        return f(event)
    return g

def kp_wrap(f,g):
    return nomodifier(f)

root_window.bind("<Escape>", commands.task_stop)
root_window.bind("l", commands.toggle_override_limits)
root_window.bind("o", commands.open_file)
root_window.bind("s", commands.task_resume)
root_window.bind("t", commands.task_step)
root_window.bind("p", commands.task_pause)
root_window.bind("R", commands.task_reverse)
root_window.bind("F", commands.task_forward)
root_window.bind("v", commands.cycle_view)
root_window.bind("<Alt-p>", "#nothing")
root_window.bind("r", commands.task_run)
root_window.bind("<Control-r>", commands.reload_file)
root_window.bind("<Control-s>", commands.save_gcode)
root_window.bind_class("all", "<Key-F1>", commands.estop_clicked)
root_window.bind("<Key-F2>", commands.onoff_clicked)
root_window.bind("<Key-F7>", commands.mist_toggle)
root_window.bind("<Key-F8>", commands.flood_toggle)
root_window.bind("<Key-F9>", commands.spindle_forward_toggle)
root_window.bind("<Key-F10>", commands.spindle_backward_toggle)
root_window.bind("<Key-F11>", commands.spindle_decrease)
root_window.bind("<Key-F12>", commands.spindle_increase)
root_window.bind("B", commands.brake_on)
root_window.bind("b", commands.brake_off)
root_window.bind("<Control-k>", commands.clear_live_plot)

#----------------------------------------------------
# letters for teleop only
root_window.bind("x", lambda event: activate_ja_widget("x"))
root_window.bind("y", lambda event: activate_ja_widget("y"))
root_window.bind("z", lambda event: activate_ja_widget("z"))
root_window.bind("a", lambda event: activate_ja_widget("a"))
#----------------------------------------------------

root_window.bind("`", lambda event: activate_ja_widget_or_set_feedrate(0))
root_window.bind("1", lambda event: activate_ja_widget_or_set_feedrate(1))
root_window.bind("2", lambda event: activate_ja_widget_or_set_feedrate(2))
root_window.bind("3", lambda event: activate_ja_widget_or_set_feedrate(3))
root_window.bind("4", lambda event: activate_ja_widget_or_set_feedrate(4))
root_window.bind("5", lambda event: activate_ja_widget_or_set_feedrate(5))
root_window.bind("6", lambda event: activate_ja_widget_or_set_feedrate(6))
root_window.bind("7", lambda event: activate_ja_widget_or_set_feedrate(7))
root_window.bind("8", lambda event: activate_ja_widget_or_set_feedrate(8))
root_window.bind("9", lambda event: activate_ja_widget_or_set_feedrate(9))
root_window.bind("0", lambda event: activate_ja_widget_or_set_feedrate(10))

root_window.bind("c", lambda event: jogspeed_continuous())
root_window.bind("d", lambda event: widgets.rotate.invoke())
root_window.bind("i", lambda event: jogspeed_incremental())
root_window.bind("I", lambda event: jogspeed_incremental(-1))
root_window.bind("!", "set metric [expr {!$metric}]; redraw")
root_window.bind("@", commands.toggle_display_type)
root_window.bind("#", commands.toggle_coord_type)
root_window.bind("$", commands.toggle_teleop_mode)

root_window.bind("<Home>", commands.home_joint)
root_window.bind("<KP_Home>", kp_wrap(commands.home_joint, "KeyPress"))
root_window.bind("<Control-Home>", commands.home_all_joints)
root_window.bind("<Shift-Home>", commands.set_axis_offset)
root_window.bind("<End>", commands.touch_off_system)
root_window.bind("<Control-End>", commands.touch_off_tool)
root_window.bind("<Control-KP_Home>", kp_wrap(commands.home_all_joints, "KeyPress"))
root_window.bind("<Shift-KP_Home>", kp_wrap(commands.set_axis_offset, "KeyPress"))
root_window.bind("<KP_End>", kp_wrap(commands.touch_off_system, "KeyPress"))
widgets.mdi_history.bind("<Configure>", "%W see end" )
widgets.mdi_history.bind("<ButtonRelease-1>", commands.mdi_history_butt_1)
widgets.mdi_history.bind("<Double-Button-1>", commands.mdi_history_double_butt_1)
widgets.mdi_command.unbind("<Control-h>")
widgets.mdi_command.bind("<Control-m>", commands.clear_mdi_history)
widgets.mdi_command.bind("<Control-h>", commands.mdi_history_hist2clip)
widgets.mdi_command.bind("<Control-Shift-H>", commands.mdi_history_clip2hist)
widgets.mdi_command.bind("<Key-Return>", commands.send_mdi)
widgets.mdi_command.bind("<Up>",  commands.mdi_up_cmd)
widgets.mdi_command.bind("<Down>", commands.mdi_down_cmd)
widgets.mdi_command.bind("<Key-KP_Enter>", commands.send_mdi)
widgets.mdi_command.bind("<KP_Up>",  commands.mdi_up_cmd)
widgets.mdi_command.bind("<KP_Down>", commands.mdi_down_cmd)
widgets.mdi_command.bind("<KeyRelease-minus>", "break")
widgets.mdi_command.bind("<KeyRelease-equal>", "break")

# try to read back previously saved mdi history data
mdi_hist_file = os.path.expanduser(mdi_history_save_filename)
try:
    line_cnt = 0
    f = open(mdi_hist_file, "r")
    try:
        for line in f:
            line_cnt += 1
    finally:
        f.seek(0)
    skip = line_cnt - mdi_history_max_entries
    history_size = 1
    try:
        for line in f:
            if skip <= 0:
                widgets.mdi_history.insert(history_size - 1, "%s" % line.rstrip("\r\n"))
                mdi_history_index = history_size
                history_size += 1
            else:
                skip -= 1
    finally:
        f.close()
except IOError:
    pass

def jog(*args):
    if not manual_ok(): return
    if not manual_tab_visible(): return
    c.jog(*args)

def get_jog_mode():
    s.poll()
    if  (    (s.kinematics_type == linuxcnc.KINEMATICS_IDENTITY)
        and  all_homed() ):
        teleop_mode = 1
        jjogmode = False
    else:
        # check motion_mode since other guis (halui) could alter it
        if s.motion_mode == linuxcnc.TRAJ_MODE_FREE:
            teleop_mode = 0
            jjogmode = True
        else:
            teleop_mode = 1
            jjogmode = False
    if (   (    jjogmode and s.motion_mode != linuxcnc.TRAJ_MODE_FREE)
        or (not jjogmode and s.motion_mode != linuxcnc.TRAJ_MODE_TELEOP) ):
        set_motion_teleop(teleop_mode)
    return jjogmode

# Note: require linuxcnc.MAX_JOINTS >= linuxcnc.MAX_AXIS
jog_after = [None]  * linuxcnc.MAX_JOINTS
jog_cont  = [False] * linuxcnc.MAX_JOINTS
jogging   = [0]     * linuxcnc.MAX_JOINTS
def jog_on(a, b):
    if not manual_ok(): return
    if not manual_tab_visible(): return
    if a < 3 or a > 5:
        if vars.metric.get(): b = b / 25.4
        b = from_internal_linear_unit(b)
    if jog_after[a]:
        root_window.after_cancel(jog_after[a])
        jog_after[a] = None
        return
    jogincr = widgets.jogincr.get()
    jjogmode = get_jog_mode()
    if jogincr != _("Continuous"):
        s.poll()
        if s.state != 1: return
        distance = parse_increment(jogincr)
        jog(linuxcnc.JOG_INCREMENT, jjogmode, a, b, distance)
        jog_cont[a] = False
    else:
        global continuous_jog_in_progress
        continuous_jog_in_progress = 1
        jog(linuxcnc.JOG_CONTINUOUS, jjogmode, a, b)
        jog_cont[a] = True
        jogging[a] = b
    activate_ja_widget(a)

def jog_off(a):
    if jog_after[a]: return
    jog_after[a] = root_window.after_idle(lambda: jog_off_actual(a))

def jog_off_actual(a):
    global continuous_jog_in_progress
    continuous_jog_in_progress = 0
    if not manual_ok(): return
    jog_after[a] = None
    jogging[a] = 0
    jjogmode = get_jog_mode()
    if jog_cont[a]:
        jog(linuxcnc.JOG_STOP, jjogmode, a)

def jog_off_all():
    for i in range(6):
        if jogging[i]:
            jog_off_actual(i)

def jog_on_map(num, speed):
    if not get_jog_mode():
        if num >= len(jog_order): return
        axis_letter = jog_order[num]
        num = "XYZABCUVW".index(axis_letter)
        if axis_letter in jog_invert: speed = -speed
    elif num >= num_joints:
        return
    elif lathe:
        if num >= len(jog_order): return
        axis_letter = jog_order[num]
        if lathe_historical_config():
            num = "XYZ".index(axis_letter)
        else:
            num = trajcoordinates.upper().index(axis_letter)
        if axis_letter in jog_invert: speed = -speed
    return jog_on(num, speed)

def jog_off_map(num):
    if not get_jog_mode():
        if num >= len(jog_order): return
        num = "XYZABCUVW".index(jog_order[num])
    elif num >= num_joints:
        return
    elif lathe:
        if num >= len(jog_order): return
        if lathe_historical_config():
            num = "XYZ".index(jog_order[num])
        else:
            num = trajcoordinates.upper().index(jog_order[num])
    return jog_off(num)

def bind_axis(a, b, d):
    root_window.bind("<KeyPress-%s>" % a, kp_wrap(lambda e: jog_on_map(d, -get_jog_speed_map(d)), "KeyPress"))
    root_window.bind("<KeyPress-%s>" % b, kp_wrap(lambda e: jog_on_map(d, get_jog_speed_map(d)), "KeyPress"))
    root_window.bind("<Shift-KeyPress-%s>" % a, lambda e: jog_on_map(d, -get_max_jog_speed_map(d)))
    root_window.bind("<Shift-KeyPress-%s>" % b, lambda e: jog_on_map(d, get_max_jog_speed_map(d)))
    root_window.bind("<KeyRelease-%s>" % a, lambda e: jog_off_map(d))
    root_window.bind("<KeyRelease-%s>" % b, lambda e: jog_off_map(d))

root_window.bind("<FocusOut>", lambda e: str(e.widget) == "." and jog_off_all())

open_directory = "programs"

unit_values = {'inch': 1/25.4, 'mm': 1}
def units(s, d=1.0):
    try:
        return float(s)
    except ValueError:
        return unit_values.get(s, d)

random_toolchanger = int(inifile.find("EMCIO", "RANDOM_TOOLCHANGER") or 0)
vars.emcini.set(sys.argv[2])
jointcount = int(inifile.find("KINS", "JOINTS"))
open_directory = inifile.find("DISPLAY", "PROGRAM_PREFIX") or open_directory
vars.machine.set(inifile.find("EMC", "MACHINE"))
extensions = inifile.findall("FILTER", "PROGRAM_EXTENSION")
extensions = [e.split(None, 1) for e in extensions]
extensions = tuple([(v, tuple(k.split(","))) for k, v in extensions])
postgui_halfile = inifile.find("HAL", "POSTGUI_HALFILE")
max_feed_override = float(inifile.find("DISPLAY", "MAX_FEED_OVERRIDE") or 1.0)
max_spindle_override = float(inifile.find("DISPLAY", "MAX_SPINDLE_OVERRIDE") or max_feed_override)
max_feed_override = int(max_feed_override * 100 + 0.5)
max_spindle_override = int(max_spindle_override * 100 + 0.5)
default_spindle_speed = int(inifile.find("DISPLAY", "DEFAULT_SPINDLE_SPEED") or 1)
geometry = inifile.find("DISPLAY", "GEOMETRY") or "XYZBCUVW"
geometry = re.split(" *(-?[XYZABCUVW])", geometry.upper())
geometry = "".join(reversed(geometry))

try:
    trajcoordinates=inifile.find("TRAJ", "COORDINATES").lower().replace(" ","")
except:
    raise SystemExit("Missing [TRAJ]COORDINATES")
vars.trajcoordinates.set(trajcoordinates)

joint_type = [None] * jointcount
joint_sequence = [None] * jointcount
for j in range(jointcount):
    section = "JOINT_%d" % j
    joint_type[j] = inifile.find(section, "TYPE") or "LINEAR"
    joint_sequence[j]  = inifile.find(section, "HOME_SEQUENCE") or ""

axis_type = [None] * linuxcnc.MAX_AXIS
for a in range(linuxcnc.MAX_AXIS):
    # supply defaults, supersede with ini [AXIS_*]TYPE
    letter = "xyzabcuvw"[a]
    if not (letter in trajcoordinates): continue
    if letter in "abc":
        axis_type[a] = "ANGULAR"
    else:
        axis_type[a] = "LINEAR"
    section = "AXIS_%s" % letter.upper()
    initype = inifile.find(section, "TYPE")
    if initype is None: continue # use default
    axis_type[a] = initype

has_angular_joint_or_axis = (   ("ANGULAR" in joint_type)
                             or ("ANGULAR" in axis_type) )

has_linear_joint_or_axis = (    ("LINEAR" in joint_type)
                             or ("LINEAR" in axis_type) )

# Search rules for slider items
max_linear_speed = (
    inifile.find("DISPLAY","MAX_LINEAR_VELOCITY")
    or inifile.find("TRAJ","MAX_LINEAR_VELOCITY")
    or None)
default_jog_linear_speed = (
    inifile.find("DISPLAY", "DEFAULT_LINEAR_VELOCITY")
    or inifile.find("TRAJ", "DEFAULT_LINEAR_VELOCITY")
    or None)

max_angular_speed = (
    inifile.find("DISPLAY","MAX_ANGULAR_VELOCITY")
    or inifile.find("TRAJ","MAX_ANGULAR_VELOCITY")
    or None)
default_jog_angular_speed = (
    inifile.find("DISPLAY", "DEFAULT_ANGULAR_VELOCITY")
    or inifile.find("TRAJ", "DEFAULT_ANGULAR_VELOCITY")
    or None)

max_velocity = (
    inifile.find("DISPLAY","MAX_LINEAR_VELOCITY")
    or inifile.find("TRAJ","MAX_LINEAR_VELOCITY")
    or inifile.find("AXIS_X","MAX_VELOCITY")
    or None)

# Enforce these slider items (exit if missing)
try:
    msg = ("   [DISPLAY]MAX_LINEAR_VELOCITY\n"
           "or [TRAJ]MAX_LINEAR_VELOCITY\n"
           "or [AXIS_X]MAX_VELOCITY")
    vars.maxvel_speed.set(float(max_velocity)*60)
    vars.max_maxvel.set(float(max_velocity))
except Exception:
    print (_("\nMissing required specifier:\n%s"
           "\nSee the \'INI Configuration\' documents\n")%msg)
    raise SystemExit

try:
    if has_linear_joint_or_axis:
        msg = ("   [DISPLAY]MAX_LINEAR_VELOCITY\n"
               "or [TRAJ]MAX_LINEAR_VELOCITY")
        vars.max_speed.set(float(max_linear_speed))
        if default_jog_linear_speed is None:
            default_jog_linear_speed = max_linear_speed
        vars.jog_speed.set(float(default_jog_linear_speed)*60)
except Exception:
    print (_("\nMissing required specifier (has linear joint or axis):\n%s"
           "\nSee the \'INI Configuration\' documents\n")%msg)
    raise SystemExit

# Check for these slider items (message if missing)
try:
    if has_angular_joint_or_axis:
        msg = ("    [DISPLAY]MAX_ANGULAR_VELOCITY\n"
               "or  [TRAJ]MAX_ANGULAR_VELOCITY")
        vars.max_aspeed.set(float(max_angular_speed))
        if default_jog_angular_speed is None: default_jog_angular_speed = max_angular_speed
        vars.jog_aspeed.set(float(default_jog_angular_speed)*60)
except Exception:
    print (_("\nWarning: Missing required specifier (has angular joint or axis):\n%s"
           "\nSee the \'INI Configuration\' documents\n")%msg)
    max_angular_speed = 1
    default_jog_angular_speed = 1
    vars.max_aspeed.set(float(max_angular_speed))
    vars.jog_aspeed.set(float(default_jog_angular_speed)*60)

# temporary debugging prints
print("note: MAXV     max: %.3f units/sec %.3f units/min"%(
      float(max_velocity),60*float(max_velocity)), file=sys.stderr)
if has_linear_joint_or_axis:
    print("note: LJOG     max: %.3f units/sec %.3f units/min"%(
          float(max_linear_speed),60*float(max_linear_speed)), file=sys.stderr)
    print("note: LJOG default: %.3f units/sec %.3f units/min"%(
          float(default_jog_linear_speed),60*float(default_jog_linear_speed)), file=sys.stderr)
if has_angular_joint_or_axis:
    print("note: AJOG     max: %.3f units/sec %.3f units/min"%(
          float(max_angular_speed),60*float(max_angular_speed)), file=sys.stderr)
    print("note: AJOG default: %.3f units/sec %.3f units/min"%(
          float(default_jog_angular_speed),60*float(default_jog_angular_speed)), file=sys.stderr)

# always allow tcl widgets creation (though they may be forgotten later)
if not has_linear_joint_or_axis:
    vars.jog_speed.set(1)
    vars.max_speed.set(1)
if not has_angular_joint_or_axis:
    vars.jog_aspeed.set(1)
    vars.max_aspeed.set(1)

root_window.tk.eval("${pane_top}.jogspeed.s set [setval $jog_speed $max_speed]")
root_window.tk.eval("${pane_top}.ajogspeed.s set [setval $jog_aspeed $max_aspeed]")
root_window.tk.eval("${pane_top}.maxvel.s set [setval $maxvel_speed $max_maxvel]")
widgets.feedoverride.configure(to=max_feed_override)
widgets.rapidoverride.configure(to=100)
widgets.spinoverride.configure(to=max_spindle_override)
nmlfile = inifile.find("EMC", "NML_FILE")
if nmlfile:
    linuxcnc.nmlfile = os.path.join(os.path.dirname(sys.argv[2]), nmlfile)
vars.coord_type.set(inifile.find("DISPLAY", "POSITION_OFFSET") == "RELATIVE")
vars.display_type.set(inifile.find("DISPLAY", "POSITION_FEEDBACK") == "COMMANDED")
coordinate_display = inifile.find("DISPLAY", "POSITION_UNITS")
lathe = bool(inifile.find("DISPLAY", "LATHE"))
lathe_backtool = bool(inifile.find("DISPLAY", "BACK_TOOL_LATHE"))
foam = bool(inifile.find("DISPLAY", "FOAM"))
editor = inifile.find("DISPLAY", "EDITOR")
vars.has_editor.set(editor is not None)
tooleditor = inifile.find("DISPLAY", "TOOL_EDITOR") or "tooledit"
tooltable = inifile.find("EMCIO", "TOOL_TABLE")
if inifile.find("RS274NGC", "PARAMETER_FILE") is None:
    raise SystemExit("Missing ini file setting for [RS274NGC]PARAMETER_FILE")
try:
    lu = units(inifile.find("TRAJ", "LINEAR_UNITS"))
except TypeError:
    raise SystemExit("Missing [TRAJ]LINEAR_UNITS or ANGULAR_UNITS")
a_axis_wrapped = inifile.find("AXIS_A", "WRAPPED_ROTARY")
b_axis_wrapped = inifile.find("AXIS_B", "WRAPPED_ROTARY")
c_axis_wrapped = inifile.find("AXIS_C", "WRAPPED_ROTARY")
if coordinate_display:
    if coordinate_display.lower() in ("mm", "metric"): vars.metric.set(1)
    else: vars.metric.set(0)
else:
    if lu in [.001, .01, .1, 1, 10]: vars.metric.set(1)
    else: vars.metric.set(0)
if lu == 1:
    root_window.tk.eval("${pane_top}.jogspeed.l1 configure -text mm/min")
    root_window.tk.eval("${pane_top}.maxvel.l1 configure -text mm/min")
else:
    root_window.tk.eval("${pane_top}.jogspeed.l1 configure -text in/min")
    root_window.tk.eval("${pane_top}.maxvel.l1 configure -text in/min")
root_window.tk.eval("${pane_top}.ajogspeed.l1 configure -text deg/min")

homing_order_defined = 1
# set homing_order_defined only if ALL joints specify a HOME_SEQUENCE
for j in range(jointcount):
    if inifile.find("JOINT_"+str(j), "HOME_SEQUENCE") is None:
         homing_order_defined = 0
         break

update_ms = int(1000 * float(inifile.find("DISPLAY","CYCLE_TIME") or 0.020))

interpname = inifile.find("TASK", "INTERPRETER") or ""

s = linuxcnc.stat();
s.poll()

statfail=0
statwait=.01
while ((s.joints == 0) or (s.kinematics_type < linuxcnc.KINEMATICS_IDENTITY)):
    print("waiting for s.joints<%d>, s.kinematics_type<%d>"%(s.joints,s.kinematics_type))
    time.sleep(statwait)
    statfail+=1
    statwait *= 2
    if statfail > 8:
        raise SystemExit(
            "A configuration error is preventing LinuxCNC from starting.\n"
            "More information may be available when running from a terminal.")
    s.poll()

if s.num_extrajoints > 0:
    # Preview display for extra joints is shared with offsets.
    # Initially ignore preference for show_offsets in order
    # to show extra joints in preview, (user can still set
    # show_offsets)
    vars.show_offsets.set(False)

if s.kinematics_type == linuxcnc.KINEMATICS_IDENTITY:
    ja_name = _("Axes")
else:
    ja_name = _("Joints")
if homing_order_defined:
    widgets.homebutton.configure(text=_("Home All"), command="home_all_joints")
    root_window.tk.call("DynamicHelp::add", widgets.homebutton,
            "-text", _("Home all %s [Ctrl-Home]") % ja_name)
    widgets.homemenu.add_command(command=commands.home_all_joints)
    root_window.tk.call("setup_menu_accel", widgets.homemenu, "end",
            _("Home All %s") % ja_name)
widgets.unhomemenu.add_command(command=commands.unhome_all_joints)
root_window.tk.call("setup_menu_accel", widgets.unhomemenu, "end", _("Unhome All %s") % ja_name)

kinsmodule=inifile.find("KINS", "KINEMATICS")
kins_is_trivkins = False
if kinsmodule.split()[0] == "trivkins":
    kins_is_trivkins = True
    trivkinscoords = "XYZABCUVW"
    for item in kinsmodule.split():
        if "coordinates=" in item:
            trivkinscoords = item.split("=")[1].upper()

duplicate_coord_letters = ""
for i in range(len(trajcoordinates)):
    if trajcoordinates[i] == " ": continue
    if trajcoordinates.count(trajcoordinates[i]) > 1:
        duplicate_coord_letters = duplicate_coord_letters + trajcoordinates[i]
if duplicate_coord_letters != "":
    # duplicate_coord_letters are allowed
    #
    # Example: configs/sim/axis/gantry.ini -- trivkins with kinstype=both.
    # With such kins, the value displayed on the gui graphical display
    # in JOINT mode AFTER homing may be confusing for a pair of joints that
    # are assigned using a duplicated axis letter in [TRAJ]COORDINATES
    # and specified consistently with the trivkins 'coordinates=' parameter.
    #
    # Moving the joint in the pair with the highest number will update its
    # displayed joint value and move the cone in the gui graphical display
    # as expected.
    #
    # Moving the joint in the pair with the lower number will update its
    # displayed joint value but will not move the cone.
    #
    # Note also that returning to world mode from joint mode, the
    # value assigned to the duplicated axis letter will be the value of
    # the highest number joint since trivkins forward kinematics iterates
    # through all joint numbers and ends up with the value for the
    # highest joint number.  These behaviors, due in part to the simple
    # implementation of the trivkins module, could be customized by a more
    # sophisticated kinematics module that accepts duplicated coordinate
    # letters with some special requirements -- hence the warning:

    print (_("Warning: Forward kinematics must handle duplicate coordinate letters:%s")%
          duplicate_coord_letters)
if len(trajcoordinates) > jointcount:
    print (_("Note: number of [TRAJ]COORDINATES=%(t)s exceeds [KINS]JOINTS=%(l)d")
          %({'t':trajcoordinates,'l':jointcount}))

def lathe_historical_config():
    # detect historical lathe config with dummy joint 1
    if      (lathe
        and (trajcoordinates.upper() == "XZ")
        and (num_joints == 3)):
        return True
    return False

def aletter_for_jnum(jnum):
    if lathe_historical_config():
        if jnum == 1: return "Y"
        if jnum == 2: return "Z"
    if kins_is_trivkins:
        return trivkinscoords.upper()[jnum]
    if s.kinematics_type != linuxcnc.KINEMATICS_IDENTITY:
        raise SystemExit("aletter_for_jnum: Must be KINEMATICS_IDENTITY")
    else:
        guess = trajcoordinates.upper()[jnum]
        print("aletter_for_jnum guessing %d --> %s"%(jnum,guess))
        return guess

num_joints = s.joints
gave_individual_homing_message = ""
for jnum in range(num_joints):
    if s.kinematics_type == linuxcnc.KINEMATICS_IDENTITY:
        ja_name = _("Axis ")
        ja_id = aletter_for_jnum(jnum)
        if ja_id.lower() in duplicate_coord_letters:
            if ja_id not in gave_individual_homing_message:
                print(_("\nNote:\nIndividual axis homing is not currently supported for"))
                print(_("KINEMATICS_IDENTITY with duplicate axis letter <%s>\n")%ja_id)
                gave_individual_homing_message = gave_individual_homing_message + ja_id
            continue # no menu item for this individual axis letter
        widgets.homemenu.add_command(
               command=lambda jnum=jnum: commands.home_joint_number(jnum))
        widgets.unhomemenu.add_command(
               command=lambda jnum=jnum: commands.unhome_joint_number(jnum))
    else:
        widgets.homemenu.add_command(
               command=lambda jnum=jnum: commands.home_joint_number(jnum))
        widgets.unhomemenu.add_command(
               command=lambda jnum=jnum: commands.unhome_joint_number(jnum))
        ja_name = _("Joint")
        if not homing_order_defined:
            widgets.homebutton.configure(text=_("Home Joint"))
        if joint_sequence[jnum] is '':
            ja_id = "%d"%jnum
        elif (int(joint_sequence[jnum]) < 0):
            ja_id = "%d (Sequence: %2s SYNC)"%(jnum,joint_sequence[jnum])
        else:
            ja_id = "%d (Sequence: %2s)"%(jnum,joint_sequence[jnum])
    root_window.tk.call("setup_menu_accel", widgets.homemenu, "end",
            _("Home %(name)s _%(id)s") % {"name":ja_name, "id":ja_id})
    root_window.tk.call("setup_menu_accel", widgets.unhomemenu, "end",
            _("Unhome %(name)s _%(id)s") % {"name":ja_name, "id":ja_id})

astep_size = step_size = 1
for a in range(linuxcnc.MAX_AXIS):
    a = "XYZABCUVW"[a]
    if s.axis_mask & (1<<i) == 0: continue
    section = "AXIS_%s" % a
    unit = inifile.find(section, "UNITS") or lu
    unit = units(unit) * 25.4
    f = inifile.find(section, "SCALE") or inifile.find(section, "INPUT_SCALE") or "8000"
    try:
        f = abs(float(f.split()[0]))
    except ValueError:
        pass
    else:
        if f != 0:
<<<<<<< HEAD
            step_size_tmp = min(step_size, 1. / f)
            #TODO: not working, see https://github.com/LinuxCNC/linuxcnc/issues/812
            #if a < 3: step_size = astep_size = step_size_tmp
            #else: astep_size = step_size_tmp
=======
           step_size_tmp = min(step_size, 1. / f)
           if a in 'XYZ': step_size = astep_size = step_size_tmp
           elif a in 'ABC': astep_size = step_size_tmp
           else: step_size = step_size_tmp
>>>>>>> 9eec6d0c

if inifile.find("DISPLAY", "MIN_LINEAR_VELOCITY"):
    root_window.tk.call("set_slider_min", float(inifile.find("DISPLAY", "MIN_LINEAR_VELOCITY"))*60)
elif inifile.find("DISPLAY", "MIN_VELOCITY"):
    root_window.tk.call("set_slider_min", float(inifile.find("DISPLAY", "MIN_VELOCITY"))*60)
elif step_size != 1:
    root_window.tk.call("set_slider_min", step_size*30)

if inifile.find("DISPLAY", "MIN_ANGULAR_VELOCITY"):
    root_window.tk.call("set_aslider_min", float(inifile.find("DISPLAY", "MIN_ANGULAR_VELOCITY"))*60)
elif inifile.find("DISPLAY", "MIN_VELOCITY"):
    root_window.tk.call("set_aslider_min", float(inifile.find("DISPLAY", "MIN_VELOCITY"))*60)
elif astep_size != 1:
    root_window.tk.call("set_aslider_min", astep_size*30)

increments = inifile.find("DISPLAY", "INCREMENTS")
if increments:
    if "," in increments:
        increments = [i.strip() for i in increments.split(",")]
    else:
        increments = increments.split()
    root_window.call(widgets.jogincr._w, "list", "delete", "1", "end")
    root_window.call(widgets.jogincr._w, "list", "insert", "end", *increments)
widgets.jogincr.configure(command= jogspeed_listbox_change)
root_window.call(widgets.jogincr._w, "select", 0)

vcp = inifile.find("DISPLAY", "PYVCP")

arcdivision = int(inifile.find("DISPLAY", "ARCDIVISION") or 64)

del sys.argv[1:3]

root_window.bind("<KeyPress-KP_Begin>", kp_wrap(lambda e: None, "KeyPress"))
root_window.bind("<KeyPress-KP_Insert>", kp_wrap(lambda e: None, "KeyPress"))

def unique_axes(axes, order):
    r = ""
    axes = set(axes.upper())
    for c in order.upper():
        if c in axes: r += c
    return r

jog_invert = inifile.find("DISPLAY", "JOG_INVERT")
if jog_invert is None:
    if lathe and not lathe_backtool: jog_invert = "X"
    else: jog_invert = ""
jog_invert = set(jog_invert.upper())

jog_order = inifile.find("DISPLAY", "JOG_AXES")
if jog_order is None:
    if lathe:
        jog_order = unique_axes(trajcoordinates, "ZXYABCUVW")
    elif foam:
        jog_order = unique_axes(trajcoordinates, "XYUVABCZW")
    else:
        jog_order = unique_axes(trajcoordinates, "XYZABCUVW")
else: jog_order = jog_order.upper()

print("note: jog_order=%r" % jog_order, file=sys.stderr)
print("note: jog_invert=%r" % jog_invert, file=sys.stderr)
bind_axis("Left", "Right", 0)
bind_axis("Down", "Up", 1)
bind_axis("Next", "Prior", 2)
bind_axis("KP_Left", "KP_Right", 0)
bind_axis("KP_Down", "KP_Up", 1)
bind_axis("KP_Next", "KP_Prior", 2)
bind_axis("KP_4", "KP_6", 0)
bind_axis("KP_2", "KP_8", 1)
bind_axis("KP_3", "KP_9", 2)
bind_axis("bracketleft", "bracketright", 3)

if len(jog_order) < 3:
    root_window.bind("<KeyPress-KP_Next>", kp_wrap(lambda e: None, "KeyPress"))
    root_window.bind("<KeyPress-KP_Prior>", kp_wrap(lambda e: None, "KeyPress"))

root_window.bind("<KeyPress-minus>", nomodifier(commands.jog_minus))
root_window.bind("<KeyPress-equal>", nomodifier(commands.jog_plus))
root_window.bind("<KeyRelease-minus>", commands.jog_stop)
root_window.bind("<KeyRelease-equal>", commands.jog_stop)

opts, args = getopt.getopt(sys.argv[1:], 'd:')

# forget axis radiobuttons not in axis_mask
for i in range(linuxcnc.MAX_AXIS):
    if s.axis_mask & (1<<i): continue
    letter = "xyzabcuvw"[i]
    c = getattr(widgets, "axis_%s" % letter)
    c.grid_forget()

# forget joint radiobuttons for joints > num_joints
for i in range(num_joints, linuxcnc.MAX_JOINTS):
    c = getattr(widgets, "joint_%d" % i)
    c.grid_forget()

if  (       (s.axis_mask & 56 == 0)  # 56==0x38== 000111000 (ABC)
    and not ("ANGULAR" in joint_type)
    ):
    widgets.ajogspeed.grid_forget()

c = linuxcnc.command()
e = linuxcnc.error_channel()

c.set_block_delete(vars.block_delete.get())
c.wait_complete()
c.set_optional_stop(vars.optional_stop.get())
c.wait_complete()

o = MyOpengl(widgets.preview_frame, width=400, height=300, double=1, depth=1)
o.last_line = 1
o.pack(fill="both", expand=1)

def match_grid_size(v):
    for idx in range(3, widgets.menu_grid.index("end")+1):
        gv = widgets.menu_grid.entrycget(idx, "value")
        if abs(float(gv)-v) < 1e-5:
            vars.grid_size.set(gv)
            widgets.menu_grid.entryconfigure(2, value=-1)
            break
    else:
        vars.grid_size.set(v)
        widgets.menu_grid.entryconfigure(2, value=v)
    commands.set_grid_size()
    o.tkRedraw()

def setup_grid_menu(grids):
    for i in grids.split():
        v = to_internal_linear_unit(parse_increment(i))
        widgets.menu_grid.add_radiobutton(value=v, label=i,
                variable="grid_size", command="set_grid_size")
    match_grid_size(vars.grid_size.get())

grids = inifile.find("DISPLAY", "GRIDS") \
        or "10mm 20mm 50mm 100mm 1in 2in 5in 10in"
setup_grid_menu(grids)


# Find font for coordinate readout and get metrics
font_cache = {}
def get_coordinate_font(large):
    global coordinate_font
    global coordinate_linespace
    global coordinate_charwidth
    global fontbase

    if large:
        coordinate_font = "courier bold 20"
    else:
        coordinate_font = "courier bold 11"

    if coordinate_font not in font_cache:
        font_cache[coordinate_font] = \
            glnav.use_pango_font(coordinate_font, 0, 128)
    fontbase, coordinate_charwidth, coordinate_linespace = \
            font_cache[coordinate_font]

root_window.bind("<Key-F3>", pane_top + ".tabs raise manual")
root_window.bind("<Key-F5>", pane_top + ".tabs raise mdi")
root_window.bind("<Key-F5>", "+" + tabs_mdi + ".command selection range 0 end")
root_window.bind("<Key-F4>", commands.next_tab)

init()

#right click menu for the program
def rClicker(e):

    def select_run_from(e):
        commands.task_run_line()

    #if no line is selected drop out
    if vars.highlight_line.get() == -1 :
        return
    nclst=[
        ('        ',None),   #
        (' ------ ',None),   #
        (_('Run from here'), lambda e=e: select_run_from(e)),
        ]
    rmenu = Tkinter.Menu(None, tearoff=0, takefocus=0)
    cas = {}
    for (txt, cmd) in nclst:
        if txt == ' ------ ':
            rmenu.add_separator()
        else: rmenu.add_command(label=txt, command=cmd)
    rmenu.entryconfigure(0, label = "AXIS", state = 'disabled')
    if not manual_ok():
        rmenu.entryconfigure(2, state = 'disabled')
    rmenu.tk_popup(e.x_root-3, e.y_root+3,entry="0")
    return "break"

t = widgets.text
t.bind('<Button-3>', rClicker) #allow right-click to select start from line
t.tag_configure("ignored", background="#ffffff", foreground="#808080")
t.tag_configure("lineno", foreground="#808080")
t.tag_configure("executing", background="#804040", foreground="#ffffff")
t.bind("<Button-1>", select_line)
t.bind("<Double-Button-1>", release_select_line)
t.bind("<B1-Motion>", lambda e: "break")
t.bind("<B1-Leave>", lambda e: "break")
t.bind("<Button-4>", scroll_up)
t.bind("<Button-5>", scroll_down)
t.configure(state="disabled")

if hal_present == 1 :
    comp = hal.component("axisui")
    comp.newpin("jog.x", hal.HAL_BIT, hal.HAL_OUT)
    comp.newpin("jog.y", hal.HAL_BIT, hal.HAL_OUT)
    comp.newpin("jog.z", hal.HAL_BIT, hal.HAL_OUT)
    comp.newpin("jog.a", hal.HAL_BIT, hal.HAL_OUT)
    comp.newpin("jog.b", hal.HAL_BIT, hal.HAL_OUT)
    comp.newpin("jog.c", hal.HAL_BIT, hal.HAL_OUT)
    comp.newpin("jog.u", hal.HAL_BIT, hal.HAL_OUT)
    comp.newpin("jog.v", hal.HAL_BIT, hal.HAL_OUT)
    comp.newpin("jog.w", hal.HAL_BIT, hal.HAL_OUT)
    comp.newpin("jog.increment", hal.HAL_FLOAT, hal.HAL_OUT)
    comp.newpin("notifications-clear",hal.HAL_BIT,hal.HAL_IN)
    comp.newpin("notifications-clear-info",hal.HAL_BIT,hal.HAL_IN)
    comp.newpin("notifications-clear-error",hal.HAL_BIT,hal.HAL_IN)
    comp.newpin("resume-inhibit",hal.HAL_BIT,hal.HAL_IN)

    vars.has_ladder.set(hal.component_exists('classicladder_rt'))

    if vcp:
        import vcpparse
        comp.setprefix("pyvcp")
        f = Tkinter.Frame(root_window)
        if inifile.find("DISPLAY", "PYVCP_POSITION") == "BOTTOM":
            f.grid(row=4, column=0, columnspan=6, sticky="nw", padx=4, pady=4)
        else:
            f.grid(row=0, column=4, rowspan=6, sticky="nw", padx=4, pady=4)
        vcpparse.filename = vcp
        vcpparse.create_vcp(f, comp)
        vcp_frame = f
        root_window.bind("<Control-e>", commands.toggle_show_pyvcppanel)
        help2 += [("Ctrl-E", _("toggle PYVCP panel visibility"))]
    else:
        widgets.menu_view.delete(_("Show pyVCP pan_el").replace("_", ""))

    gladevcp = inifile.find("DISPLAY", "GLADEVCP")
    if gladevcp:
        f = Tkinter.Frame(root_window, container=1, borderwidth=0, highlightthickness=0)
        f.grid(row=0, column=5, rowspan=6, sticky="nsew", padx=4, pady=4)
    else:
        f = None
    gladevcp_frame = f

_dynamic_childs = {}
# Call this later
def load_gladevcp_panel():
    gladevcp = inifile.find("DISPLAY", "GLADEVCP")
    if gladevcp:
        gladecmd = gladevcp.split()
        if '-c' in gladecmd:
            gladename = gladecmd[gladecmd.index('-c') + 1]
            del gladecmd[gladecmd.index('-c') + 1]
            del gladecmd[gladecmd.index('-c')]
        else:
            gladename = 'gladevcp'
        from subprocess import Popen
        xid = gladevcp_frame.winfo_id()
        cmd = "halcmd loadusr -Wn {0} gladevcp -c {0}".format(gladename).split()
        cmd += ['-x', str(xid)] + gladecmd
        child = Popen(cmd)
        _dynamic_childs['{}'.format(gladename)] = (child, cmd, True)

notifications = Notification(root_window)

root_window.bind("<Control-space>", lambda event: notifications.clear())
widgets.mdi_command.bind("<Control-space>", lambda event: notifications.clear())


get_coordinate_font(vars.dro_large_font.get())

live_plotter = LivePlotter(o)
live_plotter.start()
o.lp = live_plotter.logger
hershey = Hershey()

def remove_tempdir(t):
    shutil.rmtree(t)
tempdir = tempfile.mkdtemp()
atexit.register(remove_tempdir, tempdir)

activate_ja_widget(0, True)
set_hal_jogincrement()

code = []
addrecent = True
if args:
    initialfile = args[0]
elif "AXIS_OPEN_FILE" in os.environ:
    initialfile = os.environ["AXIS_OPEN_FILE"]
elif inifile.find("DISPLAY", "OPEN_FILE"):
    initialfile = inifile.find("DISPLAY", "OPEN_FILE")
elif lathe:
    initialfile = os.path.join(BASE, "share", "axis", "images","axis-lathe.ngc")
    addrecent = False
else:
    initialfile = os.path.join(BASE, "share", "axis", "images", "axis.ngc")
    addrecent = False

if os.path.exists(initialfile):
    open_file_guts(initialfile, False, addrecent)

if lathe:
    if lathe_backtool:
        commands.set_view_y2()
    else:
        commands.set_view_y()
else:
    commands.set_view_p()
if o.canon:
    x = (o.canon.min_extents[0] + o.canon.max_extents[0])/2
    y = (o.canon.min_extents[1] + o.canon.max_extents[1])/2
    z = (o.canon.min_extents[2] + o.canon.max_extents[2])/2
    o.set_centerpoint(x, y, z)

def destroy_splash():
    try:
        root_window.send("popimage", "destroy", ".")
    except Tkinter.TclError:
        pass

def _dynamic_tab(name, text):
    tab = widgets.right.insert("end", name, text=text)
    tab.configure(borderwidth=1, highlightthickness=0)
    return tab

def _dynamic_tabs(inifile):
    from subprocess import Popen
    tab_names = inifile.findall("DISPLAY", "EMBED_TAB_NAME")
    tab_cmd   = inifile.findall("DISPLAY", "EMBED_TAB_COMMAND")
    if len(tab_names) != len(tab_cmd):
        print("Invalid tab configuration")
        # Complain somehow
        return

    # XXX: Set our root window ID in environment so child GladeVcp processes
    # may forward keyboard events to it
    rxid = root_window.winfo_id()
    os.environ['AXIS_FORWARD_EVENTS_TO'] = str(rxid)

    for i,t,c in zip(list(range(len(tab_cmd))), tab_names, tab_cmd):
        w = _dynamic_tab("user_" + str(i), t)
        f = Tkinter.Frame(w, container=1, borderwidth=0, highlightthickness=0)
        f.pack(fill="both", expand=1)
        xid = f.winfo_id()
        cmd = c.replace('{XID}', str(xid)).split()
        child = Popen(cmd)
        wait = cmd[:2] == ['halcmd', 'loadusr']

        _dynamic_childs[str(w)] = (child, cmd, wait)

@atexit.register
def kill_dynamic_childs():
    for c,_,w in list(_dynamic_childs.values()):
        if not w:
            c.terminate()

def check_dynamic_tabs():
    for c,cmd,w in list(_dynamic_childs.values()):
        if not w:
            continue
        r = c.poll()
        if r == 0:
            continue
        if r is None:
            break
        print('Embeded tab command "%s" exited with error: %s' %\
                             (" ".join(cmd), r))
        raise SystemExit(r)
    else:
        if postgui_halfile:
            if postgui_halfile.lower().endswith('.tcl'):
                res = os.spawnvp(os.P_WAIT, "haltcl", ["haltcl", "-i", vars.emcini.get(), postgui_halfile])
            else:
                res = os.spawnvp(os.P_WAIT, "halcmd", ["halcmd", "-i", vars.emcini.get(), "-f", postgui_halfile])
            if res: raise SystemExit(res)
        root_window.deiconify()
        destroy_splash()
        return
    root_window.after(100, check_dynamic_tabs)

tkpkgs = inifile.findall("DISPLAY","TKPKG") or ""
for pkg in tkpkgs:
    pkg=pkg.split()
    root_window.tk.call("package","require",*pkg)

tkapps = inifile.findall("DISPLAY","TKAPP") or ""
for app in tkapps:
    root_window.tk.call("source",app)

o.update_idletasks()


icons = (root_window.tk.call("load_image", "axis-48x48"),
         root_window.tk.call("load_image", "axis-24x24"))
for win in root_window, widgets.about_window, widgets.help_window:
    root_window.tk.call("wm", "iconphoto", win, *icons)

vars.kinematics_type.set(s.kinematics_type)
vars.max_queued_mdi_commands.set(int(inifile.find("TASK", "MDI_QUEUED_COMMANDS") or  10))

def balance_ja():
    w = max(widgets.axes.winfo_reqwidth(), widgets.joints.winfo_reqwidth())
    h = max(widgets.axes.winfo_reqheight(), widgets.joints.winfo_reqheight())
    widgets.axes.configure(width=w, height=h)
    widgets.joints.configure(width=w, height=h)
if s.kinematics_type != linuxcnc.KINEMATICS_IDENTITY:
    set_motion_teleop(0)
    widgets.joints.grid_propagate(0)
    widgets.axes.grid_propagate(0)
    root_window.after_idle(balance_ja)
else:
    widgets.menu_view.delete("end")
    widgets.menu_view.delete("end")
    widgets.menu_view.delete("end")
    root_window.bind("$", "")


if lathe:
    if lathe_backtool:
        root_window.after_idle(commands.set_view_y2)
        root_window.bind("v", commands.set_view_y2)
    else:
        root_window.after_idle(commands.set_view_y)
        root_window.bind("v", commands.set_view_y)
    root_window.bind("d", "")
    widgets.view_z.pack_forget()
    widgets.view_z2.pack_forget()
    widgets.view_x.pack_forget()
    widgets.view_p.pack_forget()
    widgets.rotate.pack_forget()
    widgets.axis_y.grid_forget()
    widgets.menu_view.delete(0, 5)
else:
    widgets.view_y2.pack_forget()

widgets.feedoverride.set(100)
commands.set_feedrate(100)
widgets.rapidoverride.set(100)
commands.set_rapidrate(100)
widgets.spinoverride.set(100)
commands.set_spindlerate(100)

def forget(widget, *pins):
    if "AXIS_NO_AUTOCONFIGURE" in os.environ: return
    if hal_present == 1 :
        for p in pins:
            if hal.pin_has_writer(p): return
    m = widget.winfo_manager()
    if m in ("grid", "pack"):
        widget.tk.call(m, "forget", widget._w)

forget(widgets.brake, "spindle.0.brake")
forget(widgets.spindle_cw, "spindle.0.forward", "spindle.0.on",
       "spindle.0.speed-out", "spindle.0.speed-out-abs", "spindle.0.speed-out-rps", "spindle.0.speed-out-rps-abs")
forget(widgets.spindle_ccw, "spindle.0.reverse",
       "spindle.0.speed-out", "spindle.0.speed-out-abs", "spindle.0.speed-out-rps", "spindle.0.speed-out-rps-abs")
forget(widgets.spindle_stop, "spindle.0.forward", "spindle.0.reverse", "spindle.0.on",
       "spindle.0.speed-out", "spindle.0.speed-out-abs", "spindle.0.speed-out-rps", "spindle.0.speed-out-rps-abs")

forget(widgets.spindle_plus,
       "spindle.0.speed-out", "spindle.0.speed-out-abs", "spindle.0.speed-out-rps", "spindle.0.speed-out-rps-abs")
forget(widgets.spindle_minus,
       "spindle.0.speed-out", "spindle.0.speed-out-abs", "spindle.0.speed-out-rps", "spindle.0.speed-out-rps-abs")

forget(widgets.spindlef,  "spindle.0.forward", "spindle.0.reverse", "spindle.0.on", "spindle.0.brake",
       "spindle.0.speed-out", "spindle.0.speed-out-abs", "spindle.0.speed-out-rps", "spindle.0.speed-out-rps-abs")
forget(widgets.spindlel,  "spindle.0.forward", "spindle.0.reverse", "spindle.0.on", "spindle.0.brake",
       "spindle.0.speed-out", "spindle.0.speed-out-abs", "spindle.0.speed-out-rps", "spindle.0.speed-out-rps-abs")

forget(widgets.spinoverridef,
       "spindle.0.speed-out", "spindle.0.speed-out-abs", "spindle.0.speed-out-rps", "spindle.0.speed-out-rps-abs")

has_limit_switch = 0
for j in range(linuxcnc.MAX_JOINTS):
    try:
        if hal.pin_has_writer("joint.%d.neg-lim-sw-in" % j):
            has_limit_switch=1
            break
        if hal.pin_has_writer("joint.%d.pos-lim-sw-in" % j):
            has_limit_switch=1
            break
    except NameError as detail:
        break
if not has_limit_switch:
    widgets.override.grid_forget()


forget(widgets.mist, "iocontrol.0.coolant-mist")
forget(widgets.flood, "iocontrol.0.coolant-flood")
forget(widgets.lubel, "iocontrol.0.coolant-flood", "iocontrol.0.coolant-mist")

rcfile = "~/.axisrc"
user_command_file = inifile.find("DISPLAY", "USER_COMMAND_FILE") or ""
if user_command_file:
    rcfile = user_command_file
rcfile = os.path.expanduser(rcfile)
if os.path.exists(rcfile):
    try:
        exec(compile(open(rcfile, "rb").read(), rcfile, 'exec'))
    except:
        tb = traceback.format_exc()
        print(tb, file=sys.stderr)
        root_window.tk.call("nf_dialog", ".error", _("Error in ~/.axisrc"),
            tb, "error", 0, _("OK"))

# call an empty function that can be overidden
# by an .axisrc user_hal_pins() function
# then set HAL component ready if the .axisui didn't
if hal_present == 1 :
    user_hal_pins()
    if not hal.component_is_ready('axisui'):
        comp.ready()

_dynamic_tabs(inifile)
if hal_present == 1:
    load_gladevcp_panel()
    check_dynamic_tabs()
else:
    root_window.deiconify()
    destroy_splash()

set_motion_teleop(0) # start in joint mode

root_window.tk.call("trace", "variable", "metric", "w", "update_units")
install_help(root_window)

widgets.numbers_text.bind("<Configure>", commands.redraw_soon)
live_plotter.update()
live_plotter.error_task()
o.mainloop()
live_plotter.stop()

# vim:sw=4:sts=4:et:<|MERGE_RESOLUTION|>--- conflicted
+++ resolved
@@ -3628,17 +3628,10 @@
         pass
     else:
         if f != 0:
-<<<<<<< HEAD
-            step_size_tmp = min(step_size, 1. / f)
-            #TODO: not working, see https://github.com/LinuxCNC/linuxcnc/issues/812
-            #if a < 3: step_size = astep_size = step_size_tmp
-            #else: astep_size = step_size_tmp
-=======
            step_size_tmp = min(step_size, 1. / f)
            if a in 'XYZ': step_size = astep_size = step_size_tmp
            elif a in 'ABC': astep_size = step_size_tmp
            else: step_size = step_size_tmp
->>>>>>> 9eec6d0c
 
 if inifile.find("DISPLAY", "MIN_LINEAR_VELOCITY"):
     root_window.tk.call("set_slider_min", float(inifile.find("DISPLAY", "MIN_LINEAR_VELOCITY"))*60)
