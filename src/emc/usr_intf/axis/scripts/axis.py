--- conflicted
+++ resolved
@@ -2795,16 +2795,10 @@
 s = emc.stat();
 s.poll()
 statfail=0
-<<<<<<< HEAD
+statwait=.01
 while s.joints == 0:
     print "waiting for s.joints"
     time.sleep(.01)
-=======
-statwait=.01
-while s.axes == 0:
-    print "waiting for s.axes"
-    time.sleep(statwait)
->>>>>>> 8725a735
     statfail+=1
     statwait *= 2
     if statfail > 8:
