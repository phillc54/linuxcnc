#!/usr/bin/python3.12
# -*- coding:UTF-8 -*-
"""
    A GUI for LinuxCNC based on gladevcp and Python
    Based on the design of moccagui from Tom
    and with a lot of code from gscreen from Chris Morley
    and with the help from Michael Haberler
    and Chris Morley and some more

    Copyright 2012 / 2017 Norbert Schechner
    nieson@web.de

    This program is free software; you can redistribute it and/or modify
    it under the terms of the GNU General Public License as published by
    the Free Software Foundation; either version 2 of the License, or
    (at your option) any later version.

    This program is distributed in the hope that it will be useful,
    but WITHOUT ANY WARRANTY; without even the implied warranty of
    MERCHANTABILITY or FITNESS FOR A PARTICULAR PURPOSE.  See the
    GNU General Public License for more details.

    You should have received a copy of the GNU General Public License
    along with this program; if not, write to the Free Software
    Foundation, Inc., 51 Franklin Street, Fifth Floor, Boston, MA 02110-1301 USA.

"""

import gi
gi.require_version('Gtk', '3.0')
gi.require_version('Gdk', '3.0')
from gi.repository import Gtk
from gi.repository import Gdk
from gi.repository import GdkPixbuf
from gi.repository import GLib

import traceback            # needed to launch traceback errors
import hal                  # base hal class to react to hal signals
from common import hal_glib # needed to make our own hal pins
import sys                 # handle system calls
import os                  # needed to get the paths and directories
import atexit              # needed to register child's to be closed on closing the GUI
import subprocess          # to launch onboard and other processes
import tempfile            # needed only if the user click new in edit mode to open a new empty file
import linuxcnc            # to get our own error system
import locale              # for setting the language of the GUI
import gettext             # to extract the strings to be translated
from collections import OrderedDict # needed for proper jog button arrangement
from time import strftime  # needed for the clock in the GUI
#from Gtk._Gtk import main_quit

# Throws up a dialog with debug info when an error is encountered
def excepthook(exc_type, exc_obj, exc_tb):
    try:
        w = app.widgets.window1
    except KeyboardInterrupt:
        sys.exit()
    except NameError:
        w = None
    lines = traceback.format_exception(exc_type, exc_obj, exc_tb)
    message ="Found an error!\nThe following information may be useful in troubleshooting:\n\n" + "".join(lines)
    LOG.error(message)
    m = Gtk.MessageDialog(parent = w,
                          modal = True ,
                          destroy_with_parent = True,
                          message_type = Gtk.MessageType.ERROR,
                          text = message,
                          buttons = Gtk.ButtonsType.OK,)

    m.show()
    m.run()
    m.destroy()


sys.excepthook = excepthook

# constants
#         # gmoccapy  #"
_RELEASE = " 3.5.0"
_INCH = 0                         # imperial units are active
_MM = 1                           # metric units are active

# set names for the tab numbers, its easier to understand the code
# Bottom Button Tabs
_BB_MANUAL = 0
_BB_MDI = 1
_BB_AUTO = 2
_BB_HOME = 3
_BB_TOUCH_OFF = 4
_BB_SETUP = 5
_BB_EDIT = 6
_BB_TOOL = 7
_BB_LOAD_FILE = 8
#_BB_HOME_JOINTS will not be used, we will reorder the notebooks to get the correct page shown

# Default button size for bottom buttons
_DEFAULT_BB_SIZE = (90, 56)

_TEMPDIR = tempfile.gettempdir()  # Now we know where the tempdir is, usually /tmp

# set up paths to files
BASE = os.path.abspath(os.path.join(os.path.dirname(sys.argv[0]), ".."))
LIBDIR = os.path.join(BASE, "lib", "python")
sys.path.insert(0, LIBDIR)

# set up paths to files, part two
CONFIGPATH = os.environ['CONFIG_DIR']
DATADIR = os.path.join(BASE, "share", "gmoccapy")
IMAGEDIR = os.path.join(DATADIR, "images")
XMLNAME = os.path.join(DATADIR, "gmoccapy.glade")
THEMEDIR = "/usr/share/themes"
USERTHEMEDIR = os.path.join(os.path.expanduser("~"), ".themes")
LOCALEDIR = os.path.join(BASE, "share", "locale")
ICON_THEME_DIR = os.path.join(DATADIR, "icons")
USER_ICON_THEME_DIR = os.path.join(os.path.expanduser("~"), ".icons")
DEFAULT_ICON_THEME = "classic"
DEFAULT_GCODE_THEME = "classic"

# path to TCL for external programs eg. halshow
TCLPATH = os.environ['LINUXCNC_TCL_DIR']

# the ICONS should must exist in the icon theme
ALERT_ICON = "dialog_warning"
INFO_ICON = "dialog_information"

AXISLIST = ['offset', 'X', 'Y', 'Z', 'A', 'B', 'C', 'U', 'V', 'W', 'name']

class gmoccapy(object):
    def __init__(self, argv):

        # prepare for translation / internationalisation
        locale.setlocale(locale.LC_ALL, '')
        locale.bindtextdomain("gmoccapy", LOCALEDIR)
        gettext.install("gmoccapy", localedir=LOCALEDIR)

        # CSS styling
        css = b"""
            button {
                padding: 0;
            }
            #gcode_edit {
                padding: 3px;
                margin: 1px;
            }
            /* #__jog_incr_buttons *:checked {
                background: rgba(230,230,50,0.8);
            } */
            #jog_incr_buttons *:active, #jog_buttons *:active {
                background: rgba(230,230,50,0.8);
            }
            #eb_program_label, #eb_blockheight_label {
                background: rgba(0,0,0,1);
            }
            progress, trough {
                min-height: 5px;
            }
            progress, text {
                font-size: 13.3px;
            }
        """
        screen = Gdk.Screen.get_default()
        provider = Gtk.CssProvider()
        provider.load_from_data(css)
        style_context = Gtk.StyleContext()
        style_context.add_provider_for_screen(screen, provider, Gtk.STYLE_PROVIDER_PRIORITY_APPLICATION)

        # needed components to communicate with hal and linuxcnc
        self.halcomp = hal.component("gmoccapy")
        self.command = linuxcnc.command()
        self.stat = linuxcnc.stat()

        self.error_channel = linuxcnc.error_channel()
        # initial poll, so all is up to date
        self.stat.poll()
        self.error_channel.poll()

        # set INI path for INI info class before widgets are loaded
        INFO = Info(ini=argv[2])

        self.builder = Gtk.Builder()
        # translation of the glade file will be done with
        self.builder.set_translation_domain("gmoccapy")
        self.builder.add_from_file(XMLNAME)

        self.widgets = widgets.Widgets(self.builder)

        self.initialized = False  # will be set True after the window has been shown and all
                                  # basic settings has been finished, so we avoid some actions
                                  # because we cause click or toggle events when initializing
                                  # widget states.

        self.start_line = 0  # needed for start from line

        self.active_gcodes = []   # this are the formatted G-code values
        self.active_mcodes = []   # this are the formatted M-code values
        self.gcodes = []          # this are the unformatted G-code values to check if an update is required
        self.mcodes = []          # this are the unformatted M-code values to check if an update is required

        self.distance = 0         # This global will hold the jog distance
        self.tool_change = False  # this is needed to get back to manual mode after a tool change
        self.load_tool = False    # We use this avoid mode switching on reloading the tool on start up of the GUI
        self.macrobuttons = []    # The list of all macros defined in the INI file
        self.fo_counts = 0        # need to calculate difference in counts to change the feed override slider
        self.so_counts = 0        # need to calculate difference in counts to change the spindle override slider
        self.jv_counts = 0        # need to calculate difference in counts to change the jog_vel slider
        self.ro_counts = 0        # need to calculate difference in counts to change the rapid override slider

        self.spindle_override = 1 # holds the feed override value and is needed to be able to react to halui pin
        self.feed_override = 1    # holds the spindle override value and is needed to be able to react to halui pin
        self.rapidrate = 1        # holds the rapid override value and is needed to be able to react to halui pin

        self.incr_rbt_list = []   # we use this list to add hal pin to the button later
        self.jog_increments = []  # This holds the increment values
        self.unlock = False       # this value will be set using the hal pin unlock settings
        self.toolpage_use_calc = True   # enable/disable calculator widget to edit numeric values in the tool editor

        # needed to display the labels
        self.system_list = ("0", "G54", "G55", "G56", "G57", "G58", "G59", "G59.1", "G59.2", "G59.3")
        self.dro_size = 28           # The size of the DRO, user may want them bigger on bigger screen
        self.axisnumber_four = ""    # we use this to get the number of the 4-th axis
        self.axisletter_four = None  # we use this to get the letter of the 4-th axis
        self.axisnumber_five = ""    # we use this to get the number of the 5-th axis
        self.axisletter_five = None  # we use this to get the letter of the 5-th axis

        self.notification = notification.Notification()  # Our own message system
        self.notification.connect("message_deleted", self._on_message_deleted)
        self.last_key_event = None, 0  # needed to avoid the auto repeat function of the keyboard
        self.all_homed = False         # will hold True if all axis are homed
        self.faktor = 1.0              # needed to calculate velocities

        self.xpos = 40        # The X Position of the main Window
        self.ypos = 30        # The Y Position of the main Window
        self.width = 980      # The width of the main Window
        self.height = 750     # The height of the main Window

        self.gcodeerror = ""   # we need this to avoid multiple messages of the same error
        self.max_spindle_disp = 999999 # maximum display value for 'S' and 'Vc'

        self.file_changed = False
        self.widgets.hal_action_saveas.connect("saved-as", self.saved_as)

        self.lathe_mode = None # we need this to check if we have a lathe config
        self.backtool_lathe = False
        self.diameter_mode = False

        # the default theme = System Theme we store here to be able to go back to that one later
        self.default_theme = Gtk.Settings.get_default().get_property("gtk-theme-name")
        self.icon_theme = Gtk.IconTheme()
        self.icon_theme.append_search_path(ICON_THEME_DIR)
        self.icon_theme.append_search_path(USER_ICON_THEME_DIR)

        self.dialogs = dialogs.Dialogs()
        self.dialogs.connect("play_sound", self._on_play_sound)

        # check the arguments given from the command line (Ini file)
        self.user_mode = False
        self.logofile = None
        for index, arg in enumerate(argv):
            LOG.debug("{0} = {1}".format(index, arg))
            if arg == "-user_mode":
                self.user_mode = True
                self.widgets.tbtn_setup.set_sensitive(False)
                LOG.debug(_("user mode selected"))
            if arg == "-logo":
                self.logofile = str(argv[ index + 1 ])
                LOG.debug(_("logo entry found = {0}").format(self.logofile))
                self.logofile = self.logofile.strip("\"\'")
                if not os.path.isfile(self.logofile):
                    self.logofile = None
                    message = _("Logofile entry found, but could not be converted to path.")
                    message += "\n" + _("The file path should not contain any spaces")
                    LOG.warning(message)

        # check if the user want a Logo (given as command line argument)
        if self.logofile:
            self.widgets.img_logo.set_from_file(self.logofile)
            self.widgets.img_logo.show()

            page2 = self.widgets.ntb_jog_JA.get_nth_page(2)
            self.widgets.ntb_jog_JA.reorder_child(page2, 0)
            page1 = self.widgets.ntb_jog_JA.get_nth_page(1)
            self.widgets.ntb_jog_JA.reorder_child(page1, -1)

        # Our own class to get information from INI the file we use this way, to be sure
        # to get a valid result, as the checks are done in that module
        self._get_ini_data()

        self._get_pref_data()

        self.tool_measure_OK = self._check_toolmeasurement()

        # make all widgets we create dynamically
        self._make_DRO()
        self._make_ref_axis_button()
        self._make_touch_button()
        self._make_jog_increments()
        self._make_jog_button()
        if not self.trivial_kinematics:
            # we need joint jogging button
            self._make_joints_button()
            self._arrange_joint_button()
        self._make_macro_button()

        # if we have a lathe, we need to rearrange some stuff
        # we will do that in a separate function
        if self.lathe_mode:
            self._make_lathe()
        else:
            self.widgets.rbt_view_y2.hide()
            # X Offset is not necessary on a mill
            self.widgets.lbl_tool_offset_x.hide()
            self.widgets.lbl_offset_x.hide()
            self.widgets.btn_tool_touchoff_x.hide()
            self.widgets.lbl_hide_tto_x.show()

        self._arrange_dro()
        self._arrange_jog_button()

        self._make_hal_pins()

        self._init_user_messages()

        # set the title of the window, to show the release
        self.widgets.window1.set_title("gmoccapy {} for LinuxCNC {}".format(_RELEASE, linuxcnc.version))
        self.widgets.lbl_version.set_label("<b>gmoccapy\n{0}</b>".format(_RELEASE))

        panel = gladevcp.makepins.GladePanel(self.halcomp, XMLNAME, self.builder, None)

        self.halcomp.ready()

        self.builder.connect_signals(self)

        # this are settings to be done before window show
        self._init_preferences()

        # finally show the window
        self.widgets.window1.show()

        self._init_dynamic_tabs()
        self._init_tooleditor()
        self._init_themes()
        self._init_icon_themes()
        self._init_sourceview_themes()
        self._init_audio()
        self._init_gremlin()
        self._init_kinematics_type()
        self._init_hide_cursor()
        self._init_hide_tooltips()
        self._init_offsetpage()
        self._init_keybindings()
        self._init_IconFileSelection()
        self._init_keyboard()

        # now we initialize the file to load widget
        self._init_file_to_load()

        self._show_offset_tab(False)
        self._show_tooledit_tab(False)
        self._show_iconview_tab(False)

        # those two containers are disabled by default to allow fullscreen 
        # with smaller display resolutions
        self.widgets["hbx_upper"].show()
        self.widgets["ntb_button"].show()

        # the velocity settings
        self.widgets.adj_spindle_bar_min.set_value(self.min_spindle_rev)
        self.widgets.adj_spindle_bar_max.set_value(self.max_spindle_rev)
        self.widgets.spindle_feedback_bar.set_property("min", float(self.min_spindle_rev))
        self.widgets.spindle_feedback_bar.set_property("max", float(self.max_spindle_rev))

        # Popup Messages position and size
        self.widgets.adj_x_pos_popup.set_value(self.prefs.getpref("x_pos_popup", 45, float))
        self.widgets.adj_y_pos_popup.set_value(self.prefs.getpref("y_pos_popup", 55, float))
        self.widgets.adj_width_popup.set_value(self.prefs.getpref("width_popup", 250, float))
        self.widgets.adj_max_messages.set_value(self.prefs.getpref("max_messages", 10, float))
        self.widgets.fontbutton_popup.set_font(self.prefs.getpref("message_font", "sans 10", str))
        self.widgets.chk_use_frames.set_active(self.prefs.getpref("use_frames", True, bool))


        # should the tool in spindle be reloaded on startup?
        self.widgets.chk_reload_tool.set_active(self.prefs.getpref("reload_tool", True, bool))

        # and the rest of the widgets
        self.widgets.rbt_manual.set_active(True)
        self.widgets.ntb_jog.set_current_page(0)

        opt_blocks = self.prefs.getpref("blockdel", False, bool)
        self.widgets.tbtn_optional_blocks.set_active(opt_blocks)
        self.command.set_block_delete(opt_blocks)

        #optional_stops = self.prefs.getpref( "opstop", False, bool )
        #self.widgets.tbtn_optional_stops.set_active( optional_stops )
        #self.command.set_optional_stop( optional_stops )

        self.widgets.chk_show_dro.set_active(self.prefs.getpref("enable_dro", False, bool))
        self.widgets.chk_show_offsets.set_active(self.prefs.getpref("show_offsets", False, bool))
        self.widgets.chk_show_dtg.set_active(self.prefs.getpref("show_dtg", False, bool))
        self.widgets.chk_show_offsets.set_sensitive(self.widgets.chk_show_dro.get_active())
        self.widgets.chk_show_dtg.set_sensitive(self.widgets.chk_show_dro.get_active())
        self.widgets.cmb_mouse_button_mode.set_active(self.prefs.getpref("mouse_btn_mode", 4, int))

        self.widgets.tbtn_view_tool_path.set_active(self.prefs.getpref("view_tool_path", True, bool))
        self.widgets.tbtn_view_dimension.set_active(self.prefs.getpref("view_dimension", True, bool))
        view = self.prefs.getpref("view", "p", str)
        self.widgets["rbt_view_{0}".format(view)].set_active(True)
        self.widgets.gremlin.set_property("view", view)

        GSTAT = hal_glib.GStat()
        GSTAT.connect("graphics-gcode-properties", self.on_gcode_properties)
        GSTAT.connect("file-loaded", self.on_hal_status_file_loaded)

        # get if run from line should be used
        self.run_from_line = self.prefs.getpref("run_from_line", "no_run", str)
        # and set the corresponding button active
        self.widgets["rbtn_{0}_from_line".format(self.run_from_line)].set_active(True)
        if self.run_from_line == "no_run":
            self.widgets.btn_from_line.set_sensitive(False)
        else:
            self.widgets.btn_from_line.set_sensitive(True)

        # get the way to unlock the setting
        unlock = self.prefs.getpref("unlock_way", "use", str)
        # and set the corresponding button active
        self.widgets["rbt_{0}_unlock".format(unlock)].set_active(True)
        # if Hal pin should be used, only set the button active, if the pin is high
        if unlock == "hal" and not self.halcomp["unlock-settings"]:
            self.widgets.tbtn_setup.set_sensitive(False)

        # check if the user want to display preview window instead of offsetpage widget
        state = self.prefs.getpref("show_preview_on_offset", False, bool)
        if state:
            self.widgets.rbtn_show_preview.set_active(True)
        else:
            self.widgets.rbtn_show_offsets.set_active(True)

        # check if keyboard shortcuts should be used and set the chkbox widget
        self.widgets.chk_use_kb_shortcuts.set_active(self.prefs.getpref("use_keyboard_shortcuts",
                                                                        False, bool))

        # check the highlighting type
        # the following would load the python language
        # self.widgets.gcode_view.set_language("python")
        LANGDIR = os.path.join(BASE, "share", "Gtksourceview-4", "language-specs")
        file_path = os.path.join(LANGDIR, "gcode.lang")
        if os.path.isfile(file_path):
            LOG.info("Gcode.lang found")
            self.widgets.gcode_view.set_language("gcode", LANGDIR)

        # set the user colors and digits of the DRO
        self.widgets.abs_colorbutton.set_rgba(self._get_RGBA_color(self.abs_color))
        self.widgets.rel_colorbutton.set_rgba(self._get_RGBA_color(self.rel_color))
        self.widgets.dtg_colorbutton.set_rgba(self._get_RGBA_color(self.dtg_color))
        self.widgets.homed_colorbtn.set_rgba(self._get_RGBA_color(self.homed_color))
        self.widgets.unhomed_colorbtn.set_rgba(self._get_RGBA_color(self.unhomed_color))

        self.widgets.adj_dro_digits.set_value(self.dro_digits)
        # the adjustment change signal will set the dro_digits correct, so no extra need here.

        self.widgets.chk_toggle_readout.set_active(self.toggle_readout)

        self.widgets.adj_start_spindle_RPM.set_value(self.spindle_start_rpm)
        self.widgets.gcode_view.set_editable(False)
        self.widgets.ntb_user_tabs.remove_page(0)

        # call the function to change the button status
        # so every thing is ready to start
        widgetlist = ["rbt_manual", "rbt_mdi", "rbt_auto", "btn_homing", "btn_touch", "btn_tool",
                      "ntb_jog", "ntb_jog_JA", "vbtb_jog_incr", "hbox_jog_vel",
                      "spc_feed", "btn_feed_100", "rbt_forward", "btn_index_tool",
                      "rbt_reverse", "rbt_stop", "tbtn_flood", "tbtn_mist", "btn_change_tool",
                      "btn_select_tool_by_no", "btn_spindle_100", "spc_rapid", "spc_spindle",
                      "btn_tool_touchoff_x", "btn_tool_touchoff_z"
        ]
        #
        self._sensitize_widgets(widgetlist, False)

        # if limit switch active, activate ignore-checkbox
        if any(self.stat.limit):
            self.widgets.ntb_jog.set_sensitive(True)

        # this must be done last, otherwise we will get wrong values
        # because the window is not fully realized
        self._init_notification()

        # since the main loop is needed to handle the UI and its events, blocking calls like sleep()
        # will block the UI as well, so everything goes through event handlers (aka callbacks)
        # The GLib.timeout_add() function sets a function to be called at regular intervals
        # the time between calls to the function, in milliseconds
        # CYCLE_TIME = time, in milliseconds, that display will sleep between polls
        cycle_time = self.get_ini_info.get_cycle_time()
        GLib.timeout_add( cycle_time, self._periodic )  # time between calls to the function, in milliseconds
        GLib.timeout_add(1000, self._periodic_1s)       # 1 s timer for elapsed time display
        self.elapsed_time_run = 0
        self.progress = 0

        self._startup_message()

        # This allows sourcing an user defined file
        rcfile = "~/.gmoccapyrc"
        user_command_file = self.get_ini_info.get_user_command_file()
        if user_command_file:
            rcfile = user_command_file
        rcfile = os.path.expanduser(rcfile)
        if os.path.exists(rcfile):
            try:
                exec(compile(open(rcfile, "rb").read(), rcfile, 'exec'))
            except:
                tb = traceback.format_exc()
                LOG.error(tb)
                self.notification.add_message(_("Error in") + " " + rcfile + "\n" \
                    + _("Please check the console output."), ALERT_ICON)

        # Custom css file, e.g.:
        #     button:checked {
        #         background: rgba(230,230,50,0.8);
        #     }

        css_file = "~/.gmoccapy_css"
        user_css_file = self.get_ini_info.get_user_css_file()
        if user_css_file:
            css_file = user_css_file
        css_file = os.path.expanduser(css_file)
        if os.path.exists(css_file):
            provider_custom = Gtk.CssProvider()
            try:
                provider_custom.load_from_path(css_file)
                style_context.add_provider_for_screen(screen, provider_custom, Gtk.STYLE_PROVIDER_PRIORITY_APPLICATION)
            except:
                tb = traceback.format_exc()
                LOG.error(tb)
                self.notification.add_message(_("Error in") + " " + css_file + "\n" \
                    + _("Please check the console output."), ALERT_ICON)

    def _startup_message(self):
        title = _("Important change(s)")
        # This array holds information about new features or things that changed. They can be hidden using the dialog's checkbox.
        # It is important that strings are only appended to this array (not removed), otherwise some messages could get hidden unwanted.
        messages =[ _("<b>3.5.0 (LinuxCNC 2.10.0): Gmoccapy does no longer automatically retain G43 after a toolchange!</b>\n"\
                    "Automatic reactivation of G43 is possible using a REMAP.\n"\
                    "Examples can be found in the Gmoccapy sim configurations."),
                    # _("<b>3.5.1 (LinuxCNC 2.10.1): </b> Example for new feature"),
                    ]
        hide_message = self.prefs.getpref("hide_startup_messsage", 0, int)
        if hide_message < len(messages):
            message = "\n\n".join(messages[hide_message:])
            message += _('\n\nFor more information see the <a href="https://linuxcnc.org/docs/html/gui/gmoccapy_release_notes.txt">release notes</a>.')

            dont_show = self.dialogs.show_user_message(self, message, title, checkbox = True)
            if dont_show:
                self.prefs.putpref("hide_startup_messsage", len(messages), str)

    def _get_ini_data(self):
        self.get_ini_info = getiniinfo.GetIniInfo()
        # get the axis list from INI
        self.axis_list = self.get_ini_info.get_axis_list()
        # get the joint axis relation from INI
        self.joint_axis_dic, self.double_axis_letter = self.get_ini_info.get_joint_axis_relation()
        # if it's a lathe config, set the tool editor style
        self.lathe_mode = self.get_ini_info.get_lathe()
        if self.lathe_mode:
            # we do need to know also if we have a backtool lathe
            self.backtool_lathe = self.get_ini_info.get_backtool_lathe()

        # check if the user want actual or commanded for the DRO
        self.dro_actual = self.get_ini_info.get_position_feedback_actual()
        # the given Jog Increments
        self.jog_increments = self.get_ini_info.get_increments()
        # check if NO_FORCE_HOMING is used in INI
        self.no_force_homing = self.get_ini_info.get_no_force_homing()
        # do we use a identity kinematics or do we have to distinguish
        # JOINT and Axis modes?
        self.trivial_kinematics = self.get_ini_info.get_trivial_kinematics()
        units = self.get_ini_info.get_machine_units()
        if units == "mm" or units == "cm":
            self.metric = True
        else:
            self.metric = False
        self.no_force_homing = self.get_ini_info.get_no_force_homing()

        # get the values for the sliders
        self.rabbit_jog = self.get_ini_info.get_jog_vel()
        self.jog_rate_max = self.get_ini_info.get_max_jog_vel()

        self.spindle_override_max = self.get_ini_info.get_max_spindle_override()
        self.spindle_override_min = self.get_ini_info.get_min_spindle_override()
        self.feed_override_max = self.get_ini_info.get_max_feed_override()
        self.dro_actual = self.get_ini_info.get_position_feedback_actual()

    def _get_pref_data(self):
        self.prefs = preferences.preferences(self.get_ini_info.get_preference_file_path())

        # the size and digits of the DRO
        # set default values according to the machine units
        digits = 3
        if self.stat.linear_units != _MM:
            digits = 4
        self.dro_digits = self.prefs.getpref("dro_digits", digits, int)
        self.dro_size = self.prefs.getpref("dro_size", 28, int)

        # the colors of the DRO
        self.abs_color = self.prefs.getpref("abs_color", "#0000FF", str)         # blue
        self.rel_color = self.prefs.getpref("rel_color", "#000000", str)         # black
        self.dtg_color = self.prefs.getpref("dtg_color", "#FFFF00", str)         # yellow
        self.homed_color = self.prefs.getpref("homed_color", "#00FF00", str)     # green
        self.unhomed_color = self.prefs.getpref("unhomed_color", "#FF0000", str) # red

        # do we want gremlin dro ?
        self.enable_gremlin_dro = self.prefs.getpref("enable_dro", False, bool)

        # the scale to be applied to the counts of the hardware mpg wheel, to avoid to much turning
        self.scale_jog_vel = self.prefs.getpref("scale_jog_vel", self.jog_rate_max / 100, float)
        self.scale_spindle_override = self.prefs.getpref("scale_spindle_override", 1, float)
        self.scale_feed_override = self.prefs.getpref("scale_feed_override", 1, float)
        self.scale_rapid_override = self.prefs.getpref("scale_rapid_override", 1, float)

        # the velocity settings
        self.min_spindle_rev = self.prefs.getpref("spindle_bar_min", 0.0, float)
        self.max_spindle_rev = self.prefs.getpref("spindle_bar_max", 6000.0, float)

        self.turtle_jog_factor = self.prefs.getpref('turtle_jog_factor', 20, int)
        self.hide_turtle_jog_button = self.prefs.getpref("hide_turtle_jog_button", False, bool)

        self.unlock_code = self.prefs.getpref("unlock_code", "123", str)  # get unlock code

        self.toggle_readout = self.prefs.getpref("toggle_readout", True, bool)

        # if there is a INI Entry for default spindle speed, we will use that one as default
        # but if there is a setting in our preference file, that one will beet the INI entry
        default_spindle_speed = self.get_ini_info.get_default_spindle_speed()
        self.spindle_start_rpm = self.prefs.getpref( 'spindle_start_rpm', default_spindle_speed, float )

        self.kbd_height = self.prefs.getpref("kbd_height", 250, int)
        self.kbd_width = self.prefs.getpref("kbd_width", 880, int)
        self.kbd_set_height = self.prefs.getpref("kbd_set_height", False, bool)
        self.kbd_set_width = self.prefs.getpref("kbd_set_width", False, bool)

        # Activate the recently open tab page
        self.widgets.ntb_tool_and_code_info.set_current_page(self.prefs.getpref("info_tab_page", 0, int))

###############################################################################
##                     create widgets dynamically                            ##
###############################################################################

    def _make_DRO(self):
        LOG.debug("Entering make_DRO")
        LOG.debug("axis_list = {0}".format(self.axis_list))

        # we build one DRO for each axis
        self.dro_dic = {}
        for pos, axis in enumerate(self.axis_list):
            joint = self._get_joint_from_joint_axis_dic(axis)
            dro = Combi_DRO()
            dro.set_joint_no(joint)
            dro.set_axis(axis)
            dro.change_axisletter(axis.upper())
            dro.show()
            dro.set_property("name", "Combi_DRO_{0}".format(pos))
            dro.set_property("abs_color", self._get_RGBA_color(self.abs_color))
            dro.set_property("rel_color", self._get_RGBA_color(self.rel_color))
            dro.set_property("dtg_color", self._get_RGBA_color(self.dtg_color))
            dro.set_property("homed_color", self._get_RGBA_color(self.homed_color))
            dro.set_property("unhomed_color", self._get_RGBA_color(self.unhomed_color))
            dro.set_property("actual", self.dro_actual)
            dro.connect("clicked", self._on_DRO_clicked)
            dro.connect('axis_clicked', self._on_DRO_axis_clicked)
            self.dro_dic[dro.get_property("name")] = dro
#            print dro.name

    def _get_RGBA_color(self, color_str):
        color = Gdk.RGBA()
        color.parse(color_str)
        return Gdk.RGBA(color.red, color.green, color.blue, color.alpha)


    def _get_joint_from_joint_axis_dic(self, value):
        # if the selected axis is a double axis we will get the joint from the
        # master axis, which should end with 0
        if value in self.double_axis_letter:
            value = value + "0"
        return list(self.joint_axis_dic.keys())[list(self.joint_axis_dic.values()).index(value)]

    def _make_ref_axis_button(self):
        LOG.debug("Entering make ref axis button")

        # check if we need axis or joint homing button
        if self.trivial_kinematics:
            # lets find out, how many axis we got
            dic = self.axis_list
            name_prefix = "axis"
            name_prefix_sg = _("axis")
            name_prefix_pl = _("axes")
        else:
            # lets find out, how many joints we got
            dic = self.joint_axis_dic
            name_prefix = "joint"
            name_prefix_sg = _("joint")
            name_prefix_pl = _("joints")
        num_elements = len(dic)

        # as long as the number of axis is less 6 we can use the standard layout
        # we can display 6 axis without the second space label
        # and 7 axis if we do not display the first space label either
        # if we have more than 7 axis, we need arrows to switch the visible ones
        if num_elements < 7:
            lbl = self._get_space_label("lbl_space_0")
            self.widgets.hbtb_ref.pack_start(lbl,True,True,0)

        btn = self._new_button_with_predefined_image(
            name="ref_all",
            size=_DEFAULT_BB_SIZE,
            image=self.widgets.img_ref_all
        )
        btn.set_property("tooltip-text", _("Press to home all {0}").format(name_prefix_pl))
        btn.connect("clicked", self._on_btn_home_clicked)
        # we use pack_start, so the widgets will be moved from right to left
        # and are displayed the way we want
        self.widgets.hbtb_ref.pack_start(btn,True,True,0)

        if num_elements > 7:
            # show the previous arrow to switch visible homing button)
            btn = self._new_button_with_predefined_image(
                name="previous_button",
                size=_DEFAULT_BB_SIZE,
                image=self.widgets.img_ref_paginate_prev
            )
            btn.set_property("tooltip-text", _("Press to display previous homing button"))
            btn.connect("clicked", self._on_btn_previous_clicked)
            self.widgets.hbtb_ref.pack_start(btn,True,True,0)
            btn.hide()

        # do not use this label, to allow one more axis
        if num_elements < 6:
            lbl = self._get_space_label("lbl_space_2")
            self.widgets.hbtb_ref.pack_start(lbl,True,True,0)

        for pos, elem in enumerate(dic):
            btn = self._new_button_with_predefined_image(
                name=f"home_{name_prefix}_{elem}",
                size=_DEFAULT_BB_SIZE,
                image_name=f"img_ref_{elem}"
            )
            btn.set_property("tooltip-text", _("Press to home {0} {1}").format(name_prefix_sg, str(elem).upper()))
            btn.connect("clicked", self._on_btn_home_clicked)

            self.widgets.hbtb_ref.pack_start(btn,True,True,0)

            # if we have more than 7 axis we need to hide some button
            if num_elements > 7:
                if pos > 5:
                    btn.hide()

        if num_elements > 7:
            # show the next arrow to switch visible homing button)
            btn = self._new_button_with_predefined_image(
                name="next_button",
                size=_DEFAULT_BB_SIZE,
                image=self.widgets.img_ref_paginate_next
            )
            btn.set_property("tooltip-text", _("Press to display next homing button"))
            btn.connect("clicked", self._on_btn_next_clicked)
            self.widgets.hbtb_ref.pack_start(btn,True,True,0)

        # if there is space left, fill it with space labels
        start = self.widgets.hbtb_ref.child_get_property(btn,"position")
        for count in range(start + 1 , 8):
            lbl = self._get_space_label("lbl_space_{0}".format(count))
            self.widgets.hbtb_ref.pack_start(lbl,True,True,0)

        btn = self._new_button_with_predefined_image(
            name="unref_all",
            size=_DEFAULT_BB_SIZE,
            image=self.widgets.img_unref_all
        )
        btn.set_property("tooltip-text", _("Press to unhome all {0}").format(name_prefix_pl))
        btn.connect("clicked", self._on_btn_unhome_clicked)
        self.widgets.hbtb_ref.pack_start(btn,True,True,0)

        btn = self._new_button_with_predefined_image(
            name="home_back",
            size=_DEFAULT_BB_SIZE,
            image=self.widgets.img_ref_menu_close
        )
        btn.set_property("tooltip-text", _("Press to return to main button list"))
        btn.connect("clicked", self._on_btn_home_back_clicked)
        self.widgets.hbtb_ref.pack_start(btn,True,True,0)

        self.ref_button_dic = {}
        children = self.widgets.hbtb_ref.get_children()
        for child in children:
            self.ref_button_dic[child.get_property("name")] = child

    def _get_space_label(self, name):
        lbl = Gtk.Label.new("")
        lbl.set_property("name", name)
        lbl.set_size_request(*_DEFAULT_BB_SIZE)
        lbl.show()
        return lbl

    def _new_button_with_predefined_image(self, name, size, image = None, image_name = None):
        btn = Gtk.Button()
        btn.set_size_request(*size)
        btn.set_halign(Gtk.Align.CENTER)
        btn.set_valign(Gtk.Align.CENTER)
        btn.set_property("name", name)
        try:
            if image:
                btn.set_image(image)
            elif image_name:
                btn.set_image(self.widgets[image_name])
            else:
                raise ValueError("Either image or image_name must not be None")
        except Exception as e:
            LOG.warning(f"Error creating button with predefined image: {e}")
            missing_image = Gtk.Image()
            # TODO: Deprecated
            missing_image.set_from_stock(Gtk.STOCK_MISSING_IMAGE, Gtk.IconSize.BUTTON)
            btn.set_image(missing_image)
        btn.show_all()
        return btn

    def _get_button_with_image(self, name, filepath, icon_name):
        LOG.debug("get button with image")
        image = Gtk.Image()
        image.set_size_request(72,48)
        btn = Gtk.Button.new()
        btn.set_size_request(*_DEFAULT_BB_SIZE)
        btn.set_halign(Gtk.Align.CENTER)
        btn.set_valign(Gtk.Align.CENTER)
        btn.set_property("name", name)
        try:
            if filepath:
                pixbuf = GdkPixbuf.Pixbuf.new_from_file_at_size(filepath, 48, 48)
                image.set_from_pixbuf(pixbuf)
            else:
                image.set_from_icon_name(icon_name, Gtk.IconSize.DIALOG)
            btn.add(image)
        except Exception as e:
            LOG.error(e)
            message = _("could not resolve the image path '{0}' given for button '{1}'".format(filepath, name))
            LOG.error(message)
            image.set_from_icon_name("image-missing", Gtk.IconSize.DIALOG)
            btn.add(image)

        btn.show_all()
        return btn

    def _remove_button(self, dic, box):
        for child in dic:
            if dic[child].get_parent():
                box.remove(dic[child])

    def _on_btn_next_clicked(self, widget):
        # remove all buttons from container
        self._remove_button(self.ref_button_dic, self.widgets.hbtb_ref)

        self.widgets.hbtb_ref.pack_start(self.ref_button_dic["ref_all"], True, True, 0)
        self.ref_button_dic["ref_all"].show()
        self.widgets.hbtb_ref.pack_start(self.ref_button_dic["previous_button"], True, True, 0)
        self.ref_button_dic["previous_button"].show()

        start = len(self.axis_list) - 6
        end = len(self.axis_list)

        # now put the needed widgets in the container
        for axis in self.axis_list[start : end]:
            name = "home_axis_{0}".format(axis.lower())
            self.ref_button_dic[name].show()
            self.widgets.hbtb_ref.pack_start(self.ref_button_dic[name], True, True, 0)

        self._put_unref_and_back()

    def _on_btn_next_touch_clicked(self, widget):
        self._remove_button(self.touch_button_dic, self.widgets.hbtb_touch_off)

        self.widgets.hbtb_touch_off.pack_start(self.touch_button_dic["edit_offsets"],True,True,0)
        self.widgets.hbtb_touch_off.pack_start(self.touch_button_dic["previous_button"],True,True,0)
        self.touch_button_dic["previous_button"].show()

        start = len(self.axis_list) - 5
        end = len(self.axis_list)

        # now put the needed widgets in the container
        for axis in self.axis_list[start : end]:
            name = "touch_{0}".format(axis.lower())
            self.touch_button_dic[name].show()
            self.widgets.hbtb_touch_off.pack_start(self.touch_button_dic[name], True, True, 0)

        self._put_set_active_and_back()

    def _on_btn_next_macro_clicked(self, widget):
        # remove all buttons from container
        self._remove_button(self.macro_dic, self.widgets.hbtb_MDI)

        self.widgets.hbtb_MDI.pack_start(self.macro_dic["previous_button"],True,True,0)
        self.macro_dic["previous_button"].show()
        end = len(self.macro_dic) - 4 # reduced by next, previous, calculator and keyboard
        start = end - 7
        # now put the needed widgets in the container
        for pos in range(start, end):
            name = "macro_{0}".format(pos)
            self.widgets.hbtb_MDI.pack_start(self.macro_dic[name], True, True, 0)
            self.macro_dic[name].show()
        self.widgets.hbtb_MDI.pack_start(self.macro_dic["calculator"],True,True,0)
        self.macro_dic["calculator"].show()
        self.widgets.hbtb_MDI.pack_start(self.macro_dic["keyboard"],True,True,0)
        self.macro_dic["keyboard"].show()

    def _on_btn_previous_clicked(self, widget):
        LOG.debug("previous")
        self._remove_button(self.ref_button_dic, self.widgets.hbtb_ref)

        self.widgets.hbtb_ref.pack_start(self.ref_button_dic["ref_all"], True, True, 0)
        self.ref_button_dic["ref_all"].show()

        start = 0
        end = 6

        # now put the needed widgets in the container
        for axis in self.axis_list[start : end]:
            name = "home_axis_{0}".format(axis.lower())
            self.ref_button_dic[name].show()
            self.widgets.hbtb_ref.pack_start(self.ref_button_dic[name], True, True, 0)

        self.widgets.hbtb_ref.pack_start(self.ref_button_dic["next_button"], True, True, 0)
        self.ref_button_dic["next_button"].show()

        self._put_unref_and_back()

    def _on_btn_previous_touch_clicked(self, widget):
        self._remove_button(self.touch_button_dic, self.widgets.hbtb_touch_off)

        self.widgets.hbtb_touch_off.pack_start(self.touch_button_dic["edit_offsets"],True,True,0)

        if self.tool_measure_OK:
            end = 4
        else:
            end = 5

        start = 0
        # now put the needed widgets in the container
        for axis in self.axis_list[start : end]:
            name = "touch_{0}".format(axis.lower())
            self.touch_button_dic[name].show()
            self.widgets.hbtb_touch_off.pack_start(self.touch_button_dic[name], True, True, 0)

        self.widgets.hbtb_touch_off.pack_start(self.touch_button_dic["next_button"],True,True,0)
        self.touch_button_dic["next_button"].show()

        if self.tool_measure_OK:
            self.widgets.hbtb_touch_off.pack_start(self.touch_button_dic["block_height"],True,True,0)

        self.widgets.hbtb_touch_off.pack_start(self.touch_button_dic["zero_offsets"],True,True,0)
        self._put_set_active_and_back()

    def _on_btn_previous_macro_clicked(self, widget):
        # remove all buttons from container
        self._remove_button(self.macro_dic, self.widgets.hbtb_MDI)
        start = 0
        end = 7
        # now put the needed widgets in the container
        for pos in range(start, end):
            name = "macro_{0}".format(pos)
            self.widgets.hbtb_MDI.pack_start(self.macro_dic[name], True, True, 0)
            self.macro_dic[name].show()
        self.widgets.hbtb_MDI.pack_start(self.macro_dic["next_button"],True,True,0)
        self.macro_dic["next_button"].show()
        self.widgets.hbtb_MDI.pack_start(self.macro_dic["calculator"],True,True,0)
        self.macro_dic["calculator"].show()
        self.widgets.hbtb_MDI.pack_start(self.macro_dic["keyboard"],True,True,0)
        self.macro_dic["keyboard"].show()

    def _put_set_active_and_back(self):
        self.widgets.hbtb_touch_off.pack_start(self.touch_button_dic["zero_offsets"], True, True, 0)
        self.widgets.hbtb_touch_off.pack_start(self.touch_button_dic["set_active"], True, True, 0)
        self.widgets.hbtb_touch_off.pack_start(self.touch_button_dic["touch_back"], True, True, 0)

    def _put_unref_and_back(self):
        self.widgets.hbtb_ref.pack_start(self.ref_button_dic["unref_all"], True, True, 0)
        self.widgets.hbtb_ref.pack_start(self.ref_button_dic["home_back"], True, True, 0)

    def _make_touch_button(self):
        LOG.debug("Entering make touch button")

        dic = self.axis_list
        num_elements = len(dic)
        end = 7

        if self.tool_measure_OK:
            # we will have 3 buttons on the right side
            end -= 1

        lbl = Gtk.Label.new(_("edit\noffsets"))
        lbl.set_visible(True)
        lbl.set_justify(Gtk.Justification.CENTER)
        btn = Gtk.ToggleButton.new()
        btn.set_size_request(*_DEFAULT_BB_SIZE)
        btn.set_halign(Gtk.Align.CENTER)
        btn.set_valign(Gtk.Align.CENTER)
        btn.add(lbl)
        btn.connect("toggled", self.on_tbtn_edit_offsets_toggled)
        btn.set_property("tooltip-text", _("Press to edit the offsets"))
        btn.set_property("name", "edit_offsets")
        # TODO: Use CSS for this if still needed
        # btn.override_background_color(Gtk.StateFlags.ACTIVE, Gdk.RGBA(1.0, 1.0, 0.0, 1.0))
        self.widgets.hbtb_touch_off.pack_start(btn,True,True,0)
        btn.show()

        if num_elements > 6:
            # show the previous arrow to switch visible touch button)
            btn = self._new_button_with_predefined_image(
                name="previous_button",
                size=_DEFAULT_BB_SIZE,
                image=self.widgets.img_touch_paginate_prev
            )
            btn.set_property("tooltip-text", _("Press to display previous homing button"))
            btn.connect("clicked", self._on_btn_previous_touch_clicked)
            self.widgets.hbtb_touch_off.pack_start(btn,True,True,0)
            end -= 1
            btn.hide()

        for pos, axis in enumerate(dic):
            btn = self._new_button_with_predefined_image(
                name=f"touch_{axis}",
                size=_DEFAULT_BB_SIZE,
                image_name=f"img_touch_{axis}"
            )
            btn.set_property("tooltip-text", _("Press to set touch off value for axis {0}").format(axis.upper()))
            btn.connect("clicked", self._on_btn_set_value_clicked)

            #print("Touch button Name = ",name)

            self.widgets.hbtb_touch_off.pack_start(btn,True,True,0)

            if pos > end - 2:
                btn.hide()

        if num_elements > (end - 1):
            # show the next arrow to switch visible homing button)
            btn = self._new_button_with_predefined_image(
                name="next_button",
                size=_DEFAULT_BB_SIZE,
                image=self.widgets.img_touch_paginate_next
            )
            btn.set_property("tooltip-text", _("Press to display next homing button"))
            btn.connect("clicked", self._on_btn_next_touch_clicked)
            self.widgets.hbtb_touch_off.pack_start(btn,True,True,0)
            btn.show()
            end -= 1

        # if there is space left, fill it with space labels
        start = self.widgets.hbtb_touch_off.child_get_property(btn,"position")
        for count in range(start + 1 , end):
            lbl = self._get_space_label("lbl_space_{0}".format(count))
            self.widgets.hbtb_touch_off.pack_start(lbl,True,True,0)
            lbl.show()

        btn = self.widgets.offsetpage1.wTree.get_object("zero_g92_button")
        btn.set_size_request(*_DEFAULT_BB_SIZE)
        btn.set_halign(Gtk.Align.CENTER)
        btn.set_valign(Gtk.Align.CENTER)
        self.widgets.offsetpage1.buttonbox.remove(btn)
        btn.connect("clicked", self.on_btn_zero_g92_clicked)
        btn.set_property("tooltip-text", _("Press to reset all G92 offsets"))
        btn.set_property("name", "zero_offsets")
        self.widgets.hbtb_touch_off.pack_start(btn,True,True,0)
        btn.show()

        if self.tool_measure_OK:
            btn = Gtk.Button.new_with_label(_(" Block\nHeight"))
            btn.set_size_request(*_DEFAULT_BB_SIZE)
            btn.set_halign(Gtk.Align.CENTER)
            btn.set_valign(Gtk.Align.CENTER)
            btn.connect("clicked", self.on_btn_block_height_clicked)
            btn.set_property("tooltip-text", _("Press to enter new value for block height"))
            btn.set_property("name", "block_height")
            self.widgets.hbtb_touch_off.pack_start(btn,True,True,0)
            btn.show()

        lbl = Gtk.Label.new(_("set\nselected"))
        lbl.set_visible(True)
        lbl.set_justify(Gtk.Justification.CENTER)
        btn = Gtk.Button.new()
        btn.set_size_request(*_DEFAULT_BB_SIZE)
        btn.set_halign(Gtk.Align.CENTER)
        btn.set_valign(Gtk.Align.CENTER)
        btn.add(lbl)
        btn.connect("clicked", self._on_btn_set_selected_clicked)
        btn.set_property("tooltip-text", _("Press to set the selected coordinate system to be the active one"))
        btn.set_property("name", "set_active")
        self.widgets.hbtb_touch_off.pack_start(btn,True,True,0)
        btn.show()

        btn = self._new_button_with_predefined_image(
            name="touch_back",
            size=_DEFAULT_BB_SIZE,
            image=self.widgets.img_touch_menu_close
        )
        btn.set_property("tooltip-text", _("Press to return to main button list"))
        btn.connect("clicked", self._on_btn_home_back_clicked)
        self.widgets.hbtb_touch_off.pack_start(btn,True,True,0)
        btn.show()

        self.touch_button_dic = {}
        children = self.widgets.hbtb_touch_off.get_children()
        for child in children:
            self.touch_button_dic[child.get_property("name")] = child

    def _check_toolmeasurement(self):
        # tool measurement probe settings
        xpos, ypos, zpos, maxprobe = self.get_ini_info.get_tool_sensor_data()
        if not xpos or not ypos or not zpos or not maxprobe:
            self.widgets.lbl_tool_measurement.show()
            LOG.info(_("No valid probe config in INI file. Tool measurement disabled."))
            self.widgets.chk_use_tool_measurement.set_active(False)
            self.widgets.chk_use_tool_measurement.set_sensitive(False)
            return False
        else:
            self.widgets.lbl_tool_measurement.hide()
            self.widgets.spbtn_probe_height.set_value(self.prefs.getpref("probeheight", -1.0, float))
            self.widgets.spbtn_search_vel.set_value(self.prefs.getpref("searchvel", 75.0, float))
            self.widgets.spbtn_probe_vel.set_value(self.prefs.getpref("probevel", 10.0, float))
            self.widgets.chk_use_tool_measurement.set_active(self.prefs.getpref("use_toolmeasurement", False, bool))
            self.widgets.lbl_x_probe.set_label(str(xpos))
            self.widgets.lbl_y_probe.set_label(str(ypos))
            self.widgets.lbl_z_probe.set_label(str(zpos))
            self.widgets.lbl_maxprobe.set_label(str(maxprobe))
            LOG.info(_("Found valid probe config in INI file. Will use auto tool measurement."))
            return True

    def _make_jog_increments(self):
        LOG.debug("Entering make jog increments")
        # Now we will build the option buttons to select the Jog-rates
        # We do this dynamically, because users are able to set them in INI File
        # because of space on the screen only 10 items are allowed
        # jogging increments

        self.incr_rbt_dic = {}

        # We get the increments from INI File
        if len(self.jog_increments) > 10:
            LOG.warning(_("To many increments given in INI file for this screen. "
            "Only the first 10 will be reachable through this screen."))
            # we shorten the increment list to 10 (first is default = 0)
            self.jog_increments = self.jog_increments[0:11]

        # The first radio button is created to get a radio button group
        # The group is called according the name off  the first button
        # We use the pressed signal, not the toggled, otherwise two signals will be emitted
        # One from the released button and one from the pressed button
        # we make a list of the buttons to later add the hardware pins to them
        label = _("Continuous")
        rbt = Gtk.RadioButton(label = label)
        rbt.set_property("name","rbt_0")
        rbt.connect("pressed", self._jog_increment_changed)
        self.widgets.vbtb_jog_incr.pack_start(rbt, True, True, 0)
        rbt.set_property("draw_indicator", False)
        rbt.show()
        self.incr_rbt_dic[rbt.get_property("name")] = rbt
        # the rest of the buttons are now added to the group
        # self.no_increments is set while setting the hal pins with self._check_len_increments
        for item in range(1, len(self.jog_increments)):
            name = "rbt_{0}".format(item)
            rbt = Gtk.RadioButton.new_from_widget(self.incr_rbt_dic["rbt_0"])
            rbt.set_label(label = self.jog_increments[item])
            rbt.set_property("name",name)
            rbt.connect("pressed", self._jog_increment_changed)
            self.widgets.vbtb_jog_incr.pack_start(rbt, True, True, 0)
            rbt.set_property("draw_indicator", False)
            rbt.show()
            self.incr_rbt_dic[rbt.get_property("name")] = rbt
        self.incr_rbt_dic["rbt_0"].set_active(True)
        self.active_increment = "rbt_0"
        # Set name to assign CSS
        self.widgets.vbtb_jog_incr.set_property("name","jog_incr_buttons")

    def _jog_increment_changed(self, widget,):
        # first cancel any joints jogging
        JOGMODE = self._get_jog_mode()
        if self.stat.task_mode == linuxcnc.MODE_MANUAL:
            for jnum in range(self.stat.joints):
                self.command.jog(linuxcnc.JOG_STOP, JOGMODE, jnum)
        self.distance = self._parse_increment(widget.get_property("name"))
        self.halcomp["jog.jog-increment"] = self.distance
        self.active_increment = widget.get_property("name")

    def _on_btn_jog_pressed(self, widget, button_name, shift=False):
        LOG.debug("Jog Button pressed = {0}".format(button_name))

        # only in manual mode we will allow jogging the axis at this development state
        # needed to avoid error on start up, machine not on
        if not self.stat.enabled or self.stat.task_mode != linuxcnc.MODE_MANUAL:
            return

        joint_no_or_axis_index = self._get_joint_no_or_axis_index(button_name)
        if joint_no_or_axis_index is None:
            LOG.debug("Did not get an axis number in jog part of the code")
            return

        # if shift = True, then the user pressed SHIFT for Jogging and
        # wants to jog at full speed
        # This can only happen on keyboard jogging, not with the on screen jog button
        # We just only use one function for both cases
        if shift:
            # There are no keyboard shortcuts to home angular axis, but
            # we implement the possibility for future options
            if button_name[0] in "abc":
                value = self.widgets.spc_ang_jog_vel.get_property("max") / 60
            else:
                value = self.jog_rate_max
        else:
            if button_name[0] in "abc":
                value = self.widgets.spc_ang_jog_vel.get_value() / 60
            else:
                value = self.widgets.spc_lin_jog_vel.get_value() / 60

        velocity = value * (1 / self.faktor)

        if button_name[1] == "+":
            dir = 1
        else:
            dir = -1

        JOGMODE = self._get_jog_mode()

        if self.distance != 0:  # incremental jogging
            distance = self.distance
            if self.lathe_mode and self.diameter_mode and button_name[0] == "x":
                distance = self.distance/2
            self.command.jog(linuxcnc.JOG_INCREMENT, JOGMODE, joint_no_or_axis_index, dir * velocity, distance)
        else:  # continuous jogging
            self.command.jog(linuxcnc.JOG_CONTINUOUS, JOGMODE, joint_no_or_axis_index, dir * velocity)

    def _on_btn_jog_released(self, widget, button_name, shift=False):
        LOG.debug("Jog Button released = {0}".format(button_name))
        # only in manual mode we will allow jogging the axis at this development state
        if not self.stat.enabled or self.stat.task_mode != linuxcnc.MODE_MANUAL:
            return

        joint_no_or_axis_index = self._get_joint_no_or_axis_index(button_name)

        JOGMODE = self._get_jog_mode()

        # Otherwise the movement would stop before the desired distance was moved
        if self.distance != 0:
            pass
        else:
            self.command.jog(linuxcnc.JOG_STOP, JOGMODE, joint_no_or_axis_index)

    def _get_jog_mode(self):
        # self.stat.motion_mode ==
        # 1 = Joint
        # 2 = MDI
        # 3 = TELOP
        if self.stat.motion_mode == 1:
                JOGMODE = 1
        else :
            JOGMODE = 0
        return JOGMODE

    def _get_joint_no_or_axis_index(self, button_name):
        joint_btn = False
        if not button_name[0] in "xyzabcuvw":
            LOG.debug("Axis button")
            # OK, it may be a Joints button
            if button_name[0] in "012345678":
                LOG.debug("joint button")
                joint_btn = True
            else:
                LOG.warning(_("unknown jog command {0}".format(button_name)))
                return None

        if not joint_btn:
            # get the axisnumber from the index as specified in python interface documentation
            if self.all_homed:
                joint_no_or_axis_index = "xyzabcuvw".index(button_name[0])
            else:
                joint_no_or_axis_index = self._get_joint_from_joint_axis_dic(button_name[0])
        else:
            joint_no_or_axis_index = int(button_name[0])

        return joint_no_or_axis_index

    def _make_jog_button(self):
        LOG.debug("Entering make jog button")

        self.jog_button_dic = OrderedDict()

        for axis in self.axis_list:
            for direction in ["+","-"]:
                name = "{0}{1}".format(str(axis), direction)
                btn = Gtk.Button.new_with_label(name.upper())
                btn.set_halign(Gtk.Align.CENTER)
                btn.set_valign(Gtk.Align.CENTER)
                btn.set_property("name", name)
                btn.connect("pressed", self._on_btn_jog_pressed, name)
                btn.connect("released", self._on_btn_jog_released, name)
                btn.set_property("tooltip-text", _("Press to jog axis {0}".format(axis)))
                # Set name to assign CSS
                self.widgets.vbx_jog_button.set_property("name", "jog_buttons")
                btn.set_size_request(48,48)

                self.jog_button_dic[name] = btn

    def _make_joints_button(self):
        LOG.debug("Entering make joints button")

        self.joints_button_dic = {}

        for joint in range(0, self.stat.joints):
            for direction in ["+","-"]:
                name = "{0}{1}".format(str(joint), direction)
                btn = Gtk.Button.new_with_label(name.upper())
                btn.set_halign(Gtk.Align.CENTER)
                btn.set_valign(Gtk.Align.CENTER)
                btn.set_property("name", name)
                btn.connect("pressed", self._on_btn_jog_pressed, name)
                btn.connect("released", self._on_btn_jog_released, name)
                btn.set_property("tooltip-text", _("Press to jog joint {0}".format(joint)))
                btn.set_size_request(48,48)

                self.joints_button_dic[name] = btn

    # check if macros are in the INI file and add them to MDI Button List
    def _make_macro_button(self):
        LOG.debug("Entering make macro button")
        macros = self.get_ini_info.get_macros()
        # if no macros at all are found, we receive a NONE, so we have to check:
        if not macros:
            num_macros = 0
            # no return here, otherwise we will not get filling labels
        else:
            num_macros = len(macros)
        LOG.debug("found {0} Macros".format(num_macros))
        if num_macros > 14:
            message = _("Found more than 16 macros, will use only the first 14.")
            LOG.info(message)
            num_macros = 14
        btn = self._new_button_with_predefined_image(
            name="previous_button",
            size=_DEFAULT_BB_SIZE,
            image=self.widgets.img_macro_paginate_prev
        )
        btn.hide()
        btn.set_property("tooltip-text", _("Press to display previous macro button"))
        btn.connect("clicked", self._on_btn_previous_macro_clicked)
        self.widgets.hbtb_MDI.pack_start(btn,True,True,0)
        for pos in range(0, num_macros):
            name = macros[pos]
            image = self._check_macro_for_image(name)
            if image:
                LOG.debug("Macro {0} has image link".format(name))
                LOG.debug("Image = {0}".format(image))
                btn = self._get_button_with_image("macro_{0}".format(pos), image, None)
            else:
                lbl = name.split()[0]
                # shorten / break line of the name if it is to long
                if len(lbl) > 11:
                    lbl = lbl[0:10] + "\n" + lbl[11:20]
                btn = Gtk.Button.new_with_label(lbl)
                btn.set_size_request(*_DEFAULT_BB_SIZE)
                btn.set_halign(Gtk.Align.CENTER)
                btn.set_valign(Gtk.Align.CENTER)
                btn.set_property("name","macro_{0}".format(pos))
            btn.set_property("tooltip-text", _("Press to run macro {0}".format(name)))
            btn.connect("clicked", self._on_btn_macro_pressed, name)
            btn.position = pos
            btn.show()
            self.widgets.hbtb_MDI.pack_start(btn, True, True, 0)
        btn = self._new_button_with_predefined_image(
            name="next_button",
            size=_DEFAULT_BB_SIZE,
            image=self.widgets.img_macro_paginate_next
        )
        btn.set_property("tooltip-text", _("Press to display next macro button"))
        btn.connect("clicked", self._on_btn_next_macro_clicked)
        btn.hide()
        self.widgets.hbtb_MDI.pack_start(btn,True,True,0)
        # if there is still place, we fill it with empty labels, to be sure the button will not be on different
        # places if the amount of macros change.
        if num_macros < 7:
            for pos in range(num_macros, 7):
                lbl = Gtk.Label()
                lbl.set_property("name","lbl_space_{0}".format(pos))
                lbl.set_text("")
                self.widgets.hbtb_MDI.pack_start(lbl, True, True, 0)
                lbl.show()
        btn = self.widgets.btn_macro_menu_calculator = self._new_button_with_predefined_image(
            name="calculator",
            size=_DEFAULT_BB_SIZE,
            image=self.widgets.img_macro_menu_calculator
        )
        btn.set_property("tooltip-text", _("Press to display the virtual calculator"))
        btn.connect("clicked", self.on_btn_show_calc_clicked)
        self.widgets.hbtb_MDI.pack_start(btn,True,True,0)
        btn = self.widgets.btn_macro_menu_toggle_keyboard = self._new_button_with_predefined_image(
            name="keyboard",
            size=_DEFAULT_BB_SIZE,
            image=self.widgets.img_macro_menu_keyboard
        )
        btn.set_property("tooltip-text", _("Press to display the virtual keyboard"))
        btn.connect("clicked", self.on_btn_show_kbd_clicked)
        self.widgets.hbtb_MDI.pack_start(btn,True,True,0)
        self.macro_dic = {}
        children = self.widgets.hbtb_MDI.get_children()
        for child in children:
            self.macro_dic[child.get_property("name")] = child
        if num_macros >= 7:
            self.macro_dic["next_button"].show()
            for pos in range(7, num_macros):
                self.macro_dic["macro_{0}".format(pos)].hide()

    def _check_macro_for_image(self, name):
        image = False
        for path in self.get_ini_info.get_subroutine_paths().split(":"):
            file = path + "/" + name.split()[0] + ".ngc"
            if os.path.isfile(file):
                macrofile = open(file, "r")
                lines = macrofile.readlines()
                macrofile.close()
                for line in lines:
                    if line[0] == ";":
                        continue
                    if "image" in line.lower():
                        image = True
                        break

        # should be like that in ngc file
        # (IMAGE, /home/my_home/my_image_dir/my_image.png)
        # so we need to get the correct image path
        if image:
            image = line.split(",")[1]
            image = image.strip()
            image = image.replace(")","")
            if "~" in image:
                image = image.replace("~", os.path.expanduser("~"))
            image = os.path.abspath(image)

        return image

    # if this is a lathe we need to rearrange some button and add a additional DRO
    def _make_lathe(self):
        LOG.debug("we have a lathe here")

        # if we have a lathe, we will need an additional DRO to display
        # diameter and radius simultaneous, we will call that one Combi_DRO_9, as that value
        # should never be used due to the limit in axis from 0 to 8
        dro = Combi_DRO()
        dro.set_property("name", "Combi_DRO_9")
        dro.set_property("abs_color", self._get_RGBA_color(self.abs_color))
        dro.set_property("rel_color", self._get_RGBA_color(self.rel_color))
        dro.set_property("dtg_color", self._get_RGBA_color(self.dtg_color))
        dro.set_property("homed_color", self._get_RGBA_color(self.homed_color))
        dro.set_property("unhomed_color", self._get_RGBA_color(self.unhomed_color))
        dro.set_property("actual", self.dro_actual)

        joint = self._get_joint_from_joint_axis_dic("x")
        dro.set_joint_no(joint)
        dro.set_axis("x")
        dro.change_axisletter("D")
        dro.set_property("diameter", True)
        dro.show()

        dro.connect("clicked", self._on_DRO_clicked)
        dro.connect('axis_clicked', self._on_DRO_axis_clicked)
        self.dro_dic[dro.get_property("name")] = dro

        self.dro_dic["Combi_DRO_0"].change_axisletter("R")

        # For a lathe we don"t need the following button
        self.widgets.rbt_view_p.hide()
        self.widgets.rbt_view_x.hide()
        self.widgets.rbt_view_z.hide()
        self.widgets.lbl_hide_tto_x.hide()
        self.widgets.lbl_blockheight.hide()

        # but we have to show this one
        self.widgets.rbt_view_y2.show()

        if self.backtool_lathe:
            view = "y2"
        else:
            view = "y"
        self.prefs.putpref("view", view)

        self.widgets["rbt_view_{0}".format(view)].set_active(True)
        self.widgets.gremlin.set_property("view", view)

        self._switch_to_g7(False)

        # we need to arrange the jog button,
        # a lathe should have at least X and Z axis
        if not "x" in self.axis_list or not "z" in self.axis_list:
            message = _("* GMOCCAPY ERROR *")
            message += _("this is not a lathe, as a lathe must have at least\n")
            message += _("an X and an Z axis\n")
            message += _("Wrong lathe configuration, we will leave here")
            self.dialogs.warning_dialog(self, _("Very critical situation"), message, sound = False)
            sys.exit()
        else:
            if not len(self.axis_list) == 2 and not len(self.axis_list) < 6:
                self._arrange_jog_button_by_axis()
                return
            count = 0
            for btn_name in self.jog_button_dic:
                if btn_name == "x+":
                    col = 1
                    row = 2
                    if self.backtool_lathe:
                        row = 0
                elif btn_name == "x-":
                    col = 1
                    row = 0
                    if self.backtool_lathe:
                        row = 2
                elif btn_name == "z+":
                    col = 2
                    row = 1
                elif btn_name == "z-":
                    col = 0
                    row = 1
                else:
                    if count < 2:
                        col = 3
                    elif count < 4:
                        col = 2
                    else:
                        col = 0
                    if "+" in btn_name:
                        row = 0
                    else:
                        row = 2
                    count +=1

                self.widgets.grid_jog_btn_axes.attach(self.jog_button_dic[btn_name], col, row, 1, 1)
                self.jog_button_dic[btn_name].show()

    def _arrange_dro(self, attach=True):
        def _place_special(attach):
            LOG.debug("Place DRO 3x2")
            dro_order = self._get_DRO_order()
            for dro, dro_name in enumerate(dro_order):
                if dro < 3:
                    size = self.dro_size * 0.75
                    if attach:
                        self.widgets.grid_DRO.attach(self.dro_dic[dro_name], 0, int(dro), 2, 1)
                else:
                    size = self.dro_size * 0.65
                    if attach:
                        if dro == 3:
                            self.widgets.grid_DRO.attach(self.dro_dic[dro_name], 0, int(dro), 1, 1)
                        else:
                            self.widgets.grid_DRO.attach(self.dro_dic[dro_name], 1, int(dro-1), 1, 1)
                self.dro_dic[dro_name].set_property("font_size", size)

        def _place_in_table(cols, dro_size, attach):
            LOG.debug("Place DRO in table")
            col = 0
            row = 0
            dro_order = self._get_DRO_order()
            for dro, dro_name in enumerate(dro_order):
                # as a lathe might not have all Axis, we check if the key is in directory
                if dro_name not in list(self.dro_dic.keys()):
                    continue
                self.dro_dic[dro_name].set_property("font_size", dro_size)
                if attach:
                    self.widgets.grid_DRO.attach(self.dro_dic[dro_name], col, row, 1, 1)
                if cols > 1:
                    # calculate if we have to place in the first or the second column
                    if (dro % 2 == 1):
                        col = 0
                        row +=1
                    else:
                        col += 1
                else:
                    row += 1
        LOG.debug("Arrange DRO, length = {}".format(len(self.dro_dic)))
        
        # if we have less than 4 axis, we can resize the table, as we have
        # enough space to display each one in it's own line
        if len(self.dro_dic) < 4:
            _place_in_table(1, self.dro_size, attach)

        # having 4 DRO we need to reduce the size, to fit the available space
        elif len(self.dro_dic) == 4:
            _place_in_table(1, self.dro_size * 0.75, attach)

        # having 5 axis we will display 3 in an one line and two DRO share
        # the last line, the size of the DRO must be reduced also
        # this is a special case so we do not use _place_in_table
        elif len(self.dro_dic) == 5:
            _place_special(attach)

        else:
            LOG.debug("DRO: more than 5 axes ")
            _place_in_table(2, self.dro_size * 0.65, attach)

        # set values to dro size adjustments
        self.widgets.adj_dro_size.set_value(self.dro_size)


    def _get_DRO_order(self):
        LOG.debug("get DRO order")
        dro_order = []
        # if Combi_DRO_9 exist we have a lathe with an additional DRO for diameter mode
        if "Combi_DRO_9" in list(self.dro_dic.keys()):
            for dro_name in ["Combi_DRO_0", "Combi_DRO_9", "Combi_DRO_1", "Combi_DRO_2", "Combi_DRO_3",
                             "Combi_DRO_4", "Combi_DRO_5", "Combi_DRO_6", "Combi_DRO_7", "Combi_DRO_8"]:
                if dro_name in list(self.dro_dic.keys()):
                    dro_order.append(dro_name)
        else:
            dro_order = sorted(self.dro_dic.keys())
        return dro_order

    def _arrange_jog_button(self):
        LOG.debug("arrange JOG button")

        # if we have a lathe, we have done the arrangement in _make_lathe
        # but if the lathe has more than 5 axis we will use standard
        if self.lathe_mode:
            return

        if len(self.axis_list) > 5:
            self._arrange_jog_button_by_axis()
            return

        if not "x" in self.axis_list or not "y" in self.axis_list or not "z" in self.axis_list:
            message = _("this is not a usual config\n")
            message += _("we miss one of X , Y or Z axis\n")
            message += _("We will use by axisletter ordered jog button")
            LOG.warning(message)
            self._arrange_jog_button_by_axis()
            return

        if len(self.axis_list) < 3:
            LOG.debug("Less than 3 axis")
        else:
            LOG.debug("less than 6 axis")

        count = 0
        for btn_name in self.jog_button_dic:
            if btn_name == "x+":
                col = 2
                row = 1
            elif btn_name == "x-":
                col = 0
                row = 1
            elif btn_name == "y+":
                col = 1
                row = 0
            elif btn_name =="y-":
                col = 1
                row = 2
            elif btn_name == "z+":
                col = 3
                row = 0
            elif btn_name == "z-":
                col = 3
                row = 2
            # order of the data in the dict matters for extra buttons.
            # This is why we use ordered dict for self.jog_button_dic
            else:
                if count < 2:
                    col = 2
                else:
                    col = 0
                if "+" in btn_name:
                    row = 0
                else:
                    row = 2
                count +=1
            self.widgets.grid_jog_btn_axes.attach(self.jog_button_dic[btn_name], col, row, 1, 1)
        self.widgets.grid_jog_btn_axes.show_all()

    def _arrange_jog_button_by_axis(self):
        LOG.debug("arrange JOG button by axis")
        LOG.debug(sorted(self.jog_button_dic.keys()))
        # check if amount of axis is an even number, adapt the needed lines
        cols = 4
        if len(self.dro_dic) % 2 == 0:
            rows = len(self.dro_dic) / 2
        else:
            rows = (len(self.dro_dic) + 1) / 2

        #print (cols,rows)

        col = 0
        row = 0

        for pos, btn in enumerate("xyzabcuvw"):
            btn_name = "{0}-".format(btn)
            if btn_name not in list(self.jog_button_dic.keys()):
                continue

            self.widgets.grid_jog_btn_axes.attach(self.jog_button_dic[btn_name],
                                        col, row, 1, 1)
            btn_name = "{0}+".format(btn)
            self.widgets.grid_jog_btn_axes.attach(self.jog_button_dic[btn_name],
                                        col+1, row, 1, 1)

            row +=1

            # calculate if we have to place in the first or the second column
            if row >= rows:
                col = 2
                row = 0
        self.widgets.grid_jog_btn_axes.show_all()

    def _arrange_joint_button(self):
        LOG.debug("arrange JOINTS button")
        LOG.debug("Found {0} Joints Button".format(len(self.joints_button_dic)))

        cols = 4
        if self.stat.joints % 2 == 0:
            rows = self.stat.joints / 2
        else:
            rows = (self.stat.joints + 1) / 2


        col = 0
        row = 0

        for joint in range(0, self.stat.joints):
            #print(joint)

            joint_name = "{0}-".format(joint)
            self.widgets.grid_jog_btn_joints.attach(self.joints_button_dic[joint_name],
                                    col, row, 1, 1)

            joint_name = "{0}+".format(joint)
            self.widgets.grid_jog_btn_joints.attach(self.joints_button_dic[joint_name],
                                    col+1, row, 1, 1)

            row +=1

            # calculate if we have to place in the first or the second column
            if row >= rows:
                col = 2
                row = 0

        self.widgets.grid_jog_btn_joints.show_all()

    def _init_preferences(self):
        # check if NO_FORCE_HOMING is used in INI
        # disable reload tool on start up, if True
        if self.no_force_homing:
            self.widgets.chk_reload_tool.set_sensitive(False)
            self.widgets.chk_reload_tool.set_active(False)
            self.widgets.lbl_reload_tool.set_visible(True)

        # set the slider limits
        self.widgets.spc_lin_jog_vel.set_property("min", 0)
        self.widgets.spc_lin_jog_vel.set_property("max", self.jog_rate_max)
        self.widgets.spc_lin_jog_vel.set_value(self.rabbit_jog)

        self.widgets.spc_spindle.set_property("min", self.spindle_override_min * 100)
        self.widgets.spc_spindle.set_property("max", self.spindle_override_max * 100)
        self.widgets.spc_spindle.set_value(100)

        self.widgets.spc_rapid.set_property("min", 0)
        self.widgets.spc_rapid.set_property("max", 100)
        self.widgets.spc_rapid.set_value(100)

        self.widgets.spc_feed.set_property("min", 0)
        self.widgets.spc_feed.set_property("max", self.feed_override_max * 100)
        self.widgets.spc_feed.set_value(100)

        # the scales to apply to the count of the hardware mpg wheel, to avoid to much turning
        self.widgets.adj_scale_jog_vel.set_value(self.scale_jog_vel)
        self.widgets.adj_scale_spindle_override.set_value(self.scale_spindle_override)
        self.widgets.adj_scale_feed_override.set_value(self.scale_feed_override)
        self.widgets.adj_scale_rapid_override.set_value(self.scale_rapid_override)

        # set and get all information for turtle jogging
        # self.rabbit_jog will be used in future to store the last value
        # so it can be recovered after jog_vel_mode switch
        self.widgets.chk_turtle_jog.set_active(self.hide_turtle_jog_button)
        self.widgets.adj_turtle_jog_factor.configure(self.turtle_jog_factor, 1,
                                                     100, 1, 0, 0)
        if self.hide_turtle_jog_button:
            self.widgets.tbtn_turtle_jog.hide()
            self.turtle_jog_factor = 1
        self.turtle_jog = self.rabbit_jog / self.turtle_jog_factor

        # and according to machine units the digits to display
        if self.stat.linear_units == _MM:
            self.widgets.spc_lin_jog_vel.set_digits(0)
            self.widgets.spc_lin_jog_vel.set_property("unit", _("mm/min"))
        else:
            self.widgets.spc_lin_jog_vel.set_digits(2)
            self.widgets.spc_lin_jog_vel.set_property("unit", _("inch/min"))

        # the size of the DRO ; self.dro_size is initialized in _get_pref_data
        self.widgets.adj_dro_size.set_value(self.dro_size)

        # hide the angular jog vel if no angular joint is used
        if not "a" in self.axis_list and not "b" in self.axis_list and not "c" in self.axis_list:
            self.widgets.spc_ang_jog_vel.hide()
        else:
            self.widgets.spc_ang_jog_vel.set_property("min", self.get_ini_info.get_min_ang_jog_vel())
            self.widgets.spc_ang_jog_vel.set_property("max", self.get_ini_info.get_max_ang_jog_vel())
            self.widgets.spc_ang_jog_vel.set_value(self.get_ini_info.get_default_ang_jog_vel())

# =============================================================
# Dynamic tabs handling Start

    def _init_dynamic_tabs(self):
        # dynamic tabs setup
        self._dynamic_childs = {}
        # register all tabs, so they will be closed together with the GUI
        atexit.register(self._kill_dynamic_childs)

        tab_names, tab_locations, tab_cmd = self.get_ini_info.get_embedded_tabs()
        if not tab_names:
            self.widgets.tbtn_user_tabs.set_sensitive( False )
            self.user_tabs_enabled = False
            LOG.info(_("No embedded tabs configured or invalid configuration. No tabs will be added!"))
            return

        try:
            for t, c, name in zip(tab_names, tab_cmd, tab_locations):
                nb = self.widgets[name]
                if c == "hide":
                    LOG.debug("hide widget: {0}, type: {1}".format(name, type(self.widgets[name])))
                    nb.hide()
                    continue
                xid = self._dynamic_tab(nb, t)
                if not xid: continue
                cmd = c.replace('{XID}', str(xid))
                child = subprocess.Popen(cmd.split())
                self._dynamic_childs[xid] = child
                nb.show_all()
        except:
            LOG.error(_("ERROR, trying to initialize the user tabs or panels, check for typos"))
            LOG.error(tab_locations)

        self.set_up_user_tab_widgets(tab_locations)

    # adds the embedded object to a notebook tab or box
    def _dynamic_tab(self, widget, text):
        s = Gtk.Socket()
        try:
            widget.append_page(s, Gtk.Label.new(" " + text + " "))
        except:
            try:
                widget.pack_end(s, True, True, 0)
            except:
                return None
        return s.get_id()

    # Gotta kill the embedded processes when gmoccapy closes
    #@atexit.register
    def _kill_dynamic_childs(self):
        LOG.debug("_kill_dynamic_childs")
        for child in list(self._dynamic_childs.values()):
            if type(child) == Gtk.Socket:
                if self.onboard:
                    self._kill_keyboard()
            else:
                child.terminate()

    def set_up_user_tab_widgets(self, tab_locations):
        if tab_locations:
            # make sure the user tabs button is disabled
            # if no ntb_user_tabs in location is given
            if "ntb_user_tabs" in tab_locations:
                self.widgets.tbtn_user_tabs.set_sensitive( True )
                self.user_tabs_enabled = True
            else:
                self.widgets.tbtn_user_tabs.set_sensitive( False )
                self.user_tabs_enabled = False

            if "ntb_preview" in tab_locations:
                self.widgets.ntb_preview.set_property( "show-tabs", True )

            # This is normally only used for the plasma screen layout
            if "box_coolant_and_spindle" in tab_locations:
                widgetlist = ["box_spindle", "box_cooling", "frm_spindle"]
                for widget in widgetlist:
                    self.widgets[widget].hide()

            if "box_cooling" in tab_locations:
                widgetlist = ["frm_cooling"]
                for widget in widgetlist:
                    self.widgets[widget].hide()

            if "box_spindle" in tab_locations:
                widgetlist = ["frm_spindle"]
                for widget in widgetlist:
                    self.widgets[widget].hide()

            if "box_vel_info" in tab_locations:
                widgetlist = ["vbx_overrides", "frm_rapid_override", "frm_feed_override"]
                for widget in widgetlist:
                    self.widgets[widget].hide()

            if "box_custom_1" in tab_locations:
                self.widgets.box_custom_1.show()

            if "box_custom_2" in tab_locations:
                self.widgets.box_custom_2.show()

            if "box_custom_3" in tab_locations:
                self.widgets.box_custom_3.show()

            if "box_custom_4" in tab_locations:
                self.widgets.box_custom_4.show()

            if "box_tool_and_code_info" in tab_locations:
                widgetlist = ["frm_tool_info", "frm_gcode", "active_speed_label", "lbl_speed"]
                for widget in widgetlist:
                    self.widgets[widget].hide()
                self.widgets.btn_tool.set_sensitive( False )

            if "box_code_info" in tab_locations:
                widgetlist = ["frm_gcode"]
                for widget in widgetlist:
                    self.widgets[widget].hide()

            if "box_tool_info" in tab_locations:
                widgetlist = ["frm_tool_info"]
                for widget in widgetlist:
                    self.widgets[widget].hide()

            if "hbox_jog" in tab_locations:
                widgetlist = ["vbx_jog_button", "vbtb_jog_incr"]
                for widget in widgetlist:
                    self.widgets[widget].hide()
                    
            if "box_dro_side" in tab_locations:
                self.widgets.box_dro_side.show()

# Dynamic tabs handling End
# =============================================================

    # and we load the tooltable data
    def _init_tooleditor(self):
       # get the path to the tool table
        tooltable = self.get_ini_info.get_toolfile()
        if not tooltable:
            message = _("Did not find a toolfile file in [EMCIO] TOOL_TABLE")
            LOG.error(message)
            self.dialogs.warning_dialog(self, _("Very critical situation"), message, sound = False)
            sys.exit()
        toolfile = os.path.join(CONFIGPATH, tooltable)
        self.widgets.tooledit1.set_filename(toolfile)
        # first we hide all the axis columns the unhide the ones we want
        self.widgets.tooledit1.set_visible("abcxyzuvwijq", False)
        for axis in self.axis_list:
            self.widgets.tooledit1.set_visible("{0}".format(axis), True)
<<<<<<< HEAD
=======
        # disconnect the key_press handler in the widget
        tv = self.widgets.tooledit1.wTree.get_object("treeview1")
        tv.disconnect_by_func(self.widgets.tooledit1.on_tree_navigate_key_press)
>>>>>>> ea970c40
        # if it's a lathe config we show lathe related columns
        if self.lathe_mode:
            self.widgets.tooledit1.set_visible("ijq", True)
            if not self.get_ini_info.get_lathe_wear_offsets():
                # hide the wear offset tabs
                self.widgets.tooledit1.set_lathe_display(False)
        self.widgets.tooledit1.hide_buttonbox(True)
        column_cell_ids = ["toggle", "tool#1", "pos1", "x1", "y1", "z1", "a1", "b1", "c1", "u1", "v1", "w1",
                       "d1", "front1", "back1", "orient1", "cell_comments1"]
        for col, name in enumerate(column_cell_ids):
            if col > 0 and col < 16:
                temp = self.widgets.tooledit1.wTree.get_object("cell_%s" % name)
                temp.connect('editing-started', self.on_tool_col_edit_started, col)

    def on_tool_col_edit_started(self, widget, filtered_path, new_text, col):
        if not self.toolpage_use_calc:
            return
        captations = ["toggle", "Tool#", "Pocket",
                       "X-offset", "Y-offset", "Z-offset",
                       "A-offset", "B-offset", "C-offset",
                       "U-offset", "V-offset", "W-offset",
                       "Diameter", "Front angle", "Back angle", "Orientation", ";1"]
        toolpage = self.widgets.tooledit1
        toolview = toolpage.view1
        model, row = toolview.get_selection().get_selected()
        value = self.dialogs.entry_dialog(self,
                                    data=model[row][col],
                                    header=_("Enter value"),
                                    label=_("Tool %s,  %s:" % (model[row][1], captations[col])),
                                    integer=col in [1,2,15])
        if value == "ERROR":
            LOG.debug("conversion error")
            self.dialogs.warning_dialog(self, _("Conversion error !"),
                                        ("Please enter only numerical values\nValues have not been applied"))
        elif value == "CANCEL":
            pass
        else:
            store = toolpage.wTree.get_object("liststore1")
            if col in [1,2,15]:
                store[row][col] = value
            else:
                store[row][col] = f"{value:11.4f}"
        # this is needed to get offsetview out of editing mode
        GLib.timeout_add(50,
                     toolview.set_cursor,
                     toolpage.model.get_path(row),
                     toolview.get_columns()[0],
                     True)

    def _init_themes(self):
        # If there are themes then add them to combo box
        model = self.widgets.theme_choice.get_model()
        model.clear()
        model.append(("Follow System Theme",))
        themes = []
        if os.path.exists(USERTHEMEDIR):
            names = os.listdir(USERTHEMEDIR)
            names.sort()
            for dirs in names:
                try:
                    sbdirs = os.listdir(os.path.join(USERTHEMEDIR, dirs))
                    if 'gtk-3.0' in sbdirs:
                        themes.append(dirs)
                except:
                    pass
        if os.path.exists(THEMEDIR):
            names = os.listdir(THEMEDIR)
            names.sort()
            for dirs in names:
                try:
                    sbdirs = os.listdir(os.path.join(THEMEDIR, dirs))
                    if 'gtk-3.0' in sbdirs:
                        themes.append(dirs)
                except:
                    pass
        temp = 0
        theme_name = self.prefs.getpref("gtk_theme", "Follow System Theme", str)
        for index, theme in enumerate(themes):
            model.append((theme,))
            if theme == theme_name:
                temp = index + 1
        self.widgets.theme_choice.set_active(temp)
        settings = Gtk.Settings.get_default()
        if not theme_name == "Follow System Theme":
            settings.set_property("gtk-theme-name", theme_name)

    def _init_icon_themes(self):
        valid_icon_themes = icon_theme_helper.find_valid_icon_themes([USER_ICON_THEME_DIR, ICON_THEME_DIR])

        model = self.widgets.icon_theme_choice.get_model()
        model.clear()
        for icon_theme in valid_icon_themes:
            model.append(icon_theme)

        icon_theme_preference = self.prefs.getpref("icon_theme", DEFAULT_ICON_THEME, str)
        icon_theme_choice = self.widgets.icon_theme_choice
        with(icon_theme_choice.handler_block(icon_theme_helper.find_handler_id_by_signal(icon_theme_choice, "changed"))):
            try:
                selected_index = [icon_theme[1] for icon_theme in valid_icon_themes].index(icon_theme_preference)
                icon_theme_choice.set_active(selected_index)
            except ValueError:
                LOG.warning(f"Preferred icon-theme '{icon_theme_preference}' not found. Switching to first valid icon theme: '{valid_icon_themes[0][1]}'.")
                icon_theme_choice.set_active(0)

        # load icon theme
        self._set_icon_theme(model[icon_theme_choice.get_active_iter()][1])
        
    def _init_sourceview_themes(self):
        model = self.widgets.sourceview_theme_choice.get_model()
        model.clear()
        
        valid_themes = self.widgets["gcode_view"].get_style_schemes()
        for theme in valid_themes:
            model.append((theme,))

        theme_preference = self.prefs.getpref("gcode_theme", DEFAULT_GCODE_THEME, str)
        theme_choice = self.widgets.sourceview_theme_choice
        try:
            selected_index = valid_themes.index(theme_preference)
            theme_choice.set_active(selected_index)
        except ValueError:
            LOG.warning(f"Preferred G-code theme '{theme_preference}' not found. Switching to first valid G-code theme: '{valid_themes[0]}'.")
            theme_choice.set_active(0)

        # load theme
        self._set_sourceview_theme(model[theme_choice.get_active_iter()][0])


    def _init_audio(self):
        # try to add ability for audio feedback to user.
        audio_enabled = self.prefs.getpref('audio_enabled', True, bool)
        self.widgets.chk_en_audio.set_active(audio_enabled)
        if _AUDIO_AVAILABLE:
            LOG.info(_("Audio available!"))
            if audio_enabled:
                self.audio_active = True
                LOG.info(_("Audio enabled!"))
            else:
                self.audio_active = False
                LOG.info(_("Audio disabled!"))
            # the sounds to play if an error or message rises
            self.alert_sound = "/usr/share/sounds/freedesktop/stereo/dialog-warning.oga"
            self.error_sound = "/usr/share/sounds/freedesktop/stereo/dialog-error.oga"

            self.audio = player.Player()
            self.alert_sound = self.prefs.getpref('audio_alert', self.alert_sound, str)
            self.error_sound = self.prefs.getpref('audio_error', self.error_sound, str)
            self.widgets.audio_alert_chooser.set_filename(self.alert_sound)
            self.widgets.audio_error_chooser.set_filename(self.error_sound)
        else:
            self.audio_active = False
            LOG.warning(_("No audio available! PYGST library not installed? "
            "Is python-gstX.XX installed?"))

            self.widgets.audio_alert_chooser.set_sensitive(False)
            self.widgets.audio_error_chooser.set_sensitive(False)

    # init the preview
    def _init_gremlin( self ):
        LOG.debug("Entering init gremlin")

        grid_size = self.prefs.getpref( 'grid_size', 1.0, float )
        self.widgets.grid_size.set_value( grid_size )
        self.widgets.gremlin.grid_size = grid_size
        view = view = self.prefs.getpref("view", "p", str )
        self.widgets.gremlin.set_property("view", view )
        self.widgets.gremlin.set_property("metric_units", int( self.stat.linear_units ) )
        self.widgets.gremlin.set_property("mouse_btn_mode", self.prefs.getpref( "mouse_btn_mode", 4, int ) )
        self.widgets.gremlin.set_property("use_commanded", not self.dro_actual)
        self.widgets.gremlin.set_property("enable_dro", self.enable_gremlin_dro)
        # Set name to assign CSS
        self.widgets.eb_program_label.set_name("eb_program_label")
        self.widgets.eb_blockheight_label.set_name("eb_blockheight_label")

    def _init_kinematics_type (self):
        LOG.debug("Kinematics type changed")
        if self.stat.kinematics_type != linuxcnc.KINEMATICS_IDENTITY:
            self.widgets.gremlin.set_property("enable_dro", True )
            self.widgets.gremlin.use_joints_mode = True
            self.widgets.tbtn_switch_mode.show()
            self.widgets.tbtn_switch_mode.set_label(_(" Joint\nmode"))
            self.widgets.tbtn_switch_mode.set_sensitive(False)
            self.widgets.tbtn_switch_mode.set_active(True)
            self.widgets.lbl_replace_mode_btn.hide()
            self.widgets.ntb_jog_JA.set_current_page(1)
        else:
            self.widgets.gremlin.set_property("enable_dro", self.enable_gremlin_dro )
            self.widgets.gremlin.use_joints_mode = False
            self.widgets.tbtn_switch_mode.hide()
            self.widgets.lbl_replace_mode_btn.show()
            self.widgets.ntb_jog_JA.set_current_page(0)

    # init the function to hide the cursor
    def _init_hide_cursor(self):
        hide_cursor = self.prefs.getpref('hide_cursor', False, bool)
        self.widgets.chk_hide_cursor.set_active(hide_cursor)

    # init to hide tooltips
    def _init_hide_tooltips(self):
        self.widgets_with_tooltips = []
        for widget in self.widgets:
            if hasattr(widget, "set_has_tooltip"):
                self.widgets_with_tooltips.append(widget)
        self.hide_tooltips = self.prefs.getpref("hide_tooltips", False, bool)
        self.widgets.chk_hide_tooltips.set_active(self.hide_tooltips)
        self._set_enable_tooltips(not self.hide_tooltips)

# =============================================================
# Onboard keyboard handling Start

    # shows "Onboard" virtual keyboard if available
    # else error message
    def _init_keyboard(self, args="", x="", y=""):
        self.onboard = False

        # now we check if onboard is installed
        try:
            if os.path.isfile("/usr/bin/onboard"):
                self.onboard_kb = subprocess.Popen(["onboard", "--xid", args, x, y],
                                                   stdin=subprocess.PIPE,
                                                   stdout=subprocess.PIPE,
                                                   close_fds=True)
                LOG.info(_("Virtual keyboard program found : <onboard>"))
            else:
                LOG.warning(_("No virtual keyboard installed, we checked for <onboard>. "
                "Try 'sudo apt-get install onboard'."))
                self._no_virt_keyboard()
                return
            sid = self.onboard_kb.stdout.readline()
            self.socket = Gtk.Socket()
            self.widgets.key_box.add(self.socket)
            self.socket.add_id(int(sid))
            self.socket.show_all()
            self.widgets.key_box.show_all()
            self._dynamic_childs[int(sid)] = self.socket
            self.onboard = True
        except Exception as e:
            LOG.error(_("Error with launching virtual keyboard. Is onboard installed?"
            "Try sudo apt-get install onboard"))
            traceback.print_exc()
            self._no_virt_keyboard()


        # get when the keyboard should be shown
        # and set the corresponding button active
        # only if onbaoard keyboard is ok.
        if self.onboard:
            self.widgets.chk_use_kb_on_offset.set_active(self.prefs.getpref("show_keyboard_on_offset",
                                                                            False, bool))
            self.widgets.chk_use_kb_on_tooledit.set_active(self.prefs.getpref("show_keyboard_on_tooledit",
                                                                              False, bool))
            self.widgets.chk_use_kb_on_edit.set_active(self.prefs.getpref("show_keyboard_on_edit",
                                                                          True, bool))
            self.widgets.chk_use_kb_on_mdi.set_active(self.prefs.getpref("show_keyboard_on_mdi",
                                                                         True, bool))
            self.widgets.chk_use_kb_on_file_selection.set_active(self.prefs.getpref("show_keyboard_on_file_selection",
                                                                                    False, bool))
        else:
            self._no_virt_keyboard()

    def _no_virt_keyboard(self):
        # In this case we will disable the corresponding part on the settings page
        self.widgets.chk_use_kb_on_offset.set_active(False)
        self.widgets.chk_use_kb_on_tooledit.set_active(False)
        self.widgets.chk_use_kb_on_edit.set_active(False)
        self.widgets.chk_use_kb_on_mdi.set_active(False)
        self.widgets.chk_use_kb_on_file_selection.set_active(False)
        self.widgets.frm_keyboard.set_sensitive(False)
        self._change_kbd_image("img_macro_menu_stop")
        self.macro_dic["keyboard"].set_sensitive(False)
        self.macro_dic["keyboard"].set_property("tooltip-text", _("interrupt running macro"))
        self.widgets.btn_keyb.set_sensitive(False)

    def _kill_keyboard(self):
        LOG.debug("_kill_keyboard")
        try:
            self.onboard_kb.kill()
            self.onboard_kb.terminate()
            self.onboard_kb = None
        except:
            try:
                self.onboard_kb.kill()
                self.onboard_kb.terminate()
                self.onboard_kb = None
            except:
                pass

# Onboard keyboard handling End
# =============================================================

    def _init_offsetpage(self):
        temp = "xyzabcuvw"
        self.widgets.offsetpage1.set_col_visible(temp, False)
        temp = ""
        for axis in self.axis_list:
            temp = temp + axis
        self.widgets.offsetpage1.set_col_visible(temp, True)

        parameterfile = self.get_ini_info.get_parameter_file()
        if not parameterfile:
            message = _("Did not find a parameter file in [RS274NGC] PARAMETER_FILE")
            LOG.error(message)
            self.dialogs.warning_dialog(self, _("Very critical situation"), message, sound = False)
            sys.exit()
        path = os.path.join(CONFIGPATH, parameterfile)
        self.widgets.offsetpage1.set_filename(path)

        self.widgets.offsetpage1.set_display_follows_program_units()
        if self.stat.program_units != 1:
            self.widgets.offsetpage1.set_to_mm()
            self.widgets.offsetpage1.machine_units_mm = _MM
        else:
            self.widgets.offsetpage1.set_to_inch()
            self.widgets.offsetpage1.machine_units_mm = _INCH
        self.widgets.offsetpage1.hide_buttonbox(True)
        self.widgets.offsetpage1.set_row_visible("1", False)
        self.widgets.offsetpage1.set_font("sans 12")
        self.widgets.offsetpage1.set_foreground_color(self._get_RGBA_color("#28D0D9"))
        #self.widgets.offsetpage1.selection_mask = ("Tool", "G28", "G30")
        names = []
        default_names = self.widgets.offsetpage1.get_names()
        for system, name in default_names:
            system_name = "system_name_{0}".format(system).lower()
            name = self.prefs.getpref(system_name, name, str)
            names.append([system, name])
        self.widgets.offsetpage1.set_names(names)
        for col, name in enumerate(AXISLIST):
            if col > 9:break
            temp = self.widgets.offsetpage1.wTree.get_object("cell_%s" % name)
            temp.connect('editing-started', self.on_offset_col_edit_started, col)


    def on_offset_col_edit_started(self, widget, filtered_path, new_text, col):
        offsetpage = self.widgets.offsetpage1
        offsetview = offsetpage.view2
        model, treeiter = offsetview.get_selection().get_selected()
        path = offsetpage.modelfilter.get_path(treeiter)
        (store_path,) = offsetpage.modelfilter.convert_path_to_child_path(path)
        row = store_path
        if self.touch_button_dic["edit_offsets"].get_active():
            offset = self.dialogs.entry_dialog(self,
                                        data=offsetpage.store[row][col],
                                        header=_("Enter value for offset"),
                                        label=_("%s %s-offset:" % (offsetpage.store[row][0], AXISLIST[col])),
                                        integer=False)
            if offset == "ERROR":
                LOG.debug("conversion error")
                self.dialogs.warning_dialog(self, _("Conversion error !"),
                                            ("Please enter only numerical values\nValues have not been applied"))
            elif offset == "CANCEL":
                pass
            else:
                axisnum = col - 1
                try:
                    if self.stat.task_mode != linuxcnc.MODE_MDI:
                        self.command.mode(linuxcnc.MODE_MDI)
                        self.command.wait_complete()
                    if row == 0:
                        self.command.mdi("G43.1 %s %10.4f" % (AXISLIST[col], offset))
                    elif row == 1:
                        self.command.mdi("#%s = %10.4f" % (str(5161 + axisnum), offset))
                    elif row == 2:
                        self.command.mdi("#%s = %10.4f" % (str(5181 + axisnum), offset))
                    elif row == 3:
                        self.command.mdi("G92 %s %10.4f" % (AXISLIST[col], offset))
                    else:
                        pnum = row-3
                        if not pnum == None:
                            if col == 10:
                                self.command.mdi("G10 L2 P%d R %10.4f" % (pnum, offset))
                            else:
                                self.command.mdi("G10 L2 P%d %s %10.4f"  % (pnum, AXISLIST[col], offset))
                    self.command.mode(linuxcnc.MODE_MANUAL)
                    self.command.wait_complete()
                    self.command.mode(linuxcnc.MODE_MDI)
                    self.command.wait_complete()
                except:
                    print(_("offsetpage widget error: MDI call error"))
            offsetpage.reload_offsets()
            # this is needed to get offsetview out of editing mode
            GLib.timeout_add(50,
                             offsetview.set_cursor,
                             path,
                             offsetview.get_columns()[0],
                             True)

    # Icon file selection stuff
    def _init_IconFileSelection(self):
        self.widgets.IconFileSelection1.set_property("start_dir", self.get_ini_info.get_program_prefix())

        file_ext = self.get_ini_info.get_file_ext()
        filetypes = ""
        for ext in file_ext:
            filetypes += ext.replace("*.", "") + ","
        self.widgets.IconFileSelection1.set_property("filetypes", filetypes)

        jump_to_dir = self.prefs.getpref("jump_to_dir", os.path.expanduser("~"), str)
        self.widgets.jump_to_dir_chooser.set_current_folder(jump_to_dir)
        self.widgets.IconFileSelection1.set_property("jump_to_dir", jump_to_dir)

        self.widgets.IconFileSelection1.show_buttonbox(False)
        self.widgets.IconFileSelection1.show_filelabel(False)

        # now we initialize the button states
        self.widgets.btn_home.set_sensitive(self.widgets.IconFileSelection1.btn_home.get_sensitive())
        self.widgets.btn_dir_up.set_sensitive(self.widgets.IconFileSelection1.btn_dir_up.get_sensitive())
        self.widgets.btn_sel_prev.set_sensitive(self.widgets.IconFileSelection1.btn_sel_prev.get_sensitive())
        self.widgets.btn_sel_next.set_sensitive(self.widgets.IconFileSelection1.btn_sel_next.get_sensitive())
        self.widgets.btn_select.set_sensitive(self.widgets.IconFileSelection1.btn_select.get_sensitive())
        self.widgets.btn_jump_to.set_sensitive(self.widgets.IconFileSelection1.btn_jump_to.get_sensitive())
        self.widgets.btn_jump_to.set_sensitive(self.widgets.IconFileSelection1.btn_jump_to.get_sensitive())

    # init the keyboard shortcut bindings
    def _init_keybindings(self):
        try:
            accel_group = Gtk.AccelGroup()
            self.widgets.window1.add_accel_group(accel_group)
            self.widgets.button_estop.add_accelerator("clicked", accel_group, 65307, 0, Gtk.ACCEL_LOCKED)
        except:
            pass
        self.widgets.window1.connect("key_press_event", self.on_key_event, 1)
        self.widgets.window1.connect("key_release_event", self.on_key_event, 0)

    # Initialize the file to load dialog, setting an title and the correct
    # folder as well as a file filter
    def _init_file_to_load(self):
        file_dir = self.get_ini_info.get_program_prefix()
        self.widgets.file_to_load_chooser.set_current_folder(file_dir)
        title = _("Select the file you want to be loaded at program start")
        self.widgets.file_to_load_chooser.set_title(title)
        self.widgets.ff_file_to_load.set_name("linuxcnc files")
        self.widgets.ff_file_to_load.add_pattern("*.ngc")
        file_ext = self.get_ini_info.get_file_ext()
        for ext in file_ext:
            self.widgets.ff_file_to_load.add_pattern(ext)

    # search for and set up user requested message system.
    # status displays on the statusbat and requires no acknowledge.
    # dialog displays a GTK dialog box with yes or no buttons
    # okdialog displays a GTK dialog box with an ok button
    # dialogs require an answer before focus is sent back to main screen
    def _init_user_messages(self):
        user_messages = self.get_ini_info.get_user_messages()
        if not user_messages:
            return
        for message in user_messages:
            if message[1] == "status":
                pin = hal_glib.GPin(self.halcomp.newpin("messages." + message[2], hal.HAL_BIT, hal.HAL_IN))
                pin.connect("value_changed", self._show_user_message, message)
            elif message[1] == "okdialog":
                pin = hal_glib.GPin(self.halcomp.newpin("messages." + message[2], hal.HAL_BIT, hal.HAL_IN))
                pin.connect("value_changed", self._show_user_message, message)
                pin = hal_glib.GPin(
                    self.halcomp.newpin("messages." + message[2] + "-waiting", hal.HAL_BIT, hal.HAL_OUT))
            elif message[1] == "yesnodialog":
                pin = hal_glib.GPin(self.halcomp.newpin("messages." + message[2], hal.HAL_BIT, hal.HAL_IN))
                pin.connect("value_changed", self._show_user_message, message)
                pin = hal_glib.GPin(
                    self.halcomp.newpin("messages." + message[2] + "-waiting", hal.HAL_BIT, hal.HAL_OUT))
                pin = hal_glib.GPin(
                    self.halcomp.newpin("messages." + message[2] + "-response", hal.HAL_BIT, hal.HAL_OUT))
            else:
                LOG.error(_("Message type {0} not supported").format(message[1]))

    def _show_user_message(self, pin, message):
        if message[1] == "status":
            if pin.get():
                self._show_error((0, message[0]))
        elif message[1] == "okdialog":
            self.halcomp["messages." + message[2] + "-waiting"] = 0
            if pin.get():
                self.halcomp["messages." + message[2] + "-waiting"] = 1
                title = "Pin " + message[2] + " message"
                response = self.dialogs.show_user_message(self, message[0], title)
                self.halcomp["messages." + message[2] + "-waiting"] = 0
        elif message[1] == "yesnodialog":
            if pin.get():
                self.halcomp["messages." + message[2] + "-waiting"] = 1
                self.halcomp["messages." + message[2] + "-response"] = 0
                title = "Pin " + message[2] + " message"
                response = self.dialogs.yesno_dialog(self, message[0], title)
                self.halcomp["messages." + message[2] + "-waiting"] = 0
                self.halcomp["messages." + message[2] + "-response"] = response
            else:
                self.halcomp["messages." + message[2] + "-waiting"] = 0
        else:
            LOG.error(_("Message type {0} not supported").format(message[1]))

    def _show_offset_tab(self, state):
        page = self.widgets.ntb_preview.get_nth_page(1)
        if page.get_visible() and state or not page.get_visible() and not state:
            return
        if state:
            page.show()
            self.widgets.ntb_preview.set_property("show-tabs", state)
            self.widgets.ntb_preview.set_current_page(1)
            self.widgets.offsetpage1.mark_active((self.system_list[self.stat.g5x_index]).lower())
            if self.widgets.chk_use_kb_on_offset.get_active():
                self.widgets.ntb_info.set_current_page(1)
        else:
            names = self.widgets.offsetpage1.get_names()
            for system, name in names:
                system_name = "system_name_{0}".format(system).lower()
                self.prefs.putpref(system_name, name)
            page.hide()

            self.touch_button_dic["edit_offsets"].set_active(False)
            self.widgets.ntb_preview.set_current_page(0)
            self.widgets.ntb_info.set_current_page(0)
            if self.widgets.ntb_preview.get_n_pages() <= 4:  # else user tabs are available
                self.widgets.ntb_preview.set_property("show-tabs", state)

    def _show_tooledit_tab(self, state):
        page = self.widgets.ntb_preview.get_nth_page(2)
        if page.get_visible() and state or not page.get_visible() and not state:
            return
        if state:
            page.show()
            self.widgets.ntb_preview.set_property("show-tabs", not state)
            self.widgets.vbx_jog.hide()
            self.widgets.ntb_preview.set_current_page(2)
            self.widgets.tooledit1.set_selected_tool(self.stat.tool_in_spindle)
            if self.widgets.chk_use_kb_on_tooledit.get_active():
                self.widgets.ntb_info.set_current_page(1)
        else:
            page.hide()
            if self.widgets.ntb_preview.get_n_pages() > 4:  # user tabs are available
                self.widgets.ntb_preview.set_property("show-tabs", not state)
            self.widgets.vbx_jog.show()
            self.widgets.ntb_preview.set_current_page(0)
            self.widgets.ntb_info.set_current_page(0)

    def _show_iconview_tab(self, state):
        page = self.widgets.ntb_preview.get_nth_page(3)
        if page.get_visible() and state or not page.get_visible() and not state:
            return
        if state:
            page.show()
            self.widgets.ntb_preview.set_property("show-tabs", not state)
            self.widgets.ntb_preview.set_current_page(3)
            if self.widgets.chk_use_kb_on_file_selection.get_active():
                self.widgets.box_info.show()
                self.widgets.ntb_info.set_current_page(1)
        else:
            page.hide()
            if self.widgets.ntb_preview.get_n_pages() > 4:  # user tabs are available
                self.widgets.ntb_preview.set_property("show-tabs", not state)
            self.widgets.ntb_preview.set_current_page(0)
            self.widgets.ntb_info.set_current_page(0)

    # every 100 milli seconds this gets called
    # check linuxcnc for status, error and then update the readout
    def _periodic(self):
        # we put the poll command in a try, so if the linuxcnc pid is killed
        # from an external command, we also quit the GUI
        try:
            self.stat.poll()
        except:
            raise SystemExit("gmoccapy can not poll linuxcnc status any more")

        error = self.error_channel.poll()
        if error:
            self._show_error(error)

        if self.gcodes != self.stat.gcodes:
            self._update_active_gcodes()
        if self.mcodes != self.stat.mcodes:
            self._update_active_mcodes()

        if self.lathe_mode:
            if "G8" in self.active_gcodes and self.diameter_mode:
                self._switch_to_g7(False)
            elif "G7" in self.active_gcodes and not self.diameter_mode:
                self._switch_to_g7(True)

        self._update_vel()
        self._update_coolant()
        self._update_spindle()
        self._update_halui_pin()
        self._update_vc()

        self.widgets.lbl_time.set_label(strftime("%H:%M:%S") + "\n" + strftime("%d.%m.%Y"))

        # keep the timer running
        return True

    # every 1 second this gets called
    def _periodic_1s(self):
        if hal.get_value('halui.program.is-running'):
            self.elapsed_time_run += 1
            self._update_progressbar_text()
        return True


    def _show_error(self, error):
        kind, text = error
        # print(kind,text)
        if kind in (linuxcnc.NML_ERROR, linuxcnc.OPERATOR_ERROR):
            icon = ALERT_ICON
            self.halcomp["error"] = True
        elif kind in (linuxcnc.NML_TEXT, linuxcnc.OPERATOR_TEXT):
            icon = INFO_ICON
        elif kind in (linuxcnc.NML_DISPLAY, linuxcnc.OPERATOR_DISPLAY):
            icon = INFO_ICON
        else:
            icon = ALERT_ICON
        if text == "" or text == None:
            text = _("Unknown error type and no error text given")
        self.notification.add_message(text, icon)

        if self.audio_active:
            if kind == 1 or kind == 11:
                self._on_play_sound(None, "error")
            else:
                self._on_play_sound(None, "alert")

    def on_gremlin_gcode_error(self, widget, errortext):
        self.gcodeerror = errortext
        self.dialogs.warning_dialog(self, _("Important Warning"), errortext)


# =========================================================
# button handlers Start

    # toggle emergency button
    def on_tbtn_estop_toggled(self, widget, data=None):
        if widget.get_active():  # estop is active, open circuit
            self.command.state(linuxcnc.STATE_ESTOP)
            self.command.wait_complete()
            self.stat.poll()
            if self.stat.task_state == linuxcnc.STATE_ESTOP_RESET:
                widget.set_active(False)
        else:  # estop circuit is fine
            self.command.state(linuxcnc.STATE_ESTOP_RESET)
            self.command.wait_complete()
            self.stat.poll()
            if self.stat.task_state == linuxcnc.STATE_ESTOP:
                widget.set_active(True)
                self._show_error((11, _("External ESTOP is set, could not change state!")))

    # toggle machine on / off button
    def on_tbtn_on_toggled(self, widget, data=None):
        if widget.get_active():
            if self.stat.task_state == linuxcnc.STATE_ESTOP:
                widget.set_active(False)
                return
            self.command.state(linuxcnc.STATE_ON)
            self.command.wait_complete()
            self.stat.poll()
            if self.stat.task_state != linuxcnc.STATE_ON:
                widget.set_active(False)
                self._show_error((11, _("Could not switch the machine on, is limit switch activated?")))
                self._update_widgets(False)
                return
            self._update_widgets(True)
        else:
            self.command.state(linuxcnc.STATE_OFF)
            self._update_widgets(False)

    # The mode buttons
    def on_rbt_manual_pressed(self, widget, data=None):
        LOG.debug("mode Manual")
        self.command.mode(linuxcnc.MODE_MANUAL)
        self.command.wait_complete()

    def on_rbt_mdi_pressed(self, widget, data=None):
        LOG.debug("mode MDI")
        self.command.mode(linuxcnc.MODE_MDI)
        self.command.wait_complete()

    def on_rbt_auto_pressed(self, widget, data=None):
        LOG.debug("mode Auto")
        self.command.mode(linuxcnc.MODE_AUTO)
        self.command.wait_complete()

    # If button exit is clicked, press emergency button before closing the application
    def on_btn_exit_clicked(self, widget, data=None):
        self.widgets.window1.destroy()

# button handlers End
# =========================================================

# =========================================================
# hal status Start

    # use the hal_status widget to control buttons and
    # actions allowed by the user and sensitive widgets
    def on_hal_status_all_homed(self, widget):
        LOG.debug("Hal Status all homed")
        self.all_homed = True
        self.widgets.ntb_button.set_current_page(_BB_MANUAL)
        widgetlist = ["rbt_mdi", "rbt_auto", "btn_index_tool", "btn_change_tool", "btn_select_tool_by_no",
                      "btn_tool_touchoff_x", "btn_tool_touchoff_z", "btn_touch", "tbtn_switch_mode"
        ]
        self._sensitize_widgets(widgetlist, True)
        self._set_motion_mode(1)
        if self.widgets.chk_reload_tool.get_active():
            # if there is already a tool in spindle, the user
            # homed the second time, unfortunately we will then
            # not get out of MDI mode any more
            # That happen, because the tool in spindle did not change, so the
            # tool info is not updated and we self.change_tool will not be reset
            if self.stat.tool_in_spindle != 0:
                return
            self.reload_tool()
            self.command.mode(linuxcnc.MODE_MANUAL)

    def on_hal_status_not_all_homed(self, widget, joints):
        LOG.debug("Hal Status not all homed {0}".format(joints))
        self.all_homed = False
        if self.no_force_homing:
            return
        widgetlist = ["rbt_mdi", "rbt_auto", "btn_index_tool", "btn_touch", "btn_change_tool", "btn_select_tool_by_no",
                      "btn_tool_touchoff_x", "btn_tool_touchoff_z", "btn_touch", "tbtn_switch_mode"
        ]
        self._sensitize_widgets(widgetlist, False)
        self._set_motion_mode(0)

    def on_hal_status_file_loaded(self, widget, filename):
        widgetlist = ["btn_use_current" ]
        # this test is only necessary, because of remap and toolchange, it will emit a file loaded signal
        if filename:
            fileobject = open(filename, 'r')
            lines = fileobject.readlines()
            fileobject.close()
            self.halcomp["program.length"] = len(lines)

            if len(filename) > 70:
                filename = filename[0:10] + "..." + filename[len(filename) - 50:len(filename)]
            self.widgets.lbl_program.set_text(filename)
            self._sensitize_widgets(widgetlist, True)
        else:
            self.halcomp["program.length"] = 0
            self._sensitize_widgets(widgetlist, False)
            self.widgets.lbl_program.set_text(_("No file loaded"))

    def on_hal_status_line_changed(self, widget, line):
        self.halcomp["program.current-line"] = line
        # this test is only necessary, because of remap and toolchange, it will emit a file loaded signal
        if self.halcomp["program.length"] > 0:
            self.halcomp["program.progress"] = 100.00 * line / self.halcomp["program.length"]
        else:
            self.halcomp["program.progress"] = 0.0

        # The program length used for the progress calculation is decreased here by 1 because
        # the last line doesn't emit a line-changed signal.
        self.progress = line / (self.halcomp["program.length"]-1)
        if self.progress > 1.0: self.progress = 1.0
        self.widgets.progressbar_pgm.set_fraction(self.progress)
        self._update_progressbar_text()

    def _update_progressbar_text(self):
        self.widgets.progressbar_pgm.set_text(f"{self.progress*100:.0f} %  ({self.seconds_to_hms(self.elapsed_time_run)})")

    def on_hal_status_interp_idle(self, widget):
        LOG.debug("IDLE")
        if self.load_tool:
            return

        widgetlist = ["ntb_jog", "gcode_view",
                      "tbtn_flood", "tbtn_mist", "rbt_forward", "rbt_reverse", "rbt_stop",
                      "btn_load", "btn_edit", "tbtn_optional_blocks", "btn_reload"
        ]
        if self.run_from_line == "run":
            widgetlist.append("btn_from_line")
        if not self.widgets.rbt_hal_unlock.get_active() and not self.user_mode:
            widgetlist.append("tbtn_setup")

        if not self.widgets.tbtn_setup.get_active():
            widgetlist.append("rbt_manual")

        if self.all_homed or self.no_force_homing:
            if not self.widgets.tbtn_setup.get_active():
                widgetlist.append("rbt_mdi")
                widgetlist.append("rbt_auto")
            widgetlist.append("btn_index_tool")
            widgetlist.append("btn_change_tool")
            widgetlist.append("btn_select_tool_by_no")
            widgetlist.append("btn_tool_touchoff_x")
            widgetlist.append("btn_tool_touchoff_z")
            widgetlist.append("btn_touch")

        # This happen because hal_glib does emit the signals in the order that idle is emitted later that estop
        if self.stat.task_state == linuxcnc.STATE_ESTOP or self.stat.task_state == linuxcnc.STATE_OFF:
            self._sensitize_widgets(widgetlist, False)
        else:
            self._sensitize_widgets(widgetlist, True)

        for btn in self.macrobuttons:
            btn.set_sensitive(True)

        if self.onboard:
            self._change_kbd_image("img_macro_menu_keyboard")
        else:
            self._change_kbd_image("img_macro_menu_stop")
            self.macro_dic["keyboard"].set_sensitive(False)

        self.widgets.btn_run.set_sensitive(True)
        self.widgets.btn_stop.set_sensitive(False)

        if self.tool_change:
            self.command.mode(linuxcnc.MODE_MANUAL)
            self.command.wait_complete()
            self.tool_change = False

        self.halcomp["program.current-line"] = 0
        self.halcomp["program.progress"] = 0.0

    def on_hal_status_interp_run(self, widget):
        LOG.debug("RUN")

        widgetlist = ["rbt_manual", "rbt_mdi", "rbt_auto", "tbtn_setup", "btn_index_tool",
                      "btn_change_tool", "btn_select_tool_by_no",
                      "btn_load", "btn_edit", "tbtn_optional_blocks", "rbt_reverse", "rbt_stop", "rbt_forward",
                      "btn_tool_touchoff_x", "btn_tool_touchoff_z", "btn_touch", "btn_reload"
        ]
        # in MDI it should be possible to add more commands, even if the interpreter is running
        if self.stat.task_mode != linuxcnc.MODE_MDI:
            widgetlist.append("gcode_view")
        if self.run_from_line == "run":
            widgetlist.append("btn_from_line")
        self._sensitize_widgets(widgetlist, False)
        self.widgets.btn_run.set_sensitive(False)
        self.widgets.btn_stop.set_sensitive(True)

        self._change_kbd_image("img_macro_menu_stop")
        self.macro_dic["keyboard"].set_sensitive(True)
        self.elapsed_time_run = 0

    def on_hal_status_tool_in_spindle_changed(self, object, new_tool_no):
        LOG.debug("hal signal tool changed")
        # need to save the tool in spindle as preference, to be able to reload it on startup
        self.prefs.putpref("tool_in_spindle", new_tool_no, int)
        self._update_toolinfo(new_tool_no)

    def on_hal_status_state_estop(self, widget=None):
        self.widgets.tbtn_estop.set_active(True)
        self.widgets.tbtn_estop.set_image(self.widgets.img_emergency)
        self.widgets.tbtn_on.set_image(self.widgets.img_machine_off)
        self.widgets.tbtn_on.set_sensitive(False)
        self.widgets.tbtn_on.set_active(False)
        self.command.mode(linuxcnc.MODE_MANUAL)

    def on_hal_status_state_estop_reset(self, widget=None):
        self.widgets.tbtn_estop.set_active(False)
        self.widgets.tbtn_estop.set_image(self.widgets.img_emergency_off)
        self.widgets.tbtn_on.set_image(self.widgets.img_machine_off)
        self.widgets.tbtn_on.set_sensitive(True)
        self.widgets.ntb_jog.set_sensitive(True)
        self.widgets.ntb_jog_JA.set_sensitive(False)
        self.widgets.vbtb_jog_incr.set_sensitive(False)
        self.widgets.hbox_jog_vel.set_sensitive(False)

        # activate limit override only if limit switch active
        if any(self.stat.limit):
            self.widgets.chk_ignore_limits.set_sensitive(True)
        else:
            self.widgets.chk_ignore_limits.set_sensitive(False)

    def on_hal_status_state_off(self, widget):
        widgetlist = ["rbt_manual", "rbt_mdi", "rbt_auto", "btn_homing", "btn_touch", "btn_tool",
                      "hbox_jog_vel", "ntb_jog_JA", "vbtb_jog_incr", "spc_feed", "btn_feed_100", "rbt_forward", "btn_index_tool",
                      "rbt_reverse", "rbt_stop", "tbtn_flood", "tbtn_mist", "btn_change_tool", "btn_select_tool_by_no",
                      "btn_spindle_100", "spc_rapid", "spc_spindle",
                      "btn_tool_touchoff_x", "btn_tool_touchoff_z"
        ]
        self._sensitize_widgets(widgetlist, False)
        if self.widgets.tbtn_on.get_active():
            self.widgets.tbtn_on.set_active(False)
        self.widgets.tbtn_on.set_image(self.widgets.img_machine_off)
        self.widgets.btn_exit.set_sensitive(True)
        self.widgets.ntb_main.set_current_page(0)
        self.widgets.ntb_button.set_current_page(_BB_MANUAL)
        self.widgets.ntb_info.set_current_page(0)
        self.widgets.ntb_jog.set_current_page(0)

    def on_hal_status_state_on(self, widget):
        widgetlist = ["rbt_manual", "btn_homing", "btn_touch", "btn_tool",
                      "ntb_jog", "spc_feed", "btn_feed_100", "rbt_forward",
                      "rbt_reverse", "rbt_stop", "tbtn_flood", "tbtn_mist",
                      "btn_spindle_100", "spc_rapid", "spc_spindle"
        ]
        self._sensitize_widgets(widgetlist, True)
        if not self.widgets.tbtn_on.get_active():
            self.widgets.tbtn_on.set_active(True)
        self.widgets.tbtn_on.set_image(self.widgets.img_machine_on)
        self.widgets.btn_exit.set_sensitive(False)
        if self.widgets.ntb_main.get_current_page() != 0:
            self.command.mode(linuxcnc.MODE_MANUAL)
            self.command.wait_complete()

        # activate limit override only if limit switch active
        if any(self.stat.limit):
            self.widgets.chk_ignore_limits.set_sensitive(True)
        else:
            self.widgets.chk_ignore_limits.set_sensitive(False)

    def on_hal_status_override_limits_changed(self, object, state, limits_list):
        # object = hal_status from glade file
        # state = true if override_limit is active
        # limits_list = list of joint with active override limits, normally all)
        self.widgets.chk_ignore_limits.set_active(state)

    def on_hal_status_limits_tripped(self, object, state, lst_limits):
        # object = hal_status from glade file
        # state = true if limit has been tripped
        # lst_limits = list of joint limits that has been tripped ([0,0],[0,1],[0,0])
        self.widgets.chk_ignore_limits.set_sensitive(state)
        if state:
            # sensitize ntb_jog when limit tripped
            self.widgets.ntb_jog.set_sensitive(True)
        else:
            # refresh immediately when limit is no longer active
            self.widgets.chk_ignore_limits.set_active(False)

    def on_hal_status_mode_manual(self, widget):
        LOG.debug("MANUAL Mode")
        self.widgets.rbt_manual.set_active(True)
        # if setup page is activated, we must leave here, otherwise the pages will be reset
        if self.widgets.tbtn_setup.get_active():
            return
        # if we are in user tabs, we must reset the button
        if self.widgets.tbtn_user_tabs.get_active():
            self.widgets.tbtn_user_tabs.set_active(False)
        self.widgets.ntb_main.set_current_page(0)
        if self.widgets.ntb_button.get_current_page() != _BB_TOUCH_OFF:
            self.widgets.ntb_button.set_current_page(_BB_MANUAL)
        self.widgets.ntb_info.set_current_page(0)
        self.widgets.ntb_jog.set_current_page(0)

        # if the status changed, we reset the key event, otherwise the key press
        # event will not change, if the user did the last change with keyboard shortcut
        # This is caused, because we record the last key event to avoid multiple key
        # press events by holding down the key. I.e. One press should only advance one increment
        # on incremental jogging.
        self.last_key_event = None, 0

    def on_hal_status_mode_mdi(self, widget):
        LOG.debug("MDI Mode, tool_change = {0}".format(self.tool_change))

        # if the edit offsets button is active, we do not want to change
        # pages, as the user may want to edit several axis values
        if self.touch_button_dic["edit_offsets"].get_active():
            return

        # self.tool_change is set only if the tool change was commanded
        # from tooledit widget/page, so we do not want to switch the
        # screen layout to MDI, but set the manual widgets
        if self.tool_change:
            self.widgets.ntb_main.set_current_page(0)
            self.widgets.ntb_button.set_current_page(_BB_MANUAL)
            self.widgets.ntb_info.set_current_page(0)
            self.widgets.ntb_jog.set_current_page(0)
            return

        # if MDI button is not sensitive, we are not ready for MDI commands
        # so we have to abort external commands and get back to manual mode
        # This will happen mostly, if we are in settings mode, as we do disable the mode button
        if not self.widgets.rbt_mdi.get_sensitive():
            self.command.abort()
            self.command.mode(linuxcnc.MODE_MANUAL)
            self.command.wait_complete()
            self._show_error((13, _("It is not possible to change to MDI Mode at the moment")))
            return
        else:
            # if we are in user tabs, we must reset the button
            if self.widgets.tbtn_user_tabs.get_active():
                self.widgets.tbtn_user_tabs.set_active(False)
            if self.widgets.chk_use_kb_on_mdi.get_active():
                self.widgets.ntb_info.set_current_page(1)
            else:
                self.widgets.ntb_info.set_current_page(0)
            self.widgets.ntb_main.set_current_page(0)
            self.widgets.ntb_button.set_current_page(_BB_MDI)
            self.widgets.ntb_jog.set_current_page(1)
            self.widgets.hal_mdihistory.entry.grab_focus()
            self.widgets.rbt_mdi.set_active(True)

            # if the status changed, we reset the key event, otherwise the key press
            # event will not change, if the user did the last change with keyboard shortcut
            # This is caused, because we record the last key event to avoid multiple key
            # press events by holding down the key. I.e. One press should only advance one increment
            # on incremental jogging.
            self.last_key_event = None, 0

    def on_mdi_calculation_start(self, *args):
        position = self.widgets.hal_mdihistory.entry.get_position()
        print("position: ", position)
        value = self.dialogs.entry_dialog(self,
                            data=self.widgets.hal_mdihistory.entry.get_text(),
                            header=_("Enter value"),
                            label=_("Calculate value to insert"),
                            integer=False)
        if value == "ERROR":
            LOG.debug("conversion error")
            self.dialogs.warning_dialog(self, _("Conversion error !"),
                                        ("Please enter only numerical values\nValues have not been applied"))
        elif value == "CANCEL":
            return
        else:
            self.widgets.hal_mdihistory.entry.insert_text(str(value), position)
            self.widgets.hal_mdihistory.entry.set_position(position + len(str(value)))


    def on_hal_status_mode_auto(self, widget):
        LOG.debug("AUTO Mode")
        # if Auto button is not sensitive, we are not ready for AUTO commands
        # so we have to abort external commands and get back to manual mode
        # This will happen mostly, if we are in settings mode, as we do disable the mode button
        if not self.widgets.rbt_auto.get_sensitive():
            self.command.abort()
            self.command.mode(linuxcnc.MODE_MANUAL)
            self.command.wait_complete()
            self._show_error((13, _("It is not possible to change to Auto Mode at the moment")))
            return
        else:
            # if we are in user tabs, we must reset the button
            if self.widgets.tbtn_user_tabs.get_active():
                self.widgets.tbtn_user_tabs.set_active(False)
            self.widgets.ntb_main.set_current_page(0)
            self.widgets.ntb_button.set_current_page(_BB_AUTO)
            self.widgets.ntb_info.set_current_page(0)
            self.widgets.ntb_jog.set_current_page(2)
            self.widgets.rbt_auto.set_active(True)

            # if the status changed, we reset the key event, otherwise the key press
            # event will not change, if the user did the last change with keyboard shortcut
            # This is caused, because we record the last key event to avoid multiple key
            # press events by holding down the key. I.e. One press should only advance one increment
            # on incremental jogging.
            self.last_key_event = None, 0

    def on_hal_status_motion_mode_changed(self, widget, new_mode):
        LOG.debug("hal status motion mode changed")
        # Motion mode change in identity kinematics makes no sense
        # but we will react on the signal and correct the misbehavior
        # self.stat.motion_mode return
        # Mode 1 = joint ; Mode 2 = MDI ; Mode 3 = teleop
        # so in mode 1 we have to show Joints and in Modes 2 and 3 axis values

        widgetlist = ("rbt_mdi", "rbt_auto")
        if new_mode == 1 and self.stat.kinematics_type != linuxcnc.KINEMATICS_IDENTITY:
            self.widgets.gremlin.set_property("enable_dro", True)
            self.widgets.gremlin.use_joints_mode = True
            self.widgets.tbtn_switch_mode.set_active(True)
            self.widgets.ntb_jog_JA.set_current_page(1)
            state = False
        else:
            if not self.widgets.tbtn_fullsize_preview0.get_active():
                self.widgets.gremlin.set_property("enable_dro", self.enable_gremlin_dro)
            self.widgets.gremlin.use_joints_mode = False
            self.widgets.tbtn_switch_mode.set_active(False)
            self.widgets.ntb_jog_JA.set_current_page(0)
            state = True
        if self.stat.task_state != linuxcnc.STATE_ON:
            state = False

        if not self.widgets.tbtn_setup.get_active():
            self._sensitize_widgets(widgetlist, state)

    def on_hal_status_metric_mode_changed(self, widget, metric_units):
        LOG.debug("hal status metric mode changed")
        # set gremlin_units
        self.widgets.gremlin.set_property("metric_units", metric_units)
        # unit switch could be done here if not done in combi_dro/_position()
        # for dro in self.dro_dic:
        #     self.dro_dic[dro].set_property("metric_units", metric_units)

        widgetlist = ["spc_lin_jog_vel"]

        # self.stat.linear_units will return 1.0 for metric and 1/25,4 for imperial
        # display units not equal machine units
        if metric_units != int(self.stat.linear_units):
            # machine units = metric
            if self.stat.linear_units == _MM:
                self.faktor = (1.0 / 25.4)
            # machine units = imperial
            else:
                self.faktor = 25.4
            self.turtle_jog = self.turtle_jog * self.faktor
            self.rabbit_jog = self.rabbit_jog * self.faktor
            self._update_slider( widgetlist )

        else:
            # display units equal machine units would be factor = 1,
            # but if factor not equal 1.0 than we have to reconvert from previous first
            self.turtle_jog = self.turtle_jog / self.faktor
            self.rabbit_jog = self.rabbit_jog / self.faktor
            if self.faktor != 1.0:
                self.faktor = 1 / self.faktor
                self._update_slider(widgetlist)
                self.faktor = 1.0
                self._update_slider(widgetlist)

        if metric_units:
            self.widgets.spc_lin_jog_vel.set_digits(0)
            self.widgets.spc_lin_jog_vel.set_property("unit", _("mm/min"))
        else:
            self.widgets.spc_lin_jog_vel.set_digits(2)
            self.widgets.spc_lin_jog_vel.set_property("unit", _("inch/min"))

# hal status End
# =========================================================

    # There are some settings we can only do if the window is on the screen already
    def on_window1_show(self, widget, data=None):

        # it is time to get the correct estop state and set the button status
        self.stat.poll()
        if self.stat.task_state == linuxcnc.STATE_ESTOP:
            self.widgets.tbtn_estop.set_active(True)
            self.widgets.tbtn_estop.set_image(self.widgets.img_emergency)
            self.widgets.tbtn_on.set_image(self.widgets.img_machine_off)
            self.widgets.tbtn_on.set_sensitive(False)
        else:
            self.widgets.tbtn_estop.set_active(False)
            self.widgets.tbtn_estop.set_image(self.widgets.img_emergency_off)
            self.widgets.tbtn_on.set_sensitive(True)

        # if a file should be loaded, we will do so
        file = self.prefs.getpref("open_file", "", str)
        if file:
            self.widgets.file_to_load_chooser.set_filename(file)
            self.widgets.hal_action_open.load_file(file)

        # check how to start the GUI
        start_as = "rbtn_" + self.prefs.getpref("screen1", "window", str)
        self.widgets[start_as].set_active(True)
        self.widgets.window1.set_decorated(not self.prefs.getpref("hide_titlebar", False, bool))
        self.widgets.chkbtn_hide_titlebar.set_active(not self.widgets.window1.get_decorated())
        self.xpos = int(self.prefs.getpref("x_pos", self.xpos, float))
        self.ypos = int(self.prefs.getpref("y_pos", self.ypos, float))
        self.width = int(self.prefs.getpref("width", self.width, float))
        self.height = int(self.prefs.getpref("height", self.height, float))
        # set the adjustments according to Window position and size
        self.widgets.adj_x_pos.set_value(self.xpos)
        self.widgets.adj_y_pos.set_value(self.ypos)
        self.widgets.adj_width.set_value(self.width)
        self.widgets.adj_height.set_value(self.height)
        if start_as == "rbtn_fullscreen":
            self.widgets.window1.fullscreen()
        elif start_as == "rbtn_maximized":
            self.widgets.window1.maximize()
        else:
            # move and resize the window
            self.widgets.window1.move(self.xpos, self.ypos)
            self.widgets.window1.resize(self.width, self.height)
            
        # keyboard size
        self.widgets.chk_kbd_set_height.set_active(self.kbd_set_height)
        self.widgets.chk_kbd_set_width.set_active(self.kbd_set_width)
        self.widgets.adj_kbd_height.set_value(self.kbd_height)
        self.widgets.adj_kbd_width.set_value(self.kbd_width)
        self._update_kbd_height(self.kbd_set_height)
        self._update_kbd_width(self.kbd_set_width)

        # set initial state of widgets
        self.touch_button_dic["set_active"].set_sensitive(False)

        # set up the hal pin status of tool measurement
        # could not be done prior to this, as the hal pin are not created before
        # the tool measure check, due to the reason we need to know if creation
        # of tool measurement button is needed. So we call the toggle action to
        # set all up and running
        self.on_chk_use_tool_measurement_toggled(self.widgets.chk_use_tool_measurement)

        self.command.mode(linuxcnc.MODE_MANUAL)
        self.command.wait_complete()

        self.initialized = True

    # kill keyboard and estop machine before closing
    def on_window1_destroy(self, widget, data=None):
        LOG.debug("estoping / killing gmoccapy")
        self._kill_dynamic_childs()
#        self._kill_keyboard()
        if self.onboard:
            self._kill_keyboard()
        self.command.state(linuxcnc.STATE_OFF)
        self.command.state(linuxcnc.STATE_ESTOP)
        Gtk.main_quit()

    def on_focus_out(self, widget, data=None):
        self.stat.poll()
        if self.stat.enabled and self.stat.task_mode == linuxcnc.MODE_MANUAL and self.stat.current_vel > 0:
            # cancel any joints jogging
            JOGMODE = self._get_jog_mode()
            for jnum in range(self.stat.joints):
                self.command.jog(linuxcnc.JOG_STOP, JOGMODE, jnum)
            LOG.debug("Stopped jogging on focus-out-event")

    # What to do if a macro button has been pushed
    def _on_btn_macro_pressed( self, widget = None, data = None ):
        o_codes = data.split()

        command = str( "O<" + o_codes[0] + "> call" )

        for code in o_codes[1:]:
            parameter = self.dialogs.entry_dialog(self, data=None, header=_("Enter value:"),
                                                  label=_("Set parameter {0} to:").format(code), integer=False)
            if parameter == "ERROR":
                LOG.debug("conversion error")
                self.dialogs.warning_dialog(self, _("Conversion error !"),
                                            ("Please enter only numerical values\nValues have not been applied"))
                return
            elif parameter == "CANCEL":
                return
            else:
                pass
            command = command + " [" + str(parameter) + "] "
# TODO: Should not only clear the plot, but also the loaded program?
        # self.command.program_open("")
        # self.command.reset_interpreter()
        self.widgets.gremlin.clear_live_plotter()
# TODO: End
        self.command.mdi(command)
        for btn in self.macrobuttons:
            btn.set_sensitive(False)
        # we change the widget_image (done by hal status)
        # and use the button to interrupt running macros
        if not self.onboard:
            self.macro_dic["keyboard"].set_sensitive(True)
        self.widgets.ntb_info.set_current_page(0)

# helpers functions start
# =========================================================

    def _change_kbd_image(self, image):
        self.macro_dic["keyboard"].set_image(self.widgets[image])
        if self.onboard:
            self.macro_dic["keyboard"].set_property("tooltip-text", _("This button will show or hide the keyboard"))
        else:
            self.macro_dic["keyboard"].set_property("tooltip-text", _("interrupt running macro"))
        self.macro_dic["keyboard"].show_all()

    def _update_widgets(self, state):
        widgetlist = ["rbt_manual", "btn_homing", "btn_touch", "btn_tool",
                      "hbox_jog_vel", "ntb_jog_JA", "vbtb_jog_incr", "spc_feed", "btn_feed_100", "rbt_forward", "btn_index_tool",
                      "rbt_reverse", "rbt_stop", "tbtn_flood", "tbtn_mist", "btn_change_tool", "btn_select_tool_by_no",
                      "btn_spindle_100", "spc_rapid", "spc_spindle",
                      "btn_tool_touchoff_x", "btn_tool_touchoff_z"
        ]
        self._sensitize_widgets(widgetlist, state)

    def _switch_to_g7(self, state):
        # we do this only if we have a lathe, the check for lathe is done in gmoccapy
        LOG.debug("Switch to G7: {0}".format(state))
        if state:
            self.dro_dic["Combi_DRO_0"].set_property("abs_color", self._get_RGBA_color("#F2F1F0"))
            self.dro_dic["Combi_DRO_0"].set_property("rel_color", self._get_RGBA_color("#F2F1F0"))
            self.dro_dic["Combi_DRO_0"].set_property("dtg_color", self._get_RGBA_color("#F2F1F0"))
            self.dro_dic["Combi_DRO_9"].set_property("abs_color", self._get_RGBA_color(self.abs_color))
            self.dro_dic["Combi_DRO_9"].set_property("rel_color", self._get_RGBA_color(self.rel_color))
            self.dro_dic["Combi_DRO_9"].set_property("dtg_color", self._get_RGBA_color(self.dtg_color))
            self.diameter_mode = True
        else:
            self.dro_dic["Combi_DRO_9"].set_property("abs_color", self._get_RGBA_color("#F2F1F0"))
            self.dro_dic["Combi_DRO_9"].set_property("rel_color", self._get_RGBA_color("#F2F1F0"))
            self.dro_dic["Combi_DRO_9"].set_property("dtg_color", self._get_RGBA_color("#F2F1F0"))
            self.dro_dic["Combi_DRO_0"].set_property("abs_color", self._get_RGBA_color(self.abs_color))
            self.dro_dic["Combi_DRO_0"].set_property("rel_color", self._get_RGBA_color(self.rel_color))
            self.dro_dic["Combi_DRO_0"].set_property("dtg_color", self._get_RGBA_color(self.dtg_color))
            self.diameter_mode = False

    def on_key_event(self, widget, event, signal):
        # if the user has disabled keyboard shortcuts, we leave here
        # in this case we do not return true, otherwise entering code in MDI history
        # and the integrated editor will not work
        if not self.widgets.chk_use_kb_shortcuts.get_active():
            LOG.debug("Settings say: do not use keyboard shortcuts, abort")
            return
        
        # get the keyname
        keyname = Gdk.keyval_name(event.keyval)

        # estop with F1 should work every time
        # so should also escape abort actions
        if keyname == "F1":  # will estop the machine, but not reset estop!
            self.command.state(linuxcnc.STATE_ESTOP)
            return True

        if keyname == "Escape":
            self.command.abort()
            return True

        # change between teleop and world mode
        if keyname == "F12" or keyname == "$":
            if self.stat.task_mode != linuxcnc.MODE_MANUAL:
                return True
            # only change mode pressing the key, not releasing it
            if signal:
                # No mode switch to joints on Identity kinematics
                if self.stat.kinematics_type != linuxcnc.KINEMATICS_IDENTITY:
                    # Mode 1 = joint ; Mode 3 = teleop
                    if self.stat.motion_mode != 1:
                        self._set_motion_mode(0) # set joint mode
                    else:
                        self._set_motion_mode(1) # set teleop mode
            return True

        # This will avoid executing the key press event several times caused by keyboard auto repeat
        if self.last_key_event[0] == keyname and self.last_key_event[1] == signal:
            return True

        try:
            if keyname == "F2" and signal:
                # only turn on if no estop!
                if self.widgets.tbtn_estop.get_active():
                    return True
                self.widgets.tbtn_on.emit("clicked")
                return True
        except:
            pass

        if keyname == "space" and signal:
            if event.state & Gdk.ModifierType.CONTROL_MASK:  # only do it when control is hold down
                self.notification.del_message(-1)
                self.widgets.window1.grab_focus()
                return

        if keyname == "Super_L" and signal:  # Left Windows
            self.notification.del_last()
            self.widgets.window1.grab_focus()
            return

        # Only in MDI mode the RETURN key should execute a command
        if keyname == "Return" and signal and self.stat.task_mode == linuxcnc.MODE_MDI:
            # LOG.debug("Got enter in MDI")
            self.widgets.hal_mdihistory.submit()
            self.widgets.hal_mdihistory.entry.grab_focus()
            # we need to leave here, otherwise the check for jogging
            # only allowed in manual mode will finish the sub
            return True

        # mode change are only allowed if the interpreter is idle, like mode switching
        if keyname == "F3" or keyname == "F5":
            if self.stat.interp_state != linuxcnc.INTERP_IDLE:
                if signal: # Otherwise the message will be shown twice
                    self._show_error((13, _("Mode change is only allowed if the interpreter is idle!")))
                return
            else:
                # F3 change to manual mode
                if keyname == "F3" and signal:
                    self.command.mode(linuxcnc.MODE_MANUAL)
                    self.command.wait_complete()
                    # we need to leave here, otherwise the check for jogging
                    # only allowed in manual mode will finish the sub
                    self.last_key_event = keyname, signal
                    return True

                # F5 should change to mdi mode
                if keyname == "F5" and signal:
                    self.command.mode(linuxcnc.MODE_MDI)
                    self.command.wait_complete()
                    # we need to leave here, otherwise the check for jogging
                    # only allowed in manual mode will finish the sub
                    self.last_key_event = keyname, signal
                    return True

        # in AUTO Mode we will allow the following key shortcuts
        # R = run program
        # P = pause program
        # S = resume program
        if self.stat.task_mode == linuxcnc.MODE_AUTO:
            # if we are in edit mode do not start a program!
            if self.widgets.ntb_button.get_current_page() == _BB_EDIT:
                return

            # all makes only sense, if a program is loaded,
            # if so, the button use current is sensitive
            if not self.widgets.btn_use_current.get_sensitive():
                return

            if (keyname == "R" or keyname == "r") and self.stat.interp_state == linuxcnc.INTERP_IDLE:
                if event.state & Gdk.ModifierType.CONTROL_MASK:
                    LOG.debug("R und Control gedrückt")
                    self.widgets.hal_action_reload.emit("activate")
                else:
                    self.command.auto(linuxcnc.AUTO_RUN,0)

            if (keyname == "p" or keyname == "P") and self.widgets.tbtn_pause.get_sensitive():
                self.command.auto(linuxcnc.AUTO_PAUSE)

            if (keyname == "S" or keyname == "s"):
                self.command.auto(linuxcnc.AUTO_RESUME)
                if self.widgets.tbtn_pause.get_active():
                    self.widgets.tbtn_pause.set_active(False)

        # Only in manual mode jogging with keyboard is allowed
        # in this case we do not return true, otherwise entering code in MDI history
        # and the integrated editor will not work
        # we also check if we are in settings or user page
        if self.stat.task_mode != linuxcnc.MODE_MANUAL or not self.widgets.ntb_main.get_current_page() == 0:
            return

        # This is just to avoid a terminal message, that this keys are not implemented:
        if (keyname == "R" or keyname == "r" or
            keyname == "p" or keyname == "P" or
            keyname == "S" or keyname == "s"):
            return

        # offset page is active, so keys must go through
        if self.widgets.ntb_preview.get_current_page() == 1:
            return

        # tooledit page is active, so keys must go through
        if self.widgets.ntb_preview.get_current_page() == 2:
            return
            
        if (self.widgets.ntb_preview.get_current_page() == 4 and
            keyname in ['0', '1', '2', '3', '4', '5', '6', '7', '8', '9',
            'comma', 'period', 'BackSpace', 'Return']):
            #user Tab, pass numbers through
            return False
            

        # take care of different key handling for lathe operation
        if self.lathe_mode:
            if keyname == "Page_Up" or keyname == "Page_Down" or keyname == "KP_Page_Up" or keyname == "KP_Page_Down":
                return

        if event.state & Gdk.ModifierType.SHIFT_MASK:  # SHIFT is hold down, fast jogging active
            fast = True
        else:
            fast = False

        if keyname == "Up" or keyname == "KP_Up":
            if self.lathe_mode:
                if self.backtool_lathe:
                    button_name = "x+"
                else:
                    button_name = "x-"
            else:
                button_name = "y+"
            if signal:
                self._on_btn_jog_pressed(None, button_name, fast)
            else:
                self._on_btn_jog_released(None, button_name)
        elif keyname == "Down" or keyname == "KP_Down":
            if self.lathe_mode:
                if self.backtool_lathe:
                    button_name = "x-"
                else:
                    button_name = "x+"
            else:
                button_name = "y-"
            if signal:
                self._on_btn_jog_pressed(None, button_name, fast)
            else:
                self._on_btn_jog_released(None, button_name)
        elif keyname == "Left" or keyname == "KP_Left":
            if self.lathe_mode:
                button_name = "z-"
            else:
                button_name = "x-"
            if signal:
                self._on_btn_jog_pressed(None, button_name, fast)
            else:
                self._on_btn_jog_released(None, button_name)
        elif keyname == "Right" or keyname == "KP_Right":
            if self.lathe_mode:
                button_name = "z+"
            else:
                button_name = "x+"
            if signal:
                self._on_btn_jog_pressed(None, button_name, fast)
            else:
                self._on_btn_jog_released(None, button_name)
        elif keyname == "Page_Up" or keyname == "KP_Page_Up":
            button_name = "z+"
            if signal:
                self._on_btn_jog_pressed(None, button_name, fast)
            else:
                self._on_btn_jog_released(None, button_name)
        elif keyname == "Page_Down" or keyname == "KP_Page_Down":
            button_name = "z-"
            if signal:
                self._on_btn_jog_pressed(None, button_name, fast)
            else:
                self._on_btn_jog_released(None, button_name)
        elif keyname == "I" or keyname == "i":
            if signal:
                if self.stat.state != 1:  # still moving
                    return
                # The active button name is hold in self.active_increment
                LOG.debug(self.active_increment)
                rbt = int(self.active_increment.split("_")[1])
                if keyname == "I":
                    # so lets increment it by one
                    rbt += 1
                    # we check if we are still in the allowed limit
                    if rbt > len(self.jog_increments) - 1:  # beginning from zero
                        rbt = 0
                else:  # must be "i"
                    # so lets reduce it by one
                    rbt -= 1
                    # we check if we are still in the allowed limit
                    if rbt < 0:
                        rbt = len(self.jog_increments) - 1  # beginning from zero
                # we set the corresponding button active
                self.incr_rbt_dic["rbt_{0}".format(rbt)].set_active(True)
                # and we have to update all pin and variables
                self._jog_increment_changed(self.incr_rbt_dic["rbt_{0}".format(rbt)])
        else:
            LOG.info("This key has not been implemented yet")
            LOG.info("Key {0} ({1:d}) was pressed {2} {3}".format(keyname, event.keyval, signal, self.last_key_event))
        self.last_key_event = keyname, signal
        return True

    # Notification stuff.
    def _init_notification(self):
        start_as = "rbtn_" + self.prefs.getpref("screen1", "window", str)
        #TODO probably xpos and ypos should be added to notification's properties 'x_pos' and 'y_pos*.
        # But then the behavior should be defined what should happen if the window is moved.
        xpos, ypos = self.widgets.window1.get_position()
        self.notification.set_property('x_pos', self.widgets.adj_x_pos_popup.get_value())
        self.notification.set_property('y_pos', self.widgets.adj_y_pos_popup.get_value())
        self.notification.set_property('message_width', self.widgets.adj_width_popup.get_value())
        if int(self.widgets.adj_max_messages.get_value()) != 0:
            self.notification.set_property('max_messages', self.widgets.adj_max_messages.get_value())
        self.notification.set_property('use_frames', self.widgets.chk_use_frames.get_active())
        self.notification.set_property('font', self.widgets.fontbutton_popup.get_font())
        self.notification.set_property('icon_size', 24)
        self.notification.set_property('top_to_bottom', True)
        # Append these two directories to the icon theme search path
        self.notification.set_property('icon_theme_path', ICON_THEME_DIR)
        self.notification.set_property('icon_theme_path', USER_ICON_THEME_DIR)

    def _from_internal_linear_unit(self, v, unit=None):
        if unit is None:
            unit = self.stat.linear_units
        lu = (unit or 1) * 25.4
        return v * lu

    def _parse_increment(self, btn_name):
        LOG.debug("parse_jogincrement")
        if self.incr_rbt_dic[btn_name] == self.incr_rbt_dic["rbt_0"]:
            jogincr = "0"
        else:
            jogincr = self.incr_rbt_dic[btn_name].get_label()

        if jogincr.endswith("mm"):
            scale = self._from_internal_linear_unit(1 / 25.4)
        elif jogincr.endswith("cm"):
            scale = self._from_internal_linear_unit(10 / 25.4)
        elif jogincr.endswith("um"):
            scale = self._from_internal_linear_unit(.001 / 25.4)
        elif jogincr.endswith("in") or jogincr.endswith("inch"):
            scale = self._from_internal_linear_unit(1.)
        elif jogincr.endswith("mil"):
            scale = self._from_internal_linear_unit(.001)
        else:
            scale = 1
        jogincr = jogincr.rstrip(" inchmuil°degr")
        if "/" in jogincr:
            p, q = jogincr.split("/")
            jogincr = float(p) / float(q)
        else:
            jogincr = float(jogincr)
        return jogincr * scale

    def show_try_errors(self):
        exc_type, exc_value, exc_traceback = sys.exc_info()
        formatted_lines = traceback.format_exc().splitlines()
        LOG.error(_("{0}").format(formatted_lines[0]))
        traceback.print_tb(exc_traceback, limit=1, file=sys.stdout)
        LOG.debug(formatted_lines[-1])

    def _sensitize_widgets(self, widgetlist, value):
        for name in widgetlist:
            try:
                self.widgets[name].set_sensitive(value)
            except Exception as e:
                LOG.debug("No widget named {0} to sensitize".format(name))
                traceback.print_exc()

    def _update_active_gcodes(self):
        # active G-codes
        active_codes = []
        temp = []
        for code in sorted(self.stat.gcodes[1:]):
            if code == -1:
                continue
            if code % 10 == 0:
                temp.append("{0}".format(code // 10))
            else:
                temp.append("{0}.{1}".format(code // 10, code % 10))
        for num, code in enumerate(temp):
            if num == 8:
                active_codes.append("\n")
            active_codes.append("G" + code)
        self.active_gcodes = active_codes
        self.gcodes = self.stat.gcodes
        self.widgets.active_gcodes_label.set_label(" ".join(self.active_gcodes))

    def _update_active_mcodes(self):
        # M-codes
        active_codes = []
        temp = []
        for code in sorted(self.stat.mcodes[1:]):
            if code == -1:
                continue
            temp.append("{0}".format(code))
        for code in (temp):
            active_codes.append("M" + code)
        self.active_mcodes = active_codes
        self.mcodes = self.stat.mcodes
        self.widgets.active_mcodes_label.set_label(" ".join(self.active_mcodes))

    # Update the velocity labels
    def _update_vel(self):
        # self.stat.program_units will return 1 for inch, 2 for mm and 3 for cm
        real_feed = float(self.stat.settings[1] * self.stat.feedrate)
        if self.stat.program_units != 1:
            self.widgets.lbl_current_vel.set_text("{0:d}".format(int(self.stat.current_vel * 60.0 * self.faktor)))
            if "G95" in self.active_gcodes:
                feed_str = "{0:d}".format(int(self.stat.settings[1]))
                real_feed_str = "F  {0:.2f}".format(real_feed)
            else:
                feed_str = "{0:d}".format(int(self.stat.settings[1]))
                real_feed_str = "F  {0:d}".format(int(real_feed))
        else:
            self.widgets.lbl_current_vel.set_text("{0:.2f}".format(self.stat.current_vel * 60.0 * self.faktor))
            if "G95" in self.active_gcodes:
                feed_str = "{0:.4f}".format(self.stat.settings[1])
                real_feed_str = "F {0:.4f}".format(real_feed)
            else:
                feed_str = "{0:.3f}".format(self.stat.settings[1])
                real_feed_str = "F {0:.3f}".format(real_feed)

        # converting 0.0 to string brings nothing, so the string is empty
        # happens only on start up
        if not real_feed:
            real_feed_str = "F  0"

        self.widgets.lbl_active_feed.set_label(feed_str)
        self.widgets.lbl_feed_act.set_text(real_feed_str)

    def _update_coolant(self):
        if self.stat.flood:
            if not self.widgets.tbtn_flood.get_active():
                self.widgets.tbtn_flood.set_active(True)
                self.widgets.tbtn_flood.set_image(self.widgets.img_coolant_on)
        else:
            if self.widgets.tbtn_flood.get_active():
                self.widgets.tbtn_flood.set_active(False)
                self.widgets.tbtn_flood.set_image(self.widgets.img_coolant_off)
        if self.stat.mist:
            if not self.widgets.tbtn_mist.get_active():
                self.widgets.tbtn_mist.set_active(True)
                self.widgets.tbtn_mist.set_image(self.widgets.img_mist_on)
        else:
            if self.widgets.tbtn_mist.get_active():
                self.widgets.tbtn_mist.set_active(False)
                self.widgets.tbtn_mist.set_image(self.widgets.img_mist_off)

    def _update_halui_pin(self):
        if self.spindle_override != self.stat.spindle[0]['override']:
            self.initialized = False
            self.widgets.spc_spindle.set_value(self.stat.spindle[0]['override'] * 100)
            self.spindle_override = self.stat.spindle[0]['override']
            self.initialized = True
        if self.feed_override != self.stat.feedrate:
            self.initialized = False
            self.widgets.spc_feed.set_value(self.stat.feedrate * 100)
            self.feed_override = self.stat.feedrate
            self.initialized = True
        if self.rapidrate != self.stat.rapidrate:
            self.initialized = False
            self.widgets.spc_rapid.set_value(self.stat.rapidrate * 100)
            self.rapidrate = self.stat.rapidrate
            self.initialized = True

    def _update_slider(self, widgetlist):
        # update scales and sliders, this must happen if sliders shows units
        for widget in widgetlist:
            value = self.widgets[widget].get_value()
            min = self.widgets[widget].get_property("min")
            max = self.widgets[widget].get_property("max")

            self.widgets[widget].set_property("min", min * self.faktor)
            self.widgets[widget].set_property("max", max * self.faktor)
            self.widgets[widget].set_value(value * self.faktor)

        self.scale_jog_vel = self.scale_jog_vel * self.faktor

        if "spc_lin_jog_vel" in widgetlist:
            if self.widgets.tbtn_turtle_jog.get_active():
                self.turtle_jog = self.turtle_jog * self.faktor
            else:
                self.rabbit_jog = self.rabbit_jog * self.faktor

    def _change_dro_color(self, property, color):
        LOG.debug(property)
        LOG.debug("RGBA: {0} {1} {2} {3}".format(color.red, color.green, color.blue, color.alpha))
        for dro in self.dro_dic:
            self.dro_dic[dro].set_property(property, color)

# ToDo: Do w need this???
#         if self.lathe_mode:
#             # check if G7 or G8 is active
#             # this is set on purpose wrong, because we want the periodic
#             # to update the state correctly
#             if "G7" in self.active_gcodes:
#                 self.diameter_mode = False
#             else:
#                 self.diameter_mode = True

    def _update_toolinfo(self, tool):
        LOG.debug("Tool is now {0}".format(tool))
        if "G43" in self.active_gcodes:
            LOG.debug("G43 is active")
        else:
            LOG.debug("G43 is not active")

        toolinfo = self.widgets.tooledit1.get_toolinfo(tool)
        if toolinfo:
            # Doku
            # toolinfo[0] = cell toggle
            # toolinfo[1] = tool number
            # toolinfo[2] = pocket number
            # toolinfo[3] = X offset
            # toolinfo[4] = Y offset
            # toolinfo[5] = Z offset
            # toolinfo[6] = A offset
            # toolinfo[7] = B offset
            # toolinfo[8] = C offset
            # toolinfo[9] = U offset
            # toolinfo[10] = V offset
            # toolinfo[11] = W offset
            # toolinfo[12] = tool diameter
            # toolinfo[13] = frontangle
            # toolinfo[14] = backangle
            # toolinfo[15] = tool orientation
            # toolinfo[16] = tool info
            self.widgets.lbl_tool_no.set_text(str(toolinfo[1]))
            self.widgets.lbl_tool_dia.set_text(toolinfo[12])
            self.halcomp["tool-diameter"] = float(locale.atof(toolinfo[12]))
            self.widgets.lbl_tool_name.set_text(toolinfo[16])

        # we do not allow touch off with no tool mounted, so we set the
        # corresponding widgets unsensitized and set the description accordingly
        if tool <= 0:
            self.widgets.lbl_tool_no.set_text("0")
            self.widgets.lbl_tool_dia.set_text("0")
            self.widgets.lbl_tool_name.set_text(_("No tool description available"))
            self.widgets.btn_tool_touchoff_x.set_sensitive(False)
            self.widgets.btn_tool_touchoff_z.set_sensitive(False)
        else:
            self.widgets.btn_tool_touchoff_x.set_sensitive(True)
            self.widgets.btn_tool_touchoff_z.set_sensitive(True)

        if self.load_tool:
            self.load_tool = False
            self.on_hal_status_interp_idle(None)
            return

    def _set_enable_tooltips(self, value):
        LOG.debug("_set_enable_tooltips = {0}".format(value))
        # this will hide the tooltips from the glade file widgets,
        # but not from the ones we created dynamically
        for widget in self.widgets_with_tooltips:
            widget.set_has_tooltip(value)
        # the dynamically created widgets are in ordered in dictionaries
        # self.joints_button_dic (only in non trivial kinematics)
        # self.ref_button_dic
        # self.touch_button_dic
        # self.jog_button_dic
        # self.macro_dic
        dictionaries = [self.ref_button_dic, self.touch_button_dic,
                        self.jog_button_dic, self.macro_dic]
        if not self.trivial_kinematics:
            dictionaries.append(self.joints_button_dic)
        for dict in dictionaries:
            for widget in dict:
                dict[widget].set_has_tooltip(value)

# helpers functions end
# =========================================================

    def on_adj_dro_digits_value_changed(self, widget, data=None):
        if not self.initialized:
            return
        self.dro_digits = int(widget.get_value())
        self.prefs.putpref("dro_digits", self.dro_digits, int)
        if self.stat.program_units != 1:
            format_string_mm = "%" + str(13 - self.dro_digits) + "." + str(self.dro_digits) + "f"
            format_string_inch = "%" + str(13 - self.dro_digits - 1) + "." + str(self.dro_digits + 1) + "f"
        else:
            format_string_inch = "%" + str(13 - self.dro_digits) + "." + str(self.dro_digits) + "f"
            format_string_mm = "%" + str(13 - self.dro_digits + 1) + "." + str(self.dro_digits - 1) + "f"

        for dro in self.dro_dic:
            self.dro_dic[dro].set_property("mm_text_template", format_string_mm)
            self.dro_dic[dro].set_property("imperial_text_template", format_string_inch)

    def on_chk_toggle_readout_toggled(self, widget, data=None):
        state = widget.get_active()
        self.prefs.putpref("toggle_readout", state)
        self.toggle_readout = state
        for dro in self.dro_dic:
            self.dro_dic[dro].set_property("toggle_readout", state)

    def _on_DRO_clicked(self, widget, joint, order):
        for dro in self.dro_dic:
            self.dro_dic[dro].set_order(order)
        return

    def _on_DRO_axis_clicked(self, widget, axisletter):
        if axisletter == "r" or axisletter == "d":
            axisletter = "x"
        self._on_btn_set_value_clicked(None, data=axisletter)

    def _offset_changed(self, pin, tooloffset):
        joint = None
        for axis in ("x", "z"):
            if axis in self.axis_list:
                joint = self._get_joint_from_joint_axis_dic(axis)
                break
            else:
                continue

        # no X or Z axis in config, so we can not apply offsets
        if joint is None:
            self.widgets.lbl_tool_offset_z.hide()
            self.widgets.lbl_tool_offset_x.hide()
            return

        dro = self.dro_dic["Combi_DRO_{0}".format(joint)]

        if dro.machine_units == _MM:
            self.widgets.lbl_tool_offset_z.set_text("{0:.3f}".format(self.halcomp["tooloffset-z"]))
            self.widgets.lbl_tool_offset_x.set_text("{0:.3f}".format(self.halcomp["tooloffset-x"]))
        else:
            self.widgets.lbl_tool_offset_z.set_text("{0:.4f}".format(self.halcomp["tooloffset-z"]))
            self.widgets.lbl_tool_offset_x.set_text("{0:.4f}".format(self.halcomp["tooloffset-x"]))

    def on_offsetpage1_selection_changed(self, widget, system, name):
        if system not in self.system_list[1:] or self.touch_button_dic["edit_offsets"].get_active():
            self.touch_button_dic["set_active"].set_sensitive(False)
        else:
            self.touch_button_dic["set_active"].set_sensitive(True)

    def on_adj_x_pos_popup_value_changed(self, widget, data=None):
        if not self.initialized:
            return
        self.prefs.putpref("x_pos_popup", widget.get_value(), float)
        self._init_notification()

    def on_adj_y_pos_popup_value_changed(self, widget, data=None):
        if not self.initialized:
            return
        self.prefs.putpref("y_pos_popup", widget.get_value(), float)
        self._init_notification()

    def on_adj_width_popup_value_changed(self, widget, data=None):
        if not self.initialized:
            return
        self.prefs.putpref("width_popup", widget.get_value(), float)
        self._init_notification()

    def on_adj_max_messages_value_changed(self, widget, data=None):
        if not self.initialized:
            return
        self.prefs.putpref("max_messages", widget.get_value(), float)
        self._init_notification()

    def on_chk_use_frames_toggled(self, widget, data=None):
        if not self.initialized:
            return
        self.prefs.putpref("use_frames", widget.get_active())
        self._init_notification()

    def on_fontbutton_popup_font_set(self, font):
        self.prefs.putpref("message_font", self.widgets.fontbutton_popup.get_font())
        self._init_notification()

    def on_btn_launch_test_message_pressed(self, widget=None, data=None):
        index = len(self.notification.messages)
        text = _("Halo, welcome to the test message {0}").format(index)
        self._show_error((13, text))

    def on_chk_turtle_jog_toggled(self, widget, data=None):
        state = widget.get_active()
        self.prefs.putpref("hide_turtle_jog_button", state)
        self.widgets.grid_turtle_jog_factor.set_sensitive(not state)
        if state:
            self.widgets.tbtn_turtle_jog.hide()
        else:
            self.widgets.tbtn_turtle_jog.show()
            self.turtle_jog_factor = self.prefs.getpref('turtle_jog_factor', 20, int)
            self.widgets.adj_turtle_jog_factor.configure(self.turtle_jog_factor, 1,
                                                         100, 1, 0, 0)
            self.turtle_jog = self.jog_rate_max / self.turtle_jog_factor

    def on_adj_turtle_jog_factor_value_changed(self, widget, data=None):
        if not self.initialized:
            return
        self.turtle_jog_factor = int(widget.get_value())
        self.prefs.putpref("turtle_jog_factor", self.turtle_jog_factor, int)
        self.turtle_jog = self.rabbit_jog / self.turtle_jog_factor
        if self.widgets.tbtn_turtle_jog.get_active():
            self.widgets.spc_lin_jog_vel.set_property("min", 0)
            self.widgets.spc_lin_jog_vel.set_property("max", self.jog_rate_max / self.turtle_jog_factor)
            self.widgets.spc_lin_jog_vel.set_value(self.turtle_jog)

    def on_tbtn_turtle_jog_toggled( self, widget, data = None ):
        # due to imperial and metric options we have to get first the values of the widget
        max = self.widgets.spc_lin_jog_vel.max
        min = self.widgets.spc_lin_jog_vel.min
        value = self.widgets.spc_lin_jog_vel.get_value()

        if widget.get_active():
            self.rabbit_jog = value
            widget.set_image( self.widgets.img_turtle_jog )
            self.widgets.spc_lin_jog_vel.set_property("min", min)
            self.widgets.spc_lin_jog_vel.set_property("max", max / self.turtle_jog_factor)
            self.widgets.spc_lin_jog_vel.set_value(self.turtle_jog)
        else:
            self.turtle_jog = value
            widget.set_image( self.widgets.img_rabbit_jog )
            self.widgets.spc_lin_jog_vel.set_property("min", min)
            self.widgets.spc_lin_jog_vel.set_property("max", max * self.turtle_jog_factor)
            self.widgets.spc_lin_jog_vel.set_value(self.rabbit_jog)

    def _on_pin_turtle_jog(self, pin):
        self.widgets.tbtn_turtle_jog.set_active(pin.get())

    # use the current loaded file to be loaded on start up
    def on_btn_use_current_clicked(self, widget, data=None):
        if self.stat.file:
            self.widgets.file_to_load_chooser.set_filename(self.stat.file)
            self.prefs.putpref("open_file", self.stat.file)

    # Clear the status to load a file on start up, so there will not be loaded a program
    # on the next start of the GUI
    def on_btn_none_clicked(self, widget, data=None):
        self.widgets.file_to_load_chooser.set_filename(" ")
        self.prefs.putpref("open_file", " ")

    def on_ntb_main_switch_page(self, widget, page, page_num, data=None):
        if self.widgets.tbtn_setup.get_active():
            if page_num != 1:  # setup page is active,
                self.widgets.tbtn_setup.set_active(False)

    def on_rbt_manual_toggled(self, widget):
        widget.set_image(self.widgets["img_manual_on" if widget.get_active() else "img_manual"])

    def on_rbt_mdi_toggled(self, widget):
        widget.set_image(self.widgets["img_mdi_on" if widget.get_active() else "img_mdi"])

    def on_rbt_auto_toggled(self, widget):
        widget.set_image(self.widgets["img_auto_on" if widget.get_active() else "img_auto"])

    def on_tbtn_setup_toggled(self, widget, data=None):
        # first we set to manual mode, as we do not allow changing settings in other modes
        # otherwise external halui commands could start a program while we are in settings
        self.stat.poll()
        if widget.get_active():
            self.command.mode(linuxcnc.MODE_MANUAL)
            self.command.wait_complete()
            self.widgets.rbt_manual.set_active(True)
            # save the mode to restore when leaving the settings page
            self.last_mode = self.stat.task_mode
            self.user_tab_enabled = self.widgets.tbtn_user_tabs.get_sensitive()
            # deactivate the mode buttons, so changing modes is not possible while we are in settings mode
            self.widgets.rbt_manual.set_sensitive(False)
            self.widgets.rbt_mdi.set_sensitive(False)
            self.widgets.rbt_auto.set_sensitive(False)
            self.widgets.tbtn_user_tabs.set_sensitive(False)
            code = False
            # here the user don"t want an unlock code
            if self.widgets.rbt_no_unlock.get_active():
                code = True
            # if hal pin is true, we are allowed to enter settings, this may be
            # realized using a key switch
            if self.widgets.rbt_hal_unlock.get_active() and self.halcomp["unlock-settings"]:
                code = True
            # else we ask for the code using the system.dialog
            if self.widgets.rbt_use_unlock.get_active():
                if self.dialogs.system_dialog(self):
                    code = True
            # Lets see if the user has the right to enter settings
            if code:
                self.widgets.ntb_main.set_current_page(1)
                self.widgets.ntb_setup.set_current_page(0)
                self.widgets.ntb_button.set_current_page(_BB_SETUP)
                widget.set_image(self.widgets.img_settings_on)
            else:
                if self.widgets.rbt_hal_unlock.get_active():
                    message = _("Hal Pin is low, Access denied")
                else:
                    message = _("wrong code entered, Access denied")
                self.dialogs.warning_dialog(self, _("Just to warn you"), message)
                self.widgets.tbtn_setup.set_active(False)
                widget.set_image(self.widgets.img_settings)
        else:
            # check which button should be sensitive, depending on the state of the machine
            if self.stat.task_state == linuxcnc.STATE_ESTOP:
                # estopped no mode available
                self.widgets.rbt_manual.set_sensitive(False)
                self.widgets.rbt_mdi.set_sensitive(False)
                self.widgets.rbt_auto.set_sensitive(False)
            if (self.stat.task_state == linuxcnc.STATE_ON) and not self.all_homed:
                # machine on, but not homed, only manual allowed
                self.widgets.rbt_manual.set_sensitive(True)
                self.widgets.rbt_mdi.set_sensitive(False)
                self.widgets.rbt_auto.set_sensitive(False)
            if (self.stat.task_state == linuxcnc.STATE_ON) and (self.all_homed or self.no_force_homing):
                # all OK, make all modes available
                self.widgets.rbt_manual.set_sensitive(True)
                self.widgets.rbt_mdi.set_sensitive(True)
                self.widgets.rbt_auto.set_sensitive(True)

            if self.user_tab_enabled:
                self.widgets.tbtn_user_tabs.set_sensitive(True)
            # if user tab was open before, switch back
            if self.widgets.tbtn_user_tabs.get_active():
                self.widgets.ntb_main.set_current_page(2)
            # if task_mode didn't change, enable tab "Manual Mode"
            elif self.last_mode == self.stat.task_mode:
                # this is needed here, because we do not
                # change mode, so on_hal_status_manual will not be called
                self.widgets.ntb_main.set_current_page(0)
                self.widgets.ntb_button.set_current_page(_BB_MANUAL)
                self.widgets.ntb_info.set_current_page(0)
                self.widgets.ntb_jog.set_current_page(0)
            else:
                # restore mode
                self.command.mode(self.last_mode)
                self.command.wait_complete()

            widget.set_image(self.widgets.img_settings)

    # Show or hide the user tabs
    def on_tbtn_user_tabs_toggled(self, widget, data=None):
        if widget.get_active():
            self.widgets.ntb_main.set_current_page(2)
            self.widgets.tbtn_fullsize_preview0.set_sensitive(False)
            widget.set_image(self.widgets.img_user_tabs_on)
        else:
            self.widgets.ntb_main.set_current_page(0)
            self.widgets.tbtn_fullsize_preview0.set_sensitive(True)
            widget.set_image(self.widgets.img_user_tabs)

# =========================================================
# The homing functions
    def on_btn_homing_clicked(self, widget, data=None):
        self.widgets.ntb_button.set_current_page(_BB_HOME)

    def on_btn_home_all_clicked(self, widget, data=None):
        self._set_motion_mode(0)
        # home -1 means all
        self.command.home(-1)

    def _on_btn_unhome_clicked(self, widget):
        self._set_motion_mode(0)
        # -1 for all
        self.command.unhome(-1)

    def _on_btn_home_back_clicked(self, widget):
        self.widgets.ntb_button.set_current_page(_BB_MANUAL)
        self.widgets.ntb_main.set_current_page(0)
        self.widgets.ntb_preview.set_current_page(0)

    def _on_btn_home_clicked(self, widget):
        # home axis or joint?
        LOG.debug("on button home clicked = {0}".format(widget.get_property("name")))
        if "axis" in widget.get_property("name"):
            value = widget.get_property("name")[-1]
            # now get the joint from directory by the value
            joint_or_axis = self._get_joint_from_joint_axis_dic(value)
        elif "joint" in widget.get_property("name"):
            joint_or_axis = int(widget.get_property("name")[-1])
        elif "all" in widget.get_property("name"):
            joint_or_axis = -1

        self._set_motion_mode(0)
        self.command.home(joint_or_axis)

    def _unhome_signal(self, object, joint):
        self._set_motion_mode(0)
        self.all_homed = False
        # -1 for all
        self.command.unhome(joint)

    def _set_motion_mode(self, state):
        # 1:teleop, 0: joint
        self.command.teleop_enable(state)
        self.command.wait_complete()

# The homing functions
# =========================================================

    def _ignore_limits(self, pin):
        self.widgets.chk_ignore_limits.set_active(pin.get())

    def on_chk_ignore_limits_toggled(self, widget, data=None):
        if self.widgets.chk_ignore_limits.get_active():
           self.command.override_limits()

    def on_tbtn_fullsize_preview_toggled(self, widget, data=None):
        state = widget.get_active()

        # "synchronize" all fullscreen toggle buttons
        for tbtn_fullscreen, num in [(self.widgets[f"tbtn_fullsize_preview{n}"], n) for n in range(2)]:
            if tbtn_fullscreen.get_active() is not state:
                with(tbtn_fullscreen.handler_block(icon_theme_helper.find_handler_id_by_signal(tbtn_fullscreen, "toggled"))):
                    tbtn_fullscreen.set_active(state)
            tbtn_fullscreen.set_image(self.widgets[f"img_fullsize_preview{num}_" + ("close" if state else "open")])

        if state:
            self.widgets.box_info.hide()
            self.widgets.vbx_jog.hide()
            dro = self.dro_dic[list(self.dro_dic.keys())[0]]
            self.widgets.gremlin.set_property("metric_units", dro.metric_units)
            self.widgets.gremlin.set_property("enable_dro", True)
            if self.lathe_mode:
                self.widgets.gremlin.set_property("show_lathe_radius", not self.diameter_mode)
        else:
            self.widgets.box_info.show()
            self.widgets.vbx_jog.show()
            if not self.widgets.chk_show_dro.get_active():
                self.widgets.gremlin.set_property("enable_dro", self.enable_gremlin_dro)

# =========================================================
# this are hal-tools copied from gsreen function
    def on_btn_show_hal_clicked(self, widget, data=None):
        p = os.popen("tclsh {0}/bin/halshow.tcl &".format(TCLPATH))

    def on_btn_calibration_clicked(self, widget, data=None):
        p = os.popen("tclsh {0}/bin/emccalib.tcl -- -ini {1} > /dev/null &".format(TCLPATH, sys.argv[2]), "w")

    def on_btn_hal_meter_clicked(self, widget, data=None):
        p = os.popen("halmeter &")

    def on_btn_status_clicked(self, widget, data=None):
        p = os.popen("linuxcnctop  > /dev/null &", "w")

    def on_btn_hal_scope_clicked(self, widget, data=None):
        p = os.popen("halscope  > /dev/null &", "w")

    def on_btn_classicladder_clicked(self, widget, data=None):
        if hal.component_exists("classicladder_rt"):
            p = os.popen("classicladder  &", "w")
        else:
            self.dialogs.warning_dialog(self, _("INFO:"),
                                   _("Classicladder real-time component not detected"))

# =========================================================
# spindle stuff

    def _update_spindle(self):
        if self.stat.spindle[0]['direction'] > 0:
            self.widgets.rbt_forward.set_active(True)
        elif self.stat.spindle[0]['direction'] < 0:
            self.widgets.rbt_reverse.set_active(True)
        elif not self.widgets.rbt_stop.get_active():
            self.widgets.rbt_stop.set_active(True)

        # this is needed, because otherwise a command S0 would not set active btn_stop
        if not abs(self.stat.spindle[0]['speed']):
            self.widgets.rbt_stop.set_active(True)
            return

        # set the S label in active code frame
        self.widgets.active_speed_label.set_label("{0:.0f}".format(self.stat.settings[2]))

        # set the 'Spindle [rpm]' label
        #Note: self.stat.spindle[0]['speed'] does not reflect 'spindle.0.speed-out' pins when using G96 mode (issue #3449)
        speed = hal.get_value("spindle.0.speed-out")
        # catch very large values eg when using G96 w/o D value
        if speed > self.max_spindle_disp:
            self.widgets.lbl_spindle_act.set_text("S >"+str(self.max_spindle_disp))
        elif speed < -self.max_spindle_disp:
            self.widgets.lbl_spindle_act.set_text("S <"+str(self.max_spindle_disp))
        else:
            self.widgets.lbl_spindle_act.set_text("S {0}".format(int(round(speed))))

    def _update_vc(self):
        #Note: self.stat.spindle[0]['speed'] does not reflect 'spindle.0.speed-out' pins when using G96 mode (issue #3449)
        speed = hal.get_value("spindle.0.speed-out")
        if not self.lathe_mode:
            diameter = self.halcomp["tool-diameter"]
        else:
            diameter = int(self.dro_dic["Combi_DRO_0"].get_position()[1] * 2)
            speed = self.widgets.spindle_feedback_bar.value
        vc = abs(int(speed * self.spindle_override) * diameter * 3.14 / 1000)
        # catch very large Vc values due to very large S values eg when using G96 w/o D value
        if vc > self.max_spindle_disp:
            text = "Vc= >" + str(self.max_spindle_disp)
        elif vc >= 100:
            text = "Vc= {0:d}".format(int(vc))
        elif vc >= 10:
            text = "Vc= {0:2.1f}".format(vc)
        else:
            text = "Vc= {0:.2f}".format(vc)
        self.widgets.lbl_vc.set_text(text)
        
    def seconds_to_hms(self, seconds):
        seconds = int(seconds)
        hours = seconds // 3600
        minutes = (seconds % 3600) // 60
        seconds = seconds % 60
        if hours < 1:
            if minutes < 1:
                return f"{seconds:02} s"
            else:
                return f"{minutes:02}:{seconds:02} min"
        else:
            return f"{hours:02}:{minutes:02}:{seconds:02} h"

    # This extracts the time from a string like "104 Seconds" or "2.4 Minutes"
    def parse_time_string(self, time_string):
        if "Minutes" in time_string:
            return self.seconds_to_hms(float(time_string.split("Minutes")[0])*60)
        elif "Seconds" in time_string:
            return self.seconds_to_hms(time_string.split("Seconds")[0])
        else:
            return ""
        
    def on_gcode_properties(self, widget, data):
        LOG.debug(f"G-code properties:{data}")
        if data:
            self.widgets.lbl_gcode_size.set_text(data['size'])
            self.widgets.lbl_gcode_g0.set_text(data['g0'])
            self.widgets.lbl_gcode_g1.set_text(data['g1'])
            self.widgets.lbl_gcode_run.set_text(f"{self.parse_time_string(data['run'])}")
            # self.widgets.lbl_gcode_toollist.set_text(data['toollist'])
            self.widgets.lbl_gcode_x.set_text(data['x'])
            self.widgets.lbl_gcode_y.set_text(data['y'])
            self.widgets.lbl_gcode_z.set_text(data['z'])
            # alternative way to calculate program length
            # self.halcomp["program.length"] = int(data['size'].split("\n")[1].split(" ")[0] )
        
    def on_ntb_tool_code_info_switch_page(self, widget, page, page_num):
        self.prefs.putpref("info_tab_page", page_num, int)

    # This is for handling mouse clicks on the GUI button
    def on_rbt_forward_released(self, widget, data=None):
        if widget.get_active():
            widget.set_image(self.widgets.img_spindle_forward_on)
            self._set_spindle("forward")
        else:
            widget.set_image(self.widgets.img_spindle_forward)
        # Toggling the sensitive property is important here! See the commit description.
        widget.set_sensitive(not widget.get_sensitive())
        widget.set_sensitive(not widget.get_sensitive())

    # This is for handling mouse clicks on the GUI button
    def on_rbt_reverse_released(self, widget, data=None):
        if widget.get_active():
            widget.set_image(self.widgets.img_spindle_reverse_on)
            self._set_spindle("reverse")
        else:
            widget.set_image(self.widgets.img_spindle_reverse)
        # Toggling the sensitive property is important here! See the commit description.
        widget.set_sensitive(not widget.get_sensitive())
        widget.set_sensitive(not widget.get_sensitive())

    # This is for handling self.widgets.rbt_forward.set_active(True)
    def on_rbt_forward_clicked(self, widget, data=None):
        if widget.get_active():
            widget.set_image(self.widgets.img_spindle_forward_on)
        else:
            widget.set_image(self.widgets.img_spindle_forward)
        # Toggling the sensitive property is important here! See the commit description.
        widget.set_sensitive(not widget.get_sensitive())
        widget.set_sensitive(not widget.get_sensitive())

    # This is for handling self.widgets.rbt_reverse.set_active(True)
    def on_rbt_reverse_clicked(self, widget, data=None):
        if widget.get_active():
            widget.set_image(self.widgets.img_spindle_reverse_on)
        else:
            widget.set_image(self.widgets.img_spindle_reverse)
        # Toggling the sensitive property is important here! See the commit description.
        widget.set_sensitive(not widget.get_sensitive())
        widget.set_sensitive(not widget.get_sensitive())

    def on_rbt_stop_clicked(self, widget, data=None):
        if widget.get_active():
            widget.set_image(self.widgets.img_spindle_stop_on)
            self._set_spindle("stop")
        else:
            widget.set_image(self.widgets.img_spindle_stop)
        # Toggling the sensitive property is important here! See the commit description.
        widget.set_sensitive(not widget.get_sensitive())
        widget.set_sensitive(not widget.get_sensitive())

    def _set_spindle(self, command):
        # if we are in estop state, we will have to leave here, otherwise
        # we get an error, that switching spindle off is not allowed with estop
        if self.stat.task_state == linuxcnc.STATE_ESTOP:
            return

        # if we do not check this, we will get an error in auto mode and sub
        # calls from MDI containing i.e. G96 would not run, as the speed will
        # be set to the commanded value due to the next code part
        if self.stat.task_mode != linuxcnc.MODE_MANUAL:
            if self.stat.interp_state == linuxcnc.INTERP_READING or self.stat.interp_state == linuxcnc.INTERP_WAITING:
                return

        rpm = self._check_spindle_range()
        # as the commanded value will be multiplied with speed override,
        # we take care of that but we have to check for speed override
        # to not be zero to avoid division by zero error
        try:
            rpm_out = rpm / self.stat.spindle[0]['override']
        except:
            rpm_out = 0
        self.widgets.lbl_spindle_act.set_label("S {0}".format(int(rpm)))

        if command == "stop":
            # documentation of self.command.spindle()
            # linuxcnc.spindle(direction, speed, spindle=0)
            self.command.spindle(0)
            self.widgets.lbl_spindle_act.set_label("S 0")
        elif command == "forward":
            self.command.spindle(1, rpm_out)
        elif command == "reverse":
            self.command.spindle(-1, rpm_out)
        else:
            LOG.debug("Something went wrong, we have an unknown spindle widget {0}".format(command))

    def _check_spindle_range(self):
        rpm = (self.stat.settings[2])
        if rpm == 0:
            rpm = self.spindle_start_rpm

        spindle_override = self.widgets.spc_spindle.get_value() / 100
        real_spindle_speed = rpm * spindle_override

        if real_spindle_speed > self.max_spindle_rev:
            real_spindle_speed = self.max_spindle_rev
        elif real_spindle_speed < self.min_spindle_rev:
            real_spindle_speed = self.min_spindle_rev
        return real_spindle_speed

    def on_btn_spindle_100_clicked(self, widget, data=None):
        self.widgets.spc_spindle.set_value(100)

    def on_spc_spindle_value_changed(self, widget, data=None):
        if not self.initialized:
            return
        # this is in a try except, because on initializing the window the values are still zero
        # so we would get an division / zero error
        spindle_speed_out = 0
        widget_value = widget.get_value()
        try:
            # get the current spindle speed
            if not abs(self.stat.settings[2]):
                if self.widgets.rbt_forward.get_active() or self.widgets.rbt_reverse.get_active():
                    #speed = self.stat.spindle[0]['speed'] does not work when using G96 mode (issue #3449)
                    speed = hal.get_value("spindle.0.speed-out")
                else:
                    speed = 0
            else:
                #speed = abs(self.stat.spindle[0]['speed']) does not work when using G96 mode (issue #3449)
                speed = abs(hal.get_value("spindle.0.speed-out"))
            spindle_override_in = widget_value / 100
            spindle_speed_out = speed * spindle_override_in

            # back calculation of override value if speed limit is hit
            if abs(spindle_speed_out) > self.max_spindle_rev:
                spindle_override_command = spindle_override_in * self.max_spindle_rev / abs(spindle_speed_out)
            elif abs(spindle_speed_out) < self.min_spindle_rev:
                spindle_override_command = spindle_override_in * self.min_spindle_rev / abs(spindle_speed_out)
            else:
                spindle_override_command = spindle_override_in

            widget.set_value(spindle_override_command * 100.0)
            self.spindle_override_in = spindle_override_command
            self.command.spindleoverride(spindle_override_command)
        except:
            pass

    def on_adj_start_spindle_RPM_value_changed(self, widget, data=None):
        self.spindle_start_rpm = widget.get_value()
        self.prefs.putpref("spindle_start_rpm", self.spindle_start_rpm, float)

    def on_adj_spindle_bar_min_value_changed(self, widget, data=None):
        self.min_spindle_rev = widget.get_value()
        self.prefs.putpref("spindle_bar_min", self.min_spindle_rev, float)
        self.widgets.spindle_feedback_bar.set_property("min", self.min_spindle_rev)

    def on_adj_spindle_bar_max_value_changed(self, widget, data=None):
        self.max_spindle_rev = widget.get_value()
        self.prefs.putpref("spindle_bar_max", self.max_spindle_rev, float)
        self.widgets.spindle_feedback_bar.set_property("max", self.max_spindle_rev)

# =========================================================
# Coolant an mist coolant button
    def on_tbtn_flood_toggled(self, widget, data=None):
        if self.stat.flood and self.widgets.tbtn_flood.get_active():
            return
        elif not self.stat.flood and not self.widgets.tbtn_flood.get_active():
            return
        elif self.widgets.tbtn_flood.get_active():
            self.widgets.tbtn_flood.set_image(self.widgets.img_coolant_on)
            self.command.flood(linuxcnc.FLOOD_ON)
        else:
            self.widgets.tbtn_flood.set_image(self.widgets.img_coolant_off)
            self.command.flood(linuxcnc.FLOOD_OFF)

    def on_tbtn_mist_toggled(self, widget, data=None):
        if self.stat.mist and self.widgets.tbtn_mist.get_active():
            return
        elif not self.stat.mist and not self.widgets.tbtn_mist.get_active():
            return
        elif self.widgets.tbtn_mist.get_active():
            self.widgets.tbtn_mist.set_image(self.widgets.img_mist_on)
            self.command.mist(linuxcnc.MIST_ON)
        else:
            self.widgets.tbtn_mist.set_image(self.widgets.img_mist_off)
            self.command.mist(linuxcnc.MIST_OFF)

# =========================================================
# feed stuff
    def on_spc_feed_value_changed(self, widget, data=None):
        if not self.initialized:
            return
        value = widget.get_value() / 100
        self.feed_override = value
        self.command.feedrate(value)

    def on_btn_feed_100_clicked(self, widget, data=None):
        self.widgets.spc_feed.set_value(100)

    def on_spc_rapid_value_changed(self, widget, data=None):
        if not self.initialized:
            return
        value = widget.get_value() / 100
        self.rapidrate = value
        self.command.rapidrate(value)

    # this are the MDI thinks we need
    def on_btn_delete_clicked(self, widget, data=None):
        message = _("Do you really want to delete the MDI history?\n")
        message += _("This will not delete the MDI History file, but will\n")
        message += _("delete the listbox entries for this session.")
        result = self.dialogs.yesno_dialog(self, message, _("Attention!!"))
        if result:
            self.widgets.hal_mdihistory.model.clear()

    def on_btn_show_calc_clicked(self, widget):
        if self.widgets.ntb_button.get_current_page() == _BB_MDI:
            mdi_entry = self.widgets.hal_mdihistory.entry
            bounds = mdi_entry.get_selection_bounds()
            data = ""
            has_selection = False
            if bounds:
                text = mdi_entry.get_text()
                data = text[bounds[0]:bounds[1]]
                has_selection = True
            value = self.dialogs.entry_dialog(self,
                                data=data,
                                header=_("Enter value"),
                                label=_("Calculate value to insert"),
                                integer=False)
            if value == "ERROR":
                LOG.debug("conversion error")
                self.dialogs.warning_dialog(self, _("Conversion error !"),
                                            ("Please enter only numerical values\nValues have not been applied"))
            elif value == "CANCEL":
                return
            else:
                if has_selection:
                    buffer = mdi_entry.get_buffer()
                    buffer.delete_text(bounds[0],bounds[1]-bounds[0])
                position = mdi_entry.get_position()
                mdi_entry.insert_text(str(value), position)
                mdi_entry.set_position(position + len(str(value)))
        elif self.widgets.ntb_button.get_current_page() == _BB_EDIT:
            data=""
            has_selection = False
            buffer = self.widgets.gcode_view.get_buffer()
            if buffer.get_has_selection():
                bounds = buffer.get_selection_bounds()
                data = buffer.get_text(bounds[0],bounds[1],False)
                has_selection = True
            value = self.dialogs.entry_dialog(self,
                                data=data,
                                header=_("Enter value"),
                                label=_("Calculate value to insert"),
                                integer=False)
            if value == "ERROR":
                LOG.debug("conversion error")
                self.dialogs.warning_dialog(self, _("Conversion error !"),
                                            ("Please enter only numerical values\nValues have not been applied"))
            elif value == "CANCEL":
                return
            else:
                if has_selection:
                    buffer.delete(bounds[0],bounds[1])
                buffer.insert_at_cursor(str(value))

    def on_btn_show_kbd_clicked(self, widget):
        #print("show Keyboard clicked", self.widgets.key_box.get_children())
        #print(widget)
        #print(widget.name)
        #print(widget.get_children()[0])
        #print(widget.get_children()[0].get_property("file"))

        # special case if we are in mdi mode
        if self.widgets.ntb_button.get_current_page() == _BB_MDI and self.stat.interp_state != linuxcnc.INTERP_IDLE:
            self.command.abort()
            self.command.wait_complete()
            for pos in self.macro_dic:
                self.macro_dic[pos].set_sensitive(True)
            if self.onboard:
                self._change_kbd_image("img_macro_menu_keyboard")
                #self.socket.show_all()  # This is needed, because after a rezise the keyboard is not visible for unknown reasons
            else:
                self.macro_dic["keyboard"].set_sensitive(False)
        elif self.widgets.ntb_info.get_current_page() == 1:
            self.widgets.ntb_info.set_current_page(0)
        else:
            self.widgets.ntb_info.set_current_page(1)

        # special case if we are in edit mode
        if self.widgets.ntb_button.get_current_page() == _BB_EDIT:
            if self.widgets.ntb_info.get_visible():
                self.widgets.ntb_info.hide()
            else:
                self.widgets.ntb_info.show()

    def on_ntb_info_switch_page(self, widget, page, page_num, data=None):
        if self.stat.task_mode == linuxcnc.MODE_MDI:
            self.widgets.hal_mdihistory.entry.grab_focus()
        elif self.stat.task_mode == linuxcnc.MODE_AUTO:
            self.widgets.gcode_view.grab_focus()
        # Change keyboard icon on keyboard-show buttons
        shown = page_num == 1
        self.widgets.btn_keyb.set_image(
            self.widgets["img_edit_menu_keyboard_hide" if shown else "img_edit_menu_keyboard"]
        )
        if self.onboard:
            self.widgets.btn_macro_menu_toggle_keyboard.set_image(
                self.widgets["img_macro_menu_keyboard_hide" if shown else "img_macro_menu_keyboard"]
            )

    # Three back buttons to be able to leave notebook pages
    # All use the same callback offset
    def on_btn_back_clicked(self, widget, data=None):
        if self.widgets.ntb_button.get_current_page() == _BB_EDIT:  # edit mode, go back to auto_buttons
            if self.file_changed:
                message = _("Exit and discard changes?")
                result = self.dialogs.yesno_dialog(self, message, _("Attention!"))
                if not result: # user says no, he want to save
                    return
            self.widgets.ntb_button.set_current_page(_BB_AUTO)
            if self.widgets.tbtn_fullsize_preview0.get_active():
                self.widgets.vbx_jog.set_visible(False)
        elif self.widgets.ntb_button.get_current_page() == _BB_LOAD_FILE:  # File selection mode
            self.widgets.ntb_button.set_current_page(_BB_AUTO)
            self.widgets.tbtn_fullsize_preview0.set_active(False)
            self.on_tbtn_fullsize_preview_toggled(self.widgets.tbtn_fullsize_preview0)
        else:  # else we go to main button on manual
            self.widgets.ntb_button.set_current_page(_BB_MANUAL)
            self.widgets.ntb_main.set_current_page(0)
            self.widgets.ntb_preview.set_current_page(0)
        # re-enable mode buttons, when returning from edit or file selection
        self.widgets.rbt_manual.set_sensitive(True)
        self.widgets.rbt_mdi.set_sensitive(True)
        self.widgets.tbtn_setup.set_sensitive(True)

    # The offset settings, set to zero
    def on_btn_touch_clicked(self, widget, data=None):
        self.widgets.ntb_button.set_current_page(_BB_TOUCH_OFF)
        self._show_offset_tab(True)
        if self.widgets.rbtn_show_preview.get_active():
            self.widgets.ntb_preview.set_current_page(0)

    def on_tbtn_edit_offsets_toggled(self, widget, data=None):
        state = widget.get_active()
        self.widgets.offsetpage1.edit_button.set_active(state)

        if self.widgets.rbtn_show_preview.get_active() and not state:
            self.widgets.ntb_preview.set_current_page(0)
        else:
            self.widgets.ntb_preview.set_current_page(1)

        # de-sensitize other buttons
        widgetlist = ["ntb_jog", "rbt_mdi","rbt_auto","tbtn_setup"]
        if self.user_tabs_enabled:
            widgetlist.append("tbtn_user_tabs")
        self._sensitize_widgets( widgetlist, not state )
        for element in self.touch_button_dic:
            if self.touch_button_dic[element].get_property("name") in ["edit_offsets", "touch_back"]:
                continue
            self.touch_button_dic[element].set_sensitive(not state)

        # if no system is selected, set the "set active" button not sensitive
        system, name = self.widgets.offsetpage1.get_selected()
        if not system:
            self.touch_button_dic["set_active"].set_sensitive(False)

        if not state:  # we must switch back to manual mode, otherwise jogging is not possible
            self.command.mode(linuxcnc.MODE_MANUAL)
            self.command.wait_complete()

        # show virtual keyboard?
        if state and self.widgets.chk_use_kb_on_offset.get_active():
            self.widgets.ntb_info.set_current_page(1)
            self.widgets.ntb_preview.set_current_page(1)

    def on_btn_zero_g92_clicked(self, widget, data=None):
        self.command.mode(linuxcnc.MODE_MDI)
        self.command.wait_complete()
        self.command.mdi("G92.1")
        self.command.mode(linuxcnc.MODE_MANUAL)
        self.command.wait_complete()
        self.widgets.btn_touch.emit("clicked")

    def _on_btn_set_value_clicked(self, widget, data=None):
        if not self.stat.task_state == linuxcnc.STATE_ON or not (self.all_homed or self.no_force_homing):
            return

        if widget:
            axis = widget.get_property("name")[-1]
        else:
            axis = data

        LOG.debug("touch button clicked {0}".format(axis.upper()))

        if self.lathe_mode and axis =="x":
            if self.diameter_mode:
                preset = self.prefs.getpref("diameter offset_axis_{0}".format(axis), 0, float)
                offset = self.dialogs.entry_dialog(self, data=preset, header=_("Enter value for diameter"),
                                                   label=_("Set diameter to:"), integer=False)
            else:
                preset = self.prefs.getpref("radius offset_axis_{0}".format(axis), 0, float)
                offset = self.dialogs.entry_dialog(self, data=preset, header=_("Enter value for radius"),
                                                   label=_("Set radius to:"), integer=False)
        else:
            preset = self.prefs.getpref("offset_axis_{0}".format(axis), 0, float)
            offset = self.dialogs.entry_dialog(self, data=preset, header=_("Enter value for axis {0}").format(axis.upper()),
                                               label=_("Set axis {0} to:").format(axis.upper()), integer=False)
        if offset == "CANCEL":
            return
        elif offset == "ERROR":
            LOG.debug("Conversion error in btn_set_value")
            self.dialogs.warning_dialog(self, _("Conversion error in btn_set_value!"),
                                   _("Please enter only numerical values. Values have not been applied"))
        else:
            self.command.mode(linuxcnc.MODE_MDI)
            self.command.wait_complete()
            command = "G10 L20 P0 {0}{1:f}".format(axis, offset)
            self.command.mdi(command)
            self.widgets.hal_action_reload.emit("activate")
            self.command.mode(linuxcnc.MODE_MANUAL)
            self.command.wait_complete()
            self.prefs.putpref("offset_axis_{0}".format(axis), offset, float)

    def _on_btn_set_selected_clicked(self, widget, data=None):
        system, name = self.widgets.offsetpage1.get_selected()
        if system not in ["G54", "G55", "G56", "G57", "G58", "G59", "G59.1", "G59.2", "G59.3"]:
            message = _("You did not select a system to be changed to, so nothing will be changed")
            self.dialogs.warning_dialog(self, _("Important Warning!"), message)
            return
        if system == self.system_list[self.stat.g5x_index]:
            return
        else:
            self.command.mode(linuxcnc.MODE_MDI)
            self.command.wait_complete()
            self.command.mdi(system)
            self.command.mode(linuxcnc.MODE_MANUAL)
            self.command.wait_complete()

    def on_spbtn_probe_height_value_changed(self, widget, data=None):
        self.halcomp["probeheight"] = widget.get_value()
        self.prefs.putpref("probeheight", widget.get_value(), float)

    def on_spbtn_search_vel_value_changed(self, widget, data=None):
        self.halcomp["searchvel"] = widget.get_value()
        self.prefs.putpref("searchvel", widget.get_value(), float)

    def on_spbtn_probe_vel_value_changed(self, widget, data=None):
        self.halcomp["probevel"] = widget.get_value()
        self.prefs.putpref("probevel", widget.get_value(), float)

    def on_chk_use_tool_measurement_toggled(self, widget, data=None):
        if widget.get_active():
            self.widgets.eb_blockheight_label.show()
            self.widgets.frm_probe_pos.set_sensitive(True)
            self.widgets.frm_probe_vel.set_sensitive(True)
            self.halcomp["toolmeasurement"] = True
            self.halcomp["searchvel"] = self.widgets.spbtn_search_vel.get_value()
            self.halcomp["probevel"] = self.widgets.spbtn_probe_vel.get_value()
            self.halcomp["probeheight"] = self.widgets.spbtn_probe_height.get_value()
        else:
            self.widgets.eb_blockheight_label.hide()
            self.widgets.frm_probe_pos.set_sensitive(False)
            self.widgets.frm_probe_vel.set_sensitive(False)
            self.halcomp["toolmeasurement"] = False
            self.halcomp["searchvel"] = 0.0
            self.halcomp["probevel"] = 0.0
            self.halcomp["probeheight"] = 0.0
        self.prefs.putpref("use_toolmeasurement", widget.get_active())

    def on_chk_reload_tool_toggled(self, widget, data=None):
        state = widget.get_active()
        self.reload_tool_enabled = state
        self.prefs.putpref("reload_tool", state)

    def on_btn_block_height_clicked(self, widget, data=None):
        probeheight = self.widgets.spbtn_probe_height.get_value()
        preset = self.prefs.getpref("blockheight", 0.0, float)
        blockheight = self.dialogs.entry_dialog(self, data=preset, header=_("Enter the block height"),
                                                label=_("Block height measured from base table"), integer=False)

        if blockheight == "CANCEL" or blockheight == "ERROR":
            return
        if blockheight != False or blockheight == 0:
            self.halcomp["blockheight"] = blockheight
            self.halcomp["probeheight"] = probeheight
            self.prefs.putpref("blockheight", blockheight, float)
            self.prefs.putpref("probeheight", probeheight, float)
        else:
            self.prefs.putpref("blockheight", 0.0, float)
            self.prefs.putpref("probeheight", 0.0, float)
            self.dialogs.warning_dialog(self, _("Conversion error in btn_block_height!"),
                                        _("Please enter only numerical values\nValues have not been applied"))

        # set coordinate system to new origin
        origin = self.get_ini_info.get_axis_2_min_limit() + blockheight
        self.command.mode(linuxcnc.MODE_MDI)
        self.command.wait_complete()
        self.command.mdi("G10 L2 P0 Z{0}".format(origin))
        self.widgets.hal_action_reload.emit("activate")
        self.command.mode(linuxcnc.MODE_MANUAL)
        self.command.wait_complete()

    # choose a theme to apply
    def on_theme_choice_changed(self, widget):
        active = widget.get_active_iter()
        if active is None:
            return
        theme = widget.get_model()[active][0]
        self.prefs.putpref("gtk_theme", theme)
        if theme == "Follow System Theme":
            theme = self.default_theme
        settings = Gtk.Settings.get_default()
        settings.set_property("gtk-theme-name", theme)

    def _set_icon_theme(self, name):
        LOG.debug(f"Setting icon theme '{name}'")
        if name is None or name == "none":
            # Switching to none required a restart (skip entire icon theme stuff)
            message = "Change to no icon theme requires a restart to take effect."
            self.dialogs.warning_dialog(self, _("Just to warn you"), message)
        else:
            self.icon_theme.set_custom_theme(name)
            self.notification.set_property('icon_theme_name', name)
            icon_configs = [
                # widget, named_icon, size
                ("img_emergency", "main_switch_on", 48),
                ("img_emergency_off", "main_switch_off", 48),
                ("img_machine_on", "power_on", 48),
                ("img_machine_off", "power_off", 48),
                # mode buttons
                ("img_manual", "mode_manual_inactive", 48),
                ("img_manual_on", "mode_manual_active", 48),
                ("img_mdi", "mode_mdi_inactive", 48),
                ("img_mdi_on", "mode_mdi_active", 48),
                ("img_auto", "mode_auto_inactive", 48),
                ("img_auto_on", "mode_auto_active", 48),
                ("img_settings", "mode_settings_inactive", 48),
                ("img_settings_on", "mode_settings_active", 48),
                ("img_user_tabs", "mode_user_tabs_inactive", 48),
                ("img_user_tabs_on", "mode_user_tabs_active", 48),
                # gremlin controls
                ("img_view_p", "tool_axis_p", 24),
                ("img_view_x", "tool_axis_x", 24),
                ("img_view_y", "tool_axis_y", 24),
                ("img_view_y2", "tool_axis_y_inv", 24),
                ("img_view_z", "tool_axis_z", 24),
                ("img_zoom_in", "zoom_in", 24),
                ("img_zoom_out", "zoom_out", 24),
                ("img_tool_clear", "clear", 24),
                ("img_tool_path", "toolpath", 24),
                ("img_dimensions", "dimensions", 24),
                # coolant
                ("img_coolant_on",  "coolant_flood_active",   48),
                ("img_coolant_off", "coolant_flood_inactive", 48),
                ("img_mist_on",     "coolant_mist_active",    48),
                ("img_mist_off",    "coolant_mist_inactive",  48),
                # spindle
                ("img_spindle_forward", "spindle_right", 48),
                ("img_spindle_forward_on", "spindle_right_on", 48),
                ("img_spindle_reverse", "spindle_left", 48),
                ("img_spindle_reverse_on", "spindle_left_on", 48),
                ("img_spindle_stop", "spindle_stop", 48),
                ("img_spindle_stop_on", "spindle_stop_on", 48),
                # jog
                ("img_rabbit_jog", "jog_speed_fast", 32),
                ("img_turtle_jog", "jog_speed_slow", 32),
                # fullscreen
                ("img_fullsize_preview0_open",  "fullscreen_open",  48),
                ("img_fullsize_preview0_close", "fullscreen_close", 48),
                ("img_fullsize_preview1_open",  "fullscreen_open",  48),
                ("img_fullsize_preview1_close", "fullscreen_close", 48),
                # ref
                ("img_ref_menu",            "ref_all",          48),
                ("img_ref_menu_close",      "back_to_app",      48),
                ("img_ref_paginate_next",   "chevron_right",    32),
                ("img_ref_paginate_prev",   "chevron_left",     32),
                ("img_ref_all",             "ref_all",          48),
                ("img_unref_all",           "unref_all",        48),
                ("img_ref_x", "ref_x", 48),
                ("img_ref_y", "ref_y", 48),
                ("img_ref_z", "ref_z", 48),
                ("img_ref_a", "ref_a", 48),
                ("img_ref_b", "ref_b", 48),
                ("img_ref_c", "ref_c", 48),
                ("img_ref_u", "ref_u", 48),
                ("img_ref_v", "ref_v", 48),
                ("img_ref_w", "ref_w", 48),
                ("img_ref_0", "ref_0", 48),
                ("img_ref_1", "ref_1", 48),
                ("img_ref_2", "ref_2", 48),
                ("img_ref_3", "ref_3", 48),
                ("img_ref_4", "ref_4", 48),
                ("img_ref_5", "ref_5", 48),
                ("img_ref_6", "ref_6", 48),
                ("img_ref_7", "ref_7", 48),
                # touch off
                ("img_touch_off",           "touch_off", 48),
                ("img_touch_menu_close",    "back_to_app",  48),
                ("img_touch_paginate_next",   "chevron_right",    32),
                ("img_touch_paginate_prev",   "chevron_left",     32),
                ("img_touch_x", "touch_x", 48),
                ("img_touch_y", "touch_y", 48),
                ("img_touch_z", "touch_z", 48),
                ("img_touch_a", "touch_a", 48),
                ("img_touch_b", "touch_b", 48),
                ("img_touch_c", "touch_c", 48),
                ("img_touch_u", "touch_u", 48),
                ("img_touch_v", "touch_v", 48),
                ("img_touch_w", "touch_w", 48),
                # tool settings
                ("img_tools",       "hsk_mill_tool",        48),
                ("img_toolchange",  "mill_tool_change",     48),
                ("img_back_tool",   "back_to_app",          48),
                ("img_tool_by_no",  "mill_tool_change_num", 48),
                ("img_index_tool",  "mill_tool_set_num",    48),
                # auto mode buttons
                ("img_open",            "open_file",        32),
                ("img_reload1",         "refresh",          32),
                ("img_run",             "play",             32),
                ("img_stop",            "stop",             32),
                ("img_pause",           "pause",            32),
                ("img_pause_active",    "pause_active",     32),
                ("img_step",            "step",             32),
                ("img_run_from",        "run_from_line",    48),
                ("img_editor",          "edit_code",        32),
                ("img_skip_optional_active",    "skip_optional_active",     32),
                ("img_skip_optional_inactive",  "skip_optional_inactive",   32),
                # load file buttons
                ("img_home",            "home_folder",          32),
                ("img_dir_up",          "chevron_up",           32),
                ("img_sel_prev",        "chevron_left",         32),
                ("img_sel_next",        "chevron_right",        32),
                ("img_jump_to",         "user_defined_folder",  32),
                ("img_select",          "select_file",          32),
                ("img_back_file_load",  "back_to_app",          48),
                # edit file menu
                ("img_edit_menu_reload",        "refresh",          32),
                ("img_edit_menu_save",          "save",             32),
                ("img_edit_menu_save_as",       "save_as",          32),
                ("img_edit_menu_new",           "new_document",     32),
                ("img_edit_menu_calculator",    "calculator_open",       32),
                ("img_edit_menu_keyboard",      "keyboard",         32),
                ("img_edit_menu_keyboard_hide", "keyboard_hide",    32),
                ("img_edit_menu_close",         "back_to_app",      48),
                # macro menu
                ("img_macro_menu_calculator",       "calculator_open",       32),
                ("img_macro_menu_keyboard",         "keyboard",         32),
                ("img_macro_menu_keyboard_hide",    "keyboard_hide",    32),
                ("img_macro_menu_stop",             "stop",             32),
                # misc
                ("img_close", "logout", 48),
            ]

            # default style context see TODO below
            default_style = Gtk.Button().get_style_context()

            failed_icons = 0
            for widget_name, icon_name, size in icon_configs:
                try:
                    image = self.widgets[widget_name]
                    # TODO: That's kind a problem, as not every image has (yet) a parent (e.g. for toggle button only one
                    #  image is assigned at a time) and the default_style is maybe to inaccurate in terms of overridden
                    #  style attributes used by the icon loading mechanism (fg, succcss, warning and error colors)
                    # style = image.get_parent().get_style_context() if image.get_parent() else default_style
                    pixbuf = icon_theme_helper.load_symbolic_from_icon_theme(self.icon_theme, icon_name, size, default_style)
                    image.set_from_pixbuf(pixbuf)
                    image.set_size_request(size, size)
                except BaseException as err:
                    LOG.warning(f"Failed to change icon for <{widget_name}> to '{icon_name}': {str(err)}")
                    failed_icons += 1

            if failed_icons > 0:
                LOG.warning(f"{failed_icons} icons failed to load! (Maybe the icon theme is incomplete?)")

    def on_icon_theme_choice_changed(self, widget):
        active = widget.get_active_iter()
        if active is not None:
            name = widget.get_model()[active][1]
            self.prefs.putpref("icon_theme", name)
            self._set_icon_theme(name)

    def _set_sourceview_theme(self, name):
        self.widgets["gcode_view"].set_style_scheme(name)
        buffer = self.widgets["gcode_view"].get_buffer()
        style = buffer.get_style_scheme().get_style('current-line')
        color = style.props.background
        rgba = Gdk.RGBA()
        rgba.parse(color)
        self.widgets["gcode_view"].add_mark_category('motion', rgba.to_string())
        
    def on_sourceview_theme_choice_changed(self, widget):
        active = widget.get_active_iter()
        if active is not None:
            name = widget.get_model()[active][0]
            self.prefs.putpref("gcode_theme", name)
            self._set_sourceview_theme(name)

    def on_rbt_unlock_toggled(self, widget, data=None):
        if widget.get_active():
            if widget == self.widgets.rbt_use_unlock:
                self.prefs.putpref("unlock_way", "use")
            elif widget == self.widgets.rbt_no_unlock:
                self.prefs.putpref("unlock_way", "no")
            else:
                self.prefs.putpref("unlock_way", "hal")

    def on_rbtn_run_from_line_toggled(self, widget, data=None):
        if widget.get_active():
            if widget == self.widgets.rbtn_no_run_from_line:
                self.run_from_line = "no_run"
                self.widgets.btn_from_line.set_sensitive(False)
            else:  # widget == self.widgets.rbtn_run_from_line:
                self.run_from_line = "run"
                self.widgets.btn_from_line.set_sensitive(True)
            self.prefs.putpref("run_from_line", self.run_from_line)

    def on_chk_use_kb_on_offset_toggled(self, widget, data=None):
        self.prefs.putpref("show_keyboard_on_offset", widget.get_active())

    def on_chk_use_kb_on_tooledit_toggled(self, widget, data=None):
        self.prefs.putpref("show_keyboard_on_tooledit", widget.get_active())

    def on_chk_use_kb_on_edit_toggled(self, widget, data=None):
        self.prefs.putpref("show_keyboard_on_edit", widget.get_active())

    def on_chk_use_kb_on_mdi_toggled(self, widget, data=None):
        self.prefs.putpref("show_keyboard_on_mdi", widget.get_active())

    def on_chk_use_kb_on_file_selection_toggled(self, widget, data=None):
        self.prefs.putpref("show_keyboard_on_file_selection", widget.get_active())

    def on_chk_use_kb_shortcuts_toggled(self, widget, data=None):
        self.prefs.putpref("use_keyboard_shortcuts", widget.get_active())

    def on_rbtn_show_preview_toggled(self, widget, data=None):
        self.prefs.putpref("show_preview_on_offset", widget.get_active())

    def on_adj_scale_jog_vel_value_changed(self, widget, data=None):
        self.prefs.putpref("scale_jog_vel", widget.get_value(), float)
        self.scale_jog_vel = widget.get_value()

    def on_adj_scale_feed_override_value_changed(self, widget, data=None):
        self.prefs.putpref("scale_feed_override", widget.get_value(), float)
        self.scale_feed_override = widget.get_value()

    def on_adj_scale_rapid_override_value_changed(self, widget, data=None):
        self.prefs.putpref("scale_rapid_override", widget.get_value(), float)
        self.scale_rapid_override = widget.get_value()

    def on_adj_scale_spindle_override_value_changed(self, widget, data=None):
        self.prefs.putpref("scale_spindle_override", widget.get_value(), float)
        self.scale_spindle_override = widget.get_value()

    def on_rbtn_fullscreen_toggled(self, widget):
        if widget.get_active():
            self.widgets.window1.fullscreen()
            self.prefs.putpref("screen1", "fullscreen")
        else:
            self.widgets.window1.unfullscreen()

    def on_rbtn_maximized_toggled(self, widget):
        if widget.get_active():
            self.widgets.window1.maximize()
            self.prefs.putpref("screen1", "maximized")
        else:
            self.widgets.window1.unmaximize()
        self.widgets.chkbtn_hide_titlebar.set_sensitive(widget.get_active())

    def on_rbtn_window_toggled(self, widget):
        self.widgets.grid_main_window.set_sensitive(widget.get_active())
        self.widgets.chkbtn_hide_titlebar.set_sensitive(widget.get_active())
        # we have to check also if the window is active, because the button is toggled the first time
        # before the window is shown
        if widget.get_active() and self.widgets.window1.is_active():
            self.widgets.window1.set_decorated(not self.widgets.chkbtn_hide_titlebar.get_active())
            self.widgets.window1.move(self.xpos, self.ypos)
            self.widgets.window1.resize(self.width, self.height)
            self.prefs.putpref("screen1", "window")

    def on_chkbtn_hide_titlebar_toggled(self, widget):
        self.widgets.window1.set_decorated(not widget.get_active())
        self.widgets.window1.move(self.xpos, self.ypos)
        self.prefs.putpref("hide_titlebar", widget.get_active())

    def on_adj_x_pos_value_changed(self, widget, data=None):
        if not self.initialized:
            return
        value = int(widget.get_value())
        self.prefs.putpref("x_pos", value, float)
        self.xpos = value
        self.widgets.window1.move(value, self.ypos)

    def on_adj_y_pos_value_changed(self, widget, data=None):
        if not self.initialized:
            return
        value = int(widget.get_value())
        self.prefs.putpref("y_pos", value, float)
        self.ypos = value
        self.widgets.window1.move(self.xpos, value)

    def on_adj_width_value_changed(self, widget, data=None):
        if not self.initialized:
            return
        value = int(widget.get_value())
        self.prefs.putpref("width", value, float)
        self.width = value
        self.widgets.window1.resize(value, self.height)

    def on_adj_height_value_changed(self, widget, data=None):
        if not self.initialized:
            return
        value = int(widget.get_value())
        self.prefs.putpref("height", value, float)
        self.height = value
        self.widgets.window1.resize(self.width, value)

    def on_adj_kbd_height_value_changed(self, widget, data=None):
        if not self.initialized:
            return
        value = int(widget.get_value())
        self.prefs.putpref("kbd_height", value, int)
        self.kbd_height = value
        self._update_kbd_height(self.kbd_set_height)

    def on_adj_kbd_width_value_changed(self, widget, data=None):
        if not self.initialized:
            return
        value = int(widget.get_value())
        self.prefs.putpref("kbd_width", value, int)
        self.kbd_width = value
        self._update_kbd_width(self.kbd_set_width)

    def _update_kbd_height(self, seth):
        if seth:
            self.widgets.box_kbd_height.set_sensitive(True)
            self.widgets.key_box.set_valign(Gtk.Align.CENTER)
            if self.kbd_set_width:
                self.widgets.key_box.set_size_request(self.kbd_width, self.kbd_height)
            else:
                self.widgets.key_box.set_size_request(-1, self.kbd_height)
        else:
            self.widgets.box_kbd_height.set_sensitive(False)
            self.widgets.key_box.set_valign(Gtk.Align.FILL)
            if self.kbd_set_width:
                self.widgets.key_box.set_size_request(self.kbd_width, -1)
            else:
                self.widgets.key_box.set_size_request(-1, -1)
        self.prefs.putpref("kbd_set_height", seth, bool)
        
    def _update_kbd_width(self, setw):
        if setw:
            self.widgets.box_kbd_width.set_sensitive(True)
            self.widgets.key_box.set_halign(Gtk.Align.CENTER)
            if self.kbd_set_height:
                self.widgets.key_box.set_size_request(self.kbd_width, self.kbd_height)
            else:
                self.widgets.key_box.set_size_request(self.kbd_width, -1)
        else:
            self.widgets.box_kbd_width.set_sensitive(False)
            self.widgets.key_box.set_halign(Gtk.Align.FILL)
            if self.kbd_set_height:
                self.widgets.key_box.set_size_request(-1, self.kbd_height)
            else:
                self.widgets.key_box.set_size_request(-1, -1)
        self.prefs.putpref("kbd_set_width", setw, bool)
        
    def on_chk_kb_set_height_toggled(self, widget):
        self.kbd_set_height = widget.get_active()
        self._update_kbd_height(self.kbd_set_height)

    def on_chk_kb_set_width_toggled(self, widget):
        self.kbd_set_width = widget.get_active()
        self._update_kbd_width(self.kbd_set_width)

    def on_adj_dro_size_value_changed(self, widget, data=None):
        value = int(widget.get_value())
        self.prefs.putpref("dro_size", value, int)
        self.dro_size = value
        self._arrange_dro(attach=False)

    def on_chk_hide_cursor_toggled(self, widget, data=None):
        self.prefs.putpref("hide_cursor", widget.get_active())
        self.hide_cursor = widget.get_active()

        win = self.widgets.window1.get_window()
        if widget.get_active():
            self.cursor = Gdk.Cursor(Gdk.CursorType.BLANK_CURSOR)
        else:
            self.cursor = Gdk.Cursor(Gdk.CursorType.ARROW)
        win.set_cursor(self.cursor)

# Helper may be in an extra file, used also in CombiDRO
    def _convert_color(self, color):
        colortuple = ((int(color.red * 255.0), int(color.green * 255.0), int(color.blue * 255.0)))
        return ('#' + ''.join(f'{i:02X}' for i in colortuple))

    def on_chk_hide_tooltips_toggled(self, widget, data=None):
        LOG.debug("hide tooltips toggled")
        self.hide_tooltips = widget.get_active()
        self.prefs.putpref("hide_tooltips", self.hide_tooltips)
        self._set_enable_tooltips(not self.hide_tooltips)

    def on_rel_colorbutton_color_set(self, widget):
        color = widget.get_rgba()
        self.rel_color = self._convert_color(color)
        self.prefs.putpref('rel_color', self.rel_color)
        self._change_dro_color("rel_color", color)

    def on_abs_colorbutton_color_set(self, widget):
        color = widget.get_rgba()
        self.abs_color = self._convert_color(color)
        self.prefs.putpref('abs_color', self.abs_color)
        self._change_dro_color("abs_color", color)

    def on_dtg_colorbutton_color_set(self, widget):
        color = widget.get_rgba()
        self.dtg_color = self._convert_color(color)
        self.prefs.putpref('dtg_color', self.dtg_color)
        self._change_dro_color("dtg_color", color)

    def on_homed_colorbtn_color_set(self, widget):
        color = widget.get_rgba()
        self.homed_color = self._convert_color(color)
        self.prefs.putpref('homed_color', self.homed_color)
        self._change_dro_color("homed_color", color)

    def on_unhomed_colorbtn_color_set(self, widget):
        color = widget.get_rgba()
        self.unhomed_color = self._convert_color(color)
        self.prefs.putpref('unhomed_color', self.unhomed_color)
        self._change_dro_color("unhomed_color", color)

    def on_file_to_load_chooser_file_set(self, widget):
        self.prefs.putpref("open_file", widget.get_filename())

    def on_jump_to_dir_chooser_file_set(self, widget, data=None):
        path = widget.get_filename()
        self.prefs.putpref("jump_to_dir", path)
        self.widgets.IconFileSelection1.set_property("jump_to_dir", path)

    def on_grid_size_value_changed(self, widget, data=None):
        self.widgets.gremlin.set_property('grid_size', widget.get_value())
        self.prefs.putpref('grid_size', widget.get_value(), float)

    def on_chk_show_dro_toggled(self, widget, data=None):
        state = widget.get_active()
        self.widgets.gremlin.set_property("metric_units", self.dro_dic["Combi_DRO_0"].metric_units)
        self.widgets.gremlin.set_property("enable_dro", state)
        self.prefs.putpref("enable_dro", state)
        self.enable_gremlin_dro = state
        self.widgets.chk_show_offsets.set_sensitive(state)
        self.widgets.chk_show_dtg.set_sensitive(state)

    def on_chk_show_dtg_toggled(self, widget, data=None):
        state = widget.get_active()
        self.widgets.gremlin.set_property("show_dtg", state)
        self.prefs.putpref("show_dtg", state)

    def on_chk_show_offsets_toggled(self, widget, data=None):
        state = widget.get_active()
        self.widgets.gremlin.show_offsets = state
        self.prefs.putpref("show_offsets", state)

    def on_cmb_mouse_button_mode_changed(self, widget):
        index = widget.get_active()
        self.widgets.gremlin.set_property("mouse_btn_mode", index)
        self.prefs.putpref("mouse_btn_mode", index, int)

# =========================================================
# tool stuff
    # This is used to reload the tool in spindle after starting the GUI
    # This is called from the all_homed_signal
    def reload_tool(self):
        tool_to_load = self.prefs.getpref("tool_in_spindle", 0, int)
        if tool_to_load == 0:
            return
        self.load_tool = True
        self.tool_change = True

        self.command.mode(linuxcnc.MODE_MDI)
        self.command.wait_complete()

        command = "M61 Q {0} G43".format(tool_to_load)
        self.command.mdi(command)
        self.command.wait_complete()

    def on_btn_tool_clicked(self, widget, data=None):
        if self.widgets.tbtn_fullsize_preview0.get_active():
            self.widgets.tbtn_fullsize_preview0.set_active(False)
#            self.widgets.tbtn_fullsize_preview1.set_active(False)
        self.widgets.ntb_button.set_current_page(_BB_TOOL)
        self._show_tooledit_tab(True)

    # Here we create a manual tool change dialog
    def on_tool_change(self, widget):
        LOG.debug("on tool change")
        change = self.halcomp['toolchange-change']
        toolnumber = self.halcomp['toolchange-number']
        if change:
            # if toolnumber = 0 we will get an error because we will not be able to get
            # any tool description, so we avoid that case
            if toolnumber == 0:
                message = _("Please remove the mounted tool and press OK when done")
            else:
                try:
                    tooldescr = self.widgets.tooledit1.get_toolinfo(toolnumber)[16]
                    message = _("Please change to tool\n\n# {0:d}     {1}\n\n then click OK.").format(toolnumber, tooldescr)
                except:
                    message = _("Tool\n\n# {0:d}\n\n not in the tool table!").format(toolnumber)

            result = self.dialogs.warning_dialog(self, message, title=_("Manual Tool change"),\
                confirm_pin = 'toolchange-confirm', active_pin = 'toolchange-change')
            if result:
                self.halcomp["toolchange-changed"] = True
            else:
                LOG.debug("toolchange abort {0} {1}".format(self.stat.tool_in_spindle, self.halcomp['toolchange-number']))
                self.command.abort()
                self.halcomp['toolchange-number'] = self.stat.tool_in_spindle
                self.halcomp['toolchange-change'] = False
                self.halcomp['toolchange-changed'] = True
                message = _("Tool Change has been aborted!\n")
                message += _("The old tool will remain set!")
                self.dialogs.warning_dialog(self, message)
        else:
            self.halcomp['toolchange-changed'] = False

    def on_btn_delete_tool_clicked(self, widget, data=None):
        act_tool = self.stat.tool_in_spindle
        if act_tool == self.widgets.tooledit1.get_selected_tool():
            message = _("You are trying to delete the tool mounted in the spindle\n")
            message += _("This is not allowed, please change tool prior to delete it")
            self.dialogs.warning_dialog(self, _("Warning Tool can not be deleted!"), message)
            return

        self.widgets.tooledit1.delete(None)
        self.widgets.tooledit1.set_selected_tool(act_tool)

    def on_btn_add_tool_clicked(self, widget, data=None):
        self.widgets.tooledit1.add(None)

    def on_btn_reload_tooltable_clicked(self, widget, data=None):
        self.widgets.tooledit1.reload(None)
        self.widgets.tooledit1.set_selected_tool(self.stat.tool_in_spindle)

    def on_btn_apply_tool_changes_clicked(self, widget, data=None):
        self.widgets.tooledit1.save(None)
        self.widgets.tooledit1.set_selected_tool(self.stat.tool_in_spindle)

    def on_btn_tool_touchoff_clicked(self, widget, data=None):
        if not self.widgets.tooledit1.get_selected_tool():
            message = _("No or multiple tools selected in the tool table. ")
            message += _("Please select only one tool in the table!")
            self.dialogs.warning_dialog(self, _("Warning Tool Touch off not possible!"), message)
            return

        if self.widgets.tooledit1.get_selected_tool() != self.stat.tool_in_spindle:
            message = _("You can not touch off a tool, which is not mounted in the spindle! ")
            message += _("Your selection has been reset to the tool in spindle.")
            self.dialogs.warning_dialog(self, _("Warning Tool Touch off not possible!"), message)
            self.widgets.tooledit1.reload(self)
            self.widgets.tooledit1.set_selected_tool(self.stat.tool_in_spindle)
            return

        if "G41" in self.active_gcodes or "G42" in self.active_gcodes:
            message = _("Tool touch off is not possible with cutter radius compensation switched on!\n")
            message += _("Please emit an G40 before tool touch off.")
            self.dialogs.warning_dialog(self, _("Warning Tool Touch off not possible!"), message)
            return

        if widget == self.widgets.btn_tool_touchoff_x:
            axis = "x"
        elif widget == self.widgets.btn_tool_touchoff_z:
            axis = "z"
        else:
            self.dialogs.warning_dialog(self, _("Real big error!"),
                                   _("You managed to come to a place that is not possible in on_btn_tool_touchoff"))
            return

        value = self.dialogs.entry_dialog(self, data=None,
                                     header=_("Enter value for axis {0} to set:").format(axis.upper()),
                                     label=_("Set parameter of tool {0:d} and axis {1} to:").format(self.stat.tool_in_spindle, axis.upper()),
                                     integer=False)

        if value == "ERROR":
            message = _("Conversion error because of wrong entry for touch off axis {0}").format(axis.upper())
            self.dialogs.warning_dialog(self, _("Conversion error !"), message)
            return
        elif value == "CANCEL":
            return
        else:
            command = "G10 L10 P{0} {1}{2}".format(self.stat.tool_in_spindle, axis, value)
            self.command.mode(linuxcnc.MODE_MDI)
            self.command.wait_complete()
            self.command.mdi(command)
            self.command.wait_complete()
            if "G43" in self.active_gcodes:
                self.command.mdi("G43")
                self.command.wait_complete()
            self.command.mode(linuxcnc.MODE_MANUAL)
            self.command.wait_complete()

    # select a tool entering a number
    def on_btn_select_tool_by_no_clicked(self, widget, data=None):
        value = self.dialogs.entry_dialog(self, data=None, header=_("Enter the tool number as integer "),
                                     label=_("Select the tool to change"), integer=True)
        if value == "ERROR":
            message = _("Conversion error because of wrong entry for tool number.\n")
            message += _("Enter only integer numbers!")
            self.dialogs.warning_dialog(self, _("Conversion error !"), message)
            return
        elif value == "CANCEL":
            return
        elif int(value) == self.stat.tool_in_spindle:
            message = _("Selected tool is already in spindle, no change needed.")
            self.dialogs.warning_dialog(self, _("Important Warning!"), message)
            return
        else:
            self.tool_change = True
            self.command.mode(linuxcnc.MODE_MDI)
            self.command.wait_complete()
            command = "T{0} M6".format(int(value))
            self.command.mdi(command)
            # Next two lines fix issue #3129 caused by GStat missing changes in interpreter mode
            command = "G4 P{0}".format(self.get_ini_info.get_cycle_time()/1000)
            self.command.mdi(command)
            
    # set tool with M61 Q? or with T? M6
    def on_btn_selected_tool_clicked(self, widget, data=None):
        tool = self.widgets.tooledit1.get_selected_tool()
        if tool == None:
            message = _("you selected no or more than one tool, the tool selection must be unique")
            self.dialogs.warning_dialog(self, _("Important Warning!"), message)
            return
        if tool == self.stat.tool_in_spindle:
            message = _("Selected tool is already in spindle, no change needed.")
            self.dialogs.warning_dialog(self, _("Important Warning!"), message)
            return
        if tool or tool == 0:
            self.tool_change = True
            tool = int(tool)
            self.command.mode(linuxcnc.MODE_MDI)
            self.command.wait_complete()

            if widget == self.widgets.btn_change_tool:
                command = "T{0} M6".format(tool)
            else:
                command = "M61 Q{0}".format(tool)
            self.command.mdi(command)
            # Next two lines fix issue #3120 also caused by GStat missing changes in interpreter mode
            command = "G4 P{0}".format(self.get_ini_info.get_cycle_time()/1000)
            self.command.mdi(command)
        else:
            message = _("Could not understand the entered tool number. Will not change anything!")
            self.dialogs.warning_dialog(self, _("Important Warning!"), message)

# =========================================================
# gremlin relevant calls
    def on_rbt_view_p_toggled(self, widget, data=None):
        if self.widgets.rbt_view_p.get_active():
            self.widgets.gremlin.set_property("view", "p")
            self.prefs.putpref("view", "p")

    def on_rbt_view_x_toggled(self, widget, data=None):
        if self.widgets.rbt_view_x.get_active():
            self.widgets.gremlin.set_property("view", "x")
            self.prefs.putpref("view", "x")

    def on_rbt_view_y_toggled(self, widget, data=None):
        if self.widgets.rbt_view_y.get_active():
            self.widgets.gremlin.set_property("view", "y")
            self.prefs.putpref("view", "y")

    def on_rbt_view_z_toggled(self, widget, data=None):
        if self.widgets.rbt_view_z.get_active():
            self.widgets.gremlin.set_property("view", "z")
            self.prefs.putpref("view", "z")

    def on_rbt_view_y2_toggled(self, widget, data=None):
        if self.widgets.rbt_view_y2.get_active():
            self.widgets.gremlin.set_property("view", "y2")
            self.prefs.putpref("view", "y2")

    def on_btn_zoom_in_clicked(self, widget, data=None):
        self.widgets.gremlin.zoom_in()

    def on_btn_zoom_out_clicked(self, widget, data=None):
        self.widgets.gremlin.zoom_out()

    def on_btn_delete_view_clicked(self, widget, data=None):
        self.widgets.gremlin.clear_live_plotter()

    def on_tbtn_view_dimension_toggled(self, widget, data=None):
        self.widgets.gremlin.set_property("show_extents_option", widget.get_active())
        self.prefs.putpref("view_dimension", self.widgets.tbtn_view_dimension.get_active())

    def on_tbtn_view_tool_path_toggled(self, widget, data=None):
        self.widgets.gremlin.set_property("show_live_plot", widget.get_active())
        self.prefs.putpref("view_tool_path", self.widgets.tbtn_view_tool_path.get_active())

    def on_gremlin_line_clicked(self, widget, line):
        self.widgets.gcode_view.set_line_number(line)

    def on_btn_load_clicked(self, widget, data=None):
        self.widgets.ntb_button.set_current_page(_BB_LOAD_FILE)
        self.widgets.ntb_preview.set_current_page(3)
        self.widgets.tbtn_fullsize_preview0.set_active(True)

        # self.dialog = Gtk.FileChooserDialog(title="Please choose a file", parent=self.widgets.window1, action=Gtk.FileChooserAction.OPEN)
        # self.dialog.add_buttons( Gtk.STOCK_CANCEL,
        #                     Gtk.ResponseType.CANCEL,
        #                     Gtk.STOCK_OPEN,
        #                     Gtk.ResponseType.OK,
        #                   )

        # self.add_filters(self.dialog)

        # response = self.dialog.run()
        # if response == Gtk.ResponseType.OK:
        #     File_selected = self.dialog.get_filename()
        #     print("Open clicked")
        #     print("File selected: " + File_selected)
        #     self.on_IconFileSelection1_selected(widget = None, path = File_selected)
        # elif response == Gtk.ResponseType.CANCEL:
        #     print("Cancel clicked")

        # self.dialog.destroy()

        self._show_iconview_tab(True)
        self.widgets.IconFileSelection1.refresh_filelist()
        self.widgets.IconFileSelection1.iconView.grab_focus()
        self.gcodeerror = ""
        # deactivate mode buttons, so changing modes is not possible while we are in file chooser
        self.widgets.rbt_manual.set_sensitive(False)
        self.widgets.rbt_mdi.set_sensitive(False)
        self.widgets.tbtn_setup.set_sensitive(False)

    def add_filters(self, dialog):
        filter_ngc = Gtk.FileFilter()
        filter_ngc.set_name("NC files")
        filter_ngc.add_pattern("*.ngc")
        dialog.add_filter(filter_ngc)

        filter_py = Gtk.FileFilter()
        filter_py.set_name("Python files")
        filter_py.add_mime_type("text/x-python")
        dialog.add_filter(filter_py)

        filter_any = Gtk.FileFilter()
        filter_any.set_name("Any files")
        filter_any.add_pattern("*")
        dialog.add_filter(filter_any)

    def on_btn_sel_next_clicked(self, widget, data=None):
        self.widgets.IconFileSelection1.btn_sel_next.emit("clicked")

    def on_btn_sel_prev_clicked(self, widget, data=None):
        self.widgets.IconFileSelection1.btn_sel_prev.emit("clicked")

    def on_btn_home_clicked(self, widget, data=None):
        self.widgets.IconFileSelection1.btn_home.emit("clicked")

    def on_btn_jump_to_clicked(self, widget, data=None):
        self.widgets.IconFileSelection1.btn_jump_to.emit("clicked")

    def on_btn_dir_up_clicked(self, widget, data=None):
        self.widgets.IconFileSelection1.btn_dir_up.emit("clicked")

    def on_btn_select_clicked(self, widget, data=None):
        self.widgets.IconFileSelection1.btn_select.emit("clicked")

    def on_IconFileSelection1_selected(self, widget, path=None):
        if path:
            self.widgets.hal_action_open.load_file(path)
            self.widgets.ntb_preview.set_current_page(0)
            self.widgets.tbtn_fullsize_preview0.set_active(False)
#            self.widgets.tbtn_fullsize_preview1.set_active(False)
            self.widgets.ntb_button.set_current_page(_BB_AUTO)
            self._show_iconview_tab(False)
            # re-enable mode buttons, when returning from file selection
            self.widgets.rbt_manual.set_sensitive(True)
            self.widgets.rbt_mdi.set_sensitive(True)
            self.widgets.tbtn_setup.set_sensitive(True)

    def on_IconFileSelection1_sensitive(self, widget, buttonname, state):
        self.widgets[buttonname].set_sensitive(state)

    def on_IconFileSelection1_exit(self, widget):
        LOG.debug("exit icon file selection")
        self.widgets.ntb_preview.set_current_page(0)
        self.widgets.tbtn_fullsize_preview0.set_active(False)
#        self.widgets.tbtn_fullsize_preview1.set_active(False)
        self._show_iconview_tab(False)

    # edit a program or make a new one
    def on_btn_edit_clicked(self, widget, data=None):
        self.widgets.ntb_button.set_current_page(_BB_EDIT)
        self.widgets.ntb_preview.hide()
        self.widgets.grid_DRO.hide()
        self.widgets.vbox14.hide()
        self.widgets.vbox_jog.set_hexpand(True)
        self.widgets.box_dro_side.hide()
        if not self.widgets.vbx_jog.get_visible():
            self.widgets.vbx_jog.set_visible(True)
        self.widgets.gcode_view.set_editable(True)
        self.widgets.gcode_view.grab_focus()
        if self.widgets.chk_use_kb_on_edit.get_active():
            self.widgets.ntb_info.set_current_page(1)
        else:
            self.widgets.ntb_info.hide()
            
        self.widgets.grid_search.show()
        self.widgets.progressbar_pgm.hide()
        self.gcodeerror = ""
        self.file_changed = False
        # deactivate the mode buttons, so changing modes is not possible while we are editing
        self.widgets.rbt_manual.set_sensitive(False)
        self.widgets.rbt_mdi.set_sensitive(False)
        self.widgets.tbtn_setup.set_sensitive(False)

    def on_gcode_view_changed(self, widget, state):
        LOG.debug("G-code view changed (modified: {})".format(state))
        self.file_changed = state

    # Search and replace handling in edit mode
    # undo changes while in edit mode
    def on_btn_undo_clicked(self, widget, data=None):
        self.widgets.gcode_view.undo()

    # search backward while in edit mode
    def on_btn_search_back_clicked(self, widget, data=None):
        self.widgets.gcode_view.text_search(direction=False,
                                            mixed_case=self.widgets.chk_ignore_case.get_active(),
                                            text=self.widgets.search_entry.get_text())

    # search forward while in edit mode
    def on_btn_search_forward_clicked(self, widget, data=None):
        self.widgets.gcode_view.text_search(direction=True,
                                            mixed_case=self.widgets.chk_ignore_case.get_active(),
                                            text=self.widgets.search_entry.get_text())

    # replace text in edit mode
    def on_btn_replace_clicked(self, widget, data=None):
        self.widgets.gcode_view.replace_text_search(direction=True,
                                                    mixed_case=self.widgets.chk_ignore_case.get_active(),
                                                    text=self.widgets.search_entry.get_text(),
                                                    re_text=self.widgets.replace_entry.get_text(),
                                                    replace_all=self.widgets.chk_replace_all.get_active())

    # redo changes while in edit mode
    def on_btn_redo_clicked(self, widget, data=None):
        self.widgets.gcode_view.redo()

        # if we leave the edit mode, we will have to show all widgets again
    def on_ntb_button_switch_page(self, *args):
        LOG.debug("ntb_button_switch_page")
        if self.widgets.ntb_preview.get_current_page() == 0:  # preview tab is active,
            # check if offset tab is visible, if so we have to hide it
            page = self.widgets.ntb_preview.get_nth_page(1)
            if page.get_visible():
                self._show_offset_tab(False)
        elif self.widgets.ntb_preview.get_current_page() == 1:
            self._show_offset_tab(False)
        elif self.widgets.ntb_preview.get_current_page() == 2:
            self._show_tooledit_tab(False)
        elif self.widgets.ntb_preview.get_current_page() == 3:
            self._show_iconview_tab(False)

# TODO:    This line is not compared with the corresponding constant:
#          self.widgets.ntb_preview.get_current_page() == _BB_HOME or \
#          This line will be always false as ntb_preview has only four pages:
#          self.widgets.ntb_preview.get_current_page() == _BB_LOAD_FILE:
        if self.widgets.ntb_button.get_current_page()  == _BB_EDIT or \
           self.widgets.ntb_preview.get_current_page() == _BB_HOME or \
           self.widgets.ntb_preview.get_current_page() == _BB_LOAD_FILE:
            LOG.debug("we are in special case")
            self.widgets.ntb_preview.show()
            self.widgets.grid_DRO.show()
            self.widgets.vbox14.show()
            self.widgets.vbox_jog.set_hexpand(False)
            self.widgets.box_dro_side.show()
            self.widgets.gcode_view.set_editable(False)
            self.widgets.btn_save.set_sensitive(True)
            self.widgets.hal_action_reload.emit("activate")
            self.widgets.ntb_info.set_current_page(0)
            self.widgets.ntb_info.show()
            self.widgets.ntb_info.set_size_request(-1, -1)
            self.widgets.grid_search.hide()
            self.widgets.progressbar_pgm.show()

    # make a new file
    def on_btn_new_clicked(self, widget, data=None):
        tempfilename = os.path.join(_TEMPDIR, "temp.ngc")
        content = self.get_ini_info.get_RS274_start_code()
        content += "\n\n\n\nM2"
        gcodefile = open(tempfilename, "w")
        gcodefile.write(content)
        gcodefile.close()
        if self.widgets.lbl_program.get_label() == tempfilename:
            self.widgets.hal_action_reload.emit("activate")
        else:
            self.widgets.hal_action_open.load_file(tempfilename)
            # self.command.program_open(tempfilename)
        self.widgets.gcode_view.grab_focus()
        self.widgets.btn_save.set_sensitive(False)

    def saved_as(self, widget):
        self.widgets.btn_save.set_sensitive(True)

    def on_tbtn_optional_blocks_toggled(self, widget, data=None):
        opt_blocks = widget.get_active()
        self.command.set_block_delete(opt_blocks)
        self.prefs.putpref("blockdel", opt_blocks)
        self.widgets.hal_action_reload.emit("activate")
        widget.set_image(self.widgets["img_skip_optional_" + ("active" if opt_blocks else "inactive")])

    #def on_tbtn_optional_stops_toggled(self, widget, data=None):
    #    opt_stops = widget.get_active()
    #    self.command.set_optional_stop(opt_stops)
    #    self.prefs.putpref("opstop", opt_stops)

    # this can not be done with the status widget,
    # because it will not emit a RESUME signal
    def on_tbtn_pause_toggled(self, widget, data=None):
        widgetlist = ["rbt_forward", "rbt_reverse", "rbt_stop", "gcode_view"]
        self._sensitize_widgets(widgetlist, widget.get_active())
        widget.set_image(self.widgets["img_pause_active" if widget.get_active() else "img_pause"])

    def on_btn_stop_clicked(self, widget, data=None):
        self.command.abort()
        self.start_line = 0
        self.widgets.gcode_view.set_line_number(0)
        self.widgets.tbtn_pause.set_active(False)

    def on_btn_run_clicked(self, widget, data=None):
        self.command.auto(linuxcnc.AUTO_RUN, self.start_line)

    def on_btn_from_line_clicked(self, widget, data=None):
        self.dialogs.restart_dialog(self)
        
    def on_chk_en_audio_toggled(self, widget, data=None):
        self.prefs.putpref("audio_enabled", widget.get_active())
        self.audio_active = widget.get_active()

    def on_change_sound(self, widget, sound=None):
        file = widget.get_filename()
        if file:
            if widget == self.widgets.audio_error_chooser:
                self.error_sound = file
                self.prefs.putpref("audio_error", file)
            else:
                self.alert_sound = file
                self.prefs.putpref("audio_alert", file)
            self.audio.set_sound(file)
            self.audio.run()

    def on_tbtn_switch_mode_toggled(self, widget, data=None):
        if widget.get_active():
            self.widgets.tbtn_switch_mode.set_label(_(" Joint\nmode"))
            # Mode 1 = joint ; Mode 2 = MDI ; Mode 3 = teleop
            # so in mode 1 we have to show Joints and in Modes 2 and 3 axis values
            self._set_motion_mode(0)
        else:
            self.widgets.tbtn_switch_mode.set_label(_("World\nmode"))
            self._set_motion_mode(1)

# =========================================================
# Hal Pin Handling Start

    def _on_counts_changed(self, pin, widget):
        if not self.initialized:
            return
        difference = 0
        counts = pin.get()
        if self.halcomp["feed.feed-override.count-enable"]:
            if widget == "spc_feed":
                difference = (counts - self.fo_counts) * self.scale_feed_override
                self.fo_counts = counts
                self._check_counts(counts)
        if self.halcomp["rapid.rapid-override.count-enable"]:
            if widget == "spc_rapid":
                difference = (counts - self.ro_counts) * self.scale_rapid_override
                self.ro_counts = counts
                self._check_counts(counts)
        if self.halcomp["spindle.spindle-override.count-enable"]:
            if widget == "spc_spindle":
                difference = (counts - self.so_counts) * self.scale_spindle_override
                self.so_counts = counts
                self._check_counts(counts)
        if self.halcomp["jog.jog-velocity.count-enable"]:
            if widget == "spc_lin_jog_vel":
                difference = (counts - self.jv_counts) * self.scale_jog_vel
                if self.widgets.tbtn_turtle_jog.get_active():
                    difference = difference / self.turtle_jog_factor
                self.jv_counts = counts
                self._check_counts(counts)
        if not self.halcomp["feed.feed-override.count-enable"] \
                            and not self.halcomp["spindle.spindle-override.count-enable"] \
                            and not self.halcomp["jog.jog-velocity.count-enable"] \
                            and not self.halcomp["rapid.rapid-override.count-enable"]:
            self._check_counts(counts)

        val = self.widgets[widget].get_value() + difference
        if val < 0:
            val = 0
        if difference != 0:
            self.widgets[widget].set_value(val)

    def _check_counts(self, counts):
        # as we do not know how the user did connect the jog wheels, we have to check all
        # possibilities. Does he use only one jog wheel and a selection switch or do he use
        # a mpg for each slider or one for speeds and one for override, or ??
        if self.halcomp["feed.feed-override.counts"] == self.halcomp["spindle.spindle-override.counts"]:
            if self.halcomp["feed.feed-override.count-enable"] and self.halcomp["spindle.spindle-override.count-enable"]:
                return
            self.fo_counts = self.so_counts = counts
        if self.halcomp["feed.feed-override.counts"] == self.halcomp["jog.jog-velocity.counts"]:
            if self.halcomp["feed.feed-override.count-enable"] and self.halcomp["jog.jog-velocity.count-enable"]:
                return
            self.fo_counts = self.jv_counts = counts
        if self.halcomp["feed.feed-override.counts"] == self.halcomp["rapid.rapid-override.counts"]:
            if self.halcomp["feed.feed-override.count-enable"] and self.halcomp["rapid.rapid-override.count-enable"]:
                return
            self.fo_counts = self.ro_counts = counts
        if self.halcomp["spindle.spindle-override.counts"] == self.halcomp["jog.jog-velocity.counts"]:
            if self.halcomp["spindle.spindle-override.count-enable"] and self.halcomp["jog.jog-velocity.count-enable"]:
                return
            self.so_counts = self.jv_counts = counts
        if self.halcomp["spindle.spindle-override.counts"] == self.halcomp["rapid.rapid-override.counts"]:
            if self.halcomp["spindle.spindle-override.count-enable"] and self.halcomp["rapid.rapid-override.count-enable"]:
                return
            self.so_counts = self.ro_counts = counts
        if self.halcomp["jog.jog-velocity.counts"] == self.halcomp["rapid.rapid-override.counts"]:
            if self.halcomp["jog.jog-velocity.count-enable"] and self.halcomp["rapid.rapid-override.count-enable"]:
                return
            self.jv_counts = self.ro_counts = counts

    def _on_analog_enable_changed(self, pin, widget):
        if not self.initialized:
            return
        if widget == "spc_spindle":
            if pin.get():
                self.widgets.btn_spindle_100.hide()
            else:
                self.widgets.btn_spindle_100.show()
        if widget == "spc_feed":
            if pin.get():
                self.widgets.btn_feed_100.hide()
            else:
                self.widgets.btn_feed_100.show()
        # widget can also be spc_lin_jog_vel and spc_rapid
        self.widgets[widget].hide_button(pin.get())

        if pin.get() and widget == "spc_lin_jog_vel":
            # special case of jog_vel, as we have to take care of both modes,
            # more details see _on_analog_value_changed
            if self.widgets.tbtn_turtle_jog.get_active():
                value = self.rabbit_jog = self.jog_rate_max * self.halcomp["jog.jog-velocity.direct-value"]
            elif not self.widgets.tbtn_turtle_jog.get_active():
                value = self.turtle_jog = self.jog_rate_max / self.turtle_jog_factor * self.halcomp["jog.jog-velocity.direct-value"]
            self.widgets.spc_lin_jog_vel.set_value(value)

    def _on_analog_value_changed(self, pin, widget):
        if not self.initialized:
            return
        if widget == "spc_lin_jog_vel" and not self.halcomp["jog.jog-velocity.analog-enable"]:
            return
        if widget == "spc_feed" and not self.halcomp["feed.feed-override.analog-enable"]:
            return
        if widget == "spc_spindle" and not self.halcomp["spindle.spindle-override.analog-enable"]:
            return
        if widget == "spc_rapid" and not self.halcomp["rapid.rapid-override.analog-enable"]:
            return
        percentage = pin.get()
        if percentage > 1.0:
            percentage = 1.0
        range = self.widgets[widget].get_property("max") - self.widgets[widget].get_property("min")
        try:  # otherwise a value of 0.0 would give an error
            value = self.widgets[widget].get_property("min") + (range * percentage)
        except:
            value = 0
        self.widgets[widget].set_value(value)

        # special case of jog_vel, as we have to take care of both modes,
        # meaning the analog value must be applied to both! If we do not do this,
        # it might be that a user has analog in signal set to 0.5 and switch the mode
        # but in the other mode he had only 0.3 from its value, so a small change of the
        # analog in to 0.51 would result in a jump of 20 %!
        if self.widgets.tbtn_turtle_jog.get_active():
            self.rabbit_jog = self.jog_rate_max * pin.get()
        elif not self.widgets.tbtn_turtle_jog.get_active():
            self.turtle_jog = self.jog_rate_max / self.turtle_jog_factor * pin.get()

    def _on_unlock_settings_changed(self, pin):
        if not self.initialized:
            return
        if not self.widgets.rbt_hal_unlock.get_active() and not self.user_mode:
            return
        self.widgets.tbtn_setup.set_sensitive(pin.get())

    def _on_play_sound(self, widget, sound = None):
        LOG.debug("_on_play_sound {0} {1} {2}".format(self,widget,sound))
        if self.audio_active and sound:
            if sound == "error":
                self.audio.set_sound(self.error_sound)
            elif sound == "alert":
                self.audio.set_sound(self.alert_sound)
            else:
                LOG.debug("got unknown sound to play")
                return
            self.audio.run()

    def _on_message_deleted(self, widget, messages):
        number = []
        for message in messages:
            if message[2] == ALERT_ICON:
                number.append(message[0])
        if len(number) == 0:
            self.halcomp["error"] = False

    def _del_message_changed(self, pin):
        if pin.get():
            if self.halcomp["error"] == True:
                number = []
                messages = self.notification.messages
                for message in messages:
                    if message[2] == ALERT_ICON:
                        number.append(message[0])
                self.notification.del_message(number[0])
                if len(number) == 1:
                    self.halcomp["error"] = False
            else:
                self.notification.del_last()

    def _on_pin_incr_changed(self, pin, buttonnumber):
#        if self.stat.state != 1:
#            self.command.abort()
#            self.command.wait_complete()
        if not pin.get():
            return
        btn_name = "rbt_{0}".format(buttonnumber)
        self._jog_increment_changed(self.incr_rbt_dic[btn_name])
        self.incr_rbt_dic[btn_name].set_active(True)

    def _on_pin_jog_changed(self, pin, button_name):
        LOG.debug("Jog Pin Changed")
        LOG.debug(button_name)
        if self.stat.kinematics_type != linuxcnc.KINEMATICS_IDENTITY:
            if self.stat.motion_mode == 1 and pin.get():
                message = _("Axis jogging is only allowed in world mode, but you are in joint mode!")
                LOG.debug(message)
                self._show_error((13, message))
                return

        if pin.get():
            self._on_btn_jog_pressed(None, button_name)
        else:
            self._on_btn_jog_released(None, button_name)

    def _reset_override(self, pin, type):
        if pin.get():
            if type == "rapid":
                self.command.rapidrate(1.0)
                return
            self.widgets["btn_{0}_100".format(type)].emit("clicked")

    def _on_blockheight_value_changed(self, pin):
        self.widgets.lbl_blockheight.set_text("blockheight = {0:.3f}".format(pin.get()))
        if self.lathe_mode:
            self.widgets.lbl_blockheight.hide()

    def _optional_blocks(self, pin):
        LOG.debug("Received a signal from pin {0} with state = {1}".format(pin.name, pin.get()))
        self.widgets["tbtn_optional_blocks"].set_active(pin.get())

    def _blockdelete(self, pin):
        LOG.debug("Received a signal from pin {0} with state = {1}".format(pin.name, pin.get()))
        self.command.set_optional_stop(pin.get())

# =========================================================
# The actions of the buttons
    def _button_pin_changed(self, pin):
        # we check if the button is pressed or released,
        # otherwise a signal will be emitted, if the button is released and
        # the signal drop down to zero
        if not pin.get():
            return

        if "h-button" in pin.name:
            location = "bottom"
        elif "v-button" in pin.name:
            location = "right"
        else:
            LOG.debug("Received a not classified signal from pin {0}".format(pin.name))
            return

        try:
            number = int(pin.name[-1])
        except:
            LOG.debug("Could not translate {0} to number".format(pin.name))
            return

        button = self._get_child_button(location, number)
        if not button:
            LOG.debug("no button here")
            return
        elif button == -1:
            LOG.debug("the button is not sensitive")
            return

        if type(button[0]) == Gtk.ToggleButton:
            button[0].set_active(not button[0].get_active())
            LOG.debug("Button {0} has been toggled".format(button[1]))
        elif type(button[0]) == Gtk.RadioButton:
            button[0].set_active(True)
            button[0].emit("pressed")
            LOG.debug("Button {0} has been pressed".format(button[1]))
        else:
            button[0].emit("clicked")
            LOG.debug("Button {0} has been clicked".format(button[1]))

    # this handles the relation between hardware button and the software button
    def _get_child_button(self, location, number = None):
        # get the position of each button to be able to connect to hardware button
        self.child_button_dic = {}

        if location == "bottom":
            page = self.widgets.ntb_button.get_current_page()
            container = self.widgets.ntb_button.get_children()[page]
        elif location == "right":
            container = self.widgets.vbtb_main
        else:
            LOG.debug("got wrong location to locate the children")

        children = container.get_children()
        hidden = 0
        for child in children:
            if not child.get_visible():
                hidden +=1
            else:
                if type(child) != Gtk.Label:
                    pos = container.child_get_property(child, "position")
                    name = child.get_property("name")
                    if name == None:
                        name = Gtk.Buildable.get_name(child)
                    self.child_button_dic[pos - hidden] = (child, name)

        if number is not None:
            try:
                if self.child_button_dic[number][0].get_sensitive():
                    return self.child_button_dic[number]
                else:
                    return -1
            except:
                return None
        else:
            return self.child_button_dic


# We need extra HAL pins here is where we do it.
# we make pins for the hardware buttons which can be placed around the
# screen to activate the corresponding buttons on the GUI
    def _make_hal_pins(self):
        # generate the horizontal button pins
        for h_button in range(0, 10):
            pin = self.halcomp.newpin("h-button.button-{0}".format(h_button), hal.HAL_BIT, hal.HAL_IN)
            hal_glib.GPin(pin).connect("value_changed", self._button_pin_changed)

        # generate the vertical button pins
        for v_button in range(0, 7):
            pin = self.halcomp.newpin("v-button.button-{0}".format(v_button), hal.HAL_BIT, hal.HAL_IN)
            hal_glib.GPin(pin).connect("value_changed", self._button_pin_changed)

        # buttons for jogging the axis
        for jog_button in self.axis_list:
            pin = self.halcomp.newpin("jog.axis.jog-{0}-plus".format(jog_button), hal.HAL_BIT, hal.HAL_IN)
            hal_glib.GPin(pin).connect("value_changed", self._on_pin_jog_changed, "{0}+".format(jog_button))
            pin = self.halcomp.newpin("jog.axis.jog-{0}-minus".format(jog_button), hal.HAL_BIT, hal.HAL_IN)
            hal_glib.GPin(pin).connect("value_changed", self._on_pin_jog_changed, "{0}-".format(jog_button))

        if self.stat.kinematics_type != linuxcnc.KINEMATICS_IDENTITY:
            for joint_button in range(0, self.stat.joints):
                pin = self.halcomp.newpin("jog.joint.jog-{0}-plus".format(joint_button), hal.HAL_BIT, hal.HAL_IN)
                hal_glib.GPin(pin).connect("value_changed", self._on_pin_jog_changed, "{0}+".format(joint_button))
                pin = self.halcomp.newpin("jog.joint.jog-{0}-minus".format(joint_button), hal.HAL_BIT, hal.HAL_IN)
                hal_glib.GPin(pin).connect("value_changed", self._on_pin_jog_changed, "{0}+".format(joint_button))

        # jog_increment out pin
        self.halcomp.newpin("jog.jog-increment", hal.HAL_FLOAT, hal.HAL_OUT)

        # generate the pins to set the increments
        for buttonnumber in range(0, len(self.jog_increments)):
            pin = self.halcomp.newpin("jog.jog-inc-{0}".format(buttonnumber), hal.HAL_BIT, hal.HAL_IN)
            hal_glib.GPin(pin).connect("value_changed", self._on_pin_incr_changed, buttonnumber)

        # make the pin for unlocking settings page
        pin = self.halcomp.newpin("unlock-settings", hal.HAL_BIT, hal.HAL_IN)
        hal_glib.GPin(pin).connect("value_changed", self._on_unlock_settings_changed)

        # generate the pins to connect encoders to the sliders
        pin = self.halcomp.newpin("feed.feed-override.counts", hal.HAL_S32, hal.HAL_IN)
        hal_glib.GPin(pin).connect("value_changed", self._on_counts_changed, "spc_feed")
        pin = self.halcomp.newpin("spindle.spindle-override.counts", hal.HAL_S32, hal.HAL_IN)
        hal_glib.GPin(pin).connect("value_changed", self._on_counts_changed, "spc_spindle")
        pin = self.halcomp.newpin("jog.jog-velocity.counts", hal.HAL_S32, hal.HAL_IN)
        hal_glib.GPin(pin).connect("value_changed", self._on_counts_changed, "spc_lin_jog_vel")
        pin = self.halcomp.newpin("rapid.rapid-override.counts", hal.HAL_S32, hal.HAL_IN)
        hal_glib.GPin(pin).connect("value_changed", self._on_counts_changed, "spc_rapid")
        self.halcomp.newpin("feed.feed-override.count-enable", hal.HAL_BIT, hal.HAL_IN)
        self.halcomp.newpin("spindle.spindle-override.count-enable", hal.HAL_BIT, hal.HAL_IN)
        self.halcomp.newpin("jog.jog-velocity.count-enable", hal.HAL_BIT, hal.HAL_IN)
        self.halcomp.newpin("rapid.rapid-override.count-enable", hal.HAL_BIT, hal.HAL_IN)

        # generate the pins to connect analog inputs for sliders
        pin = self.halcomp.newpin("feed.feed-override.analog-enable", hal.HAL_BIT, hal.HAL_IN)
        hal_glib.GPin(pin).connect("value_changed", self._on_analog_enable_changed, "spc_feed")
        pin = self.halcomp.newpin("spindle.spindle-override.analog-enable", hal.HAL_BIT, hal.HAL_IN)
        hal_glib.GPin(pin).connect("value_changed", self._on_analog_enable_changed, "spc_spindle")
        pin = self.halcomp.newpin("jog.jog-velocity.analog-enable", hal.HAL_BIT, hal.HAL_IN)
        hal_glib.GPin(pin).connect("value_changed", self._on_analog_enable_changed, "spc_lin_jog_vel")
        pin = self.halcomp.newpin("rapid.rapid-override.analog-enable", hal.HAL_BIT, hal.HAL_IN)
        hal_glib.GPin(pin).connect("value_changed", self._on_analog_enable_changed, "spc_rapid")
        pin = self.halcomp.newpin("feed.feed-override.direct-value", hal.HAL_FLOAT, hal.HAL_IN)
        hal_glib.GPin(pin).connect("value_changed", self._on_analog_value_changed, "spc_feed")
        pin = self.halcomp.newpin("spindle.spindle-override.direct-value", hal.HAL_FLOAT, hal.HAL_IN)
        hal_glib.GPin(pin).connect("value_changed", self._on_analog_value_changed, "spc_spindle")
        pin = self.halcomp.newpin("jog.jog-velocity.direct-value", hal.HAL_FLOAT, hal.HAL_IN)
        hal_glib.GPin(pin).connect("value_changed", self._on_analog_value_changed, "spc_lin_jog_vel")
        pin = self.halcomp.newpin("rapid.rapid-override.direct-value", hal.HAL_FLOAT, hal.HAL_IN)
        hal_glib.GPin(pin).connect("value_changed", self._on_analog_value_changed, "spc_rapid")

        # make a pin to set turtle jog vel
        pin = self.halcomp.newpin("jog.turtle-jog", hal.HAL_BIT, hal.HAL_IN)
        hal_glib.GPin(pin).connect("value_changed", self._on_pin_turtle_jog)

        # make the pins for tool measurement
        self.halcomp.newpin("probeheight", hal.HAL_FLOAT, hal.HAL_OUT)
        pin = self.halcomp.newpin("blockheight", hal.HAL_FLOAT, hal.HAL_OUT)
        hal_glib.GPin(pin).connect("value_changed", self._on_blockheight_value_changed)
        preset = self.prefs.getpref("blockheight", 0.0, float)
        self.halcomp["blockheight"] = preset
        self.halcomp.newpin("toolmeasurement", hal.HAL_BIT, hal.HAL_OUT)
        self.halcomp.newpin("searchvel", hal.HAL_FLOAT, hal.HAL_OUT)
        self.halcomp.newpin("probevel", hal.HAL_FLOAT, hal.HAL_OUT)

        # make pins to react to tool_offset changes
        pin = self.halcomp.newpin("tooloffset-x", hal.HAL_FLOAT, hal.HAL_IN)
        hal_glib.GPin(pin).connect("value_changed", self._offset_changed, "tooloffset-x")
        pin = self.halcomp.newpin("tooloffset-z", hal.HAL_FLOAT, hal.HAL_IN)
        hal_glib.GPin(pin).connect("value_changed", self._offset_changed, "tooloffset-z")
        self.halcomp.newpin("tool-diameter", hal.HAL_FLOAT, hal.HAL_OUT)

        # make a pin to delete a notification message
        pin = self.halcomp.newpin("delete-message", hal.HAL_BIT, hal.HAL_IN)
        hal_glib.GPin(pin).connect("value_changed", self._del_message_changed)

        # for manual tool change dialog
        self.halcomp.newpin("toolchange-number", hal.HAL_S32, hal.HAL_IN)
        self.halcomp.newpin("toolchange-changed", hal.HAL_BIT, hal.HAL_OUT)
        pin = self.halcomp.newpin('toolchange-change', hal.HAL_BIT, hal.HAL_IN)
        hal_glib.GPin(pin).connect('value_changed', self.on_tool_change)
        self.halcomp.newpin('toolchange-confirm', hal.HAL_BIT, hal.HAL_IN)

        # make a pin to confirm a warning dialog
        self.halcomp.newpin('warning-confirm', hal.HAL_BIT, hal.HAL_IN)

        # make a pin to reset feed override to 100 %
        pin = self.halcomp.newpin("feed.reset-feed-override", hal.HAL_BIT, hal.HAL_IN)
        hal_glib.GPin(pin).connect("value_changed", self._reset_override, "feed")

        # make a pin to reset rapid override to 100 %
        pin = self.halcomp.newpin("rapid.reset-rapid-override", hal.HAL_BIT, hal.HAL_IN)
        hal_glib.GPin(pin).connect("value_changed", self._reset_override, "rapid")

        # make a pin to reset spindle override to 100 %
        pin = self.halcomp.newpin("spindle.reset-spindle-override", hal.HAL_BIT, hal.HAL_IN)
        hal_glib.GPin(pin).connect("value_changed", self._reset_override, "spindle")

        # make an error pin to indicate a error to hardware
        self.halcomp.newpin("error", hal.HAL_BIT, hal.HAL_OUT)

        # make pins to indicate program progress information
        self.halcomp.newpin("program.length", hal.HAL_S32, hal.HAL_OUT)
        self.halcomp.newpin("program.current-line", hal.HAL_S32, hal.HAL_OUT)
        self.halcomp.newpin("program.progress", hal.HAL_FLOAT, hal.HAL_OUT)

        # make a pin to set ignore limits
        pin = self.halcomp.newpin("ignore-limits", hal.HAL_BIT, hal.HAL_IN)
        hal_glib.GPin(pin).connect("value_changed", self._ignore_limits)

        # make pins to set optional stops and block delete
        pin = self.halcomp.newpin("optional-stop", hal.HAL_BIT, hal.HAL_IN)
        hal_glib.GPin(pin).connect("value_changed", self._optional_blocks)
        pin = self.halcomp.newpin("blockdelete", hal.HAL_BIT, hal.HAL_IN)
        hal_glib.GPin(pin).connect("value_changed", self._blockdelete)


# Hal Pin Handling End
# =========================================================

if __name__ == "__main__":
    # Set up the base logger
    #   We have do do this before importing other modules because on import
    #   they set up their own loggers as children of the base logger.

    # If log_file is none, logger.py will attempt to find the log file specified in
    # INI [DISPLAY] LOG_FILE, failing that it will log to $HOME/<base_log_name>.log

    # Note: In all other modules it is best to use the `__name__` attribute
    #   to ensure we get a logger with the correct hierarchy.
    #   Ex: LOG = logger.getLogger(__name__)

    from common import logger
    LOG = logger.initBaseLogger('Gmoccapy', log_file=None, log_level=logger.WARNING)

    # we set the log level early so the imported modules get the right level
    # The order is: VERBOSE, DEBUG, INFO, WARNING, ERROR, CRITICAL.

    if '-d' in sys.argv:
        # Log level defaults to WARNING, so set lower if in debug mode
        logger.setGlobalLevel(logger.DEBUG)
        LOG.debug('DEBUGGING logging on')
    elif '-i' in sys.argv:
        # Log level defaults to WARNING, so set lower if in info mode
        logger.setGlobalLevel(logger.INFO)
        LOG.info('INFO logging on')
    elif '-v' in sys.argv:
        # Log level defaults to WARNING, so set lowest if in verbose mode
        logger.setGlobalLevel(logger.VERBOSE)
        LOG.verbose('VERBOSE logging on')
    elif '-q' in sys.argv:
        logger.setGlobalLevel(logger.ERROR)

    # Some of these libraries log when imported so logging level must already be set.
    import gladevcp.makepins
    from gladevcp.core import Info
    from gladevcp.combi_dro import Combi_DRO  # we will need it to make the DRO
    from gmoccapy import widgets       # a class to handle the widgets

    from gmoccapy import notification  # this is the module we use for our error handling
    from gmoccapy import preferences   # this handles the preferences
    from gmoccapy import getiniinfo    # this handles the INI File reading so checking is done in that module
    from gmoccapy import dialogs       # this takes the code of all our dialogs
    from gmoccapy import icon_theme_helper
    try:
        from gmoccapy import player        # a class to handle sounds
        _AUDIO_AVAILABLE = True
    except:
        _AUDIO_AVAILABLE = False

    # instantiate gmoccapy
    app = gmoccapy(sys.argv)

    # get the INI path
    inifile = sys.argv[2]

    # find the POST_GUI HAL file path
    LOG.debug("inifile = {0} :".format(sys.argv[2]))
    postgui_halfile = app.get_ini_info.get_postgui_halfile()

    # run it depending on type
    LOG.debug("postgui halfile = {0}".format(postgui_halfile))
    if postgui_halfile is not None:
        for f in postgui_halfile:
            if f.lower().endswith('.tcl'):
                res = os.spawnvp(os.P_WAIT, "haltcl", ["haltcl", "-i", inifile, f])
            else:
                res = os.spawnvp(os.P_WAIT, "halcmd", ["halcmd", "-i", inifile, "-f", f])
                if res:
                    LOG.error('postgui halfile error:{}'.format(res))
                    raise SystemExit(res)

        postgui_halcmds = app.get_ini_info.get_postgui_halcmds()
        LOG.info("Postgui commands: yellow<{}>".format(postgui_halcmds))
        if postgui_halcmds is not None:
            for f in postgui_halcmds:
                f = os.path.expanduser(f)
                res = os.spawnvp(os.P_WAIT, "halcmd", ["halcmd"] + f.split())
                if res:
                    LOG.error('postgui command error:{}'.format(res))
                    raise SystemExit(res)


    # start the event loop
    Gtk.main()
<|MERGE_RESOLUTION|>--- conflicted
+++ resolved
@@ -1948,12 +1948,9 @@
         self.widgets.tooledit1.set_visible("abcxyzuvwijq", False)
         for axis in self.axis_list:
             self.widgets.tooledit1.set_visible("{0}".format(axis), True)
-<<<<<<< HEAD
-=======
         # disconnect the key_press handler in the widget
         tv = self.widgets.tooledit1.wTree.get_object("treeview1")
         tv.disconnect_by_func(self.widgets.tooledit1.on_tree_navigate_key_press)
->>>>>>> ea970c40
         # if it's a lathe config we show lathe related columns
         if self.lathe_mode:
             self.widgets.tooledit1.set_visible("ijq", True)
