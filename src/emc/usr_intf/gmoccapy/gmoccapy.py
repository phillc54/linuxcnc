--- conflicted
+++ resolved
@@ -2618,11 +2618,7 @@
         if self.load_tool:
             return
 
-<<<<<<< HEAD
         widgetlist = ["ntb_jog", "btn_from_line", "gcode_view",
-=======
-        widgetlist = ["ntb_jog",
->>>>>>> a014c7cf
                       "tbtn_flood", "tbtn_mist", "rbt_forward", "rbt_reverse", "rbt_stop",
                       "btn_load", "btn_edit", "tbtn_optional_blocks", "btn_reload"
         ]
@@ -2681,14 +2677,10 @@
         ]
         # in MDI it should be possible to add more commands, even if the interpreter is running
         if self.stat.task_mode != linuxcnc.MODE_MDI:
-<<<<<<< HEAD
             widgetlist.append("gcode_view")
-
-=======
             widgetlist.append("ntb_jog")
         if self.run_from_line == "run":
             widgetlist.append("btn_from_line")
->>>>>>> a014c7cf
         self._sensitize_widgets(widgetlist, False)
         self.widgets.btn_run.set_sensitive(False)
         self.widgets.btn_stop.set_sensitive(True)
