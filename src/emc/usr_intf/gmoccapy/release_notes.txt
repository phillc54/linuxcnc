--- conflicted
+++ resolved
@@ -1,4 +1,3 @@
-<<<<<<< HEAD
 ver 3.1.3.10
 - fix behavior in MDI mode running macro keyboard image
   This fixes issue #1180
@@ -9,13 +8,11 @@
   This fixes issue #1177
 
 ver 3.1.3.8 (LinuxCNC 2.8.4 (not yet released))
-=======
 - jogging with max speed (with shift-key pressed) was reduced by halui setting
 
 - fixed bug in tooltip text for non-trivial or gantry configuration
 
   Thanks to chili023/TRothfelder for reporting/fixing
->>>>>>> 668a3ceb
 
 - bug in spindle speed override: The override value wasn't applied
   when spindle turning in reverse direction
