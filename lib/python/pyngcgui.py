#!/usr/bin/env python

# Notes:
#   1) ini file items:
#      NGCGUI_PREAMBLE
#      NGCGUI_SUBFILE
#      NGCGUI_POSTAMBLE
#      NGCGUI_OPTIONS
#            nonew          disallow new tabs
#            noremove       disallow removal of tabs
#            noauto         don't automatically send result file
#            noexpand       (ngcgui used, not supported pyngcgui)
#            nom2           (no m2 terminator (use %))
#   2) To make pyngcgui embedded fit in small screen:
#       Try:
#         max_parms=10|20|30 (will reject otherwise valid subfiles)
#         image_width=240
#         reduce subroutine parm name lengths and/or comment string length

#------------------------------------------------------------------------------
# Copyright: 2013-6
# Author:    Dewey Garrett <dgarrett@panix.com>
#
# This program is free software; you can redistribute it and/or modify
# it under the terms of the GNU General Public License as published by
# the Free Software Foundation; either version 2 of the License, or
# (at your option) any later version.
#
# This program is distributed in the hope that it will be useful,
# but WITHOUT ANY WARRANTY; without even the implied warranty of
# MERCHANTABILITY or FITNESS FOR A PARTICULAR PURPOSE.  See the
# GNU General Public License for more details.
#
# You should have received a copy of the GNU General Public License
# along with this program; if not, write to the Free Software
# Foundation, Inc., 51 Franklin Street, Fifth Floor, Boston, MA 02110-1301 USA.
#------------------------------------------------------------------------------
""" python classes to implement an ngcgui-like application

These ini file items are compatible with ngcgui.tcl:
  [DISPLAY]NGCGUI_PREAMBLE    single specifier
  [DISPLAY]NGCGUI_POSTAMBLE   single specifier
  [DISPLAY]NGCGUI_SUBFILE     multiples allowed, use "" for Custom tab
  [DISPLAY]NGCGUI_OPTIONS
           noremove           disallow tabpage removal
           nonew              disallow tabpage creation
           noiframe           don't show image in tabpage
           noauto             don't automatically send result file
  [DISPLAY]PROGRAM_PREFIX     subroutine path: start
  [RS274NGC]SUBROUTINE_PATH   subroutine path: middle
  [WIZARD]WIZARD_ROOT         subroutine path: end
  [DISPLAY]NGCGUI_FONT        not used
  [DISPLAY]TKPKG              not applicable
"""
import gi
gi.require_version('Gtk', '3.0')
from gi.repository import Gtk as gtk
from gi.repository import Gdk as gdk
from gi.repository import GObject as gobject
from   types import * # IntType etc
import os
import sys
import re
import getopt
import datetime
import subprocess
import linuxcnc
import hashlib
import glob
import shutil
import popupkeyboard
<<<<<<< HEAD
#import exceptions  # for debug printing TODO: not found!
=======
if sys.version_info[0] != 3: import exceptions  # for debug printing
>>>>>>> b07bf12f
import traceback   # for debug printing
import hal         # notused except for debug
from gladevcp import hal_actions

g_ui_dir = linuxcnc.SHARE + "/linuxcnc"

# determine if glade interface designer is running
# in order to prevent connection of most signals
g_is_glade = False
if (     ('glade'        in sys.argv[0])
    and  ('gladevcp' not in sys.argv[0])):
    for d in os.environ['PATH'].split(':'):
        f = os.path.join(d,sys.argv[0])
        if (    os.path.isfile(f)
            and os.access(f, os.X_OK)):
            g_is_glade = True
            break
g_alive = not g_is_glade

import gettext
LOCALEDIR = linuxcnc.SHARE + "/locale"
if sys.version_info[0] == 3:
    gettext.install("linuxcnc", localedir=LOCALEDIR)
else:
    gettext.install("linuxcnc", localedir=LOCALEDIR, unicode=True)

<<<<<<< HEAD
=======
try:
    import pygtk
    pygtk.require('2.0')
except ImportError as msg:
    print('import pygtk failed: %s',msg)
    pass
>>>>>>> b07bf12f
#------------------------------------------------------------------------------
g_debug             = False
g_verbose           = False
g_nom2              = False # True for no m2 terminator (use %)
g_strict            = False # enforce additional subfile formatting requirements
g_tmode             = 0     # for development
g_entry_height      = 20    # default parm entry height
                            # (override for popupkeyboard)
g_big_height        = 35    # increased parm entry height value

g_image_width       = 320   # image size
g_image_height      = 240   # image size

g_check_interval    = 2 # periodic check (seconds)
g_label_id          = 0 # subroutine labels modifier when expanding in place
g_progname          = os.path.splitext(os.path.basename(__file__))[0]
g_dtfmt             = "%y%m%d:%H.%M.%S"

g_stat              = None # linuxcnc.stat  object
g_popkbd            = None # PopupKeyboard  object
g_candidate_files   = None # CandidateFiles object
g_send_function     = None # function object f(fname) return True for success
g_tab_controls_loc  ='top' # 'top' | 'bottom'

g_keyboardfile      = os.path.join(g_ui_dir,'popupkeyboard.ui')

g_control_font      = None
g_font_users        = []
g_auto_file_ct      = 1

INTERP_SUB_PARAMS = 30 # (1-based) conform to:
# src/emc/rs274ngc/interp_internal.hh:#define INTERP_SUB_PARAMS 30
g_max_parm       = INTERP_SUB_PARAMS
g_max_msg_len    = 500 # limit popup msg len for errant gcmc input

g_gcmc_exe = None
g_gcmc_funcname = 'tmpgcmc'
g_gcmc_id = 0

black_color   = gdk.color_parse('black')
white_color   = gdk.color_parse('white')
error_color   = gdk.color_parse('red')
green_color   = gdk.color_parse('green')
blue_color    = gdk.color_parse('blue')
yellow_color  = gdk.color_parse('yellow')
purple_color  = gdk.color_parse('purple')
feature_color = gdk.color_parse('lightslategray')

label_normal_color = gdk.color_parse('lightsteelblue2')
label_active_color = gdk.color_parse('ivory2')
base_entry_color   = gdk.color_parse('azure1')
fg_created_color   = gdk.color_parse('palegreen')
fg_multiple_color  = gdk.color_parse('cyan')
fg_normal_color    = black_color

bg_dvalue_color = gdk.color_parse('darkseagreen2')
#------------------------------------------------------------------------------

def exception_show(ename,detail,src=''):
    print('\n%s:' % src )
    print('Exception: %s' % ename )
    print('   detail: %s' % detail )
    if type(detail) == exceptions.ValueError:
        for x in detail:
            if type(x) in (StringType, UnicodeType):
                print('detail(s):',x)
            else:
                for y in x:
                    print('detail(d):',y,)
    elif type(detail) == StringType:
        print('detail(s):',detail)
    elif type(detail) == ListType:
        for x in detail:
            print('detail(l):',x)
    else:
        print(ename,detail)

    if g_debug:
        #print(sys.exc_info())
        print( traceback.format_exc())

def save_a_copy(fname,archive_dir='/tmp/old_ngc'):
    if fname is None:
        return
    try:
        if not os.path.exists(archive_dir):
            os.mkdir(archive_dir)
        shutil.copyfile(fname
              ,os.path.join(archive_dir,dt() + '_' + os.path.basename(fname)))
    except IOError as msg:
        print(_('save_a_copy: IOError copying file to %s') % archive_dir)
        print(msg)
    except Exception as detail:
        exception_show(Exception,detail,src='save_a_copy')
        print(traceback.format_exc())
        sys.exit(1)

def get_linuxcnc_ini_file():
    ps   = subprocess.Popen('ps -C linuxcncsvr --no-header -o args'.split(),
                             stdout=subprocess.PIPE
                           )
    p,e = ps.communicate()

    if ps.returncode:
        print(_('get_linuxcnc_ini_file: stdout= %s') % p)
        print(_('get_linuxcnc_ini_file: stderr= %s') % e)
        return None

    ans = p.split()[p.split().index('-ini')+1]
    return ans

def dummy_send(filename):
    return False # always fail

def default_send(filename):
    import gladevcp.hal_filechooser
    try:
        s = linuxcnc.stat().poll()
    except:
        user_message(mtype=gtk.MESSAGE_ERROR
            ,title=_('linuxcnc not running')
            ,msg = _('cannot send, linuxcnc not running'))
        return False
    try:
        fchooser = gladevcp.hal_filechooser.EMC_Action_Open()
        fchooser._hal_init()
        fchooser._load_file(filename)
        return True
    except:
        return False

def send_to_axis(filename): # return True for success
    # NB: file with errors may hang in axis gui
    s = subprocess.Popen(['axis-remote',filename]
                         ,stdout=subprocess.PIPE
                         ,stderr=subprocess.PIPE
                         )
    p,e = s.communicate()
    if s.returncode:
        print(_('%s:send_to_axis: stdout= %s') % (g_progname,p))
        print(_('%s:send_to_axis: stderr= %s') % (g_progname,e))
        return False
    if p: print(_('%s:send_to_axis: stdout= %s') % (g_progname,p))
    if e: print(_('%s:send_to_axis: stderr= %s') % (g_progname,e))
    return True

def file_save(fname,title_message='Save File'):
    start_dir = os.path.dirname(fname)
    if start_dir == '': start_dir = os.path.curdir
    fc = gtk.FileChooserDialog(title=title_message
       ,parent=None
       ,action=gtk.FILE_CHOOSER_ACTION_SAVE
       ,buttons=(gtk.STOCK_CANCEL, gtk.RESPONSE_CANCEL
                ,gtk.STOCK_OK,     gtk.ResponseType.OK
                )
       ,backend=None
       )
    fc.set_current_folder(start_dir)
    fc.set_do_overwrite_confirmation(True)
    filter = gtk.FileFilter()
    filter.set_name('NGC files')
    filter.add_pattern('*.ngc')
    filter.add_pattern('*.NGC')
    filter.add_pattern('*.nc')
    filter.add_pattern('*.NC')
    filter.add_pattern('*.gcmc')
    filter.add_pattern('*.GCMC')
    fc.add_filter(filter)
    fc.set_current_name(os.path.basename(fname)) # suggest name (for save)
    fname = None
    ans = fc.run()
    if ans == gtk.ResponseType.OK:
        fname = fc.get_filename()
    elif ans == gtk.RESPONSE_CANCEL:
        print(_('file_save:canceled'))
    elif ans == gtk.RESPONSE_DELETE_EVENT: # window close
        print(_('file_save:window closed'))
    else:
        raise IOError(_('file_save:unexpected'))
    fc.destroy()
    return(fname)

def is_comment(s):
    if s[0] == ';':      return bool(1) # ;xxx
    elif  s[0] == '(':
        if s[-2] == ')': return bool(1) # (yyy)
        else:            return bool(1) # (yyy)zzz  maybe bogus
    return bool(0)

def get_info_item(line):
    # expect line as unaltered line with whitespace
    l = line.translate(None,' \t').lower()
    r = re.search(r'^\(info:(.*)\)',l)
    if r:
        r = re.search(r'.*info:(.*)\)',line)
        if r: return r.group(1)
    return None

def check_sub_start(s):
    r = re.search(r'^o<(.*)>sub.*',s)
    if r:
        #print('check_sub_start:g0:',r.group(0))
        #print('check_sub_start:g1:',r.group(1))
        return r.group(1)
    return None

def check_sub_end(s):
    r = re.search(r'^o<(.*)>endsub.*',s)
    if r:
        #print('check_sub_end:g0:',r.group(0))
        #print('check_sub_end:g1:',r.group(1))
        return r.group(1)
    return None

def check_for_label(s):
    r = re.search(r'^o<(.*?)> *(sub|endsub).*',s)
    if r:
        return 'ignoreme' # do not include on expand

    r = re.search(r'^o<(.*?)> *(call).*',s)
    if r:
        return None # do not mod label on expand

    r = re.search(r'^o<(.*?)>.*',s)
    if r:
        return r.group(1) # make label unique on expand

    return None

def check_positional_parm_range(s,min,max):
    r = re.search(r'#([0-9]+)',s)
    if r: pnum = int(r.group(1))
    # here check is against system limit; g_max_parm applied elsewhere
    if r and (pnum <= INTERP_SUB_PARAMS):
        if pnum < min: min = pnum
        if pnum > max: max = pnum
        return pnum,min,max
    return None,None,None

def find_positional_parms(s):
    # requires original line (mixed case with whitespace)
    # find special association lines for positional parameters

    # The '*', '+', and '?' qualifiers are all greedy.
    #    Greedy <.*>  matches all of <H1>title</H1>
    # NonGreedy <.*?> matches the only first <H1>

    # case1  #<parmname>=#n (=defaultvalue comment_text)
    # case2  #<parmname>=#n (=defaultvalue)
    # case3  #<parmname>=#n (comment_text)
    # case4  #<parmname>=#n

    name    = None
    pnum    = None
    dvalue  = None
    comment = None
    s = s.expandtabs() # tabs to spaces

    r = re.search(
    r' *# *<([a-z0-9_-]+)> *= *#([0-9]+) *\(= *([0-9.+-]+[0-9.]*?) *(.*)\)'
               ,s,re.I)
    #case1   1name               2pnum          3dvalue             4comment

    if r is None: r=re.search(
    r' *# *<([a-z0-9_-]+)> *= *#([0-9]+) *\( *([0-9.+-]+)\)',s,re.I)
    #case2   1name               2pnum         3dvalue

    if r is None: r=re.search(
    r' *# *<([a-z0-9_-]+)> *= *#([0-9]+) *\((.*)\)',s,re.I)
    #case3   1name               2pnum       3comment

    if r is None: r=re.search(
    r' *# *<([a-z0-9_-]+)> *= *#([0-9]+) *$',s,re.I)
    #case4   1name               2pnum

    #   if r:
    #       for i in range(0,1+len(r.groups())):
    #           print('PARSE groups',len(r.groups()),i,r.group(i))

    if r:
        n = len(r.groups())
    if r and n >= 2:
        name = comment = r.group(1) # use name as comment if not specified
        pnum = int(r.group(2))
        # here check is against system limit; g_max_parm applied elsewhere
        if pnum > INTERP_SUB_PARAMS:
            return None,None,None,None
        if n == 3:
            if r.group(3)[0] == '=': dvalue = r.group(3)[1:]
            else:                    comment = r.group(3)[:]
        if n == 4:
            dvalue = r.group(3)
            if dvalue.find('.') >= 0:
                dvalue = float(dvalue)
            else:
                dvalue = int(dvalue)
            if r.group(4): comment = r.group(4)
        if n > 4:
            print('find_positional_parametrs unexpected n>4',s,)
            comment = r.group(4)
        if comment is None:
            print('find_positional_parameters:NOCOMMENT') # can't happen
            comment = ''
    return name,pnum,dvalue,comment

def user_message(title=""
                ,mtype=gtk.MessageType.INFO
                ,flags=gtk.DialogFlags.MODAL | gtk.DialogFlags.DESTROY_WITH_PARENT
                ,msg=None):
    if msg is None: return(None)
    if type(msg) == ListType:
        txt = "".join(msg)
    else:
        txt = msg

    vprint('USER_MESSAGE:\n%s' % txt)
    popup = gtk.MessageDialog(parent = None
          ,flags=flags
          ,type=mtype
          ,buttons = gtk.ButtonsType.OK
          ,message_format = txt
          )
    popup.set_title(title)
    result = popup.run()
    popup.destroy()
    return(result)

def dt():
    return(datetime.datetime.now().strftime(g_dtfmt))

def md5sum(fname):
    if not fname: return None
    return(hashlib.md5(open(fname, 'r').read()).hexdigest())

def find_image(fname):
    found = False
    for suffix in ('png','gif','jpg','pgm'):
        name = os.path.splitext(os.path.basename(fname))[0]
        dir  = os.path.dirname(fname)
        ifile = os.path.join(dir,name + '.' + suffix)
        if os.path.isfile(ifile):
            found = True
            break
    if not found: return None
    return ifile

def sized_image(ifile):
    twidth  = g_image_width
    theight = g_image_height
    img = gtk.Image()
    img.set_from_file(ifile)

    pixbuf  = img.get_pixbuf()
    iwidth  = pixbuf.get_width()  # image size
    iheight = pixbuf.get_height()
    scale      = min(float(twidth)/iwidth, float(theight)/iheight)
    #print('iw,ih %d,%d tw,th=%d,%d, scale=%f' % (
    #      iwidth,iheight,twidth,theight,scale))
    new_width  = int(scale*iwidth)
    new_height = int(scale*iheight)
    pixbuf = pixbuf.scale_simple(new_width,new_height
                                ,gdk.INTERP_BILINEAR)
    img.set_from_pixbuf(pixbuf)
    return(img)

def show_dir(x,tag=''):
    l = []
    for name in sorted(dir(x)):
        if  name[0:2] == '__': continue
        item = getattr(x,name)
        ty = type(item)
        if ty == MethodType:
            l.append('%-8s %s()' % ('0 Meth',name))
        elif ty == ListType:
            i = 0
            for v in item:
                try:
                    vnonewline = v[:-1] if v.endswith('\n') else v
                    l.append('%-8s %s[%2s] = %s' % ('2 List',name,i,vnonewline))
                    i += 1
                except:
                    l.append('xxx %s %s' % (name,str(item)))
        elif ty == DictionaryType:
            for k in sorted(item):
                l.append('%-8s %s[%2s] = %s' % ('3 Dict',name,k,item[k]))
        elif ty == BooleanType:
            l.append('%-8s %s = %s' % ('4 Bool',name,str(item)))
        elif ty == IntType:
            l.append('%-8s %s = %s' % ('5 Int',name,str(item)))
        elif ty == FloatType:
            l.append('%-8s %s = %s' % ('6 Float',name,str(item)))
        elif ty == StringType:
            l.append('%-8s %s = %s' % ('7 Str',name,item))
        else:
            s = str(item).split(' ')[0] + '>'
            s=item
            l.append('%-8s %s = %s' % ('1 Obj',name,s))

    print('\n')
    print('%s----------------------------------------------------------' % tag)
    for i in sorted(l):
        print(i)
    print('%s==========================================================' % tag)

def dprint(txt):
    if g_debug:
        print(':' + txt)

def vprint(txt):
    if g_verbose:
        print('::' + txt)

def spath_from_inifile(fname):
    if not fname:
        return []
    ini = linuxcnc.ini(fname)
    homedir = os.path.dirname(os.path.realpath(fname))
    # http://www.linuxcnc.org/docs/devel/html/config/ini_config.html
    l = []
    p = ini.find('DISPLAY','PROGRAM_PREFIX')
    if p:
        l = [p]
    p = ini.find('RS274NGC','SUBROUTINE_PATH')
    if p:
        newdirs = p.split(':')
        for dir in newdirs:
            # dont add duplicates
            if dir not in l:
                l.append(dir)
    p = ini.find('WIZARD','WIZARD_ROOT')
    if p:
        l.extend(p.split(':'))
    lfull = []
    for d in l:
        d = os.path.expanduser(d)
        if os.path.isabs(d):
            lfull.append(d)
        else:
            # relative path implies cwd is correct
            d2 = os.path.join(homedir,d)
            lfull.append(os.path.abspath(d2))
    if lfull:
        return lfull
    return []

def mpath_from_inifile(fname):
    if not fname:
        return None
    ini = linuxcnc.ini(ifname)
    homedir = os.path.dirname(os.path.abspath(fname))
    l = []
    p = ini.find('DISPLAY','PROGRAM_PREFIX')
    if p:
        l = [p]
    else:
        l = 'nc_files'
    p = ini.find('RS274NGC','USER_M_PATH')
    if p:
        l.extend(p.split(':'))
    lfull = []
    for d in l:
        if os.path.isabs(d):
            lfull.append(d)
        else:
            d2 = os.path.join(homedir,d)
            lfull.append(os.path.abspath(d2))
    if lfull:
        return lfull
    return None

def spath_from_files(pre_file,sub_files,pst_file):
    # when there is no ini file for path because
    #   linuxcnc not running
    # and
    #   no ini specified on cmd line
    l = []

    slist = []
    if type(sub_files) == StringType and sub_files:
        slist.append(sub_files)
    else:
        slist = sub_files

    for sub_file in slist:
        dir = os.path.dirname(os.path.abspath(sub_file))
        if dir not in l:
            l.append(dir)

    if pre_file:
        dir = os.path.dirname(os.path.abspath(pre_file))
        if dir not in l:
            l.append(dir)

    if pst_file:
        dir = os.path.dirname(os.path.abspath(pst_file))
        if dir not in l:
            l.append(dir)

    if l:
        return l
    return []

def long_name(name):
    if   name == 'pre':
        return 'Preamble'
    elif name == 'sub':
        return 'Subroutine'
    elif name == 'pst':
        return 'Postamble'
    else:
        return 'Unknown'

def show_parent(w,ct=0):
    if w is None:
        print('show_parent: None')
        return
    print('show_parent:',ct,w)
    if w.is_toplevel():
        print('TOP\n')
        return
    else:
        show_parent(w.get_parent(),ct+1)

def all_coords(iterable):
    ans = ''
    for t in iterable:
        ans = ans + '%7.3f' % t
    return ans

def show_position():
    g_stat.poll()
    print('POSITION-----------------------------------------------------')
    print('       ap',all_coords(g_stat.actual_position))
    print('        p',all_coords(g_stat.position))
    l = []
    p = g_stat.actual_position
    for i in range(9): l.append(p[i]
                               - g_stat.g5x_offset[i]
                               - g_stat.tool_offset[i]
                               )
    print('offset ap',all_coords(l))

    l = []
    p = g_stat.position
    for i in range(9): l.append(p[i]
                               - g_stat.g5x_offset[i]
                               - g_stat.tool_offset[i]
                               )
    print('offset  p',all_coords(l))
    print('POSITION=====================================================')

def coord_value(char):
    # offset calc from emc_interface.py (touchy et al)
    # char = 'x' | 'y' | ...
    # 'd' is for diameter
    c = char.lower()
    g_stat.poll()
    p = g_stat.position # tuple: (xvalue, yvalue, ...
    if (c == 'd'):
        if (1 & g_stat.axis_mask):
            # diam = 2 * x
            return (p[0] - g_stat.g5x_offset[0] - g_stat.tool_offset[0])* 2
        else:
            return 'xxx' # return a string that will convert with float()

    axno = 'xyzabcuvw'.find(c)
    if not ( (1 << axno) & g_stat.axis_mask ):
        return 'xxx' # return a string that will convert with float()
    return p[axno] - g_stat.g5x_offset[axno] - g_stat.tool_offset[axno]

def make_g_styles():

    dummylabel = gtk.Label()

    global g_lbl_style_default
    g_lbl_style_default   = dummylabel.get_style().copy()
    #g_lbl_style_default.bg[gtk.StateType.NORMAL] = label_normal_color TODO:
    #g_lbl_style_default.bg[gtk.STATE_ACTIVE] = label_active_color

    global g_lbl_style_created
    g_lbl_style_created  = dummylabel.get_style().copy()

    global g_lbl_style_multiple
    g_lbl_style_multiple = dummylabel.get_style().copy()

    #g_lbl_style_multiple.bg[gtk.STATE_NORMAL] = feature_color
    #g_lbl_style_multiple.bg[gtk.STATE_ACTIVE] = feature_color

    #g_lbl_style_created.bg[gtk.STATE_NORMAL] = feature_color
    #g_lbl_style_created.bg[gtk.STATE_ACTIVE] = feature_color

    del dummylabel


    dummyentry = gtk.Entry()

    global g_ent_style_normal
    g_ent_style_normal  = dummyentry.get_style().copy()

    global g_ent_style_default
    g_ent_style_default = dummyentry.get_style().copy()

    global g_ent_style_error
    g_ent_style_error   = dummyentry.get_style().copy()

    #g_ent_style_normal.base[gtk.STATE_NORMAL]  = base_entry_color

    #g_ent_style_default.base[gtk.STATE_NORMAL] = bg_dvalue_color

    #g_ent_style_error.text[gtk.STATE_NORMAL]   = error_color
    #g_ent_style_error.base[gtk.STATE_NORMAL]   = base_entry_color

    del dummyentry

def mod_font_by_category(obj,mode='control'):
    # currently mode = control (only)
    # touchy has 4 font categories: control,dro,error,listing
    if mode == 'control':
        font = g_control_font
    else:
        print('mod_font_by_category:unknown mode %s' % mode)
        return

    targetobj = None
    if type(obj) == type(gtk.Label()):
        targetobj = obj
    elif type(obj) == type(gtk.Entry()):
        targetobj = obj
    elif type(obj) == type(gtk.Button()):
        #gtk.Alignment object
        if isinstance(obj.child, gtk.Label):
            targetobj = obj.child
        elif isinstance(obj.child, gtk.Alignment):
            pass
        elif hasattr(obj,'modify_font'):
            targetobj = obj
        else:
            raise ValueError('mod_font_by_category: no child')
            return
    else:
        raise ValueError('mod_font_by_category: unsupported:').with_traceback(type(obj))
        return

    if targetobj is None:
        return
    if font is None:
        #print('mod_font_by_category:nofont available for %s' % mode)
        return # silently
    targetobj.modify_font(g_control_font)

    global g_font_users
    if targetobj not in g_font_users:
        g_font_users.append(targetobj)

def update_fonts(fontname):
    global g_control_font
    g_control_font = fontname
    for obj in g_font_users:
        mod_font_by_category(obj)

def clean_tmpgcmc(odir):
    if odir == "":
        odir = g_searchpath[0]
    savedir = os.path.join("/tmp", g_gcmc_funcname) # typ /tmp/tmpgcmc
    if not os.path.isdir(savedir):
        os.mkdir(savedir,0o755)
    for f in glob.glob(os.path.join(odir,g_gcmc_funcname + "*.ngc")):
        # rename ng across file systems
        shutil.move(f,os.path.join(savedir,os.path.basename(f)))

def find_gcmc():
    global g_gcmc_exe # find on first request
    if g_gcmc_exe == "NOTFOUND": return False # earlier search failed
    if g_gcmc_exe is not None: return True    # already found

    for dir in os.environ["PATH"].split(os.pathsep):
        exe = os.path.join(dir,'gcmc')
        if os.path.isfile(exe):
            if os.access(exe,os.X_OK):
                clean_tmpgcmc("") # clean on first find_gcmc
                g_gcmc_exe = exe
                return True # success
    g_gcmc_exe = "NOTFOUND"
    user_message(mtype=gtk.MESSAGE_ERROR
                ,title=_('Error for:')
                ,msg = _('gcmc executable not available:'
                + '\nCheck path and permissions'))
    return False # fail

#-----------------------------------------------------------------------------

make_g_styles()


class CandidateDialog():
    """CandidateDialog: dialog with a treeview in a scrollwindow"""
    def __init__(self,ftype=''):
        self.ftype = ftype
        lname = long_name(self.ftype)
        title = "Choose %s file" % lname

        btns=(gtk.STOCK_CANCEL, gtk.ResponseType.REJECT
             ,gtk.STOCK_OK,     gtk.ResponseType.ACCEPT)
        if ( (self.ftype == 'pre') or (self.ftype == 'pst') ):
            # RESPONSE_NO used to allow 'nofile' for 'pre','pst'
            btns = btns + ('No %s File' % lname, gtk.RESPONSE_NO)

        self.fdialog = gtk.Dialog(title=title
                     ,parent=None
                     ,flags=gtk.DIALOG_MODAL | gtk.DialogFlags.DESTROY_WITH_PARENT
                     ,buttons=btns
                     )
        self.fdialog.set_size_request(600,600)

        scrollw = gtk.ScrolledWindow()
        scrollw.set_border_width(5)
        scrollw.set_policy(gtk.PolicyType.AUTOMATIC, gtk.POLICY_ALWAYS)
        scrollw.show()

        box = self.fdialog.get_content_area()
        box.pack_start(scrollw, True, True, 0)

        global g_candidate_files
        self.canfiles = g_candidate_files
        self.canfiles.refresh()
        self.treestore = g_candidate_files.treestore

        self.treeview = gtk.TreeView(self.treestore)
        if g_alive: self.treeview.connect('row-activated',self.row_activated)


        column0 = gtk.TreeViewColumn('Subroutine Directories')
        self.treeview.append_column(column0)
        cell0 = gtk.CellRendererText()
        column0.pack_start(cell0, True)
        column0.add_attribute(cell0, 'text', 0)

        column1 = gtk.TreeViewColumn('Hint')
        self.treeview.append_column(column1)
        cell1 = gtk.CellRendererText()
        column1.pack_start(cell1, True)
        column1.add_attribute(cell1, 'text', 1)

        column2 = gtk.TreeViewColumn('mtime')
        self.treeview.append_column(column2)
        cell2 = gtk.CellRendererText()
        column2.pack_start(cell2, True)
        column2.add_attribute(cell2, 'text', 2)

        scrollw.add_with_viewport(self.treeview)
        scrollw.show_all()

    def get_file_result(self):
        # return: (name,errmsg)
        try:
            (model,iter) = self.treeview.get_selection().get_selected()
        except AttributeError:
            return(None,'') # nothing selected
        if not iter:
            return(None,'')
        fname,status,mtime = self.canfiles.get_tree_data(iter)

        if os.path.isdir(fname):
            return(None,'') # cannot use a selected dir

        ok = True # contradict this
        if (self.ftype == 'pre') or (self.ftype == 'pst'):
            if status.find('not_a_subfile') >= 0: ok = True
            if status.find('Preempted')     >= 0: ok = False
        else:
            if status.find('not_a_subfile') >= 0: ok = False
            if status.find('not_allowed')   >= 0: ok = False
            if status.find('Preempted')     >= 0: ok = False

        if ok:
            return (fname,'')

        emsg = (_('The selected file is not usable\n'
                  'as a %s file\n'
                  '(%s)') % (long_name(self.ftype),status)
               )
        return('TRYAGAIN',emsg)

    def row_activated(self,tview,iter,column):
        self.fdialog.response(gtk.ResponseType.ACCEPT)
        pass

    def run(self):
        return(self.fdialog.run())

    def destroy(self):
        self.fdialog.destroy()


class CandidateFiles():
    """CandidateFiles treestore for candidate files"""
    def __init__(self,dirlist):
        self.dirlist=dirlist
        self.treestore = gtk.TreeStore(str,str,str)
        self.tdict = {}
        self.make_tree()

    def refresh(self):
        # currently, just do over
        # potential to reread only files with modified mtimes
        self.__init__(self.dirlist)

    def make_tree(self):
        didx = 0
        flist = []
        for dir in self.dirlist:
            self.tdict[didx,] = dir
            # row must be a tuple or list containing as many items
            # as the number of columns
            try:
                mtime = datetime.datetime.fromtimestamp(os.path.getmtime(dir))
            except OSError as detail:
                print(_('%s:make_tree:%s' % (g_progname,detail) ))
                continue # try to skip this dir with message
            mtime = mtime.strftime(g_dtfmt) # truncate fractional seconds
            iter = self.treestore.append(None, [dir,"Directory",mtime])
            fidx = 0
            for f in ( sorted(glob.glob(os.path.join(dir,"*.ngc")))
                     + sorted(glob.glob(os.path.join(dir,"*.NGC")))
                     + sorted(glob.glob(os.path.join(dir,"*.gcmc")))
                     + sorted(glob.glob(os.path.join(dir,"*.GCMC")))
                     ):
                fname = os.path.basename(f)
                self.tdict[didx,fidx] = fname

                stat = ""
                fd = open(f)
                ftxt = fd.read()
                fd.close()

                if os.path.splitext(fname)[-1] in ['.gcmc','.GCMC']:
                    stat = '%sgcmc:ok' % stat

                if ftxt.find('not_a_subfile') >= 0:
                    stat = '%snot_a_subfile ' % stat
                if ftxt.find('(info:') >= 0:
                    stat = '%sngcgui-ok ' % stat
                if fname in flist:
                    stat = '%sPreempted ' % stat
                if ftxt.find('FEATURE') >= 0:
                    stat = '%snot_allowed ' % stat
                if stat == "":
                    stat = "?"
                if stat.find("Preempted") >= 0:
                    stat = "Preempted" # suppress ok

                flist.append(fname)
                mtime = datetime.datetime.fromtimestamp(os.path.getmtime(f))
                mtime = mtime.strftime(g_dtfmt) # truncate fractional seconds
                self.treestore.append(iter, [fname,stat,mtime])
                fidx += 1
            didx += 1

    def get_tree_data(self,iter):
        path = self.treestore.get_path(iter)
        if len(path) > 1:
            row,col = path
            dir = self.tdict[row,]
            fname = self.treestore.get_value(iter,0)
            status = self.treestore.get_value(iter,1)
            mtime = self.treestore.get_value(iter,2)
        else:
            dir = self.tdict[path]
            fname = ''
            status = ''
            mtime = ''
        return os.path.join(dir,fname),status,mtime


class LinuxcncInterface():
    """LinuxcncInterface: ini file and running linuxcnc data"""
    def __init__(self,cmdline_ini_file=''):
        self.lrunning = False
        self.ini_data = None
        self.subroutine_path = []
        self.user_m_path = None
        self.ini_file = None
        self.ngcgui_options = []
        self.editor = os.environ.get("VISUAL")
        use_ini_file = None

        l_ini_file = ''
        stat = linuxcnc.stat()


        try:
            global g_stat
            g_stat = linuxcnc.stat()
            g_stat.poll() # poll faults if linuxcnc not running
            self.lrunning = True
            l_ini_file = get_linuxcnc_ini_file()
        except linuxcnc.error as msg:
            g_stat = None
            print('INTFC:err:',msg)
            print('INTFC:' + _('Warning: linuxcnc not running'))

        print('%s:INTFC:linuxcnc running=%d' % (g_progname,self.lrunning))
        print('%s:INTFC:ini_file=<%s>' % (g_progname,l_ini_file))

        # cmdline_ini_file can be specified on cmdline and from intfc:
        # if neither ok: if no cmdline subfile, make custom page
        # if cmdonly ok
        # if runonly ok
        # if both    ok: warn message and continue

        if cmdline_ini_file:
            cmdline_spath = spath_from_inifile(cmdline_ini_file)
        if l_ini_file:
            l_spath = spath_from_inifile(l_ini_file)

        if not cmdline_ini_file and not l_ini_file:
            ini_file = None
            spath    = []
            #print('NEITHER')
        if not cmdline_ini_file and l_ini_file:
            ini_file = l_ini_file
            spath    = l_spath
            #print("OK running only <,",cmdline_ini_file,l_ini_file,">")
        if cmdline_ini_file and not l_ini_file:
            ini_file = cmdline_ini_file
            spath    = cmdline_spath
            #print('OK cmdline only')
        if cmdline_ini_file and l_ini_file:
            #print("BOTH ini file on both cmdline and running linuxcnc")
            msg = ""
            if os.path.abspath(cmdline_ini_file) != l_ini_file:
                ini_file = l_ini_file
                msg = (_('The ini file specified on cmdline') + ':\n'
                + os.path.abspath(cmdline_ini_file) + '\n\n'
                + _('is different from the one used by the running linuxcnc')
                + ':\n'
                + l_ini_file + '\n\n'
                )

            if cmdline_spath == l_spath:
                ini_file = cmdline_ini_file
                spath    = cmdline_spath
                msg = msg + _('Using cmd line ini file (same paths)')
            else:
                ini_file = l_ini_file
                spath    = l_spath
                msg = msg + _('Ignoring cmd line ini file (different paths)')

            user_message(mtype=gtk.MESSAGE_WARNING
                        ,title=_('Warning')
                        ,msg=msg
                        )

        if ini_file:
            self.ini_file = ini_file
            self.ini_data = linuxcnc.ini(self.ini_file)
            # get it again to avoid (unlikely) race
            self.subroutine_path = spath_from_inifile(ini_file)
            self.ngcgui_options = self.ini_data.find('DISPLAY','NGCGUI_OPTIONS')

            self.editor = (   self.editor
                           or self.ini_data.find('DISPLAY','EDITOR'))

        # create at startup, refresh as required
        global g_candidate_files
        g_candidate_files = CandidateFiles(self.get_subroutine_path())


    def addto_spath(self,pathtoadd):
        if type(pathtoadd) != ListType:
            raise ValueError(
                'addto_spath: List required not: %s %s'
                % (pathtoadd,type(pathtoadd)))
        # dont add duplicates
        if pathtoadd not in self.subroutine_path:
            self.subroutine_path.extend(pathtoadd)

    def get_editor(self):
        return self.editor or 'gedit'

    def get_ini_file(self):
        return(self.ini_file)

    def get_subroutine_path(self):
        return(self.subroutine_path)

    def get_user_m_path(self):
        return(self.user_m_path)

    def find_file_in_path(self,fname):
        # return tuple:
        #               '', 'NULLFILE' if fname None or ''
        #            fname, 'NOPATH'   no path defined (eg no inifile)
        #    foundfilename, 'FOUND'    found in path
        #            fname, 'NOTFOUND' not in path (may exist)
        if not fname:
            return('','NULLFILE')
        if not self.subroutine_path:
            return(fname,'NOPATH')
        bname = os.path.basename(fname) # only basename used
        foundlist = []
        foundfilename = None
        for p in self.subroutine_path:
            f = os.path.join(p,bname)
            if os.path.isfile(f):
                if not foundfilename:
                    foundfilename = f #first one wins
                foundlist.append(f)

        if len(foundlist) > 1:
            print(_('find_file_in_path:Multiple Results: %s') % foundlist)
            print(_('      Search path: %s') % self.subroutine_path)
        if foundfilename:
            vprint('find_file_in_path:%s' % foundfilename)
            return(foundfilename,'FOUND')
        print('find_file_in_path<%s> NOTFOUND' % fname)
        return(fname,'NOTFOUND')

    def get_subfiles(self):
        if self.ini_data:
            #returns list
            return(self.ini_data.findall('DISPLAY','NGCGUI_SUBFILE'))
        else:
            return(None)

    def get_preamble(self):
        if self.ini_data:
            return(self.ini_data.find('DISPLAY','NGCGUI_PREAMBLE'))
        else:
            return(None)

    def get_postamble(self):
        if self.ini_data:
            return(self.ini_data.find('DISPLAY','NGCGUI_POSTAMBLE'))
        else:
            return(None)

    def get_font(self):
        if self.ini_data:
            return(self.ini_data.find('DISPLAY','NGCGUI_FONT'))
        else:
            return(None)

    def get_ngcgui_options(self):
        return(self.ngcgui_options or [])

    def get_gcmc_include_path(self):
        dirs = (self.ini_data.find('DISPLAY','GCMC_INCLUDE_PATH'))
        return(dirs)

    def get_program_prefix(self):
        if self.ini_data:
            dir = self.ini_data.find('DISPLAY','PROGRAM_PREFIX')
            dir = os.path.expanduser(dir)
            if not os.path.isabs(dir):
                # relative, base on inidir
                dir = os.path.join(os.path.dirname(self.ini_file),dir)
            return(dir)
        else:
            return(None)


class PreFile():
    """PreFile: preamble file data"""
    def __init__(self,thefile):
        self.pre_file = thefile
        self.read()

    def clear(self):
        self.pre_file = ''
        self.inputlines=[]

    def read(self):
        #print('PreFile read')
        self.md5 = None
        self.mtime = None
        self.inputlines = []
        if self.pre_file == "": return

        self.mtime = os.path.getmtime(self.pre_file)
        f = open(self.pre_file)
        for l in f.readlines():
            # dont include not_a_subfile lines
            if (l.find('not_a_subfile') < 0) and (l.strip() != ''):
                self.inputlines.append(l)
        f.close()
        self.md5 = md5sum(self.pre_file)


class PstFile():
    """PstFile: postamble file data"""
    def __init__(self,thefile):
        self.pst_file = thefile
        self.read()

    def clear(self):
        self.pst_file = ''
        self.inputlines = []

    def read(self):
        #print('PstFile read')
        self.md5 = None
        self.mtime = None
        self.inputlines = []

        if self.pst_file == "": return
        self.mtime = os.path.getmtime(self.pst_file)
        f = open(self.pst_file)
        for l in f.readlines():
            # dont include not_a_subfile lines
            if (l.find('not_a_subfile') < 0) and (l.strip() != ''):
                self.inputlines.append(l)
        f.close()
        self.md5 = md5sum(self.pst_file)


class SubFile():
    """SubFile: subfile data"""
    def __init__(self,thefile):
        self.sub_file = thefile
        self.min_num = sys.maxsize
        self.max_num = 0
        self.pdict = {} # named items:   pdict[keyword] = value
        self.ndict = {} # ordinal items: ndict[idx] = (name,dvalue,comment)
        self.ldict = {} # label items:   ldict[lno] = thelabel
        self.pdict['info'] = ''
        self.pdict['lastparm'] = 0
        self.pdict['subname'] = ''
        self.inputlines = []
        self.errlist=[]
        self.md5 = None
        self.mtime = None
        if self.sub_file == '': return

        self.mtime = os.path.getmtime(self.sub_file)
        self.md5 = md5sum(self.sub_file)

        if os.path.splitext(self.sub_file)[-1] in ['.ngc','.NGC','.nc','.NC']:
            self.read_ngc()
        elif os.path.splitext(self.sub_file)[-1] in ['.gcmc','.GCMC']:
            self.read_gcmc()
        else:
            user_message(mtype=gtk.MESSAGE_ERROR
                    ,title=_('Unknown file suffix')
                    ,msg = _('Unknown suffix for: %s:')
                             % os.path.basename(self.sub_file)
                            )
            return

    def clear(self):
        self.sub_file = ''
        self.pdict = {}
        self.ndict = {}
        self.ldict = {}
        self.inputlines = []

    def flagerror(self,e):
        # accumulate errors from read() so entire file can be processed
        self.errlist.append(e)

    def specialcomments_ngc(self,s):
        if s.find(' FEATURE ')    >= 0 :
            self.flagerror(
            "Disallowed use of ngcgui generated file as Subfile")
        if s.find('not_a_subfile') >= 0 :
            self.flagerror(
            "marked (not_a_subfile)\nNot intended for use as a subfile")

    def re_read(self):
        if 'isgcmc' in self.pdict:
            self.read_gcmc()
        else:
            self.read_ngc()

    def read_ngc(self):

        thesubname = os.path.splitext(os.path.basename(self.sub_file))[0]

        f = open(self.sub_file)
        self.inputlines = [] # in case rereading
        for l in f.readlines():
            self.specialcomments_ngc(l) # for compat, check on unaltered line
            self.inputlines.append(l)
        idx = 1 # 1 based for labels ldict
        nextparm = 0
        subname = None
        endsubname = None
        for line in self.inputlines:
            # rs274: no whitespace, simplify with lowercase
            info = get_info_item(line) # check on unaltered line
            l = line.translate(None,' \t').lower()
            lineiscomment = is_comment(l)
            if info is not None: self.pdict['info'] = info
            sname = check_sub_start(l)
            if subname is not None and sname is not None:
                self.flagerror("Multiple subroutines in file not allowed")
            if subname is None and sname is not None:
                subname = sname
                if subname is not None and subname != thesubname:
                    self.flagerror("sub label "
                    "%s does not match subroutine file name" % thesubname)

            if endsubname is not None:
                if lineiscomment or (l.strip() == ''):
                    pass
                elif  l.find('m2') >= 0:
                    # linuxcnc ignores m2 after endsub in
                    # single-file subroutines
                    # mark as ignored here for use with expandsub option
                    self.inputlines[-1] = (';' + g_progname +
                                        ' ignoring: ' +  self.inputlines[-1])
                    pass
                else:
                    self.flagerror('file contains lines after subend:\n'
                                  '%s' % l)

            ename = check_sub_end(l)
            if subname is None and ename is not None:
                self.flagerror("endsub before sub %s" % ename)
            if subname is not None and ename is not None:
               endsubname = ename
               if endsubname != subname:
                   self.flagerror("endsubname different from subname")

            label = check_for_label(l)
            if label: self.ldict[idx] = label

            if (    subname is not None
                and endsubname is None
                and (not lineiscomment)):

                pparm,min,max= check_positional_parm_range(l
                               ,self.min_num,self.max_num)
                if pparm > g_max_parm:
                    self.flagerror(
                      _('parm #%s exceeds config limit on no. of parms= %d\n')
                        % (pparm,g_max_parm))
                if pparm:
                    self.min_num = min
                    self.max_num = max

                # blanks required for this, use line not l
                name,pnum,dvalue,comment = find_positional_parms(line)
                if name:
                    self.ndict[pnum] = (name,dvalue,comment)
                    # require parms in sequence to minimize user errors
                    nextparm = nextparm + 1
                    if g_strict:
                        if pnum != nextparm:
                            self.flagerror(
                                _('out of sequence positional parameter'
                                  '%d expected: %d')
                                % (pnum, nextparm))
                    while pnum > nextparm:
                        makename = "#"+str(nextparm)
                        self.ndict[nextparm] = makename,"",makename
                        nextparm = nextparm + 1
                    self.pdict['lastparm'] = pnum
            idx = idx + 1
        f.close()

        if    subname is None: self.flagerror(_('no sub found in file\n'))
        if endsubname is None: self.flagerror(_('no endsub found in file\n'))

        if g_strict:
            if nextparm == 0: self.flagerror(_('no subroutine parms found\n'))

        self.pdict['subname'] = subname
        if self.pdict['info'] == '':
            self.pdict['info'] = 'sub: '+str(subname)
        if self.errlist:
            user_message(mtype=gtk.MESSAGE_ERROR
                        ,title=_('Error for: %s ')
                                 % os.path.basename(self.sub_file)
                        ,msg = self.errlist)
            self.errlist.append('SUBERROR')
            raise ValueError(self.errlist)

    def read_gcmc(self):
        self.gcmc_opts = [] # list of options for gcmc
        pnum = 0
        f = open(self.sub_file)
        for l in f.readlines():
            rinfo = re.search(r'^ *\/\/ *ngcgui *: *info: *(.*)' ,l)
            if rinfo:
                #print 'info read_gcmc:g1:',rinfo.group(1)
                self.pdict['info'] = rinfo.group(1) # last one wins
                continue

            ropt = re.search(r'^ *\/\/ *ngcgui *: *(-.*)$' ,l)
            if ropt:
                gopt = ropt.group(1)
                gopt = gopt.split("//")[0] ;# trailing comment
                gopt = gopt.split(";")[0]  ;# convenience
                gopt = gopt.strip()        ;# leading/trailing spaces
                self.gcmc_opts.append(gopt)
                continue

            name = None
            dvalue =  None
            comment = ''
            r3 = re.search(r'^ *\/\/ *ngcgui *: *(.*?) *= *(.*?) *\, *(.*?) *$', l)
            r2 = re.search(r'^ *\/\/ *ngcgui *: *(.*?) *= *(.*?) *$', l)
            r1 = re.search(r'^ *\\/\\/ *ngcgui *: *\(.*?\) *$', l)
            if r3:
                name = r3.group(1)
                dvalue = r3.group(2)
                comment = r3.group(3)
            elif r2:
                name = r2.group(1)
                dvalue = r2.group(2)
            elif r1:
                print('r1-1 opt read_gcmc:g1:',r1.group(1))
                name = r1.group(1)

            if dvalue:
                # this is a convenience to make it simple to edit to
                # add a var without removing the semicolon
                #    xstart = 10;
                #    //ngcgui: xstart = 10;
                dvalue = dvalue.split(";")[0] # ignore all past a ;
            else:
                dvalue = ''

            if name:
                if comment == '':
                    comment = name
                pnum += 1
                self.ndict[pnum] = (name,dvalue,comment)

        self.pdict['isgcmc'] = True
        self.pdict['lastparm'] = pnum
        self.pdict['subname'] = os.path.splitext(os.path.basename(self.sub_file))[0]
        if self.pdict['info'] == '':
            self.pdict['info'] = 'gcmc: '+ self.pdict['subname']
        f.close()
        return True # ok

class FileSet():
    """FileSet: set of preamble,subfile,postamble files"""
    def __init__(self,pre_file
                     ,sub_file
                     ,pst_file
                ):
        # sub_file=='' is not an error, opens Custom
        self.pre_data = PreFile(pre_file)
        self.sub_data = SubFile(sub_file)
        self.pst_data = PstFile(pst_file)

class OneParmEntry():
    """OneParmEntry: one parameter labels and entry box"""
    def __init__(self,ltxt='ltxt' ,etxt='etxt' ,rtxt='rtxt'):

        self.box = gtk.HBox()

        self.ll  = gtk.Label()
        self.en  = gtk.Entry()
        self.lr  = gtk.Label()

        self.dv  = None

        ww = -1
        hh = g_entry_height

        self.ll.set_label(ltxt)
        self.ll.set_width_chars(2)
        self.ll.set_justify(gtk.JUSTIFY_RIGHT)
        self.ll.set_alignment(xalign=.90,yalign=0.5) # right aligned
        self.ll.set_size_request(ww,hh)

        self.en.set_text(etxt)
        self.en.set_width_chars(6)
        self.en.set_alignment(xalign=.90) # right aligned
        self.en.set_size_request(ww,hh)
        self.en.hide()

        #self.en.connect("button-press-event",self.grabit)
        if g_popkbd is not None:
            if g_alive: self.en.connect("button-press-event",self.popkeyboard)

        if g_alive: self.en.connect('changed', self.entry_changed) #-->w + txt

        self.lr.set_label(rtxt)
        self.lr.set_width_chars(0) # allow any width for compat with ngcgui
        self.lr.set_justify(gtk.JUSTIFY_LEFT)
        self.lr.set_alignment(xalign=0.2,yalign=0.5) # left aligned
        self.lr.set_size_request(ww,hh)
        self.lr.hide()
        mod_font_by_category(self.lr,'control')

        self.tbtns = gtk.HBox(homogeneous=0,spacing=2)
        self.tbtns.set_border_width(0)

        self.box.pack_start(self.tbtns, expand=0, fill=0, padding=0)

        self.tbtns.pack_start(self.ll, expand=0, fill=0, padding=0)
        self.tbtns.pack_start(self.en, expand=0, fill=0, padding=0)
        self.tbtns.pack_start(self.lr, expand=0, fill=0, padding=0)

    def grabit(self,*args,**kwargs):
        #print 'grabit',self,args,kwargs
        print('\ngrabit:can_get_focus:',self.en.get_can_focus())
        self.en.grab_focus()
        print('grabit:has_focus',self.en.has_focus())
        print('grabit: is_focus',self.en.is_focus())

    def popkeyboard(self,widget,v):
        origtxt = self.en.get_text()
        title = '#%s, <%s> %s' % (self.ll.get_text()
                                 ,self.en.get_text()
                                 ,self.lr.get_text()
                                 )
        self.en.set_text('')
        if g_popkbd.run(initial_value='',title=title):
            self.en.set_text(g_popkbd.get_result())
        else:
            # user canceled
            self.en.set_text(origtxt)

    def entry_changed(self,w):
        v = w.get_text().lower()
        if g_stat:
            r = re.search('[xyzabcuvwd]',v)
            if r:
                char = r.group(0)
                try:
                    w.set_text("%.4f" % coord_value(char))
                except TypeError:
                    pass
                except Exception as detail:
                    exception_show(Exception,detail,'entry_changed')
                    pass

        if v == '':
            w.set_style(g_ent_style_normal)
            return
        else:
            try:
                float(v)
                w.set_style(g_ent_style_normal)
            except ValueError:
                w.set_style(g_ent_style_error)
                return
        try:
            if (    (self.dv is not None)
                and (float(v) == float(self.dv)) ):
                w.set_style(g_ent_style_default)
                return
        except ValueError:
            pass
        w.set_style(g_ent_style_normal)
        return

    def getentry(self):
        return(self.en.get_text())

    def setentry(self,v):
        self.en.set_text(v)

    def clear_pentry(self):
        self.ll.set_text('')
        self.en.set_text('')
        self.lr.set_text('')
        self.ll.hide()
        self.en.hide()
        self.lr.hide()

    def make_pentry(self,ll,dvalue,lr,emode='initial'):
        # modes 'initial'
        #       'keep'
        self.dv = dvalue
        if dvalue is None:
            en = ''
        else:
            en = dvalue

        if ll is None: ll=''
        if lr is None: lr=''
        self.ll.set_text(str(ll))

        if emode == 'initial':
            self.en.set_text(str(en))

        # on reread, may be new parms with no text so use default
        # if (emode == 'keep') and (not self.en.get_text()):
        if (emode == 'keep') and (self.en.get_text() is None):
            self.en.set_text(str(en))

        self.lr.set_text(str(lr))
        if dvalue is None or dvalue == '':
            self.en.set_style(g_ent_style_normal) # normal (not a dvalue)
        else:
            self.en.set_style(g_ent_style_default) # a dvalue

        self.ll.show()
        self.en.show()
        self.lr.show()
        self.entry_changed(self.en)


class EntryFields():
    """EntryFields: Positional Parameters entry fields in a frame """
    def __init__(self,nparms=INTERP_SUB_PARAMS):
        if nparms > g_max_parm:
            raise ValueError(_(
                  'EntryFields:nparms=%d g_max_parm=%d')
                  % (nparms,g_max_parm))
        self.ebox = gtk.Frame()
        self.ebox.set_shadow_type(gtk.ShadowType.ETCHED_IN)
        self.ebox.set_border_width(2)

        efbox = gtk.VBox()
        evb = gtk.VBox(homogeneous=0,spacing=2)
        xpositionalp = gtk.Label('Positional Parameters')
        xpositionalp.set_alignment(xalign=0.0,yalign=0.5) # left aligned
        epositionalp = gtk.EventBox()
        epositionalp.add(xpositionalp)
        epositionalp.modify_bg(gtk.STATE_NORMAL,label_normal_color)
        lpositionalp = gtk.Frame()
        lpositionalp.set_shadow_type(gtk.SHADOW_IN)
        lpositionalp.set_border_width(0)
        lpositionalp.add(epositionalp)


        self.boxofcolumns = gtk.HBox(homogeneous=0,spacing=2)

        evb.pack_start(lpositionalp,expand=0,fill=1,padding=0)
        evb.pack_start(self.boxofcolumns,   expand=1,fill=1,padding=4)

        efbox.pack_start(evb, expand=1,fill=1,padding=0)
        self.ebox.add(efbox)

        self.make_entryfields(nparms) # initialize for EntryFields

    def make_entryfields(self,nparms):
        self.no_of_entries = nparms
        # make VBoxes as required to accommodate entries
        # destroy them when starting over -- this occurs
        # when a OnePg is reused for a different subfile
        try:
            type(self.columnbox) # test for existence
            # destroy prior VBoxes packed in self.boxofcolumns
            for c in self.boxofcolumns.children():
                 self.boxofcolumns.remove(c)
                 c.destroy()
                 del(c)
        except AttributeError:
            # first-time: create initial VBox for entries
            self.columnbox = gtk.VBox(homogeneous=0,spacing=2)

        self.boxofcolumns.pack_start(self.columnbox)

        # try to use minimum height if less than 3 columns
        if nparms > 20:
            rowmax = 10
        else:
            rowmax  = int(nparms/2 + 0.5)

        self.pentries = {}
        row      = 0
        idx      = 1 # 1-based to agree with parm no.s
        for i in range(0,nparms):
            if row >= rowmax:
                row = 0
                # make a new VBox for next column of entries
                self.columnbox = gtk.VBox(homogeneous=0,spacing=2)
                self.boxofcolumns.pack_start(self.columnbox)
            self.pentries[idx] = OneParmEntry('','','')
            self.columnbox.pack_start(self.pentries[idx].box
                                     ,expand=0,fill=0,padding=0)
            row += 1
            idx += 1
        self.boxofcolumns.show_all()

    def getentry_byidx(self,idx):
        return(self.pentries[idx].getentry())

    def clear_pentry_byidx(self,idx):
        self.pentries[idx].clear_pentry()

    def make_pentry_byidx(self,idx,ll,en,lr,emode='initial'):
        self.pentries[idx].make_pentry(ll,en,lr,emode)

    def getstuff_byidx(self,idx):
        print("1getstuff idx=",idx)
        self.pentries[idx].getstuff()

    def get_box(self):
        return self.ebox

    def clear_parm_entries(self):
        for pidx in range(1,self.no_of_entries+1):
            self.clear_pentry_byidx(pidx)

    def set_parm_entries(self,parms,emode='initial'):
        lastpidx = 0
        for pidx in sorted(parms.sub_data.ndict):
            name,dvalue,comment = parms.sub_data.ndict[pidx]
            self.make_pentry_byidx(pidx
                                                 ,str(pidx)
                                                 ,dvalue
                                                 ,comment
                                                 ,emode
                                                 )
            lastpidx = pidx


class TestButtons():
    """TestButtons: debugging buttons"""
    def __init__(self,mypg):
        self.box  = gtk.HBox()
        self.mypg = mypg
        lbl       = gtk.Label('Debug:')
        lbl.set_alignment(xalign=0.9,yalign=0.5) # rt aligned
        self.box.pack_start(lbl,expand=0,fill=0,padding=2)
        for item in ('info'
                    ,'intfc'
                    ,'nset'
                    ,'nb'
                    ,'page'
                    ,'fset'
                    ,'pre'
                    ,'sub'
                    ,'pst'
                    ,'ent'
                    ,'cp'
                    ,'lcnc'
                    ,'hal'
                    ,'pos'
                    ,'glo'
                    ,'loc'
                    ,'tst'
                    ):
            button = gtk.Button(item)
            if g_alive: button.connect("clicked", self.btest, item)
            button.show_all()
            self.box.pack_start(button,expand=0,fill=0,padding=2)
        bclose = gtk.Button('Close')
        if g_alive: bclose.connect("clicked", lambda x: self.delete())
        self.box.pack_start(bclose,expand=0,fill=0,padding=2)

    def btest(self,widget,v):
        m = self.mypg
        if   v == 'info':
            p = m.nset
            print('INFO--------------------------------------------------')
            print('       sys.argv = %s' % sys.argv)
            print('            cwd = %s' % os.getcwd())
            print('       sys.path = %s' % sys.path)
            print('       ini_file = %s' % p.intfc.get_ini_file())
            print('      auto_file = %s' % p.auto_file)
            print('subroutine_path = %s' % p.intfc.get_subroutine_path())
            print('    user_m_path = %s' % p.intfc.get_user_m_path())
            print('       pre_file = %s' % p.intfc.get_preamble())
            print('        sublist = %s' % p.intfc.get_subfiles())
            print('       pst_file = %s' % p.intfc.get_postamble())
            print('  startpage_idx = %s' % p.startpage_idx)
            print('')
            print('      __file__  = %s' % __file__)
            print('g_send_function = %s' % g_send_function)
            print('       g_popkbd = %s' % g_popkbd)
            print('         g_stat = %s' % g_stat)
            print('     g_progname = %s' % g_progname)
            print('      g_verbose = %s' % g_verbose)
            print('        g_debug = %s' % g_debug)
            print('        g_tmode = %s' % g_tmode)
            print('     g_label_id = %s' % g_label_id)
        elif v  == 'ent':
            print('ENTRIES--------------------------------------------------')
            x = m.efields.pentries
            pmax = m.fset.sub_data.pdict['lastparm']
            print('efields.pentries[]')
            for pidx in range(1,pmax+1):
                print("%2d: %4s %-8s %-20s" % (pidx
                                           ,x[pidx].ll.get_text()
                                           ,x[pidx].en.get_text()
                                           ,x[pidx].lr.get_text()
                                           ))
            print('ENTRIES==================================================')
        elif v == 'intfc': d = m.nset.intfc;    show_dir(d,tag='intfc')
        elif v == 'page':
            d = m;               show_dir(d,tag='mypg')
            x=self.mypg.efields.pentries[1].en
            print('x=',x)
            print('            has_focus:',x.has_focus())
            print('             is_focus:',x.is_focus())
            print('        get_can_focus:',x.get_can_focus())
        elif v == 'pre':   d = m.fset.pre_data; show_dir(d,tag='pre_data')
        elif v == 'sub':   d = m.fset.sub_data; show_dir(d,tag='sub_data')
        elif v == 'pst':   d = m.fset.pst_data; show_dir(d,tag='pst_data')
        elif v == 'fset':  d = m.fset;          show_dir(d,tag='fset')
        elif v == 'nset':  d = m.nset;          show_dir(d,tag='nset')
        elif v == 'cp':    d = m.cpanel;        show_dir(d,tag='cpanel')
        elif v == 'loc':   show_dir(locals(),tag='locals')
        elif v == 'glo':   show_dir(globals(),tag='globals')
        elif v == 'lcnc':  show_dir(linuxcnc,tag='lcnc')
        elif v == 'hal':   show_dir(hal,tag='hal')
        elif v == 'pos':   show_position()
        elif v == 'tst':
            print('cpanel size:',m.cpanel.box.size_request())
            print('mtable size:',m.mtable.size_request())
        elif v == 'nb':
            print('NB--------------------------------------------------')
            for pno in range(m.nset.startpage_idx
                            ,m.mynb.get_n_pages()):
                npage = m.mynb.get_nth_page(pno)
                pg    = m.nset.pg_for_npage[npage]
                ltxt  = pg.the_lbl.get_text()
                print('%10s %s' % (ltxt,pg))
            print('NB==================================================')
        else: print('btest unknown:',v)

    def delete(self):
        gtk.main_quit()
        return False


class ControlPanel():
    """ControlPanel: Controls and image display"""
    def __init__(self
                ,mypg
                ,pre_file=''
                ,sub_file=''
                ,pst_file=''
                ):
        self.mypg = mypg
 
        frame = gtk.Frame()
        frame.set_shadow_type(gtk.ShadowType.ETCHED_IN)
        frame.set_border_width(2)
        self.box = frame
        
        cpbox  = gtk.VBox()
        # fixed width so it doesn't change when switching tabs
        # fixed height to allow room for buttons below image
        #cpbox.set_size_request(g_image_width,g_image_height)

        bw = 1
        bpre = gtk.Button(_('Preamble'))
        bpre.set_border_width(bw)
        mod_font_by_category(bpre)

        bsub = gtk.Button(_('Subfile'))
        bsub.set_border_width(bw)
        mod_font_by_category(bsub)

        bpst = gtk.Button(_('Postamble'))
        bpst.set_border_width(bw)
        mod_font_by_category(bpst)

        self.pre_entry = gtk.Entry()
        self.pre_entry.set_state(gtk.STATE_INSENSITIVE)

        self.sub_entry = gtk.Entry()
        self.sub_entry.set_state(gtk.STATE_INSENSITIVE)

        self.pst_entry = gtk.Entry()
        self.pst_entry.set_state(gtk.STATE_INSENSITIVE)

        chars=10

        self.pre_entry.set_width_chars(chars)
        self.pre_entry.set_alignment(xalign=0.1)
        self.pre_entry.set_text(os.path.basename(pre_file))
        if g_alive: self.pre_entry.connect("activate", self.file_choose, 'pre')

        self.sub_entry.set_width_chars(chars)
        self.sub_entry.set_alignment(xalign=0.1)
        self.sub_entry.set_text(os.path.basename(sub_file))
        if g_alive: self.sub_entry.connect("activate", self.file_choose, 'sub')

        self.pst_entry.set_width_chars(chars)
        self.pst_entry.set_alignment(xalign=0.1)
        self.pst_entry.set_text(os.path.basename(pst_file))
        if g_alive: self.pst_entry.connect("activate", self.file_choose, 'pst')

        xcontrol = gtk.Label('Controls')
        xcontrol.set_alignment(xalign=0.0,yalign=0.5) # left aligned
        econtrol = gtk.EventBox()
        econtrol.add(xcontrol)
        econtrol.modify_bg(gtk.STATE_NORMAL,label_normal_color)
        lcontrol= gtk.Frame()
        lcontrol.set_shadow_type(gtk.SHADOW_IN)
        lcontrol.set_border_width(0)
        lcontrol.add(econtrol)

        tfiles = gtk.Table(rows=3, columns=2, homogeneous=0)

        bx = gtk.AttachOptions.FILL|gtk.AttachOptions.EXPAND; by = 0

        tfiles.attach(bpre,0,1,0,1,xoptions=bx,yoptions=by)
        tfiles.attach(bsub,0,1,1,2,xoptions=bx,yoptions=by)
        tfiles.attach(bpst,0,1,2,3,xoptions=bx,yoptions=by)

        tfiles.attach(self.pre_entry,1,2,0,1,xoptions=bx,yoptions=by)
        tfiles.attach(self.sub_entry,1,2,1,2,xoptions=bx,yoptions=by)
        tfiles.attach(self.pst_entry,1,2,2,3,xoptions=bx,yoptions=by)

        if g_alive: bpre.connect("clicked", self.file_choose, 'pre')
        if g_alive: bsub.connect("clicked", self.file_choose, 'sub')
        if g_alive: bpst.connect("clicked", self.file_choose, 'pst')

        #bretain   = gtk.CheckButton('Retain values on Subfile read')
        self.bexpand   = gtk.CheckButton('Expand Subroutine')
        self.bexpand.set_active(self.mypg.expandsub)
        if g_alive: self.bexpand.connect("toggled", self.toggle_expandsub)

        self.bautosend = gtk.CheckButton('Autosend')
        self.bautosend.set_active(self.mypg.autosend)
        if g_alive: self.bautosend.connect("toggled", self.toggle_autosend)

        tchkbs = gtk.Table(rows=3, columns=1, homogeneous=0)
        bx = gtk.AttachOptions.FILL|gtk.AttachOptions.EXPAND; by = gtk.AttachOptions.FILL|gtk.AttachOptions.EXPAND
        #tchkbs.attach(bretain,  0,1,0,1,xoptions=bx,yoptions=by)
        tchkbs.attach(self.bexpand,  0,1,1,2,xoptions=bx,yoptions=by)

        nopts = self.mypg.nset.intfc.get_ngcgui_options()
        if (nopts is None) or ('noauto' not in nopts):
            tchkbs.attach(self.bautosend,0,1,2,3,xoptions=bx,yoptions=by)

        bw = 1

        bcreate   = gtk.Button(_('Create Feature'))
        bcreate.set_border_width(bw)
        if g_alive: bcreate.connect("clicked", lambda x: self.create_feature())
        mod_font_by_category(bcreate)

        bfinalize = gtk.Button(_('Finalize'))
        bfinalize.set_border_width(bw)
        if g_alive: bfinalize.connect("clicked"
                                     ,lambda x: self.finalize_features())
        mod_font_by_category(bfinalize)

        self.lfct = gtk.Label(str(mypg.feature_ct))
        self.lfct.set_alignment(xalign=0.9,yalign=0.5) # right aligned
        mod_font_by_category(self.lfct)

        lfctf = gtk.Frame()
        lfctf.set_shadow_type(gtk.SHADOW_IN)
        lfctf.set_border_width(2)
        lfctf.add(self.lfct)

        self.breread   = gtk.Button(_('Reread'))
        self.breread.set_border_width(bw)
        if g_alive: self.breread.connect("clicked"
                                        ,lambda x: self.reread_files())
        mod_font_by_category(self.breread)

        brestart  = gtk.Button(_('Restart'))
        brestart.set_border_width(bw)
        if g_alive: brestart.connect("clicked"
                                    ,lambda x: self.restart_features())
        mod_font_by_category(brestart)

        self.lmsg = gtk.Label(_('Ctrl-k for key shortcuts'))
        self.lmsg.set_alignment(xalign=0.05,yalign=0.5) # left aligned

        lmsgf = gtk.Frame()
        lmsgf.set_shadow_type(gtk.SHADOW_IN)
        lmsgf.set_border_width(2)
        lmsgf.add(self.lmsg)

        tactions = gtk.Table(rows=3, columns=3, homogeneous=1)
        bx = gtk.AttachOptions.FILL|gtk.AttachOptions.EXPAND; by = gtk.AttachOptions.FILL|gtk.AttachOptions.EXPAND
        tactions.attach(bcreate,  0,2,0,1,xoptions=bx,yoptions=by)
        tactions.attach(bfinalize,2,3,0,1,xoptions=bx,yoptions=by)

        # only if image (see below)
        # tactions.attach(self.breread ,0,1,1,2,xoptions=bx,yoptions=by)
        tactions.attach(brestart,   2,3,1,2,xoptions=bx,yoptions=by)

        bx = gtk.AttachOptions.FILL|gtk.AttachOptions.EXPAND; by = 0
        #tactions.attach(self.lmsg,0,3,2,3,xoptions=bx,yoptions=by)
        tactions.attach(lmsgf,0,3,2,3,xoptions=bx,yoptions=by)

        nopts = self.mypg.nset.intfc.get_ngcgui_options()
        image_file = find_image(sub_file)
        if image_file:
            img = sized_image(image_file)
        if (    (not image_file)
             or (nopts is not None and 'noiframe' in nopts)
             or mypg.imageoffpage
           ):
            # show all controls
            bx = gtk.AttachOptions.FILL|gtk.AttachOptions.EXPAND; by = gtk.AttachOptions.FILL|gtk.AttachOptions.EXPAND
            tactions.attach(self.breread, 0,1,1,2,xoptions=bx,yoptions=by)
            tactions.attach(lfctf,        1,2,1,2,xoptions=bx,yoptions=by)
            cpbox.pack_start(lcontrol,expand=0,fill=0,padding=0)
            cpbox.pack_start(tfiles,  expand=0,fill=0,padding=0)
            cpbox.pack_start(tchkbs,  expand=0,fill=0,padding=0)
            if image_file:
                self.separate_image(img,sub_file,show=False)
                mypg.imageoffpage = True
        else:
            bx = gtk.AttachOptions.FILL|gtk.AttachOptions.EXPAND; by = gtk.AttachOptions.FILL|gtk.AttachOptions.EXPAND
            tactions.attach(lfctf,  0,2,1,2,xoptions=bx,yoptions=by)
            # show image instead of controls
            if image_file:
                cpbox.pack_start(img,expand=0,fill=0,padding=0)
                mypg.imageoffpage = False
        cpbox.pack_start(tactions,expand=1,fill=1,padding=0)
        cpbox.show()
        frame.add(cpbox)

    def separate_image(self,img,fname='',show=True):
        self.mypg.imgw = gtk.Window(gtk.WINDOW_TOPLEVEL)
        w = self.mypg.imgw
        w.hide()
        w.iconify()
        w.set_title(os.path.basename(fname))
        w.add(img)
        if g_alive: w.connect("destroy",self.wdestroy)
        if show:
            w.show_all()
            w.deiconify()

    def wdestroy(self,widget):
        del self.mypg.imgw

    def set_message(self,msg):
        self.lmsg.set_label(msg)

    def reread_files(self):
        vprint('REREAD')
        # user can edit file and use button to reread it
        if self.mypg.sub_file == '':
            vprint('reread_files NULL subfile')
            return False
        self.mypg.fset.pre_data.read()
        self.mypg.fset.sub_data.re_read() # handle ngc or gcmc
        self.mypg.fset.pst_data.read()

        self.mypg.update_onepage('pre',self.mypg.pre_file)
        self.mypg.update_onepage('sub',self.mypg.sub_file)
        self.mypg.update_onepage('pst',self.mypg.pst_file)
        self.set_message(_('Reread files'))
        return True # success

    def restart_features(self):
        try:
            type(self.mypg.savesec) # test for existence
            self.mypg.savesec = []
        except AttributeError:
            pass
        self.mypg.feature_ct = 0
        self.lfct.set_label(str(self.mypg.feature_ct))
        self.mypg.savesec = []
        self.mypg.update_tab_label('default')
        self.set_message(_('Restart'))

    def toggle_autosend(self, widget):
        self.mypg.autosend = (0,1)[widget.get_active()]
        self.set_message(_('Toggle autosend %s ') % str(self.mypg.autosend))

    def toggle_expandsub(self, widget):
        self.mypg.expandsub = (0,1)[widget.get_active()]
        self.set_message(_('Toggle expandsub %s') % str(self.mypg.expandsub))

    def checkb_toggle(self, widget, var):
        print('1T',var,type(var))
        var = (0,1)[widget.get_active()]
        print('2T',var,type(var))

    def create_feature(self):
        m=self.mypg
        p=self.mypg.fset

        fpre,fprestat = m.nset.intfc.find_file_in_path(m.pre_file)
        fsub,fsubstat = m.nset.intfc.find_file_in_path(m.sub_file)
        fpst,fpststat = m.nset.intfc.find_file_in_path(m.pst_file)

        if fsubstat == 'NULLFILE':
            vprint('create_feature: NULLFILE')
            return
        # the test for NOPATH is for special cases
        if (   (fpre != p.pre_data.pre_file) and fprestat != 'NOPATH'
            or (fsub != p.sub_data.sub_file) and fsubstat != 'NOPATH'
            or (fpst != p.pst_data.pst_file) and fpststat != 'NOPATH'
            ):
            print('\nUSER changed filename entry without loading\n')

        try:
            type(self.mypg.savesec) # test for existence
        except AttributeError:
            self.mypg.savesec = []


        self.set_message(_('Create feature'))
        # update for current entry filenames
        p.pre_data = PreFile(m.pre_file) # may be ''
        p.sub_data = SubFile(m.sub_file) # error for ''
        p.pst_data = PstFile(m.pst_file) # may be ''

        if 'isgcmc' in p.sub_data.pdict:
            stat = self.savesection_gcmc()
        else:
            stat = self.savesection_ngc()

        if stat:
            if m.feature_ct > 0:
                self.mypg.update_tab_label('multiple')
            else:
                self.mypg.update_tab_label('created')

            m.feature_ct = m.feature_ct + 1
            self.lfct.set_label(str(m.feature_ct))

            self.set_message(_('Created Feature #%d') % m.feature_ct)
        else:
            #print "savesection fail"
            pass

    def savesection_ngc(self):
        m=self.mypg
        p=self.mypg.fset
        force_expand = False
        # if file not in path and got this far, force expand
        fname,stat = m.nset.intfc.find_file_in_path(m.sub_file)

        if stat == 'NOTFOUND':
            force_expand = True
            user_message(mtype=gtk.MESSAGE_INFO
                ,title=_('Expand Subroutine')
                ,msg=_('The selected file') + ':\n\n'
                + '%s\n\n'
                + _('is not in the linuxcnc path\n'
                    'Expanding in place.\n\n'
                    'Note: linuxcnc will fail if it calls\n'
                    'subfiles that are not in path\n')
                % fname)

        try:
            self.mypg.savesec.append(
                     SaveSection(mypg     = self.mypg
                                ,pre_info = p.pre_data
                                ,sub_info = p.sub_data
                                ,pst_info = p.pst_data
                                ,force_expand = force_expand
                                )
                     )
        except ValueError:
            dprint('SAVESECTION_ngc: failed')
        return True # success

    def savesection_gcmc(self):
        m=self.mypg
        p=self.mypg.fset
        intfc = self.mypg.nset.intfc

        global g_gcmc_exe
        if g_gcmc_exe is None:
            if not find_gcmc():
                return False ;# fail
        xcmd = []
        xcmd.append(g_gcmc_exe)

        global g_gcmc_funcname
        global g_gcmc_id
        g_gcmc_id += 1
        # gcmc chars in funcname: (allowed: [a-z0-9_-])
        funcname = "%s_%02d"%(g_gcmc_funcname,g_gcmc_id)

        p.sub_data.pdict['subname'] = funcname

        include_path = intfc.get_gcmc_include_path()
        if include_path is not None:
            for dir in include_path.split(":"):
                xcmd.append("--include")
                xcmd.append(os.path.expanduser(dir))
        # maybe: xcmd.append("--include")
        # maybe: xcmd.append(os.path.dirname(m.sub_file))
        # note: gcmc also adds the current directory
        #       to the search path as last entry.

        outdir = g_searchpath[0] # first in path
        ofile = os.path.join(outdir,funcname) + ".ngc"

        xcmd.append("--output")
        xcmd.append(ofile)

        xcmd.append('--gcode-function')
        xcmd.append(funcname)

        for opt in p.sub_data.gcmc_opts:
            splitopts = opt.split(' ')
            xcmd.append(str(splitopts[0]))
            if len(splitopts) > 1:
                xcmd.append(str(splitopts[1])) # presumes only one token


        for k in list(p.sub_data.ndict.keys()):
            #print 'k=',k,p.sub_data.ndict[k]
            name,dvalue,comment = p.sub_data.ndict[k]
            # make all entry box values explicitly floating point
            try:
                fvalue = str(float(m.efields.pentries[k].getentry()))
            except ValueError:
                user_message(mtype=gtk.MESSAGE_ERROR
                    ,title='gcmc input ERROR'
                    ,msg=_('<%s> must be a number' % m.efields.pentries[k].getentry())
                    )
                return False ;# fail
            xcmd.append('--define=' + name + '=' + fvalue)

        xcmd.append(m.sub_file)
        print("xcmd=",xcmd)
        e_message = ".*Runtime message\(\): *(.*)"
        e_warning = ".*Runtime warning\(\): *(.*)"
        e_error   = ".*Runtime error\(\): *(.*)"

        s = subprocess.Popen(xcmd
                             ,stdout=subprocess.PIPE
                             ,stderr=subprocess.PIPE
                             )
        sout,eout = s.communicate()
        m_txt = ""
        w_txt = ""
        e_txt = ""
        compile_txt = ""

        if eout:
            if (len(eout) > g_max_msg_len):
                # limit overlong, errant msgs
                eout = eout[0:g_max_msg_len] + "..."
            for line in eout.split("\n"):
                r_message = re.search(e_message,line)
                r_warning = re.search(e_warning,line)
                r_error = re.search(e_error,line)
                if r_message:
                    m_txt += r_message.group(1) + "\n"
                elif r_warning:
                    w_txt += r_warning.group(1) + "\n"
                elif r_error:
                    e_txt += r_error.group(1) + "\n"
                else:
                    compile_txt += line

        if m_txt != "":
            user_message(mtype=gtk.MESSAGE_INFO
                ,title='gcmc INFO'
                ,msg="gcmc File:\n%s\n\n%s"%(m.sub_file,m_txt)
                )
        if w_txt != "":
            user_message(mtype=gtk.MESSAGE_WARNING
                ,title='gcmc WARNING'
                ,msg="gcmc File:\n%s\n\n%s"%(m.sub_file,w_txt)
                )
        if e_txt != "":
            user_message(mtype=gtk.MESSAGE_ERROR
                ,title='gcmc ERROR'
                ,msg="gcmc File:\n%s\n\n%s"%(m.sub_file,e_txt)
                )
        if compile_txt != "":
            user_message(mtype=gtk.MESSAGE_ERROR
                ,title='gcmc Compile ERROR'
                ,msg="gcmc File:%s"%(compile_txt)
                )
        if s.returncode:
            return False ;# fail

        self.mypg.savesec.append(
                 SaveSection(mypg     = self.mypg
                            ,pre_info = p.pre_data
                            ,sub_info = p.sub_data
                            ,pst_info = p.pst_data
                            ,force_expand = False # never for gcmc
                            )
                 )
        return True # success

    def finalize_features(self):
        mypg = self.mypg
        nb   = self.mypg.mynb
        nset = self.mypg.nset
        if mypg.feature_ct <= 0:
            msg = _('No features specified on this page')
            self.set_message(msg)
            user_message(mtype=gtk.MESSAGE_WARNING
                    ,title='No Features'
                    ,msg=msg)
            return

        if len(mypg.savesec) == 0:
            msg = 'finalize_features: Unexpected: No features'
            self.set_message(_('No features'))
            raise ValueError(msg)
            return
        txt = ''
        plist = []
        sequence = ""
        # these are in left-to-right order
        for pno in range(nset.startpage_idx,nb.get_n_pages()):
            npage = nb.get_nth_page(pno)
            #Using EventBox for tabpage labels: dont use get_tab_label_text()
            pg = nset.pg_for_npage[npage]
            ltxt = pg.the_lbl.get_text()
            howmany = len(pg.savesec)
            if howmany > 0:
                plist.append(pg)
                sequence = sequence + " " + ltxt
                txt = txt + "%s has %d features\n" % (ltxt,howmany)
        vprint(txt)

        if len(plist) > 1:
            msg = (_('Finalize all Tabs?\n\n'
                     'No:     Current page only\n'
                     'Yes:    All pages\n'
                     'Cancel: Nevermind\n\n'
                     'Order:'
                    )
                  + '\n<' + sequence + '>\n\n'
                     'You can Cancel and change the order with the\n'
                     'Forward and Back buttons\n'
                  )
            popup = gtk.Dialog(title='Page Selection'
                  ,parent=None
                  ,flags=gtk.DIALOG_MODAL | gtk.DialogFlags.DESTROY_WITH_PARENT
                  ,buttons=(gtk.STOCK_NO,     gtk.RESPONSE_NO
                           ,gtk.STOCK_YES,    gtk.RESPONSE_YES
                           ,gtk.STOCK_CANCEL, gtk.RESPONSE_CANCEL
                           )
                  )
            finbox = popup.get_content_area()
            l = gtk.Label(msg)
            finbox.pack_start(l)
            popup.show_all()
            ans = popup.run()
            popup.destroy()
            if   ans == gtk.RESPONSE_YES:
                pass # use plist for all pages
            elif ans == gtk.RESPONSE_NO:
                pno = self.mypg.mynb.get_current_page()
                npage = nb.get_nth_page(pno)
                plist = [nset.pg_for_npage[npage]]
            elif (   ans == gtk.RESPONSE_CANCEL
                  or ans == gtk.REXPONSE_DELETE_EVENT): # window close
                return # do nothing
            else:
                raise ValueError('finalize_features:unknown ans<%d>'%ans)

        # make a unique filename
        # (avoids problems with gremlin ignoring new file with same name)
        global g_auto_file_ct
        autoname = nset.auto_file
        dirname = os.path.realpath(os.path.dirname(autoname))
        basename = str(g_auto_file_ct) + "." + os.path.basename(autoname)
        tmpname  = os.path.join(dirname,basename)
        if os.path.exists(tmpname):
            os.remove(tmpname)
        # hack: alternate names (0,1) to force gremlin file loading
        #       and touchy filechooser updates
        g_auto_file_ct = (g_auto_file_ct + 1)%2
        basename = str(g_auto_file_ct) + "." + os.path.basename(autoname)
        tmpname  = os.path.join(dirname,basename)
        self.mypg.nset.last_file = tmpname

        savename = None
        f = open(tmpname,'w')
        nopts = self.mypg.nset.intfc.get_ngcgui_options()
        if (('nom2' in nopts) or g_nom2):
            f.write("%\n")
            f.write("(%s: nom2 option)\n" % g_progname)

        featurect = 0; features_total=0
        for pg in plist:
            features_total = features_total + len(pg.savesec)
        for pg in plist:
            ct = self.write_to_file(f,pg,featurect,features_total)
            featurect += ct
            pg.feature_ct = 0
            self.lfct.set_label(str(pg.feature_ct))
            pg.savesec = []

        if (('nom2' in nopts) or g_nom2):
            f.write("%\n")
        else:
            f.write("(%s: m2 line added) m2 (g54 activated)\n" % g_progname)
        f.close()

        user_must_save = True # disprove with send_function
        title_message = ''
        if self.mypg.autosend:
            if g_send_function(tmpname):
                user_must_save = False
                self.set_message(_('Finalize: Sent file'))
                save_a_copy(tmpname)
                print('%s:SENT: %s' % (g_progname,tmpname))
                print('%s:SENT:using: %s' % (g_progname,g_send_function.__name__))
            else:
                title_message = (
                  _('Sending file failed using function: <%s>, user must save')
                  % g_send_function.__name__)
                self.set_message(_('Finalize: Sent file failed'))
                print('%s:SAVEDFILE: after send failed: %s'
                     % (g_progname,tmpname))

        if user_must_save:
            fname  = os.path.abspath(nset.auto_file)
            if self.mypg.nset.last_file is not None:
                fname = self.mypg.nset.last_file # last user choice
            savename = file_save(fname,title_message) # user may change name
            if savename is not None:
                shutil.move(tmpname,savename)
                save_a_copy(savename)
                self.mypg.nset.last_file = savename

        for pg in plist:
            pg.cpanel.restart_features()
            pg.update_tab_label('default')

        global g_label_id
        g_label_id = 0 # reinitialize
        return

    def write_to_file(self,file,pg,featurect,features_total):
        ct = 0
        for i in range(0,len(pg.savesec) ):
            ct += 1
            for l in pg.savesec[i].sdata:
                if l.find("#<_feature:>") == 0:
                    file.write(
                      "(%s: feature line added) #<_feature:> = %d\n"\
                      % (g_progname,featurect))
                    featurect += 1
                    file.write(
                      "(%s: remaining_features line added) "
                      " #<_remaining_features:> = %d\n"\
                      % (g_progname,features_total - featurect))
                else:
                    file.write(l)
        return(ct)

    def file_choose(self,widget,ftype):
        mydiag = CandidateDialog(ftype=ftype)

        while True:
            response   = mydiag.run()
            fname,errmsg = mydiag.get_file_result()
            if   response == gtk.ResponseType.ACCEPT:
                vprint('file_choose: ACCEPT')
                self.mypg.cpanel.set_message(_('file_choose ACCEPT'))
                pass
            elif response == gtk.ResponseType.REJECT:
                self.mypg.cpanel.set_message(_('file_choose REJECT'))
                vprint('file_choose: REJECT')
                mydiag.destroy()
                return None
            elif response == gtk.RESPONSE_NO:
                self.mypg.cpanel.set_message(_('No File'))
                fname = 'nofile' # allow pre,pst nofile
                vprint('file_choose: No File')
            else:
                self.mypg.cpanel.set_message(_('file_choose OTHER'))
                mydiag.destroy()
                raise ValueError(_('file_choose OTHER %s') % str(response))
                return None

            if fname == 'TRYAGAIN':
                user_message(mtype=gtk.MESSAGE_INFO
                            ,title=_('Try Again')
                            ,msg=errmsg
                            )
                continue
            break
        mydiag.destroy()

        if   ftype == 'pre':
            self.mypg.fset.pre_file = fname
        elif ftype == 'sub':
             self.mypg.fset.sub_file = fname
        elif ftype == 'pst':
             self.mypg.fset.pst_file = fname
        else:
            raise ValueError("file_choose ftype?").with_traceback(ftype)

        # None for no file selected, null out field could be useful
        if not fname:
            self.mypg.cpanel.set_message(_('file_choose no file?'))
            return None

        if   ftype == 'pre':
            if fname == 'nofile':
                fname = ''
            self.pre_entry.set_text(os.path.basename(fname))
            self.mypg.update_onepage('pre',fname)
        elif ftype == 'sub':
            image_file = find_image(fname)
            if image_file:
                img = sized_image(image_file)
                self.separate_image(img,fname,show=True)
                self.mypg.imageoffpage = True
            if self.mypg.update_onepage('sub',fname):
                self.sub_entry.set_text(os.path.basename(fname))
        elif ftype == 'pst':
            if fname == 'nofile':
                fname = ''
            self.pst_entry.set_text(os.path.basename(fname))
            self.mypg.update_onepage('pst',fname)
        else:
            raise ValueError('file_choose:Unexpected ftype <%s>' %ftype)

        self.mypg.cpanel.set_message(_('Read %s') % os.path.basename(fname))
        return


class OnePg():
    """OnePg: ngcgui info for one tab page"""
    def __init__(self
                ,pre_file
                ,sub_file
                ,pst_file
                ,mynb
                ,nset
                ,imageoffpage=False
                ):

        self.imageoffpage   = imageoffpage # for clone of Custom pages
        self.garbagecollect = False
        self.key_enable     = False

        self.pre_file,stat = nset.intfc.find_file_in_path(pre_file)
        self.sub_file,stat = nset.intfc.find_file_in_path(sub_file)
        self.pst_file,stat = nset.intfc.find_file_in_path(pst_file)

        self.nset = nset
        self.mynb = mynb

        self.autosend = nset.autosend
        self.expandsub = nset.expandsub

        self.feature_ct = 0
        self.savesec = []

        self.cpanel = ControlPanel(mypg=self
                                  ,pre_file=self.pre_file
                                  ,sub_file=self.sub_file
                                  ,pst_file=self.pst_file
                                  )

        bw = 1

        #bremove = gtk.Button(_('Remove'))
        bremove = gtk.Button(stock=gtk.STOCK_DELETE)
        bremove.set_border_width(bw)
        if g_alive: bremove.connect("clicked", lambda x: self.remove_page())

        #bclone = gtk.Button(_('Clone'))
        bclone = gtk.Button(stock=gtk.STOCK_ADD)
        bclone.set_border_width(bw)
        if g_alive: bclone.connect("clicked", lambda x: self.clone_page())

        #bnew = gtk.Button(_('New'))
        bnew = gtk.Button(stock=gtk.STOCK_NEW)
        bnew.set_border_width(bw)
        if g_alive: bnew.connect("clicked", lambda x: self.new_empty_page())

        #bmoveleft = gtk.Button(_('<==Move'))
        bmoveleft = gtk.Button(stock=gtk.STOCK_GO_BACK,label='')
        bmoveleft.set_border_width(bw)
        if g_alive: bmoveleft.connect("clicked", lambda x: self.move_left())

        #bmoveright = gtk.Button(_('Move==>'))
        bmoveright = gtk.Button(stock=gtk.STOCK_GO_FORWARD,label='')
        bmoveright.set_border_width(bw)
        if g_alive: bmoveright.connect("clicked", lambda x: self.move_right())

        # stock buttons notwork with mod_font_by_category
        #mod_font_by_category(bremove)
        #mod_font_by_category(bclone)
        #mod_font_by_category(bnew)
        #mod_font_by_category(bmoveleft)
        #mod_font_by_category(bmoveright)

        tabarrange_buttons = gtk.HBox()        # main buttons

        self.mtable = gtk.Table(rows=1, columns=2, homogeneous=0)
        bx = gtk.AttachOptions.FILL|gtk.AttachOptions.EXPAND; by = 0
        no_of_parms = g_max_parm


        self.make_fileset()
        no_of_parms = self.fset.sub_data.pdict['lastparm']

        self.efields = EntryFields(no_of_parms) # uses MultipleParmEntries item

        self.fill_entrypage(emode='initial')

        bx = 0; by = gtk.AttachOptions.FILL|gtk.AttachOptions.EXPAND
        self.mtable.attach(self.cpanel.box, 0,1,0,1,xoptions=bx,yoptions=by)

        bx = gtk.AttachOptions.FILL; by = gtk.AttachOptions.FILL|gtk.AttachOptions.EXPAND
        bx = gtk.AttachOptions.FILL|gtk.AttachOptions.EXPAND ; by = gtk.AttachOptions.FILL|gtk.AttachOptions.EXPAND
        entrystuff = self.efields.get_box()
        self.mtable.attach(entrystuff, 1,2,0,1,xoptions=bx,yoptions=by)

        tbtns = TestButtons(mypg=self) # TestButtons

        nopts = nset.intfc.get_ngcgui_options()

        if (nopts is None) or ('noremove' not in nopts):
            tabarrange_buttons.pack_start(bremove)

        if (nopts is None) or ('nonew' not in nopts):
            tabarrange_buttons.pack_start(bclone)
            tabarrange_buttons.pack_start(bnew)

        tabarrange_buttons.pack_start(bmoveleft)
        tabarrange_buttons.pack_start(bmoveright)

        op_box = gtk.VBox()

        if g_tab_controls_loc == 'top':
            op_box.pack_start(tabarrange_buttons,expand=0,fill=0,padding=0)
        elif g_tab_controls_loc == 'bottom':
            op_box.pack_end(tabarrange_buttons,expand=0,fill=0,padding=0)
        else:
            raise ValueError(g_progname
                  + ' unknown tab_controls_loc %s' % g_tab_controls_loc)

        op_box.pack_start(self.linfof, expand=0,fill=0,padding=0)
        op_box.pack_start(self.mtable, expand=1,fill=1,padding=0)

        if g_debug:
            op_box.pack_end(tbtns.box,  expand=0,fill=0,padding=5)
        op_box.show_all()

        self.pgbox = gtk.EventBox()
        self.pgbox.add(op_box)
        self.pgbox.show_all()

        if g_alive: self.pgbox.connect('event',self.any_event)

        # establish size with max no of entries
        ww,hh = self.mtable.size_request()
        #print('size for mtable:',ww,hh)
        #self.mtable.set_size_request(ww,hh)

        lastpidx = self.fset.sub_data.pdict['lastparm']

        gobject.timeout_add_seconds(g_check_interval,self.periodic_check)


    def periodic_check(self):
        try:
            for i in ('pre','sub','pst'):
                o_entry = getattr(self.cpanel,i + '_entry')
                if o_entry.get_text().strip() == '': continue
                o_file  = getattr(self,      i + '_file')
                o_data  = getattr(self.fset, i + '_data')
                o_md5   = getattr(o_data,        'md5')
                o_mtime = getattr(o_data,        'mtime')
                if (    (o_mtime != None)
                    and (o_mtime == os.path.getmtime(o_file))):
                    state = o_entry.get_state()
                    o_entry.modify_text(state,black_color)
                    continue

                if (o_md5 != md5sum(o_file)):
                    #print('%s,%s>' % (o_md5,md5sum(o_file)))
                    #print(i,'CHANGED md5',o_file,o_md5)
                    state = o_entry.get_state()
                    o_entry.modify_text(state,purple_color)
                else:
                    #print(i,'SAME md5',o_file,o_md5)
                    o_entry.modify_text(gtk.STATE_NORMAL,black_color)
        except OSError as detail:
            print((_('%s:periodic_check:OSError:%s') % detail))
            pass # continue without checks after showing message
        except Exception as detail:
            exception_show(Exception,detail,'periodic_check')
            raise Exception(detail) # reraise
        if self.garbagecollect:
            return False # False to norepeat (respond to del for self)
        return True      # True to repeat

    def any_event(self,widget,event):
        if   event.type == gdk.ENTER_NOTIFY:
            #widget.set_can_focus(True)
            self.key_enable = True
            #print('ENTER enable')
            return
        elif event.type == gdk.LEAVE_NOTIFY:
            #print "LEAVE can, is",widget.is_focus(),widget.get_can_focus(),'\n'
            if widget.get_can_focus():
                #widget.set_can_focus(False)
                self.key_enable = False
                #print('LEAVE disable')
            return
        elif event.type == gdk.EXPOSE:
            widget.grab_focus()
            return
        elif event.type == gdk.KEY_PRESS:
            if not self.key_enable:
                #print('IGNORE')
                return
            keyname = gdk.keyval_name(event.keyval)
            kl = keyname.lower()
            # ignore special keys (until they modify)
            if kl in ['alt_r','alt_l']         : return
            if kl in ['control_r','control_l'] : return
            if kl in ['shift_r','shift_l']     : return
            pre = ''
            if  event.state & gdk.ModifierType.CONTROL_MASK:
                pre = "Control-"
            elif event.state & gdk.ModifierType.MOD1_MASK:
                pre = "Alt-"
            elif event.state & gdk.ModifierType.SHIFT_MASK:
                pre = "Shift-"
            k = pre + keyname
            #print("%10s (%03d=%#2X)" % (k, event.keyval,event.keyval))
            self.handle_key(k)
            return False # allow other handlers

    def handle_key(self,k):
        if k == 'Control-d':
            self.make_fileset()
            self.fill_entrypage(emode='initial')
        if k == 'Control-a':
            self.cpanel.bautosend.clicked()
        if k == 'Control-#':
            self.cpanel.bexpand.clicked()
        if k == 'Control-k':
            self.show_special_keys()
        if k == 'Control-r':
            # was ctrl-p,P,r in ngcgui
            self.cpanel.breread.clicked()
        if k == 'Control-e':
            self.edit_any_file(self.nset.last_file,'last')
        if k == 'Control-E':
            self.cpanel.bexpand.clicked()
        if k == 'Control-u':
            self.edit_std_file('sub')
        if k == 'Control-U':
            self.edit_std_file('pre')
        #else:
        #    print('handle_key: k=',k)
        return False # False: allow more handlers

    def edit_any_file(self,fname,ftype=''):
        if not fname:
            user_message(mtype=gtk.MESSAGE_ERROR
                        ,title=_('No file')
                        ,msg=_('No %s file specified') % ftype
                        )
            return
        subprocess.Popen([self.nset.intfc.editor, fname])

    def edit_std_file(self,which):
        o_file  = getattr(self, which + '_file')
        self.edit_any_file(o_file,which)

    #NB some key bindings are claimed on touchy
    def show_special_keys(self):
        msg = []
        msg.append('Control-a  ' + _('Toggle autosend') + '\n')
        msg.append('Control-e  ' + _('Edit last result file') + '\n')
        msg.append('Control-E  ' + _('Toggle expandsubroutines') + '\n')
        msg.append('Control-d  ' + _('Set Entry defaults') + '\n')
        msg.append('Control-k  ' + _('Show keys (this)') + '\n')
        msg.append('Control-r  ' + _('Reread files') + '\n')
        msg.append('Control-u  ' + _('Edit sub file') + '\n')
        msg.append('Control-U  ' + _('Edit preamble file') + '\n')
        user_message(mtype=gtk.MESSAGE_INFO
                    ,title=_('Special Keys')
                    ,flags=0 #still MODAL ??
                    ,msg=msg)

    def set_page_label(self,lbl):
        self.lbl = lbl

    def save_onepage_tablabel(self,eb_lbl,the_lbl):
        self.eb_lbl  = eb_lbl
        self.the_lbl = the_lbl

    def update_tab_label(self,umode):
        if   umode == 'created':
            newcolor = fg_created_color
            newstyle = g_lbl_style_created
        elif umode == 'multiple':
            newcolor = fg_multiple_color
            newstyle = g_lbl_style_multiple
        elif umode == 'default':
            newcolor = fg_normal_color
            newstyle = g_lbl_style_default
        else:
            newstyle = g_lbl_style_default
            newcolor = fg_normal_color

        self.eb_lbl.set_style(newstyle)
        self.the_lbl.modify_fg(gtk.STATE_NORMAL, newcolor)
        self.the_lbl.modify_fg(gtk.STATE_ACTIVE, newcolor)

    def make_fileset(self):
        try:
            self.fset = FileSet(pre_file=self.pre_file
                               ,sub_file=self.sub_file
                               ,pst_file=self.pst_file
                               )
        except OSError as detail:
            print(_('%s:make_fileset:%s' % (g_progname,detail) ))
            raise OSError(detail) # reraise

    def fill_entrypage(self,emode='initial'):
        self.efields.set_parm_entries(self.fset,emode)

        try:
            type(self.info_label) # test for existence
        except AttributeError:
            self.info_label = gtk.Label()
            self.linfof = gtk.Frame()
            self.linfof.set_shadow_type(gtk.SHADOW_IN)
            self.linfof.set_border_width(2)
            self.linfof.add(self.info_label)

        self.info_label.set_label(self.fset.sub_data.pdict['info'])
        self.info_label.set_alignment(xalign=0.0,yalign=0.5) # left aligned
        self.cpanel.set_message(_('Set Entry defaults'))

    def clear_entrypage(self):
        self.efields.clear_parm_entries()
        self.info_label.set_label('')

    def update_onepage(self,type,fname):
        vprint('UPDATE_PAGE  %s file=%s' % (type,fname))
        if   type == 'pre':
            foundname,stat = self.nset.intfc.find_file_in_path(fname)
            if stat == 'NOTFOUND':
                 self.clear_entries('pre')
                 return
            self.pre_file = foundname
            self.fset.pre_data = PreFile(self.pre_file)
        elif type == 'sub':
            foundname,stat = self.nset.intfc.find_file_in_path(fname)
            if stat == 'NOTFOUND':
                 self.clear_entries('sub')
                 return
            self.sub_file = foundname
            try:
                self.make_fileset()
                lastparm = self.fset.sub_data.pdict['lastparm']
                self.efields.make_entryfields(lastparm) # update_onepage
                self.fill_entrypage()
                self.info_label.set_label(self.fset.sub_data.pdict['info'])
                lbltxt = self.fset.sub_data.pdict['subname']
                lbltxt = self.nset.make_unique_tab_name(lbltxt)
                self.the_lbl.set_text(lbltxt)
                return True
            except Exception as detail:
                exception_show(Exception,detail,'update_onepage')
                return False
        elif type == 'pst':
            foundname,stat = self.nset.intfc.find_file_in_path(fname)
            if stat == 'NOTFOUND':
                 self.clear_entries('pst')
                 return
            self.pst_file = foundname
            self.fset.pst_data = PstFile(self.pst_file)
        else:
            raise ValueError('update_onepage unexpected type <%s>' % type)

        return

    def clear_entries(self,fmode):
        if   fmode == 'pre':
            self.pre_file = ''
            self.cpanel.pre_entry.set_text('')
            self.fset.pre_data.clear()
        elif fmode == 'sub':
            self.sub_file = ''
            self.cpanel.sub_entry.set_text('')
            self.clear_entrypage()
            self.fset.sub_data.clear()
        elif fmode == 'pst':
            self.pst_file = ''
            self.cpanel.pst_entry.set_text('')
            self.fset.pst_data.clear()
        else:
            raise ValueError('clear_entries:unexpected fmode= %s' % fmode)

    def move_left(self):
        page_idx = self.mynb.get_current_page()
        page_ct = self.mynb.get_n_pages()
        page = self.mynb.get_nth_page(page_idx)
        new_pg_idx = page_idx - 1
        if new_pg_idx < self.nset.startpage_idx:
            new_pg_idx = page_ct -1
        self.mynb.reorder_child(page,new_pg_idx%page_ct)

    def move_right(self):
        page_idx = self.mynb.get_current_page()
        page_ct = self.mynb.get_n_pages()
        page = self.mynb.get_nth_page(page_idx)
        new_pg_idx = (page_idx + 1)%page_ct
        if new_pg_idx < self.nset.startpage_idx:
            new_pg_idx = self.nset.startpage_idx
        self.mynb.reorder_child(page,new_pg_idx%page_ct)

    def clone_page(self):
        newpage = self.nset.add_page(self.pre_file
                                    ,self.sub_file
                                    ,self.pst_file
                                    ,self.imageoffpage #preserve for clone
                                    )
        for idx in self.efields.pentries:
            ev = self.efields.pentries[idx].getentry()
            newpage.efields.pentries[idx].setentry(ev)

    def new_empty_page(self):
        self.nset.add_page('','','')

    def remove_page(self):
        page_ct = self.mynb.get_n_pages()
        if page_ct - self.nset.startpage_idx == 1:
            user_message(mtype=gtk.MESSAGE_INFO
                ,title=_('Remove not allowed')
                ,msg=_('One tabpage must remain')
                )
        else:
            current_pno = self.mynb.get_current_page()
            npage = self.mynb.get_nth_page(current_pno)

            self.mynb.remove_page(current_pno)
            thispg = self.nset.pg_for_npage[npage]
            thispg.garbagecollect = True
            del thispg
            del npage



class NgcGui():
    """NgcGui: set of ngcgui OnePg items"""
    # make a set of pages in parent that depends on type(w)
    def __init__(self,w=None
                ,verbose=False
                ,debug=False
                ,noauto=False
                ,keyboardfile='' # None | ['default'|'yes'] | fullfilename
                ,tmode=0
                ,send_function=default_send # prototype: (fname)
                ,ini_file=''
                ,auto_file=''
                ,pre_file=''
                ,sub_files=''
                ,pst_file=''
                ,tab_controls_loc='top'  # option for touchy
                ,control_font=None       # option for touchy
                ,gtk_theme_name=None     # option for touchy
                ,max_parm=None           # for small display, reject some subs
                ,image_width=None        # for small display
                ):

        global g_send_function;    g_send_function    = send_function
        global g_tmode;            g_tmode            = tmode
        global g_verbose;          g_verbose          = verbose
        global g_debug;            g_debug            = debug

        global g_tab_controls_loc; g_tab_controls_loc = tab_controls_loc
        global g_control_font;     g_control_font     = control_font

        try:
            type(g_send_function) # test existence
            if g_send_function == None:
                g_send_function = dummy_send
        except AttributeError:
            print('INVALID send_function, using dummy')
            g_send_function = dummy_send

        if max_parm is not None:
            global g_max_parm
            g_max_parm = max_parm

        if image_width is not None:
            global g_image_width
            if image_width > g_image_width:
                raise ValueError(_('NgcGui image_width=%d too big, max=%d')
                                 % (image_width,g_image_width))
            g_image_width = image_width

        if g_max_parm > INTERP_SUB_PARAMS:
            raise ValueError(_('max_parms=%d exceeds INTERP_SUB_PARAMS=%d')
                            %  (g_max_parm,INTERP_SUB_PARAMS))

        ct_of_pages = 0
        try:
            import popupkeyboard
            import glib # for glib.GError
            if keyboardfile is not None:
                global g_popkbd
                if (keyboardfile in ('default','yes') ):
                    keyboardfile = g_keyboardfile
                g_popkbd = popupkeyboard.PopupKeyboard(glade_file=keyboardfile
                             ,use_coord_buttons=True
                             )
                global g_entry_height
                g_entry_height = g_big_height # bigger for popupkeyboard
        except ImportError as msg:
            print('\nImportError:\n%s', msg)
            print('keyboardfile=%s' % keyboardfile)
            print('popup keyboard unavailable\n')
        except glib.GError as msg:
            # can occur for toohigh version in ui file
            print('\nglib.GError:\n%s' % msg)
            print('keyboardfile=%s' % keyboardfile)
            print('popup keyboard unavailable\n')

        self.last_file = None
        self.nb = None
        self.autosend = not noauto
        self.expandsub = False
        self.nextpage_idx = 0
        self.startpage_idx = 0
        self.pg_for_npage = {}
        if w is None:
            # standalone operation
            self.nb = gtk.Notebook()
            w = gtk.Window(gtk.WINDOW_TOPLEVEL)
            if g_alive: w.connect("destroy", gtk.main_quit)
            w.set_title(sys.argv[0])
            w.add(self.nb)
            self.nb.show()
            w.show()
        elif type(w) == gtk.Frame:
            # demo -- embed as a notebook in a provider's frame
            self.nb = gtk.Notebook()
            w.add(self.nb)
            self.nb.show()
            w.show()
        elif type(w) == gtk.Notebook:
            # demo -- embed as additional pages in a provider's notebook
            self.nb = w
            self.startpage_idx = self.nb.get_n_pages()
        else:
            raise ValueError('NgcGui:bogus w= %s' % type(w))

        self.nb.set_scrollable(True)
        self.set_theme(w,tname=gtk_theme_name)

        self.intfc = LinuxcncInterface(ini_file)

        if len(self.intfc.subroutine_path) == 0:
            self.intfc.addto_spath(
                       spath_from_files(pre_file,sub_files,pst_file))
            if len(self.intfc.subroutine_path) != 0:
                user_message(mtype=gtk.MESSAGE_WARNING
                    ,title=_('Simulated subroutine path')
                    ,msg=_('No subroutine path available.\n'
                      'Simulating subroutine path:\n\n')
                      + str(self.intfc.subroutine_path)
                      + '\n'
                      + _('Generated results may not be usable with linuxcnc')
                    )
        if len(self.intfc.subroutine_path) == 0:
            if g_alive:
                # no message if glade designer is running:
                user_message(mtype=gtk.MESSAGE_ERROR
                    ,title=_('No Subroutine Paths')
                    ,msg='\n' +
                        _('No paths available!\n'
                          'Make sure there is a valid\n'
                          '    [RS274]SUBROUTINE_PATH\n\n'
                          '     1) Start linuxcnc\n'
                          'or\n'
                          '     2) Specify an ini file\n'
                          'or\n'
                          '     3) Specify at least one subfile\n'
                          '\n')
                    )
                sys.exit(1)

        global g_searchpath; g_searchpath = self.intfc.subroutine_path


        # multiple pages can be specified with __init__()
        initsublist= []
        if type(sub_files) == StringType and sub_files:
            initsublist.append(sub_files)
        else:
            initsublist = sub_files

        nogo_l = []
        for sub_file in initsublist:
            if not g_alive: continue
            if os.path.dirname(sub_file) in self.intfc.subroutine_path:
                self.add_page(pre_file,sub_file,pst_file)
                ct_of_pages += 1
            else:
                nogo_l.append(sub_file)
        if nogo_l:
            user_message(mtype=gtk.MESSAGE_INFO
                    ,title=_('Cannot use files not in subroutine path')
                    ,msg=_('Files not in subroutine path:\n')
                         + str(nogo_l) +
                         '\n\n'
                         + _('Subroutine path is:\n')
                         + str(self.intfc.subroutine_path)
                    )

        nogo_l = []
        # multiple pages can be specified with an ini_file
        sublist  = self.intfc.get_subfiles()  #returns list
        pre_file = self.intfc.get_preamble()
        pst_file = self.intfc.get_postamble()

        # auto_file directory:
        # if specified, verify in path, give message if not
        # if nil
        #   if    PROGRAM_PREFIX  put there
        #   else                  put in cwd
        if auto_file:
            dir = os.path.abspath(os.path.dirname(auto_file))
            spath = self.intfc.get_subroutine_path()
            try:
                spath.index(dir) # check that auto_file dir is in path
                # auto_file ok
            except ValueError:
                # it's called autofile in --help
                pass
                #user_message(mtype=gtk.MESSAGE_WARNING
                #        ,title=_('Warning: autofile not in path')
                #        ,msg=_('autofile==%s is not in linuxcnc\n'
                #               'subroutine search path:\n'
                #               '  %s\n') % (auto_file,spath)
                #        )
            self.auto_file = auto_file
        else:
            pprefix = self.intfc.get_program_prefix()
            if pprefix:
                self.auto_file = os.path.join(pprefix,'auto.ngc')
            else:
                self.auto_file = os.path.join(os.path.curdir,'auto.ngc')

        dprint('input for auto_file=%s\nfinal auto_file=%s'
              % (auto_file,self.auto_file))

        if pre_file is None: pre_file  = ''
        if pst_file is None: pst_file = ''

#       vprint('SAVE_FILE: %s' % self.auto_file)
        if sublist and g_alive:
            for sub_file in sublist:
                if sub_file == '""': #beware code for custom is '""'
                    sub_file = ''
                try:
                    self.add_page(pre_file,sub_file,pst_file)
                    ct_of_pages += 1
                except Exception as detail:
                    exception_show(Exception,detail,src='NgcGui init')
                    print(_('CONTINUING without %s') % sub_file)
        else:
            if not sub_files:
                vprint('NgcGui: no ini_file with sublist '
                       'and no cmdline sub_file:'
                       'making Custom page')
                self.add_page('','','')
                ct_of_pages += 1
            pass

        self.current_page = None
        # self.nb.set_current_page(self.startpage_idx)
        # start at page 0 to respect caller's ordering
        self.nb.set_current_page(0)

        if g_alive: self.nb.connect('switch-page',   self.page_switched)
        w.show_all()

        if ct_of_pages == 0:
            usage()
            print(_('No valid subfiles specified'))
            sys.exit(1)
        return

    def update_fonts(self,fontname):
        update_fonts(fontname)

    def set_theme(self,w,tname=None):
        screen   = w.get_screen()
        settings = gtk.settings_get_for_screen(screen)
        if (tname is None) or (tname == "") or (tname == "Follow System Theme"):
            tname = settings.get_property("gtk-theme-name")
        settings.set_string_property('gtk-theme-name',tname,"")

    def page_switched(self,notebook,npage,pno):
        if self.current_page:
            curpage = self.current_page
            if hasattr(curpage,'imgw'):
                w = getattr(curpage,'imgw')
                w.iconify()
        try:
            mypg = self.pg_for_npage[self.nb.get_nth_page(pno)]
            if hasattr(mypg,'imgw'):
                w = getattr(mypg,'imgw')
                w.deiconify()
                w.show_all()
            self.current_page = mypg
        except KeyError as msg:
            # can occur when embedded in providers notebook
            # print('page_switched: Caught KeyError')
            pass

    def add_page(self,pre_file,sub_file,pst_file,imageoffpage=False):
        # look for gcmc on first request for .gcmc file:
        if os.path.splitext(sub_file)[-1] in ['.gcmc','.GCMC']:
            if not find_gcmc(): return None

        self.nextpage_idx = self.nextpage_idx + 1
        opage = OnePg(pre_file=pre_file
                     ,sub_file=sub_file
                     ,pst_file=pst_file
                     ,mynb=self.nb
                     ,nset=self # an NgcGui set of pages
                     ,imageoffpage=imageoffpage
                     )
        if opage.fset.sub_data.pdict['subname'] == '':
            ltxt = 'Custom'
        else:
            ltxt = opage.fset.sub_data.pdict['subname']
        ltxt = self.make_unique_tab_name(ltxt)

        eb_lbl = gtk.EventBox()
        mylbl  = gtk.Label(ltxt)
        if g_popkbd is not None:
             mylbl.set_size_request(-1,g_big_height)
        eb_lbl.add(mylbl)
        mylbl.show()
        eb_lbl.set_style(g_lbl_style_default)

        pno  = self.nb.append_page(opage.pgbox,eb_lbl)
        if g_control_font is not None:
            mod_font_by_category(mylbl)

        # An EventBox is needed to change bg of tabpage label
        # When using EventBox:
        #      don't use get_tab_label_text()
        opage.save_onepage_tablabel(eb_lbl,mylbl)

        self.pg_for_npage[self.nb.get_nth_page(pno)] = opage
        self.nb.set_current_page(pno) # move to the new page
        return opage

    def make_unique_tab_name(self,name):
        l = []
        if not name: return None
        for pno in range(self.startpage_idx,self.nb.get_n_pages()):
            npage = self.nb.get_nth_page(pno)
            pg = self.pg_for_npage[npage]
            # using EventBox for label, dont use get_tab_label_text()
            ltxt = pg.the_lbl.get_text()
            if ltxt.find(name) == 0:
                l.append(ltxt)
        if len(l) == 0:
            return(name)
        if len(l) == 1:
            return(name + '-1')
        last = l[-1]
        idx = last.find('-')
        return(name + '-' + str(int(last[idx+1:]) + 1) )


class SaveSection():
    """SaveSection: lines ready for result file"""
    def __init__(self,mypg,pre_info,sub_info,pst_info,force_expand=False):
        global g_label_id
        g_label_id += 1
        self.sdata=[]

        self.sdata.append("(%s: FEATURE %s)\n"% (g_progname,dt() ))

        self.sdata.append("(%s: files: <%s,%s,%s>)\n"
                       % (g_progname
                         ,pre_info.pre_file
                         ,sub_info.sub_file
                         ,pst_info.pst_file
                         )
                       )

        # note: this line will be replaced on file output with a count
        # that can span multiple pages
        self.sdata.append("#<_feature:> = 0\n")

        self.sdata.append("(%s: preamble file: %s)\n" % (
                          g_progname,pre_info.pre_file))
        self.sdata.extend(pre_info.inputlines)

        emsg = '' # accumulate errors for emsg

        calltxt = 'o<%s> call ' % sub_info.pdict['subname']
        parmlist = []
        tmpsdata = []
        for idx in sub_info.ndict:
            name,dvalue,comment = sub_info.ndict[idx]
            value=mypg.efields.getentry_byidx(idx)
            try:
                v = float(value)
            except ValueError:
                emsg = emsg + (
                     _('Entry for parm %2d is not a number\n <%s>\n')
                     % (int(idx),value))
            #note: e formats not accepted by linuxcnc (like 1e2)
            #      but using float(value) --->mmm.nnnnn everywhere
            #      makes long call line
            #      so try to send entry value, but if it has e, use float
            if 'e' in value:
                value = str(float(value.lower() ))

            parmlist.append(value)
            if 'isgcmc' in sub_info.pdict:
                # just print value of gcmc parm embedded in gcmc result
                # the call requires no parms
                pass
            else:
                calltxt = calltxt + '[%s]' % value
            # these appear only for not-expandsub
            tmpsdata.append("(%11s = %12s = %12s)\n" % (
                              '#'+str(idx),name,value))
        if emsg:
            user_message(mtype=gtk.MESSAGE_ERROR
                        ,title=_('SaveSection Error')
                        ,msg=emsg)
            mypg.cpanel.set_message(_('Failed to create feature'))
            raise ValueError
        calltxt = calltxt + '\n'
        # expandsub not honored for gcmc
        if (mypg.expandsub and 'isgcmc' in sub_info.pdict):
            print(_('expandsub not honored for gcmc file: %s')%
                     os.path.basename(sub_info.sub_file))
            mypg.expandsub = 0
        #---------------------------------------------------------------------
        if (not mypg.expandsub) and (not force_expand):
            self.sdata.append("(%s: call subroutine file: %s)\n" % (
                              g_progname,sub_info.sub_file) )
            self.sdata.append("(%s: positional parameters:)\n"% g_progname)
            self.sdata.extend(tmpsdata)
            self.sdata.append(calltxt) # call the subroutine
        else:
            # expand the subroutine in place with unique labels
            self.sdata.append('(Positional parameters for %s)\n'
                             % mypg.sub_file)
            for i in range(0,idx):
                self.sdata.append('        #%d = %s\n' % (i+1,parmlist[i]))
            self.sdata.append('(expanded file: %s)\n' % mypg.sub_file)
            blank = ''
            idx = 0
            for line in sub_info.inputlines:
                idx += 1
                if line.strip() == '':
                    continue
                if idx in sub_info.ldict:
                    modlabel = sub_info.ldict[idx]
                    if modlabel == 'ignoreme':
                        continue
                    modlabel = 'o<%03d%s>' % (g_label_id,modlabel)
                    r = re.search(r'^o<(.*?)>(.*)',line)
                    if r:
                        modline = r.group(2) + '\n'
                    else:
                        print('SaveSection__init__:unexpected:',line)
                    self.sdata.append('%11s %s' % (modlabel,modline))
                else:
                    theline = '%11s %s' % (blank,line)
                    # hack: try to reduce long line length so linuxcnc wont
                    #       choke on files that work otherwise but fail
                    #       when expanded here
                    # example: 246 chars observed for
                    #  qpex --> the call to qpocket uses many named parms
                    # hardcoded for # config.h.in #define LINELEN 255
                    # hardcoded 252 empiracally determined
                    if len(theline) >= 252:
                        theline = line
                    self.sdata.append(theline)
        #---------------------------------------------------------------------

        if pst_info.inputlines:
            self.sdata.append("(%s: postamble file: %s)\n" % (
                              g_progname,pst_info.pst_file))
            self.sdata.extend(pst_info.inputlines)
        #for line in self.sdata:
        #    print('line:',line,)


def usage():
    print("""
Usage:
%s [Options] [sub_filename]
Options requiring values:
    [-d | --demo] [0|1|2] (0: DEMO standalone toplevel)
                          (1: DEMO embed new notebook)
                          (2: DEMO embed within existing notebook)
    [-S | --subfile       sub_filename]
    [-p | --preamble      preamble_filename]
    [-P | --postamble     postamble_filename]
    [-i | --ini           inifile_name]
    [-a | --autofile      auto_filename]
    [-t | --test          testno]
    [-K | --keyboardfile  glade_file] (use custom popupkeyboard glade file)
Solo Options:
    [-v | --verbose]
    [-D | --debug]
    [-N | --nom2]         (no m2 terminator (use %%))
    [-n | --noauto]       (save but do not automatically send result)
    [-k | --keyboard]     (use default popupkeybaord)
    [-s | --sendtoaxis]   (send generated ngc file to axis gui)
Notes:
      A set of files is comprised of a preamble, subfile, postamble.
      The preamble and postamble are optional.
      One set of files can be specified from cmdline.
      Multiple sets of files can be specified from an inifile.
      If --ini is NOT specified:
         search for a running linuxcnc and use its inifile
    """ % g_progname)
#-----------------------------------------------------------------------------
# Standalone (and demo) usage:

def standalone_pyngcgui():
    # make widgets for test cases:
    top = gtk.Window(gtk.WINDOW_TOPLEVEL)
    top.set_title('top')
    hbox  = gtk.HBox()
    top.add(hbox)
    l1 = gtk.Label('LABEL')
    hbox.pack_start(l1,expand=0,fill=0)
    e1 = gtk.Entry()
    hbox.pack_start(e1,expand=0,fill=0)
    e1.set_width_chars(4)
    f1 = gtk.Frame()
    hbox.pack_start(f1,expand=0,fill=0)
    f2 = gtk.Frame()
    hbox.pack_start(f2,expand=0,fill=0)

    n = gtk.Notebook()
    n.set_scrollable(True)
    b1 = gtk.Button('b1-filler')
    b2 = gtk.Button('b2-filler')
    n.append_page(b1,gtk.Label('Mb1-filler'))
    n.append_page(b2,gtk.Label('Mb2-filler'))
    f1.add(n)
    top.show_all()


    demo         = 0 # 0 ==> standalone operation
    subfilenames = ''
    prefilename  = ''
    pstfilename  = ''
    vbose        = False
    dbg          = False
    noauto       = False
    keyboard     = False
    keyboardfile = 'default'
    ini_file     = ''
    auto_file    = ''
    tmode        = 0
    send_f       = default_send
    try:
        options,remainder = getopt.getopt(sys.argv[1:]
                          ,'a:Dd:hi:kK:Nnp:P:sS:t:v'
                          , ['autofile'
                            ,'demo='
                            ,'debug'
                            ,'help'
                            ,'ini='
                            ,'keyboard'
                            ,'keyboardfile='
                            ,'noauto'
                            ,'preamble='
                            ,'postamble='
                            ,'subfile='
                            ,'verbose'
                            ,'sendtoaxis'
                            ,'nom2'
                            ]
                          )
    except getopt.GetoptError as msg:
        usage()
        print('\nGetoptError:%s' % msg)
        sys.exit(1)
    except Exception as detail:
        exception_show(Exception,detail,'__main__')
        sys.exit(1)
    for opt,arg in options:
        #print('#opt=%s arg=%s' % (opt,arg))
        if opt in ('-h','--help'):      usage(),sys.exit(0)
        if opt in ('-d','--demo'):      demo = arg


        if opt in ('-i','--ini'):       ini_file = arg
        if opt in ('-a','--autofile'):  auto_file = arg

        if opt in ('-p','--preamble'):  prefilename=arg
        if opt in ('-P','--postamble'): pstfilename=arg
        if opt in ('-S','--subfile'):   subfilenames=arg

        if opt in ('-t','--test'):      tmode=arg


        if opt in ('-k','--keyboard'):   keyboard=True
        if opt in ('-K','--keyboardfile'):
            keyboard=True
            keyboardfile=arg

        if opt in ('-N','--nom2'):       dbg = g_nom2 = True
        if opt in ('-D','--debug'):      dbg = True
        if opt in ('-n','--noauto'):     noauto = True
        if opt in ('-v','--verbose'):
            vbose = True
            continue
        if opt in ('-s','--sendtoaxis'):
            send_f = send_to_axis
            continue
    if remainder: subfilenames = remainder # ok for shell glob e.g., *.ngc
    demo = int(demo)
    if not keyboard: keyboardfile=None

    if (dbg):
        print(g_progname + ' BEGIN-----------------------------------------------')
        print('    __file__= %s' % __file__)
        print('    ini_file= %s' % ini_file)
        print('    sys.argv= %s' % sys.argv)
        print('   os.getcwd= %s' % os.getcwd())
        print('    sys.path= %s' % sys.path)
        print('        demo= %s' % demo)
        print(' prefilename= %s' % prefilename)
        print('subfilenames= %s' % subfilenames)
        print(' pstfilename= %s' % pstfilename)
        print('    keyboard= %s, keyboardfile= <%s>' % (keyboard,keyboardfile))
    try:
        if demo == 0:
            top.hide()
            NgcGui(w=None
                  ,verbose=vbose,debug=dbg,noauto=noauto
                  ,keyboardfile=keyboardfile
                  ,tmode=tmode
                  ,send_function=send_f # prototype: (fname)
                  ,ini_file=ini_file,auto_file=auto_file
                  ,pre_file=prefilename,sub_files=subfilenames,pst_file=pstfilename
                  )
        elif demo == 1:
            NgcGui(w=f2
                  ,verbose=vbose,debug=dbg,noauto=noauto
                  ,keyboardfile=keyboardfile
                  ,tmode=tmode
                  ,send_function=send_f # prototype: (fname)
                  ,ini_file=ini_file,auto_file=auto_file
                  ,pre_file=prefilename,sub_files=subfilenames,pst_file=pstfilename
                  )
            top.set_title('Create OnePg inside a new frame')
        elif demo == 2:
            NgcGui(w=n
                  ,verbose=vbose,debug=dbg,noauto=noauto
                  ,keyboardfile=keyboardfile
                  ,tmode=tmode
                  ,send_function=send_f # prototype: (fname)
                  ,ini_file=ini_file,auto_file=auto_file
                  ,pre_file=prefilename,sub_files=subfilenames,pst_file=pstfilename
                  )
            top.set_title('Create OnePg inside an existing notebook')
        else:
            print('unknown demo',demo)
            usage()
            sys.exit(1)
    except Exception as detail:
        exception_show(Exception,detail,'__main__')
        print('in main()')
        sys.exit(11)

    try:
        gtk.main()
    except KeyboardInterrupt:
        sys.exit(0)

# vim: sts=4 sw=4 et<|MERGE_RESOLUTION|>--- conflicted
+++ resolved
@@ -69,11 +69,7 @@
 import glob
 import shutil
 import popupkeyboard
-<<<<<<< HEAD
-#import exceptions  # for debug printing TODO: not found!
-=======
 if sys.version_info[0] != 3: import exceptions  # for debug printing
->>>>>>> b07bf12f
 import traceback   # for debug printing
 import hal         # notused except for debug
 from gladevcp import hal_actions
@@ -100,15 +96,12 @@
 else:
     gettext.install("linuxcnc", localedir=LOCALEDIR, unicode=True)
 
-<<<<<<< HEAD
-=======
 try:
     import pygtk
     pygtk.require('2.0')
 except ImportError as msg:
     print('import pygtk failed: %s',msg)
     pass
->>>>>>> b07bf12f
 #------------------------------------------------------------------------------
 g_debug             = False
 g_verbose           = False
