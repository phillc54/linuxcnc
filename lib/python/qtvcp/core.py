#!/usr/bin/env python3
# vim: sts=4 sw=4 et

import linuxcnc
<<<<<<< HEAD
import gi
from gi.repository import GObject as gobject
=======
import inspect
>>>>>>> b07bf12f

import sys
if sys.version_info.major > 2:
    from gi.repository import GObject
else:
    import gobject as GObject

import _hal
import hal
from PyQt5.QtCore import QObject, QTimer, pyqtSignal
from hal_glib import GStat
from qtvcp.qt_istat import _IStat as IStatParent

# Set up logging
from . import logger
log = logger.getLogger(__name__)
# log.setLevel(logger.INFO) # One of DEBUG, INFO, WARNING, ERROR, CRITICAL, VERBOSE

################################################################
# IStat class
################################################################
class Info(IStatParent):
    _instance = None
    _instanceNum = 0

    def __new__(cls, *args, **kwargs):
        if not cls._instance:
            cls._instance = IStatParent.__new__(cls, *args, **kwargs)
        return cls._instance


# Now that the class is defined create a reference to it for the other classes
INI = Info()

class QPin(hal.Pin, QObject):

    value_changed = pyqtSignal('PyQt_PyObject')
    REGISTRY = []
    UPDATE = False

    def __init__(self, *a, **kw):
        super(QPin, self).__init__(*a, **kw)
        QObject.__init__(self, None)
        self._item_wrap(self._item)
        self._prev = None
        self.REGISTRY.append(self)
        self.update_start()

    def update(self):
        tmp = self.get()
        if tmp != self._prev:
            self.value_changed.emit(tmp)
        self._prev = tmp

    def text(self):
        return self.get_name()

    # always returns False because
    # there was no errpr when making pin
    # see class DUMMY
    def error(self):
        return False

    @classmethod
    def update_all(cls):
        if not cls.UPDATE:
            return
        kill = []
        for p in cls.REGISTRY:
            try:
                p.update()
            except Exception as e:
                kill.append(p)
                log.error("Error updating pin {}; Removing".format(p))
                log.exception(e)
        for p in kill:
            cls.REGISTRY.remove(p)
        return cls.UPDATE

    @classmethod
    def update_start(cls):
        if QPin.UPDATE:
            return
        QPin.UPDATE = True
        cls.timer = QTimer()
        cls.timer.timeout.connect(cls.update_all)
        cls.timer.start(INI.HALPIN_CYCLE_TIME)

    @classmethod
    def update_stop(cls):
        QPin.UPDATE = False


# so errors when making QPins aren't fatal
class DummyPin(QObject):
    value_changed = pyqtSignal('PyQt_PyObject')

    def __init__(self, *a, **kw):
        super(DummyPin, self).__init__(None)
        self._a = a
        self._kw = kw

    # always returns True because
    # there was an errpr when making HAL pin
    # see class QPin
    def error(self):
        return True

    def getError(self):
        print('{}'.format(self._kw.get('ERROR')))

    def get(self):
        return 0

    def set(self, *a, **kw):
        pass


class QComponent:
    def __init__(self, comp):
        if isinstance(comp, QComponent):
            comp = comp.comp
        self.comp = comp

    def newpin(self, *a, **kw):
        try:
            p = QPin(_hal.component.newpin(self.comp, *a, **kw))
        except Exception as e:
            if log.getEffectiveLevel() == logger.VERBOSE:
                raise
            t = inspect.getframeinfo(inspect.currentframe().f_back)
            log.error("QComponent: Error making new HAL pin: {}\n    {}\n    Line {}\n    Function: {}".
                format(e, t[0], t[1], t[2]))
            p = DummyPin(*a, ERROR=e)
        return p

    def getpin(self, *a, **kw): return QPin(_hal.component.getpin(self.comp, *a, **kw))

    def exit(self, *a, **kw): return self.comp.exit(*a, **kw)

    def __getitem__(self, k): return self.comp[k]
    def __setitem__(self, k, v): self.comp[k] = v


################################################################
# GStat class
################################################################
# use the same Gstat as gladeVCP uses
# by subclassing it
class Status(GStat):
    _instance = None
    _instanceNum = 0
    __gsignals__ = {
        'toolfile-stale': (GObject.SIGNAL_RUN_FIRST, GObject.TYPE_NONE, (GObject.TYPE_PYOBJECT,)),
    }
    TEMPARARY_MESSAGE = 255
    # only make one instance of the class - pass it to all other
    # requested instances
    def __new__(cls, *args, **kwargs):
        if not cls._instance:
            cls._instance = GStat.__new__(cls, *args, **kwargs)
        return cls._instance

    def __init__(self):
        # only initialize once for all instances
        if self.__class__._instanceNum >= 1:
            return
        GObject.Object.__init__(self)
        self.__class__._instanceNum += 1
        super(GStat, self).__init__()
        self.current_jog_rate = INI.DEFAULT_LINEAR_JOG_VEL
        self.angular_jog_velocity = INI.DEFAULT_ANGULAR_JOG_VEL

    # we override this function from hal_glib
    # TODO why do we need to do this with qt5 and not qt4?
    # seg fault without it
    def set_timer(self):
        GObject.threads_init()
        GObject.timeout_add(int(INI.CYCLE_TIME), self.update)


################################################################
# Lcnc_Action class
################################################################
from qtvcp.qt_action import _Lcnc_Action as _ActionParent


class Action(_ActionParent):
    _instance = None
    _instanceNum = 0

    def __new__(cls, *args, **kwargs):
        if not cls._instance:
            cls._instance = _ActionParent.__new__(cls, *args, **kwargs)
        return cls._instance


################################################################
# TStat class
################################################################
from qtvcp.qt_tstat import _TStat as _TStatParent


class Tool(_TStatParent):
    _instance = None
    _instanceNum = 0

    def __new__(cls, *args, **kwargs):
        if not cls._instance:
            cls._instance = _TStatParent.__new__(cls, *args, **kwargs)
        return cls._instance


################################################################
# PStat class
################################################################
from qtvcp.qt_pstat import _PStat as _PStatParent


class Path(_PStatParent):
    _instance = None
    _instanceNum = 0

    def __new__(cls, *args, **kwargs):
        if not cls._instance:
            cls._instance = _PStatParent.__new__(cls, *args, **kwargs)
        return cls._instance<|MERGE_RESOLUTION|>--- conflicted
+++ resolved
@@ -2,12 +2,8 @@
 # vim: sts=4 sw=4 et
 
 import linuxcnc
-<<<<<<< HEAD
 import gi
 from gi.repository import GObject as gobject
-=======
-import inspect
->>>>>>> b07bf12f
 
 import sys
 if sys.version_info.major > 2:
