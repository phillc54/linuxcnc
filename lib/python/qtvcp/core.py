--- conflicted
+++ resolved
@@ -83,29 +83,16 @@
         return cls.UPDATE
 
     @classmethod
-<<<<<<< HEAD
-    def update_start(cls, timeout=100):
+    def update_start(cls):
         if QPin.UPDATE:
             return
         QPin.UPDATE = True
         cls.timer = QTimer()
         cls.timer.timeout.connect(cls.update_all)
-        cls.timer.start(100)
+        cls.timer.start(INI.HALPIN_CYCLE_TIME)
 
     @classmethod
-    def update_stop(cls, timeout=100):
-=======
-    def update_start(self):
-        if QPin.UPDATE:
-            return
-        QPin.UPDATE = True
-        self.timer = QTimer()
-        self.timer.timeout.connect(self.update_all)
-        self.timer.start(INI.HALPIN_CYCLE_TIME)
-
-    @classmethod
-    def update_stop(self):
->>>>>>> bcfead5d
+    def update_stop(cls):
         QPin.UPDATE = False
 
 
