--- conflicted
+++ resolved
@@ -16,13 +16,9 @@
 
 import sys, os
 import math
-<<<<<<< HEAD
 import linuxcnc
 import re
-=======
-import re
 import inspect
->>>>>>> 42fe45ae
 
 import gi
 gi.require_version("Gtk","3.0")
@@ -95,7 +91,6 @@
         self.display_units_mm = 0
         self.machine_units_mm = 0
         self.unit_convert=[1]*9
-<<<<<<< HEAD
 
         self.css_text = """
                         .background  {background-color: #000000;}
@@ -108,10 +103,6 @@
         self.get_style_context().add_class('background')
         self.get_style_context().add_class('labelcolor')
 
-        GLib.timeout_add(100, self.periodic)
-
-=======
->>>>>>> 42fe45ae
         try:
             self.inifile = linuxcnc.ini(INIPATH)
             # check the INI file if UNITS are set to mm"
