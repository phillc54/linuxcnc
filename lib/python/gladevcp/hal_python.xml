--- conflicted
+++ resolved
@@ -71,9 +71,6 @@
         <glade-widget-class name="HAL_Graph" generic-name="hal_graph" title="HAL Graph"/>
         
         <glade-widget-class name="JogWheel" generic-name="jogwheel" title="Jog Wheel"/>
-<<<<<<< HEAD
-        <glade-widget-class name="SpeedControl" generic-name="speedcontrol" title="Speed Control"/>
-=======
         <glade-widget-class name="SpeedControl" generic-name="speedcontrol" title="Speed Control">
             <properties>
                 <property id="size" query="False" default="1" visible="False"/>
@@ -81,7 +78,6 @@
                 <property id="homogeneous" query="False" default="0" visible="False"/>
             </properties>
         </glade-widget-class>
->>>>>>> edcaf9ff
         <glade-widget-class name="Hal_Dial" generic-name="hal_dial" title="Hal_Dial"/>
         
         <glade-widget-class name="PyNgcGui" generic-name="pyngcgui" title="Python NgcGui"/>
