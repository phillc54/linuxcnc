--- conflicted
+++ resolved
@@ -29,16 +29,11 @@
 import hal
 
 # This is needed to make the hal pin, making them directly with hal, will
-<<<<<<< HEAD
-# not allow to use them in glade without linuxcnc beeing started
+# not allow to use them in glade without linuxcnc being started
 if __name__ == "__main__":
     from hal_widgets import _HalSpeedControlBase
 else:
     from .hal_widgets import _HalSpeedControlBase
-=======
-# not allow to use them in glade without linuxcnc being started
-from .hal_widgets import _HalSpeedControlBase
->>>>>>> b07bf12f
 
 class SpeedControl(Gtk.VBox, _HalSpeedControlBase):
     '''
