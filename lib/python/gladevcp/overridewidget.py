--- conflicted
+++ resolved
@@ -48,13 +48,8 @@
         self.set_value_pos(Gtk.PositionType.LEFT)
         #self.add_mark(100.0,Gtk.PositionType.LEFT,'')
         self.connect('value-changed',self.update_value)
-<<<<<<< HEAD
-        # The update time: every 100 milliseonds
+        # The update time: every 100 milliseconds
         GLib.timeout_add(100, self.periodic)
-=======
-        # The update time: every 100 milliseconds
-        gobject.timeout_add(100, self.periodic)
->>>>>>> b07bf12f
 
     # we set the adjustment limits based on the INI entries
     def set_type(self, data=0):
