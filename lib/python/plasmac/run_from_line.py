--- conflicted
+++ resolved
@@ -43,7 +43,6 @@
                     elif 'G20' in line:
                         newData.append('G20')
                 # find the type of first move
-                    ''' IT IS POSSIBLE THERE MAY BE SPACES IN THE INCOMING LINE '''
                 if not codes['move']['isSet'] and not 'G53G0' in line.replace(' ','') and not 'G20' in line and not 'G21' in line:
                     if 'G00' in line:
                         codes['move']['isSet'] = True
@@ -88,25 +87,7 @@
                     else:
                         cutComp = False
                 elif t1[1] == '6':
-<<<<<<< HEAD
-                    codes['g6_'] = t1
-                    if t1 == 'G64':
-                        tmp = line.split('64')[1].strip()
-                        if tmp[0] == 'P':
-                            p = ''
-                            tmp = tmp[1:]
-                            while 1:
-                                if not tmp:
-                                    break
-                                elif tmp[0] in '.0123456789Q':
-                                    p += tmp[0]
-                                    tmp = tmp[1:]
-                                else:
-                                    break
-                            codes['g6_'] = f'G64P{p}'
-=======
                     codes['g6_'] = t1 + line.split(t1)[1]
->>>>>>> 788f86ea
                 elif t1 == 'G90' and not 'G90.1' in line:
                     codes['g9_'] = 'G90'
                 elif t1 == 'G91' and not 'G91.1' in line:
