--- conflicted
+++ resolved
@@ -493,16 +493,6 @@
 
 objects/index.incl: $(GENERATED_MANPAGES) objects/var-MAN_HTML_TARGETS $(DOC_SRCDIR)/Submakefile
 	rm -f $@
-<<<<<<< HEAD
-	$(call ADD_HTML_MANPAGES, 1, Commands and non-realtime HAL components)
-	$(call ADD_HTML_MANPAGES, 9, Realtime HAL components)
-	$(call ADD_HTML_MANPAGES, 3hal, API calls: HAL)
-	$(call ADD_HTML_MANPAGES, 3rtapi, API calls: RTAPI)
-	$(call ADD_HTML_MANPAGES, 3hm2,  API calls: Hostmot2)
-	$(call ADD_HTML_MANPAGES, 3, API calls: General)
-
-	# now make sure all manpages made it into the html index
-=======
 	$(call ADD_HTML_MANPAGES, 1, 1, Commands and userspace components) \
 	$(call ADD_HTML_MANPAGES, 9, 9, Realtime components and kernel modules) \
 	$(call ADD_HTML_MANPAGES, 3, 3hal, API calls: HAL) \
@@ -510,7 +500,6 @@
 	$(call ADD_HTML_MANPAGES, 3, 3hm2,  API calls: Hostmot2) \
 	$(call ADD_HTML_MANPAGES, 3, 3, API calls: General) \
 	# now make sure all manpages made it into the html index \
->>>>>>> 252cbadc
 	FAIL=0; \
 	for F in $$(find $(DOC_DIR)/man/man* -type f); do \
 		B=$$(basename $$F); \
