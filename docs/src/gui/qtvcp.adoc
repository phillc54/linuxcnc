--- conflicted
+++ resolved
@@ -127,12 +127,7 @@
 
 QtVCP assumes the UI file and the handler file use the *same base name*.
 
-<<<<<<< HEAD
-QtVCP will first search the LinuxCNC configuration directory that was launched for the files,
-then in the system skin folder holding standard screens.
-=======
 QtVCP will first search the LinuxCNC configuration directory that was launched for the files, then in the system skin folder holding standard screens.
->>>>>>> b406c470
 
 .Cycle Times
 
@@ -163,12 +158,7 @@
 
 A handler file is a file containing _Python_ code, which *adds to QtVCP default routines*.
 
-<<<<<<< HEAD
-A handler file allows one to _modify defaults_,
-or _add logic_ to a QtVCP screen without having to modify QtVCP's core code.
-=======
 A handler file allows one to _modify defaults_, or _add logic_ to a QtVCP screen without having to modify QtVCP's core code.
->>>>>>> b406c470
 In this way you can have *custom behaviors*.
 
 If present a handler file will be loaded. +
@@ -211,22 +201,11 @@
 
 === Local Files
 
-<<<<<<< HEAD
-//FIXME Does that applies to .ui files only or handler.py and qss too ?
-//FIXME How does overriding/inheritance actually works ?
-
-If present, local UI files in the configuration folder will be loaded instead of the stock UI files.
-
-Local UI files allow you to use your customized designs rather than the default screens.
-
-QtVCP will look for a folder named _<screen_name>_ (in the launched configuration folder that holds the INI file).
-=======
 If present, local UI/QSS/python files in the configuration folder will be loaded instead of the stock UI files.
 
 Local UI/QSS/python files allow you to use your customized designs rather than the default screens.
 
 QtVCP will look for a folder named <screen_name> (in the launched configuration folder that holds the INI file).
->>>>>>> b406c470
 
 In that folder, QtVCP will load any of the available following files:
 
@@ -241,11 +220,7 @@
 
 .Minor StyleSheet Changes
 Stylesheets can be used to *set Qt properties*. +
-<<<<<<< HEAD
-If a widget uses properties they usually can be modified by stylesheets, e.g.:
-=======
 If a widget uses properties they usually can be modified by stylesheets.
->>>>>>> b406c470
 
 .Example of a widget with accompanying style sheet settings.
 [source,{css}]
@@ -271,14 +246,8 @@
 USER_COMMAND_FILE = CONFIGDIRECTORY/<screen_name_added_commands>
 ----
 
-<<<<<<< HEAD
-If no entry is found in the _INI_, QtVCP will look in the *default path*. +
-The default path is in the configuration directory as a hidden file
-using the screen basename and rc, i.e. *`CONFIGDIRECTORY/.<screen_name>rc`*.
-=======
 If no entry is found in the _INI_, QtVCP will look in the *default path*.
 The default path is in the configuration directory as a hidden file using the screen basename and rc, e.g., *`CONFIGDIRECTORY/.<screen_name>rc`*.
->>>>>>> b406c470
 
 This file will be read and executed as Python code in the *handler file context*.
 
@@ -534,12 +503,7 @@
 Action buttons _default to no action_ so we must change the properties for defined functions. You can edit the properties:
 
 * directly in the _property editor_ on the right side of Qt Designer, or
-<<<<<<< HEAD
-* conveniently, left double clicking on the button to launch a _properties dialog_,
-  that allows selecting actions while only displaying relevant data to the action.
-=======
 * conveniently, left double clicking on the button to launch a _properties dialog_ that allows selecting actions while only displaying relevant data to the action.
->>>>>>> b406c470
 
 We will describe the convenient way first:
 
