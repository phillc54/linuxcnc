--- conflicted
+++ resolved
@@ -234,14 +234,8 @@
 
 In the _INI file_ under the `[DISPLAY]` heading add *`USER_COMMAND_FILE = _PATH_`* +
 
-<<<<<<< HEAD
-_PATH_ can be any valid path. It can use `~` for home directory or
-`WORKINGDIRECTORY` or `CONFIGDIRECTORY` to represent QtVCP's idea of
-those directories, e.g.:
-=======
 _PATH_ can be any valid path.
-It can use `~` for home directory or `WORKINGDIRECTORY` or `CONFIGDIRECTORY` to represent QtVCP's idea of those directories:
->>>>>>> 0bea6435
+It can use `~` for home directory or `WORKINGDIRECTORY` or `CONFIGDIRECTORY` to represent QtVCP's idea of those directories, e.g.:
 
 [source,{ini}]
 ----
@@ -495,12 +489,7 @@
 
 It's recommended to always _add this widget before any other_.
 
-<<<<<<< HEAD
-Right click on the main window, not the `ScreenOptions` widget,
-and set the _layout_ as vertical to make the `ScreenOptions` fullsized.
-=======
 Right click on the main window, not the `ScreenOptions` widget, and set the _layout_ as vertical to make the `ScreenOptions` fullsized.
->>>>>>> 0bea6435
 
 .Add Panel Content
 On the right hand side there is a panel with tabs for a _Property editor_ and an _Object inspector_.
@@ -568,22 +557,13 @@
 For instance, _keyboard controls_ are usually written in the handler file.
 
 In this example, the built in file `tester_handler.py` is automatically used:
-<<<<<<< HEAD
-it does the minimum required to display the `tester.ui` defined screen and do basic keyboard jogging.
-=======
 It does the minimum required to display the `tester.ui` defined screen and do basic keyboard jogging.
->>>>>>> 0bea6435
 
 === INI Configuration
 
 .[DISPLAY] Section
 
-<<<<<<< HEAD
-If you are using QtVCP to make a CNC control screen,
-under the _INI file_ `[DISPLAY]` heading, set:
-=======
 If you are using QtVCP to make a CNC control screen, under the _INI file_ `[DISPLAY]` heading, set:
->>>>>>> 0bea6435
 
 [source,{ini}]
 ----
@@ -592,12 +572,7 @@
 
 `<screen_name>` is the _base name_ of the `.ui` and `_handler.py` files.
 
-<<<<<<< HEAD
-In our example there is already a sim configuration called tester,
-that we will use to display our test screen.
-=======
 In our example there is already a sim configuration called tester, that we will use to display our test screen.
->>>>>>> 0bea6435
 
 .[HAL] Section
 
@@ -612,12 +587,7 @@
 
 *`POSTGUI_HALCMD=<command>`*::
   `<command>` would be _any valid HAL command_. +
-<<<<<<< HEAD
-  You can have _multiple `POSTGUI_HALCMD` lines_ in the INI: each will
-  be run one after the other in the order they appear. +
-=======
   You can have _multiple `POSTGUI_HALCMD` lines_ in the INI: each will be run one after the other in the order they appear. +
->>>>>>> 0bea6435
   To guaranty the widget HAL pins are available, these commands are executed:
   * _after the screen is built_,
   * _after all the POSTGUI_HALFILEs are run_.
@@ -879,10 +849,6 @@
 === SPECIAL FUNCTIONS Section
 
 There are several _special functions_ that QtVCP looks for in the handler file.
-<<<<<<< HEAD
-=======
-
->>>>>>> 0bea6435
 If QtVCP finds these it will call them, if not it will silently ignore them.
 
 *`initialized__(self):`*::
@@ -894,26 +860,14 @@
   * status of LinuxCNC connected to functions.
   * keybindings would be added.
 *`class_patch__(self):`*::
-<<<<<<< HEAD
-  _Class patching_, also known as _monkey patching_, allows to
-  *override function calls in an imported module*. +
-  Class patching must be done _before the module is instantiated_, and it
-  _modifies all instances_ made after that. +
-  An example might be patching button calls from the G-code editor to
-  call functions in the handler file instead.
+  _Class patching_, also known as _monkey patching_, allows to *override function calls in an imported module*. +
+  Class patching must be done _before the module is instantiated_, and it _modifies all instances_ made after that. +
+  An example might be patching button calls from the G-code editor to call functions in the handler file instead. +
+
 *`processed_key_event__(self,receiver,event,is_pressed,key,code,shift,cntrl):`*::
   This function is called to facilitate _keyboard jogging_ etc. +
   By using the _`keybinding` library_ this can be used to easily add functions bound to keypresses.
-=======
-  _Class patching_, also known as _monkey patching_, allows to *override function calls in an imported module*. +
-  Class patching must be done _before the module is instantiated_, and it _modifies all instances_ made after that. +
-  An example might be patching button calls from the G-code editor to call functions in the handler file instead. +
-
-*`processed_key_event__(self,receiver,event,is_pressed,key,code,shift,cntrl):`*::
-  This function is called to facilitate _keyboard jogging_ etc. +
-  By using the _`keybinding` library_ this can be used to easily add functions bound to keypresses.
-
->>>>>>> 0bea6435
+
 *`keypress_event__(self,receiver, event):`*::
   This function gives *raw key press events*. +
   It takes _precedence over_ the `processed_key_event`.
@@ -923,10 +877,6 @@
 *`before_loop__(self):`*::
   This function is _called just before the Qt event loop is entered_.
   At that point, all widgets/libraries/initialization code has completed and the screen is already displayed.
-<<<<<<< HEAD
-=======
-
->>>>>>> 0bea6435
 *`system_shutdown_request__(self):`*::
   If present, this function *overrides the normal function called for total system shutdown*. +
   It could be used to do _pre-shutdown housekeeping_. +
@@ -1011,12 +961,7 @@
 There are two ways to edit connections - This is the graphical way.
 
 * There is a button in the top tool bar of Qt Designer for editing signals.
-<<<<<<< HEAD
-  After pushing it, if you click-and-hold on the button it will show an
-  arrow (looks like a ground signal from electrical schematic).
-=======
   After pushing it, if you click-and-hold on the button it will show an arrow (looks like a ground signal from electrical schematic).
->>>>>>> 0bea6435
 * Slide this arrow to a part of the main window that does not have widgets on it.
 * A 'Configure Connections' dialog will pop up.
 ** The list on the left are the available signals from the widget.
