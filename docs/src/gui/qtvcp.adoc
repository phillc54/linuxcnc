:lang: en
:toc:

[[cha:qtvcp]]
= QtVCP

// Custom lang highlight
// must come after the doc title, to work around a bug in asciidoc 8.6.6
:ini: {basebackend@docbook:'':ini}
:hal: {basebackend@docbook:'':hal}
:ngc: {basebackend@docbook:'':ngc}
:css: {basebackend@docbook:'':css}

QtVCP is an *infrastructure to build custom CNC screens or control panels for LinuxCNC*.

It displays a _`.ui` file built with Qt Designer_ screen editor
and combines this with _Python programming_ to create a GUI screen for running a CNC machine.

QtVCP is completely _customizable_: you can add different buttons and status LEDs etc.,
or add python code for even finer grain customization.

== Showcase

Few examples of QtVCP built screens and virtual control panels:

.QtDragon - 3/4-Axis Sample
image::images/silverdragon.png["QtDragon Router",align="center"]

.QtDefault - 3-Axis Sample
image::images/qt_cnc.png["Qtscreen Mill",align="center"]

.QtAxis - Self Adjusting Axis Sample
image::images/qtaxis.png["Qtscreen QtAxis",align="center"]

.Blender - 4-Axis Sample
image::images/blender.png["Qtscreen Blender",align="center"]

.X1mill - 4-Axis Sample
image::images/x1mill.png["Qtscreen x1mill",align="center"]

.cam_align - Camera Alignment VCP
image::images/qtvcp-cam-align.png["Qtscreen x1mill",align="center"]

.test_panel - Test Panel VCP
image::images/test_panel.png["Test Panel",align="center"]

[[sec:qtvcp-overview]]
== Overview(((QtVCP Overview)))

_Two files are used, individually or in combination_, to
add customizations:

* A *UI file* that is a _XML_ file made with _Qt Designer_ graphical editor.
* A *handler file* which is a _Python_ code text file.

Normally QtVCP uses the stock UI and handler file, but you can specify QtVCP to use 'local' UI and handler files. +
A *'local' file* is one that is in the _configuration folder_ that defines the rest of the machine's requirements.

One is not restricted to adding a custom panel on the right or a custom tab as QtVCP leverages _Qt Designer_ (the editor)
and _PyQt5_ (the widget toolkit).

QtVCP has some added *special LinuxCNC widgets and actions*. +
There are special widgets to bridge third party widgets to HAL pins. +
It's possible to create widget responses by connecting signals to Python code in the handler file.

=== QtVCP Widgets

QtVCP uses the *PyQt5 toolkit's widgets* for LinuxCNC integration.

*Widget* is the _general name for user interface objects_ such as buttons and labels in PyQt5.

You are free to use any available *default widgets* in the Qt Designer
editor.

There are also *special widgets* made for LinuxCNC that make integration
easier. +
These are split in three heading on the left side of the editor:

//TODO Add links to sections of QtVCP Widgets chapter
* One is for _HAL only widgets_;
* One is for _CNC control widgets_;
* One is for _Dialog widgets_.

You are free to mix them in any way on your panel.

A very important widget for CNC control is the *`ScreenOptions` widget*:
it does not add anything visually to the screen but, allows important
details to be selected rather then be coded in the handler file.

=== INI Settings

If you are using QtVCP to make a CNC motion control screen (rather then a HAL based panel), in the INI file,
in the `[DISPLAY]` section, add a line with the following pattern:

[source,{ini}]
----
DISPLAY = qtvcp <options> <screen_name>
----

[NOTE]
All `<options>` must appear before `<screen_name>`.

.Options

<<<<<<< HEAD
* `-d` Debugging on
* `-a` Set window always on top
* `-c` HAL component name. Default is to use the UI file name.
* `-g` Geometry: WIDTHxHEIGHT+XOFFSET+YOFFSET. Example: `-g 200x400+0+100`
* `-m` Maximize window
* `-f` Fullscreen the window
* `-t` Theme. Default is system theme
* `-x` Embed into a X11 window that doesn't support embedding.
* `--push_xid` Send QtVCP's X11 window id number to standard output; for embedding.
* `-u` File path of a substitute handler file
* `-o` Pass a string to QtVCP's handler file under `self.w.USEROPTIONS_` list variable. Can be multiple `-o`.
=======
* `-d` Debugging on.
* `-i` Enable info output.
* `-v` Enable verbose debug output.
* `-q` Enable only error debug output.
* `-a` Set window always on top.
* `-c NAME` HAL component name. Default is to use the UI file name.
* `-g GEOMETRY` Set geometry WIDTHxHEIGHT+XOFFSET+YOFFSET. Values are in pixel units,
XOFFSET/YOFFSET is referenced from top left of screen.
Use -g WIDTHxHEIGHT for just setting size or -g +XOFFSET+YOFFSET for just position.
Example: `-g 200x400+0+100`
* `-H FILE` Execute hal statements from FILE with halcmd after the
 component is set up and ready.
* `-m` Maximize window.
* `-f` Fullscreen the window.
* `-t THEME` Default is system theme
* `-x XID` Embed into a X11 window that doesn't support embedding.
* `--push_xid` Send QtVCP's X11 window id number to standard output; for
  embedding.
* `-u USERMOD` File path of a substitute handler file.
* `-o USEROPTS` Pass a string to QtVCP's handler file under `self.w.USEROPTIONS_`
  list variable. Can be multiple -o.
>>>>>>> c928014f

.<screen_name>
`<screen_name>` is the _base name of the .ui and _handler.py files_. +
If `<screen_name>` is missing, the default screen will be loaded.

QtVCP assumes the UI file and the handler file use the *same base name*.

QtVCP will first search the LinuxCNC configuration directory that was launched for the files,
then in the system skin folder holding standard screens.

.Cycle Times

[source,{ini}]
----
[DISPLAY]
CYCLE_TIME = 100
GRAPHICS_CYCLE_TIME = 100
HALPIN_CYCLE = 100
----

Adjusts the response rate of the GUI updates in milliseconds. +
Defaults to 100, useable range 50 - 200.

The widgets, graphics and HAL pin update can be set separately.

If the update time is not set right the screen can become unresponsive or very jerky.

=== Qt Designer UI File

A Qt Designer file is a text file organized in the _XML_ standard that describes the *layout and widgets* of the screen.

_PyQt5_ uses this file to build the display and react to those widgets.

The Qt Designer editor makes it relatively easy to build and edit this file.

=== Handler Files

A handler file is a file containing _Python_ code, which *adds to QtVCP default routines*.

A handler file allows one to _modify defaults_,
or _add logic_ to a QtVCP screen without having to modify QtVCP's core code.
In this way you can have *custom behaviors*.

If present a handler file will be loaded. +
*Only one file* is allowed.

=== Libraries Modules

QtVCP, as built, does little more than display the screen and react to widgets.
For more *prebuilt behaviors* there are available libraries (found in `lib/python/qtvcp/lib` in RIP LinuxCNC install).

*Libraries* are prebuilt _Python modules_ that *add features* to QtVCP.
In this way you can select what features you want - yet don't have to build common ones yourself. +
Such libraries include:

* `audio_player`
* `aux_program_loader`
* `keybindings`
* `message`
* `preferences`
* `notify`
* `virtual_keyboard`
* `machine_log`

=== Themes

Themes are a way to modify the *look and feel* of the widgets on the screen.

For instance the _color_ or _size_ of buttons and sliders can be changed using themes.

The _Windows theme_ is default for screens. +
The _System theme_ is default for panels.

To see available themes, they can be loaded by running the following command in a terminal:

----
qtvcp -d -t <theme_name>
----

QtVCP can also be customized with _Qt stylesheets (QSS)_ using CSS.

=== Local Files

//FIXME Does that applies to .ui files only or handler.py and qss too ?
//FIXME How does overriding/inheritance actually works ?

If present, local UI files in the configuration folder will be loaded instead of the stock UI files.

Local UI files allow you to use your customized designs rather than the default screens.

QtVCP will look for a folder named _<screen_name>_ (in the launched configuration folder that holds the INI file).

In that folder, QtVCP will load any of the available following files:

* `<screen_name>.ui`,
* `<screen_name>_handler.py`, and
* `<screen_name>.qss`.

[[cha:qtvcp:modifying-screens]]
=== Modifying Stock Screens

There are _three ways_ to customize a screen/panel.

.Minor StyleSheet Changes
Stylesheets can be used to *set Qt properties*. +
If a widget uses properties they usually can be modified by stylesheets, e.g.:

[source,{css}]
----
State_LED #name_of_led{
  qproperty-color: red;
  qproperty-diameter: 20;
  qproperty-flashRate: 150;
  }
----

.Minor Python Code Changes
Another Python file can be used to *add commands* to the screen, after the handler file is parsed.

In the _INI file_ under the `[DISPLAY]` heading add *`USER_COMMAND_FILE = _PATH_`* +

_PATH_ can be any valid path.
It can use `~` for home directory or `WORKINGDIRECTORY` or `CONFIGDIRECTORY` to represent QtVCP's idea of those directories, e.g.:

[source,{ini}]
----
[DISPLAY]
USER_COMMAND_FILE = CONFIGDIRECTORY/<screen_name_added_commands>
----

If no entry is found in the _INI_, QtVCP will look in the *default path*. +
The default path is in the configuration directory as a hidden file
using the screen basename and rc, i.e. *`CONFIGDIRECTORY/.<screen_name>rc`*.

This file will be read and executed as Python code in the *handler file context*.

*Only local functions and local attributes* can be referenced. +
Global libraries can not be referenced. (usually seen as all capital words with no preceding self.) +

What can be used can vary by screen and development cycle.

For a valid example:

[source,python]
----
self.w.setWindowTitle('My Title Test')
----

.Full Creative Control
If you wish to *modify a stock screen* with full control,
_copy it's UI and handler file to your configuration folder_.

There is a QtVCP panel to help with this:

* Open a terminal and run the following command:
+
----
qtvcp copy_dialog
----

* Select the screen and destination folder in the dialog
* If you wish to *name your screen* differently than the builtin screen's default name, change the _basename_ in the edit box.
* Validate to copy all the files
* Delete the files you don't wish to modifyso that the original files will be used.

[[sec:qtvcp:vcp-panels]]
== VCP Panels

QtVCP can be used to create control panels that interface with *HAL*.

=== Builtin Panels

There are several *builtin HAL panels* available.

In a terminal type `qtvcp <return>` to see a list:

*`test_panel`*::
  Collection of useful widgets for testing HAL components, including speech of LED state.
+
.QtVCP HAL Test Builtin Panel
image::images/qtvcp_test_panel.png["QtVCP HAL Test Builtin Panel",align="center"]

*`cam_align`*::
  A camera display widget for rotational alignment.
+
.cam_align - Camera Alignment VCP
image::images/qtvcp-cam-align.png["Qtscreen x1mill",align="center"]

*`sim_panel`*::
  A small control panel to simulate MPG jogging controls etc. +
  For simulated configurations.
+
.QtVCP Sim Builtin Panel
image::images/qtvcp_sim_panel.png["QtVCP Sim Builtin Panel",align="center"]

*`vismach_mill_xyz`*::
  3D openGL view of a 3-Axis milling machine.
+
.QtVismach - 3-Axis Mill Builtin Panel
image::images/qtvismach.png["QtVismach - 3-Axis Mill Builtin Panel",align="center"]

You can load these from the terminal or from a HAL file with this basic command:

[source,{hal}]
----
loadusr qtvcp test_panel
----

But more typically like this:
[source,{hal}]
----
loadusr -Wn test_panel qtvcp test_panel
----
In this way HAL will wait till the HAL pins are made before continuing on.

=== Custom Panels

You can of course *make your own panel and load it*.

If you made a UI file named `my_panel.ui` and a HAL file named `my_panel.hal`,
you would then load this from a terminal with:

----
halrun -I -f my_panel.hal
----

.Example HAL file loading a QtVCP panel
[source,{hal}]
----
# load realtime components
loadrt threads
loadrt classicladder_rt

# load user space programs
loadusr classicladder
loadusr -Wn my_panel qtvcp my_panel.ui  # <1>

# add components to thread
addf classicladder.0.refresh thread1


# connect pins
net bit-input1     test_panel.checkbox_1        classicladder.0.in-00
net bit-hide       test_panel.checkbox_4        classicladder.0.hide_gui

net bit-output1    test_panel.led_1             classicladder.0.out-00

net s32-in1        test_panel.doublescale_1-s   classicladder.0.s32in-00

# start thread
start
----

<1> In this case we load `qtvcp` using *`-Wn`* which waits for the panel to finish loading before continuing to run the next HAL command. +
    This is to _ensure that the panel created HAL pins are actually done_ in case they are used in the rest of the file.

== Build A Simple Clean-sheet Custom Screen

.QtVCP Ugly custom screen
image::images/qtvcp_tester.png["QtVCP Ugly custom screen",align="center"]

=== Overview

To build a panel or screen:

* Use Qt Designer to build a design you like and save it to your configuration folder with a name of your choice, ending with `.ui`
* Modify the configuration INI file to load QtVCP using your new `.ui` file.
* Then connect any required HAL pins in a HAL file.

=== Get Qt Designer To Include LinuxCNC Widgets

//TODO Create a Qt Designer install section, or chapter (maybe in docs/src/code)
//TODO Convert https://github.com/LinuxCNC/linuxcnc/blob/master/lib/python/qtvcp/designer/README.txt to AsciiDoc and include it directly in install section/chapter
//TODO Upgrade install to document use of https://github.com/LinuxCNC/linuxcnc/blob/master/lib/python/qtvcp/designer/install_script

.Install Qt Designer
First you must have the *Qt Designer installed*. +
The following commands should add it to your system, or use your package manager to do the same:

----
sudo apt-get install qttools5-dev-tools qttools5-dev libpython3-dev
----

////
FIXME Do we need to keep this ?
Luego necesita agregar la biblioteca de carga del módulo python.
QtVCP usa Qt5 con python2. Esta combinación normalmente no está
disponible desde repositorios. Puede compilarlo usted mismo, o hay
versiones precompiladas disponible para sistemas comunes.
En 'lib/python/qtvcp/designer' hay carpetas basadas en arquitecturas de
sistema y luego la versión Qt.
Debe elegir la carpeta de arquitectura de la CPU y luego elegir la
serie; 5.5, 5.7 o 5.9 de Qt.
Actualmente el estiramiento de Debian usa 5.7, Mint 12 usa 5.5, Mint 19
usa 5.9.
En caso de duda, verifique la versión de Qt5 en el sistema.

Debe descomprimir el archivo y luego copiar esa versión adecuada de
'libpyqt5_py2.so' a esta carpeta
'/usr/lib/x86_64-linux-gnu/qt5/plugins/designer'.

(x86_64-linux-gnu podría llamarse algo ligeramente diferente en
diferentes sistemas)

Necesitará privilegios de superusuario para copiar el archivo en la
carpeta.
////

.Add `qtvcp_plugin.py` link to the Qt Designer Search Path
Then you must add a link to the `qtvcp_plugin.py` in one of the folders
that Qt Designer will search into.

In a _RIP_ version of LinuxCNC `qtvcp_plugin.py` will be:

  '~/LINUXCNC_PROJECT_NAME/lib/python/qtvcp/plugins/qtvcp_plugin.py'

For a _Package installed_ version it should be:

  'usr/lib/python2.7/qtvcp/plugins/qtvcp_plugin.py' or
  'usr/lib/python2.7/dist-packages/qtvcp/plugins/qtvcp_plugin.py'

Make a symbolic link to the above file and move it to one of the places
Qt Designer searches in.

Qt Designer searches in these two place for links (pick one):

  '/usr/lib/x86_64-linux-gnu/qt5/plugins/designer/python' or
  '~/.designer/plugins/python'

You may need to create the `plugins/python` folder.

.Start Qt Designer:

* For a _RIP install_: +
  Open a terminal, set the environment for LinuxCNC <1>, then load Qt Designer <2> with :
+
----
. scripts/rip-environment   <1>
designer -qt=5              <2>
----

* For a _package install_: +
  Open a terminal and type:
+
----
designer -qt=5
----

If all goes right, Qt Designer will launch and you will see the selectable LinuxCNC widgets on the left hand side.

=== Build The Screen `.ui` File

.Create `MainWindow` Widget
When Qt Designer is first started there is a _'New Form' dialog_ displayed. +
Pick _'Main Window'_ and press the _'Create'_ button. +
A _`MainWindow` widget_ is displayed.

WARNING: *Do not rename this window !* +
  QtVCP requires the name to be `MainWindow`.

We are going to make this window a specific non resizeable size:
 
.Set `MainWindow` Minimum and Maximum Size
* Grab the corner of the window and resize to an appropriate size, say 1000x600. +
* Right click on the window and click set _minimum size_.
* Do it again and set _maximum size_.

Our sample widget will now not be resizable.

.Add the `ScreenOptions` Widget
Drag and drop the `ScreenOptions` widget anywhere onto the main window.

This widget doesn't add anything visually but sets up some *common options*.

It's recommended to always _add this widget before any other_.

Right click on the main window, not the `ScreenOptions` widget, and set the _layout_ as vertical to make the `ScreenOptions` fullsized.

.Add Panel Content
On the right hand side there is a panel with tabs for a _Property editor_ and an _Object inspector_.

On the Object inspector click on the _ScreenOptions_. +
Then switch to the Property Editor and, under the _ScreenOptions_ heading, toggle *`filedialog_option`*.
//TODO Explain what this FileDialo_option does

Drag and drop a *`GCodeGraphics`* _widget_ and a *`GcodeEditor`* _widget_. +
Place and resize them as you see fit leaving some room for buttons.

.Add Action Buttons
Add 7 action buttons on to the main window.

If you double click the button, you can add text. +
Edit the button labels for 'Estop', 'Machine On', 'Home', 'Load', 'Run',
'Pause' and 'stop'.

Action buttons _default to no action_ so we must change the properties
for defined functions. You can edit the properties:

* directly in the _property editor_ on the right side of Qt Designer, or
* conveniently, left double clicking on the button to launch a _properties dialog_,
  that allows selecting actions while only displaying relevant data to the action.

We will describe the convenient way first:

* Right click the 'Machine On' button and select _Set Actions_.
* When the dialog displays, use the combobox to navigate to `MACHINE CONTROLS - Machine On`.
* In this case there is no option for this action so select 'OK'. +

Now the button will turn the machine on when pressed.

And now the direct way with Qt Designer's property editor:

* Select the 'Machine On' button.
* Go to the Property Editor on the right side of Qt Designer.
* Scroll down until you find the _ActionButton_ heading.
* Click  the `machine_on` action checkbox you will see in the list of properties and values.

The button will now control machine on/off.

Do the same for all the other button with the addition of:

* With the 'Home' button we must also change the `joint_number` property to `-1`. +
  This tells the controller to _home all the axes_ rather then a specific axis.
* With the 'Pause' button:
** Under the `Indicated_PushButton` heading check the `indicator_option`.
** Under the `QAbstactButton` heading check `checkable`.

.Qt Designer: Selecting Pause Button's Properties
image::images/designer_button_property.png["Qt Designer: Selecting Pause Button's Properties",align="center"]

.Save The `.ui` File
We then need to save this design as `tester.ui` in the `sim/qtvcp` folder.

We are saving it as _tester_ as that is a file name that QtVCP recognizes and will use a built in handler file to display it.

=== Handler file

A handler file is *required*.

It allows customizations to be written in Python.

For instance, _keyboard controls_ are usually written in the handler file.

In this example, the built in file `tester_handler.py` is automatically used:
It does the minimum required to display the `tester.ui` defined screen and do basic keyboard jogging.

=== INI Configuration

.[DISPLAY] Section

If you are using QtVCP to make a CNC control screen, under the _INI file_ `[DISPLAY]` heading, set:

[source,{ini}]
----
DISPLAY = qtvcp <screen_name>
----

`<screen_name>` is the _base name_ of the `.ui` and `_handler.py` files.

In our example there is already a sim configuration called tester, that we will use to display our test screen.

.[HAL] Section

If your screen used _widgets with HAL pins_, then you must *connect them in a HAL file*.

QtVCP looks in the _INI file_, under the `[HAL]` heading for the entries below:

*`POSTGUI_HALFILE=<filename>`*::
  Typically `<filename>` would be `+<screen_name>_postgui.hal+`, but can be any legal filename. +
  You can have _multiple `POSTGUI_HALFILE` lines_ in the INI: each will be run one after the other in the order they appear. +
  These commands are _executed after the screen is built_, guaranteeing the widget HAL pins are available.

*`POSTGUI_HALCMD=<command>`*::
  `<command>` would be _any valid HAL command_. +
  You can have _multiple `POSTGUI_HALCMD` lines_ in the INI: each will be run one after the other in the order they appear. +
  To guaranty the widget HAL pins are available, these commands are executed:
  * _after the screen is built_,
  * _after all the POSTGUI_HALFILEs are run_.

In our example there are no HAL pins to connect.

== Handler File In Detail

Handler files are used to _create custom controls using Python_.

=== Overview

Here is a sample handler file.

It's broken up in sections for ease of discussion.

//TODO Move this to a sample_handler.py include
[source,python]
----
############################
# **** IMPORT SECTION **** #
############################
import sys
import os
import linuxcnc

from PyQt5 import QtCore, QtWidgets

from qtvcp.widgets.mdi_line import MDILine as MDI_WIDGET
from qtvcp.widgets.gcode_editor import GcodeEditor as GCODE
from qtvcp.lib.keybindings import Keylookup
from qtvcp.core import Status, Action

# Set up logging
from qtvcp import logger
LOG = logger.getLogger(__name__)

# Set the log level for this module
#LOG.setLevel(logger.INFO) # One of DEBUG, INFO, WARNING, ERROR, CRITICAL

###########################################
# **** INSTANTIATE LIBRARIES SECTION **** #
###########################################

KEYBIND = Keylookup()
STATUS = Status()
ACTION = Action()
###################################
# **** HANDLER CLASS SECTION **** #
###################################

class HandlerClass:

    ########################
    # **** INITIALIZE **** #
    ########################
    # widgets allows access to  widgets from the QtVCP files
    # at this point the widgets and hal pins are not instantiated
    def __init__(self, halcomp,widgets,paths):
        self.hal = halcomp
        self.w = widgets
        self.PATHS = paths

    ##########################################
    # SPECIAL FUNCTIONS SECTION              #
    ##########################################

    # at this point:
    # the widgets are instantiated.
    # the HAL pins are built but HAL is not set ready
    # This is where you make HAL pins or initialize state of widgets etc
    def initialized__(self):
        pass

    def processed_key_event__(self,receiver,event,is_pressed,key,code,shift,cntrl):
        # when typing in MDI, we don't want keybinding to call functions
        # so we catch and process the events directly.
        # We do want ESC, F1 and F2 to call keybinding functions though
        if code not in(QtCore.Qt.Key_Escape,QtCore.Qt.Key_F1 ,QtCore.Qt.Key_F2,
                    QtCore.Qt.Key_F3,QtCore.Qt.Key_F5,QtCore.Qt.Key_F5):

            # search for the top widget of whatever widget received the event
            # then check if it's one we want the keypress events to go to
            flag = False
            receiver2 = receiver
            while receiver2 is not None and not flag:
                if isinstance(receiver2, QtWidgets.QDialog):
                    flag = True
                    break
                if isinstance(receiver2, MDI_WIDGET):
                    flag = True
                    break
                if isinstance(receiver2, GCODE):
                    flag = True
                    break
                receiver2 = receiver2.parent()

            if flag:
                if isinstance(receiver2, GCODE):
                    # if in manual do our keybindings - otherwise
                    # send events to G-code widget
                    if STATUS.is_man_mode() == False:
                        if is_pressed:
                            receiver.keyPressEvent(event)
                            event.accept()
                        return True
                elif is_pressed:
                    receiver.keyPressEvent(event)
                    event.accept()
                    return True
                else:
                    event.accept()
                    return True

        if event.isAutoRepeat():return True

        # ok if we got here then try keybindings
        try:
            return KEYBIND.call(self,event,is_pressed,shift,cntrl)
        except NameError as e:
            LOG.debug('Exception in KEYBINDING: {}'.format (e))
        except Exception as e:
            LOG.debug('Exception in KEYBINDING:', exc_info=e)
            print('Error in, or no function for: %s in handler file for-%s'%(KEYBIND.convert(event),key))
            return False

    ########################
    # CALLBACKS FROM STATUS #
    ########################

    #######################
    # CALLBACKS FROM FORM #
    #######################

    #####################
    # GENERAL FUNCTIONS #
    #####################

    # keyboard jogging from key binding calls
    # double the rate if fast is true 
    def kb_jog(self, state, joint, direction, fast = False, linear = True):
        if not STATUS.is_man_mode() or not STATUS.machine_is_on():
            return
        if linear:
            distance = STATUS.get_jog_increment()
            rate = STATUS.get_jograte()/60
        else:
            distance = STATUS.get_jog_increment_angular()
            rate = STATUS.get_jograte_angular()/60
        if state:
            if fast:
                rate = rate * 2
            ACTION.JOG(joint, direction, rate, distance)
        else:
            ACTION.JOG(joint, 0, 0, 0)

    #####################
    # KEY BINDING CALLS #
    #####################

    # Machine control
    def on_keycall_ESTOP(self,event,state,shift,cntrl):
        if state:
            ACTION.SET_ESTOP_STATE(STATUS.estop_is_clear())
    def on_keycall_POWER(self,event,state,shift,cntrl):
        if state:
            ACTION.SET_MACHINE_STATE(not STATUS.machine_is_on())
    def on_keycall_HOME(self,event,state,shift,cntrl):
        if state:
            if STATUS.is_all_homed():
                ACTION.SET_MACHINE_UNHOMED(-1)
            else:
                ACTION.SET_MACHINE_HOMING(-1)
    def on_keycall_ABORT(self,event,state,shift,cntrl):
        if state:
            if STATUS.stat.interp_state == linuxcnc.INTERP_IDLE:
                self.w.close()
            else:
                self.cmnd.abort()

    # Linear Jogging
    def on_keycall_XPOS(self,event,state,shift,cntrl):
        self.kb_jog(state, 0, 1, shift)

    def on_keycall_XNEG(self,event,state,shift,cntrl):
        self.kb_jog(state, 0, -1, shift)

    def on_keycall_YPOS(self,event,state,shift,cntrl):
        self.kb_jog(state, 1, 1, shift)

    def on_keycall_YNEG(self,event,state,shift,cntrl):
        self.kb_jog(state, 1, -1, shift)

    def on_keycall_ZPOS(self,event,state,shift,cntrl):
        self.kb_jog(state, 2, 1, shift)

    def on_keycall_ZNEG(self,event,state,shift,cntrl):
        self.kb_jog(state, 2, -1, shift)

    def on_keycall_APOS(self,event,state,shift,cntrl):
        pass
        #self.kb_jog(state, 3, 1, shift, False)

    def on_keycall_ANEG(self,event,state,shift,cntrl):
        pass
        #self.kb_jog(state, 3, -1, shift, linear=False)

    ###########################
    # **** closing event **** #
    ###########################

    ##############################
    # required class boiler code #
    ##############################

    def __getitem__(self, item):
        return getattr(self, item)
    def __setitem__(self, item, value):
        return setattr(self, item, value)

################################
# required handler boiler code #
################################

def get_handlers(halcomp,widgets,paths):
     return [HandlerClass(halcomp,widgets,paths)]
----

=== IMPORT Section

This section is for *importing required library modules* for your screen.

It would be typical to import QtVCP's _keybinding_, _Status_ and _Action_ libraries.

=== INSTANTIATE LIBRARIES Section

By instantiating the libraries here we *create global reference*.

You can note this by the commands that don't have `self.` in front of them.

By convention we _capitalize the names of globally referenced libraries_.

=== HANDLER CLASS Section

The *custom code* is placed _in a class so QtVCP can utilize it_.

This is the definitions of the handler class.

=== INITIALIZE Section

Like all Python libraries the *`+__init__+` function* is called when the library is _first instantiated_.

This is where you would set up _defaults_, as well as _reference variables_ and _global variables_.

The widget references are not available at this point.

The variables `halcomp`, `widgets` and `paths` give access to QtVCP's HAL component, widgets, and path info respectively.

=== SPECIAL FUNCTIONS Section

There are several _special functions_ that QtVCP looks for in the handler file.
If QtVCP finds these it will call them, if not it will silently ignore them.

*`initialized__(self):`*::
  This function is _called after the widgets and HAL pins are built_. +
  You can manipulate the widgets and HAL pins or add more HAL pins here. +
  Typically there can be
  * preferences checked and set,
  * styles applied to widgets,
  * status of LinuxCNC connected to functions.
  * keybindings would be added.
*`class_patch__(self):`*::
  _Class patching_, also known as _monkey patching_, allows to *override function calls in an imported module*. +
  Class patching must be done _before the module is instantiated_, and it _modifies all instances_ made after that. +
  An example might be patching button calls from the G-code editor to call functions in the handler file instead. +

*`processed_key_event__(self,receiver,event,is_pressed,key,code,shift,cntrl):`*::
  This function is called to facilitate _keyboard jogging_ etc. +
  By using the _`keybinding` library_ this can be used to easily add functions bound to keypresses.

*`keypress_event__(self,receiver, event):`*::
  This function gives *raw key press events*. +
  It takes _precedence over_ the `processed_key_event`.
*`keyrelease_event__(receiver, event):`*::
  This function gives *raw key release events*. +
  It takes _precedence over_ the `processed_key_event`.
*`before_loop__(self):`*::
  This function is _called just before the Qt event loop is entered_.
  At that point, all widgets/libraries/initialization code has completed and the screen is already displayed.
*`system_shutdown_request__(self):`*::
  If present, this function *overrides the normal function called for total system shutdown*. +
  It could be used to do _pre-shutdown housekeeping_. +
  +
  The Linux _system will not shutdown if using this function_, you will have to do that yourself. +
  QtVCP/LinuxCNC will terminate without a prompt once this function returns.

*`closing_cleanup__(self):`*::
  This function is _called just before the screen closes_.
  It can be used to do cleanup before closing.

//TODO Are there/what are relations b/w system_shutdown_request__() and clocing_cleanup__()

=== STATUS CALLBACKS Section

By convention this is where you would put functions that are *callbacks from STATUS definitions*.

=== CALLBACKS FROM FORM Section

By convention this is where you would put functions that are *callbacks from the widgets connected to the MainWindow* in the Qt Designer editor.

=== GENERAL FUNCTIONS Section

By convention this is where you put your *general functions*.

=== KEY BINDING Section

If you are _using the `keybinding` library_ this is where you place your *custom key call routines*.

The function signature is:

[source,python]
----
def on_keycall_KEY(self,event,state,shift,cntrl):
    if state:
        self.do_something_function()
----

`KEY` being the code (from the keybindings library) for the desired key.

=== CLOSING EVENT Section

Putting the *`closeEvent` function here will catch closing events*.

This _replaces any predefined `closeEvent`_ function from QtVCP.

[source,python]
----
def closeEvent(self, event):
    self.do_something()
    event.accept()
----

NOTE: It is usually better to use the special `closing_cleanup__` function.

== Connecting Widgets to Python Code

It is possible to connect widgets to Python code using *signals and slots*.

In this way you can:

* _Give new functions to LinuxCNC widgets_, or
* _Utilize standard Qt widgets to control LinuxCNC_.

=== Overview

*In the Qt Designer editor*:

* You _create user function slots_
* You _connect the slots to widgets using signals_.

*In the handler file*:

* You _create the slot's functions_ defined in Qt Designer.

[[sub:qtvcp:designer-slots]]
=== Using Qt Designer to add Slots

When you have loaded your screen into Qt Designer, add a plain `PushButton` to the screen. +
You could change the name of the button to something interesting like 'test_button'.

There are two ways to edit connections - This is the graphical way.

* There is a button in the top tool bar of Qt Designer for editing signals.
  After pushing it, if you click-and-hold on the button it will show an arrow (looks like a ground signal from electrical schematic).
* Slide this arrow to a part of the main window that does not have widgets on it.
* A 'Configure Connections' dialog will pop up.
** The list on the left are the available signals from the widget.
** The list on the right are the available slots on the main window and you can add to it.
* Pick the signal `clicked()` - this makes the slots side available.
* Click 'Edit' on the slots list.
* A 'Slots/Signals of MainWindow' dialog will pop up.
* On the slots list at the top there is a '+' icon - click it.
* You can now edit a new slot name.
* Erase the default name `slot()` and change it to `test_button()`.
* Press the 'OK' button.
* You'll be back to the 'Configure Connections' dialog.
* Now you can select your new slot in the slot list.
* Then press 'OK' and save the file.

.Qt Designer Signal/Slot Selection
image::images/designer_slots.png["Qt Designer Signal/Slot Selection",align="center"]

=== Python Handler Changes

Now you must *add the function to the handler file*.

The function signature is *`def slot_name(self):`*.

For our example, we will add some code to print the widget name:

[source,python]
----
def test_button(self):
    name = self.w.sender().text()
    print(name)
----

Add this code under the section named:

[source,python]
----
#######################
# callbacks from form #
#######################
----

In fact it doesn't matter where in the handler class you put the commands but by convention this is where to put it.

Save the handler file.

Now when you load your screen and press the button it should print the name of the button in the terminal.

== More Information

<<cha:qtvcp:panels,QtVCP Builtin Virtual Control Panels>>

<<cha:qtvcp:widgets,QtVCP Widgets>>

<<cha:qtvcp:libraries,QtVCP Libraries>>

<<cha:qtvcp:vismach,Qt Vismach>>

<<cha:qtvcp:code,QtVCP Handler File Code Snippets>>

<<cha:qtvcp:devel,QtVCP Development>>

<<cha:qtvcp:custom-widgets,QtVCP Custom Qt Designer Widgets>>


// vim: set syntax=asciidoc:<|MERGE_RESOLUTION|>--- conflicted
+++ resolved
@@ -102,19 +102,6 @@
 
 .Options
 
-<<<<<<< HEAD
-* `-d` Debugging on
-* `-a` Set window always on top
-* `-c` HAL component name. Default is to use the UI file name.
-* `-g` Geometry: WIDTHxHEIGHT+XOFFSET+YOFFSET. Example: `-g 200x400+0+100`
-* `-m` Maximize window
-* `-f` Fullscreen the window
-* `-t` Theme. Default is system theme
-* `-x` Embed into a X11 window that doesn't support embedding.
-* `--push_xid` Send QtVCP's X11 window id number to standard output; for embedding.
-* `-u` File path of a substitute handler file
-* `-o` Pass a string to QtVCP's handler file under `self.w.USEROPTIONS_` list variable. Can be multiple `-o`.
-=======
 * `-d` Debugging on.
 * `-i` Enable info output.
 * `-v` Enable verbose debug output.
@@ -136,7 +123,6 @@
 * `-u USERMOD` File path of a substitute handler file.
 * `-o USEROPTS` Pass a string to QtVCP's handler file under `self.w.USEROPTIONS_`
   list variable. Can be multiple -o.
->>>>>>> c928014f
 
 .<screen_name>
 `<screen_name>` is the _base name of the .ui and _handler.py files_. +
