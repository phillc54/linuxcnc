:lang: en
:pin_tab_options: cols="10,10,50", frame="none", grid="none", options="header"
:toc:

[[cha:gmoccapy]]
= GMOCCAPY

// Custom lang highlight
// must come after the doc title, to work around a bug in asciidoc 8.6.6
:ini: {basebackend@docbook:'':ini}
:hal: {basebackend@docbook:'':hal}
:ngc: {basebackend@docbook:'':ngc}
:css: {basebackend@docbook:'':css}

== Introduction

GMOCCAPY is a GUI for LinuxCNC, designed to be used with a touch screen,
but can also be used on normal screens with a mouse or hardware buttons and MPG wheels,
as it presents HAL Pins for the most common needs.
Please find more information in the following.

It offers the possibility to display up to 9 axes,
support a lathe mode for normal and back tool lathe and can be adapted to nearly every need,
because GMOCCAPY supports embedded tabs and side panels.
As a good example for that see https://wiki.linuxcnc.org/cgi-bin/wiki.pl?Gmoccapy_plasma[gmoccapy_plasma].

GMOCCAPY 3 does support up to 9 axes and 9 joints.
As GMOCCAPY 3 has been changed in code to support the joint / axis changes in LinuxCNC it does not work on 2.7 or 2.6 branch!

It has support for integrated virtual keyboard (onboard or matchbox-keyboard), so there is no need for a hardware keyboard or mouse, but it can also be used with that hardware.
GMOCCAPY offers a separate settings page to configure most settings of the GUI without editing files.

<<<<<<< HEAD
GMOCCAPY can be localized very easy, because the corresponding files are separated from the linuxcnc.po files,
so there is no need to translate unneeded stuff.
If you want to contribute a translation, please use the
link:https://hosted.weblate.org/projects/linuxcnc/gmocappy/[web based
translation editor Weblate]. For more information see the section <<sec:contributing-translations,Translations>>
=======
GMOCCAPY can be localized very easy, because the corresponding files are separated from the linuxcnc.po files, so there is no need to translate unneeded stuff.
The files are placed in */src/po/gmoccapy*.
You could just copy the gmoccapy.pot file to something like it.po and translate that file with gtranslator or poedit.
After rebuilding, you'd get the GUI in your preference language.
To facilitate the sharing of the translation, GMOCCAPY is available on the https://hosted.weblate.org/projects/linuxcnc/gmocappy/[Weblate web interface].
GMOCCAPY is currently available in English, German, Spanish, Polish, Serbian and Hungarian.
Feel free to help me to introduce more languages, be it locally or via the web.
If you need help, don't hesitate to contact me on *nieson@web.de*.
>>>>>>> 6e3631b9

image:images/gmoccapy_5_axis_mid.png[align="left",link="images/gmoccapy_5_axis.png"]

== Requirements

GMOCCAPY 3 has been tested on Debian Jessie, Debian Stretch and MINT 18 with LinuxCNC master and 2.8 release.
It fully support joint / axis changes of LinuxCNC, making it suitable as GUI for Scara, Robots or any other config with more joints than axes.
So it supports also gantry configs.
If you use other versions, please inform about problems and / or solutions on the
https://linuxcnc.org/index.php/english/forum/41-guis/26314-gmoccapy-a-new-screen-for-linuxcnc[LinuxCNC forum] or the
http://www.cncecke.de/forum/showthread.php?t=78549[German CNC Ecke Forum] or
https://lists.sourceforge.net/lists/listinfo/emc-users[LinuxCNC users mailing list].

The minimum screen resolution for GMOCCAPY, using it without side panels is *979 x 750 Pixel*, so it should fit to every standard screen.
It is recommended to use screens with minimum resolution of 1024x748.

== How to Get GMOCCAPY

GMOCCAPY 3 is included in the standard distribution of LinuxCNC since release 2.7.
So the easiest way to get GMOCCAPY on your controlling PC is just to download the https://linuxcnc.org/downloads/[ISO] and install it from the CD/DVD/USB-stick.
This allows you to receive updates with the regular Debian packages.

In the link:gmoccapy_release_notes.txt[*release notes*] aka changelist you can track the latest bugfixes and features.

You will get a similar screen to the following (the design may vary depending on your config):

image:images/gmoccapy_3_axis_mid.png[align="left",link="images/gmoccapy_3_axis.png"]

== Basic Configuration

GMOCCAPY 3 supports the following command line options:

 * '-user_mode': If set, the setup button will be disabled, so normal machine operators are not able to edit the settings of the machine.
 * '-logo <path to logo file>': If given, the logo will hide the jog button tab in manual mode, this is only useful for machines with hardware buttons for jogging and increment selection.

There is really not to much to configure just to run GMOCCAPY,
but there are some points you should take care off if you want to use all the features of the GUI.

You will find a lot of simulation configurations (INI files) included, just to show the basics:

 * gmoccapy.ini
 * gmoccapy_4_axis.ini
 * lathe_configs/gmoccapy_lathe.ini
 * lathe_configs/gmoccapy_lathe_imperial.ini
 * gmoccapy_left_panel.ini
 * gmoccapy_right_panel.ini
 * gmoccapy_messages.ini
 * gmoccapy_pendant.ini
 * gmoccapy_sim_hardware_button.ini
 * gmoccapy_tool_sensor.ini
 * gmoccapy_with_user_tabs.ini
 * gmoccapy_XYZAB.ini
 * gmoccapy_XYZAC.ini
 * gmoccapy_XYZCW.ini
 * gmoccapy-JA/Gantry/gantry_mm.ini
 * gmoccapy-JA/scara/scara.ini
 * gmoccapy-JA/table-rotary-tilting/xyzac-trt.ini
 * and a lot more ...

The names should explain the main intention of the different INI files.

If you use an existing configuration of your machine, just edit your INI according to this document.

So let us take a closer look at the INI file and what you need to include to use GMOCCAPY on your machine:

[[gmoccapy:display-section]]
=== The DISPLAY Section

[source,{ini}]
----
[DISPLAY]
DISPLAY = gmoccapy
PREFERENCE_FILE_PATH = gmoccapy_preferences
MAX_FEED_OVERRIDE = 1.5
MAX_SPINDLE_OVERRIDE = 1.2
MIN_SPINDLE_OVERRIDE = 0.5
LATHE = 1
BACK_TOOL_LATHE = 1
PROGRAM_PREFIX = ../../nc_files/
----


- _DISPLAY = gmoccapy_ - This tells LinuxCNC to use GMOCCAPY.

- _PREFERENCE_FILE_PATH_ - Gives the location and name of the preferences file to be used.
  In most cases this line will not be needed, it is used by GMOCCAPY to store your settings of the GUI,
  like themes, DRO units, colors, and keyboard settings, etc., see <<gmoccapy:settings-page,settings page>> for more details.
+
[NOTE]
If no path or file is given, GMOCCAPY will use as default <your_machinename>.pref, if no machine name is given in your INI File it will use gmoccapy.pref.
The file will be stored in your config directory, so the settings will not be mixed if you use several configs.
If you only want to use one file for several machines, you need to include `PREFERENCE_FILE_PATH` in your INI.

- _MAX_FEED_OVERRIDE = 1.5_ - Sets the maximum feed override, in the example given, you will be allowed to override the feed by 150%.
+
[NOTE]
If no value is given, it will be set to 1.0.

- _MIN_SPINDLE_OVERRIDE = 0.5_ and _MAX_SPINDLE_OVERRIDE = 1.2_ - Will allow you to change the spindle override within a limit from 50% to 120%.
+
[NOTE]
If no values are given, MIN will be set to 0.1 and MAX to 1.0.

- _LATHE = 1_ - Set the screen layout to control a lathe.
- _BACK_TOOL_LATHE = 1_ - Is optional and will switch the X axis in a way you need for a back tool lathe.
  Also the keyboard shortcuts will react in a different way.
  It is allowed with GMOCCAPY to configure a lathe also with additional axes, so you may use also a XZCW config for a lathe.
+
[TIP]
See also the <<gmoccapy:lathe-section,Lathe Specific Section>>.

- _PROGRAM_PREFIX = ../../nc_files/_ - Is the entry to tell LinuxCNC/GMOCCAPY where to look for the NGC files.
+
[NOTE]
If not specified, GMOCCAPY will look in the following order for NGC files:
First `linuxcnc/nc_files` and then the users home directory.


[[gmoccapy:traj-section]]
=== The TRAJ Section

- _DEFAULT_LINEAR_VELOCITY = 85.0_ - Sets the default jog velocity of the machine.
+
[NOTE]
If not set, half of 'MAX_LINEAR_VELOCITY' will be used.
If that value is also not given, it will default to 180.

// max. jog velocity?
- _MAX_LINEAR_VELOCITY = 230.0_ - Sets the maximal velocity of the machine.
+
[NOTE]
Defaults to 600 if not set.


[[gmoccapy:macros]]
=== Macro Buttons

You can add macros to GMOCCAPY, similar to Touchy's way.
A macro is nothing else than a NGC file.
You are able to execute complete CNC programs in MDI mode by just pushing one button.
To do so, you first have to specify the search path for macros:

[[gmocappy:rs274ngc]]
[source,{ini}]
----
[RS274NGC]
SUBROUTINE_PATH = macros
----
This sets the path to search for macros and other subroutines.
Several subroutine paths can be separated ":".

Then you just have to add a section like this:

.Configuration of Five Macros to be Shown in the MDI Button List
[source,{ini}]
----
[MACROS]
MACRO = i_am_lost
MACRO = hello_world
MACRO = jog_around
MACRO = increment xinc yinc
MACRO = go_to_position X-pos Y-pos Z-pos
----

Then you have to provide the corresponding NGC files which have to follow these rules:

* The name of the file need to be exactly the same as the name mentioned in the macro line, just with the ".ngc" extension (case sensitive).
* The file must contain a subroutine like '*O<i_am_lost> sub*', the name of the sub must match exactly (case sensitive) the name of the macro.
* The file must end with an endsub '*O<i_am_lost> endsub*' followed by an '*M2*' command.
* The files need to be placed in a folder specified in your INI file by 'SUBROUTINE_PATH' in the RS274NGC section

The code between sub and endsub will be executed by pushing the corresponding macro button.

[NOTE]
A maximum of 16 macros will be shown in the GUI.
Due to space reasons you may need to click on an arrow to switch the page and display hidden macro buttons.
The macro buttons will be displayed in the order of the INI entries.
It is no error placing more than 16 macros in your INI file, they will just not be shown.

//.Macros example
//image::images/gmoccapy_mdi_hidden_keyboard.png[align="left"]

[NOTE]
You will find the sample macros in a folder named 'macros' placed in the GMOCCAPY sim folder.
If you have given several subroutine paths, they will be searched in the order of the given paths.
The first file found will be used.

GMOCCAPY will also accept macros asking for parameters like:
[source,{ini}]
----
[MACRO]
MACRO = go_to_position X-pos Y-pos Z-pos
----

The parameters must be separated by spaces.
This example calls a file 'go_to_position.ngc' with the following content:
[source,{ngc}]
----
; Test file "go to position"
; will jog the machine to a given position

O<go_to_position> sub

G17
G21
G54
G61
G40
G49
G80
G90

;#1 = <X-Pos>
;#2 = <Y-Pos>
;#3 = <Z-Pos>

(DBG, Will now move machine to X = #1 , Y = #2 , Z = #3)
G0 X #1 Y #2 Z #3

O<go_to_position> endsub
M2
----

After pushing the '*execute macro button*',
you will be asked to enter the values for '*X-pos Y-pos Z-pos*' and the macro will only run if all values have been given.

[NOTE]
If you would like to use a macro without any movement, see also the notes in <<sub:NOT_ENDING_MACROS,known problems>>.

.Macro example using the "go to position"-macro
image:images/gmoccapy_getting_macro_info_mid.png[align="left",link="images/gmoccapy_getting_macro_info.png"]


[[gmoccapy:configuration-of-tabs-and-side-panels]]
=== Embedded Tabs and Panels
You can add embedded programs to GMOCCAPY like you can do in AXIS, Touchy and Gscreen.
All is done by GMOCCAPY automatically if you include a few lines in your INI file in the DISPLAY section.

If you have never used a Glade panel, I recommend to read the excellent documentation on https://linuxcnc.org/docs/2.9/html/gui/gladevcp.html[Glade VCP].

.Embedded Tab Example

[source,{ini}]
----
EMBED_TAB_NAME = DRO
EMBED_TAB_LOCATION = ntb_user_tabs
EMBED_TAB_COMMAND = gladevcp -x {XID} dro.glade

EMBED_TAB_NAME = Second user tab
EMBED_TAB_LOCATION = ntb_preview
EMBED_TAB_COMMAND = gladevcp -x {XID} vcp_box.glade
----

All you have to take care of, is that you include for every tab or side panel the mentioned three lines:

* EMBED_TAB_NAME = Represents the name of the tab or side panel, it is up to you what name you use, but it must be present!
* EMBED_TAB_LOCATION = The place where your program will be placed in the GUI, see figure <<fig:gmoccapy_emb_tab_locations,Embedded tab locations>>. Valid values are:
** *ntb_user_tabs*            (as main tab, covering the complete screen)
** *ntb_preview*              (as tab on the preview side *(1)*)
** *hbox_jog*                 (will hide the jog buttons and introduce your glade file here *(2)*)
** *box_left*                 (on the left, complete high of the screen)
** *box_right*                (on the right, in between the normal screen and the button list)
** *box_tool_and_code_info*   (will hide the Tool information and G-code frames and introduce your glade file here *(3)*)
** *box_tool_info*            (will hide the Tool information frame and introduce your glade file here)
** *box_code_info*            (will hide the G-code information frame and introduce your glade file here)
** *box_vel_info*             (will hide the velocity frames and introduce your glade file *(4)*)
** *box_coolant_and_spindle*  (will hide the coolant and spindle frames and introduce your glade file here *(5)+(6)*)
** *box_cooling*              (will hide the cooling frame and introduce your glade file *(5)*)
** *box_spindle*              (will hide the spindle frame and introduce your glade file *(6)*)
** *box_custom_1*             (will introduce your glade file left of vel_frame)
** *box_custom_2*             (will introduce your glade file left of cooling_frame)
** *box_custom_3*             (will introduce your glade file left of spindle_frame)
** *box_custom_4*             (will introduce your glade file right of spindle_frame)
** *box_dro_side*             (will introduce your glade file right of the DRO)

[NOTE]
See also the included sample INI files to see the differences.

* EMBED_TAB_COMMAND = The command to execute, i.e.
+
----
gladevcp -x {XID} dro.glade
----
+
includes a custom glade file called dro.glade in the mentioned location.
The file must be placed in the config folder of your machine.
+
----
gladevcp h_buttonlist.glade
----
+
will just open a new user window called h_buttonlist.glade note the difference.
This one is stand alone, and can be moved around independent from GMOCCAPY window.
+
----
gladevcp -c gladevcp -u hitcounter.py -H manual-example.hal manual-example.ui
----
+
will add a the panel manual-example.ui, include a custom Python handler,
hitcounter.py and make all connections after realizing the panel according to manual-example.hal.
+
----
hide
----
+
will hide the chosen box.

[[fig:gmoccapy_emb_tab_locations]]
.Embedded tab locations
image::images/gmoccapy_embedded_tabs.png[align="left"]

[NOTE]
If you make any HAL connections to your custom glade panel, you need to do that in the HAL file specified in the EMBED_TAB_COMMAND line,
otherwise you may get an error that the HAL pin does not exist -- this is because of race conditions loading the HAL files.
Connections to GMOCCAPY HAL pins need to be made in the postgui HAL file specified in your INI file,
because these pins do not exist prior of realizing the GUI.

Here are some examples:

[cols="10a,13a", grid="none", frame="none"]
|===
|.ntb_preview
image:images/gmoccapy_ntb_preview_small.png[align="left",link="images/gmoccapy_ntb_preview.png"] |
.box_right - and GMOCCAPY in MDI mode
image:images/gmoccapy_with_right_panel_in_MDI_mode_small.png[align="left",link="images/gmoccapy_with_right_panel_in_MDI_mode.png"]
|===

[[sub:gmocccapy-configuration-user-messages]]
=== User Created Messages
GMOCCAPY has the ability to create HAL driven user messages.
To use them you need to introduce some lines in the [DISPLAY] section of the INI file.

These three lines are needed to define a user pop up message dialog:
[source,{ini}]
----
MESSAGE_TEXT    = The text to be displayed, may be pango markup formatted
MESSAGE_TYPE    = "status" , "okdialog" , "yesnodialog"
MESSAGE_PINNAME = is the name of the HAL pin group to be created
----

The messages support pango markup language. Detailed information about the markup language can be found at
https://developer.gnome.org/pango/stable/PangoMarkupFormat.html[Pango Markup].

The following three dialog types are available:

* *status* - Will just display a message as pop up window, using the messaging system of GMOCCAPY.
* *okdialog* - Will hold focus on the message dialog and will activate a `-waiting` HAL pin.
* *yesnodialog* - Will hold focus on the message dialog and will activate a `-waiting` HAL pin and provide a `-response` HAL pin.

For more detailed information of the pins see <<gmoccapy:user-created-message,User Created Message HAL Pins>>.

.Example of User Message Configuration
[source,{ini}]
----
MESSAGE_TEXT = This is a <span background="#ff0000" foreground="#ffffff">info-message</span> test
MESSAGE_TYPE = status
MESSAGE_PINNAME = statustest

MESSAGE_TEXT = This is a yes no dialog test
MESSAGE_TYPE = yesnodialog
MESSAGE_PINNAME = yesnodialog

MESSAGE_TEXT = Text can be <small>small</small>, <big>big</big>, <b>bold</b <i>italic</i>, and even be <span color="red">colored</span>.
MESSAGE_TYPE = okdialog
MESSAGE_PINNAME = okdialog
----

[NOTE]
Currently the formatting doesn't work.

=== Preview Control

Magic comments can be used to control the G-code preview.
On very large programs the preview can take a long time to load.
You can control what is shown and what is hidden on the graphics screen by adding the appropriate comments from this list into your G-code:

----
(PREVIEW,hide)
<G-code to be hidden>
(PREVIEW,show)
----

=== User Command File

If a file `~/.gmoccapyrc` exists, its contents are executed as Python source code just after
the GUI is displayed. The details of what may be written in the `~/.gmoccapyrc` are subject
to change during the development cycle.

A configuration-specific Python file may be specified with an INI file setting
[source,{ini}]
----
[DISPLAY]
USER_COMMAND_FILE=filename.py
----
If this file is specified, this file is sourced just after the GMOCCAPY GUI is displayed
*instead* of `~/.gmoccapyrc`.


The following example changes the size of the vertical buttons:
.Example of .gmoccapyrc file
[source,python]
-----
self.widgets.vbtb_main.set_size_request(85,-1)
BB_SIZE = (70, 70) # default = (90, 56)
self.widgets.tbtn_estop.set_size_request(*BB_SIZE)
self.widgets.tbtn_on.set_size_request(*BB_SIZE)
self.widgets.rbt_manual.set_size_request(*BB_SIZE)
self.widgets.rbt_mdi.set_size_request(*BB_SIZE)
self.widgets.rbt_auto.set_size_request(*BB_SIZE)
self.widgets.tbtn_setup.set_size_request(*BB_SIZE)
self.widgets.tbtn_user_tabs.set_size_request(*BB_SIZE)
self.widgets.btn_exit.set_size_request(*BB_SIZE)
-----

The widget names can the looked up in the /usr/share/gmoccapy.glade file

=== User CSS File

Similar to the User command file it's possible to influence the appearance by cascading style sheets (CSS).
If a file `~/.gmoccapy_css` exists, its contents are loaded into the stylesheet provider and are so being applied to the GUI.

A configuration-specific CSS file may be specified with an INI file setting
[source,{ini}]
----
[DISPLAY]
USER_CSS_FILE=filename.css
----
If this file is specified, this file is used *instead* of `~/.gmoccapy_css`.

Information what can be controlled by CSS can be found here: link:https://docs.gtk.org/gtk3/css-overview.html[Overview of CSS in GTK]

Here an example how the color of checked buttons can be set to yellow:
.Example Yellow color for checked buttons
[source,{css}]
----
button:checked {
    background: rgba(250,230,0,0.8);
}
----


=== Logging

GMOCCAPY supports specifying the level of information (log level) that will be printed to the console and to the log file.

The order is _VERBOSE_, _DEBUG_, _INFO_, _WARNING_, _ERROR_, _CRITICAL_.
Default is _WARNING_, that means _WARNING_, _ERROR_ and _CRITICAL_ are printed.

You can specify the log level in the INI file like this:
[source,{ini}]
----
[DISPLAY]
DISPLAY = gmoccapy <log_level_param>
----
using these parameters:
----
Log level   <log_level_param>
DEBUG       -d
INFO        -i
VERBOSE     -v
ERROR       -q
----

.Example: Configure logging to print only errors
[source,{ini}]
----
[DISPLAY]
DISPLAY = gmoccapy -q
----

You can specify where to save the log file:
[source,{ini}]
----
[DISPLAY]
LOG_FILE = gmoccapy.log
----
If `LOG_FILE` is not set, logging happens to `$HOME/<base_log_name>.log`.


== HAL Pins

GMOCCAPY exports several HAL pins to be able to react to hardware devices.
The goal is to get a GUI that may be operated in a tool shop, completely/mostly without mouse or keyboard.

[NOTE]
====
You will have to do all connections to GMOCCAPY pins in your postgui.hal file.
When GMOCCAPY is started, it creates the HAL pins for the GUI then it executes the post-GUI HAL file named in the INI file:
[source,{ini}]
----
[HAL]
POSTGUI_HALFILE=<filename>
----
Typically `<filename>` would be the configs base name + `_postgui.hal`, e.g. `lathe_postgui.hal`, but can be any legal filename. +
These commands are executed after the screen is built, guaranteeing the widget's HAL pins are available. +
You can have multiple line of `POSTGUI_HALFILE=<filename>` in the INI file.
Each will be run one after the other in the order they appear.
====

=== Right and Bottom Button Lists

The screen has two main button lists, one on the right side an one on the bottom.
The right handed buttons will not change during operation, but the bottom button list will change very often.
The buttons are count from up to down and from left to right beginning with 0.

[NOTE]
The pin names have changed in GMOCCAPY 2 to order them in a better way.

The pins for the right (vertical) buttons are:

* *gmoccapy.v-button.button-0* _(bit IN)_
* *gmoccapy.v-button.button-1* _(bit IN)_
* *gmoccapy.v-button.button-2* _(bit IN)_
* *gmoccapy.v-button.button-3* _(bit IN)_
* *gmoccapy.v-button.button-4* _(bit IN)_
* *gmoccapy.v-button.button-5* _(bit IN)_
* *gmoccapy.v-button.button-6* _(bit IN)_

For the bottom (horizontal) buttons they are:

* *gmoccapy.h-button.button-0* _(bit IN)_
* *gmoccapy.h-button.button-1* _(bit IN)_
* *gmoccapy.h-button.button-2* _(bit IN)_
* *gmoccapy.h-button.button-3* _(bit IN)_
* *gmoccapy.h-button.button-4* _(bit IN)_
* *gmoccapy.h-button.button-5* _(bit IN)_
* *gmoccapy.h-button.button-6* _(bit IN)_
* *gmoccapy.h-button.button-7* _(bit IN)_
* *gmoccapy.h-button.button-8* _(bit IN)_
* *gmoccapy.h-button.button-9* _(bit IN)_

As the buttons in the bottom list will change according to the mode and other influences,
the hardware buttons will activate the displayed functions.
So you don't have to take care about switching functions around in HAL, because that is done completely by GMOCCAPY!

For a three axes XYZ machine the HAL pins will react as shown in the following three tables:

[[table:a]]
.Functional assignment of horizontal buttons (1)
[cols="10,10,10,10",  options="header"]
|===
| Pin                         | Manual Mode                                   | MDI Mode                                    | Auto Mode
m| gmoccapy.h-button.button-0 | open homing button                            | macro_0 or nothing                          | open file
m| gmoccapy.h-button.button-1 | open touch off stuff                          | macro_1 or nothing                          | reload program
m| gmoccapy.h-button.button-2 |                                               | macro_2 or nothing                          | run
m| gmoccapy.h-button.button-3 | open tool dialogs                             | macro_3 or nothing                          | stop
m| gmoccapy.h-button.button-4 |                                               | macro_4 or nothing                          | pause
m| gmoccapy.h-button.button-5 |                                               | macro_5 or nothing                          | step by step
m| gmoccapy.h-button.button-6 |                                               | macro_6 or nothing                          | run from line if enabled in settings, otherwise Nothing
m| gmoccapy.h-button.button-7 |                                               | macro_7 or nothing                          | optional blocks
m| gmoccapy.h-button.button-8 | full-size preview                             | macro_8 or switch page to additional macros | full-size preview
m| gmoccapy.h-button.button-9 | exit if machine is off, otherwise no reaction | open keyboard or abort if macro is running  | edit code
|===

[[table:b]]
.Functional assignment of horizontal buttons (2)
[cols="10,10,10,10", options="header"]
|===
| Pin                        | Settings Mode         | Homing Mode | Touch off Mode
m|gmoccapy.h-button.button-0 | delete MDI history    |             | edit offsets
m|gmoccapy.h-button.button-1 |                       | home all    | touch X
m|gmoccapy.h-button.button-2 |                       |             | touch Y
m|gmoccapy.h-button.button-3 |                       | home x      | touch Z
m|gmoccapy.h-button.button-4 | open classic ladder   | home y      |
m|gmoccapy.h-button.button-5 | open HAL scope        | home z      |
m|gmoccapy.h-button.button-6 | open HAL status       |             | zero G92
m|gmoccapy.h-button.button-7 | open HAL meter        |             |
m|gmoccapy.h-button.button-8 | open HAL calibration  | unhome all  | set selected
m|gmoccapy.h-button.button-9 | open HAL show         | back        | back
|===

[[table:c]]
.Functional assignment of horizontal buttons (3)
[cols="10,10,10,10", options="header"]
|===
| Pin                        | Tool Mode                                | Edit Mode     | Select File
m|gmoccapy.h-button.button-0 | delete tool(s)                           |               | go to home directory
m|gmoccapy.h-button.button-1 | new tool                                 | reload file   | one directory level up
m|gmoccapy.h-button.button-2 | reload tool table                        | save          |
m|gmoccapy.h-button.button-3 | apply changes                            | save as       | move selection left
m|gmoccapy.h-button.button-4 | change tool by number T? M6              |               | move selection right
m|gmoccapy.h-button.button-5 | set tool by number without change M61 Q? |               | jump to directory as set in settings
m|gmoccapy.h-button.button-6 | change tool to the selected one          | new file      |
m|gmoccapy.h-button.button-7 |                                          |               | select / ENTER
m|gmoccapy.h-button.button-8 | touch of tool in Z                       | show keyboard |
m|gmoccapy.h-button.button-9 | back                                     | back          | back
|===

So we have 67 reactions with only 10 HAL pins!

These pins are made available to be able to use the screen without a touch panel,
or protect it from excessive use by placing hardware buttons around the panel.
They are available in a sample configuration like shown in the <<gmoccapy-sim-hardware-button,image below>>.

[[gmoccapy-sim-hardware-button]]
.Sample configuration "gmoccapy_sim_hardware_button" showing the side buttons
image:images/gmoccapy_sim_hardware_button_mid.png[align="left",link="images/gmoccapy_sim_hardware_button.png"]

=== Velocities and Overrides

All sliders from GMOCCAPY can be connected to hardware encoders or hardware potentiometers.

[NOTE]
For GMOCCAPY 3 some HAL pin names have changed when new controls have been implemented.
Max velocity does not exist any more, it was replaced by rapid override due to the demand of many users.

To connect encoders, the following pins are exported:

- *gmoccapy.jog.jog-velocity.counts*                _(s32 IN)_ - Jog velocity
- *gmoccapy.jog.jog-velocity.count-enable*          _(bit IN)_ - Must be True, to enable counts
- *gmoccapy.feed.feed-override.counts*              _(s32 IN)_ - feed override
- *gmoccapy.feed.feed-override.count-enable*        _(bit IN)_ - Must be True, to enable counts
- *gmoccapy.feed.reset-feed-override*               _(bit IN)_ - reset the feed override to *0%
- *gmoccapy.spindle.spindle-override.counts*        _(s32 IN)_ - spindle override
- *gmoccapy.spindle.spindle-override.count-enable*  _(bit IN)_ - Must be True, to enable counts
- *gmoccapy.spindle.reset-spindle-override*         _(bit IN)_ - reset the spindle override to *0%
- *gmoccapy.rapid.rapid-override.counts*            _(s32 IN)_ - Maximal Velocity of the *chine
- *gmoccapy.rapid.rapid-override.count-enable*      _(bit IN)_ - Must be True, to enable counts

To connect potentiometers, use the following pins:

- *gmoccapy.jog.jog-velocity.direct-value*          _(float IN)_ - To adjust the jog velocity slider
- *gmoccapy.jog.jog-velocity.analog-enable*         _(bit IN)_   - Must be True, to allow analog inputs
- *gmoccapy.feed.feed-override.direct-value*        _(float IN)_ - To adjust the feed override slider
- *gmoccapy.feed.feed-override.analog-enable*       _(bit IN)_   - Must be True, to allow analog inputs
- *gmoccapy.spindle.spindle-override.direct-value*  _(float IN)_ - To adjust the spindle override slider
- *gmoccapy.spindle.spindle-override.analog-enable* _(bit IN)_   - Must be True, to allow analog inputs
- *gmoccapy.rapid.rapid-override.direct-value*      _(float)_    - To adjust the max velocity slider
- *gmoccapy.rapid.rapid-override.analog-enable*     _(bit IN)_   - Must be True, to allow analog inputs


In addition, GMOCCAPY 3 offers additional HAL pins to control the new slider widgets with momentary switches.
The values how fast the increase or decrease will be, must be set in the glade file.
In a future release it will be integrated in the settings page.


.SPEED
- *gmoccapy.spc_jog_vel.increase*      _(bit IN)_    - As long as True the value of the slider will increase
- *gmoccapy.spc_jog_vel.decrease*      _(bit IN)_    - As long as True the value of the slider will decrease
- *gmoccapy.spc_jog_vel.scale*         _(float IN)_  - A value to scale the output value (handy to change units/min to units/sec)
- *gmoccapy.spc_jog_vel.value*         _(float OUT)_ - Value of the widget
- *gmoccapy.spc_jog_vel.scaled-value*  _(float OUT)_ - Scaled value of the widget
.FEED
- *gmoccapy.spc_feed.increase*         _(bit IN)_    - As long as True the value of the slider will increase
- *gmoccapy.spc_feed.decrease*         _(bit IN)_    - As long as True the value of the slider will decrease
- *gmoccapy.spc_feed.scale*            _(float IN)_  - A value to scale the output value (handy to change units/min to units/sec)
- *gmoccapy.spc_feed.value*            _(float OUT)_ - Value of the widget
- *gmoccapy.spc_feed.scaled-value*     _(float OUT)_ - Scaled value of the widget
.SPINDLE
- *gmoccapy.spc_spindle.increase*      _(bit IN)_    - As long as True the value of the slider will increase
- *gmoccapy.spc_spindle.decrease*      _(bit IN)_    - As long as True the value of the slider will decrease
- *gmoccapy.spc_spindle.scale*         _(float IN)_  - A value to scale the output value (handy to change units/min to units/sec)
- *gmoccapy.spc_spindle.value*         _(float OUT)_ - Value of the widget
- *gmoccapy.spc_spindle.scaled-value*  _(float OUT)_ - Scaled value of the widget
.RAPIDS
- *gmoccapy.spc_rapid.increase*        _(bit IN)_    - As long as True the value of the slider will increase
- *gmoccapy.spc_rapid.decrease*        _(bit IN)_    - As long as True the value of the slider will decrease
- *gmoccapy.spc_rapid.scale*           _(float IN)_  - A value to scale the output value (handy to change units/min to units/sec)
- *gmoccapy.spc_rapid.value*           _(float OUT)_ - Value of the widget
- *gmoccapy.spc_rapid.scaled-value*    _(float OUT)_ - Scaled value of the widget

The float pins do accept values from 0.0 to 1.0, being the percentage value you want to set the slider value.

[WARNING]
If you use both connection types, do not connect the same slider to both pin as the influences between the two has not been tested!
Different sliders may be connected to the one or other HAL connection type.

[IMPORTANT]
Please be aware that the jog velocity depends on the turtle button state.
It will lead to different slider scales depending on the mode (turtle or rabbit).
Please take also a look at <<gmoccapy:jog-velocity,jog velocities and turtle-jog HAL pin>> for more details.

.Setting a slider value
====
Spindle Override Min Value =  20 % +
Spindle Override Max Value = 120 % +
gmoccapy.analog-enable = 1 +
gmoccapy.spindle-override-value = 0.25 +
 +
value to set = Min Value + (Max Value - Min Value) * gmoccapy.spindle-override-value +
value to set = 20 + (120 - 20) * 0.25 +
value to set = 45 % +
====

=== Jog HAL Pins

All axes given in the INI file have a jog-plus and a jog-minus pin, so hardware momentary switches can be used to jog the axes.

[NOTE]
Naming of these HAL pins have changed in GMOCCAPY 2.

For the standard XYZ config following HAL pins will be available:

- *gmoccapy.jog.axis.jog-x-plus*  _(bit IN)_
- *gmoccapy.jog.axis.jog-x-minus* _(bit IN)_
- *gmoccapy.jog.axis.jog-y-plus*  _(bit IN)_
- *gmoccapy.jog.axis.jog-y-minus* _(bit IN)_
- *gmoccapy.jog.axis.jog-z-plus*  _(bit IN)_
- *gmoccapy.jog.axis.jog-z-minus* _(bit IN)_

If you use a 4 axes configuration, there will be two additional pins:

- *gmoccapy.jog.jog-<your fourth axis letter >-plus*  _(bit IN)_
- *gmoccapy.jog.jog-<your fourth axis letter >-minus* _(bit IN)_

For a C-axis you will see:

- *gmoccapy.jog.axis.jog-c-plus*  _(bit IN)_
- *gmoccapy.jog.axis.jog-c-minus* _(bit IN)_

[[gmoccapy:jog-velocity]]
=== Jog Velocities and Turtle-Jog HAL Pin

The jog velocity can be selected with the corresponding slider.
The scale of the slider will be modified if the turtle button (the one showing a rabbit or a turtle) has been toggled.
If the button is not visible, it might have been disabled on the <<gmoccapy:turtle-jog,settings page>>.
If the button shows the rabbit-icon, the scale is from min to max machine velocity.
If it shows the turtle, the scale will reach only 1/20 of max velocity by default.
The used divider can be set on the <<gmoccapy:turtle-jog,settings page>>.

So using a touch screen it is much easier to select smaller velocities.

GMOCCAPY offers this HAL pin to toggle between turtle and rabbit jogging:

- *gmoccapy.jog.turtle-jog* _(bit IN)_

=== Jog Increment HAL Pins

The jog increments given in the INI file like
[source,{ini}]
----
[DISPLAY]
INCREMENTS = 5mm 1mm .5mm .1mm .05mm .01mm
----
are selectable through HAL pins, so a selection hardware switch can be used to select the increment to use.
There will be a maximum of 10 HAL pins for the increments given in the INI file.
If you give more increments in your INI file, they will be not reachable from the GUI as they will not be displayed.

If you have 6 increments in your INI file like in the example above, you will get *7* pins:

- *gmoccapy.jog.jog-inc-0* _(bit IN)_ - This one is fixed and will represent continuous jogging.
- *gmoccapy.jog.jog-inc-1* _(bit IN)_ - First increment given in the INI file.
- *gmoccapy.jog.jog-inc-2* _(bit IN)_
- *gmoccapy.jog.jog-inc-3* _(bit IN)_
- *gmoccapy.jog.jog-inc-4* _(bit IN)_
- *gmoccapy.jog.jog-inc-5* _(bit IN)_
- *gmoccapy.jog.jog-inc-6* _(bit IN)_

GMOCCAPY offers also a HAL pin to output the selected jog increment:

- *gmoccapy.jog.jog-increment* _(float OUT)_

[[gmoccapy:hardware-unlock]]
=== Hardware Unlock Pin

To be able to use a key switch to unlock the settings page, the following
pin is exported:

- *gmoccapy.unlock-settings* _(bit IN)_ - The settings page is unlocked if the pin is high.
  To use this pin, you need to activate it on the settings page.

=== Error/Warning Pins

- *gmoccapy.error* _(bit OUT)_ - Indicates an error, so a light can lit or even the machine may be stopped. It will be reset with the pin `gmoccapy.delete-message`.
- *gmoccapy.delete-message* _(bit IN)_ - Will delete the first error and reset the `gmoccapy.error` pin to false after the last error has been cleared.
- *gmoccapy.warning-confirm* _(bit IN)_ - Confirms warning dialog like click on OK


[NOTE]
====
Messages or user infos will not affect the `gmoccapy.error` pin, but the `gmoccapy.delete-message` pin will delete the last message if no error is shown!
====

[[gmoccapy:user-created-message]]
=== User Created Message HAL Pins

GMOCCAPY may be configured to react to external errors, using 3 different user messages:

.status

- *gmoccapy.messages.status* _(bit IN)_ - Triggers the dialog.

.okdialog

- *gmoccapy.messages.okdialog* _(bit IN)_ - Triggers the dialog.
- *gmoccapy.messages.okdialog-waiting* _(bit OUT)_ - Will be '1' as long as the dialog is open. Closing the message will reset the this pin.

.yesnodialog

- *gmoccapy.messages.yesnodialog* _(bit IN)_ - Triggers the dialog.
- *gmoccapy.messages.yesnodialog-waiting* _(bit OUT)_ - Will be '1' as long as the dialog is open. Closing the message will reset the this pin.
- *gmoccapy.messages.yesnodialog-response* _(bit OUT)_ - This pin will change to '1' if the user clicks OK and in all other cases it will be '0'.
  This pin will remain '1' until the dialog is called again.

To add a user created message you need to add the message to the INI file in the DISPLAY section.
See <<sub:gmocccapy-configuration-user-messages,Configuration of User Created Messages>>.

.User Message Example (INI file)
[source,{ini}]
----
MESSAGE_TEXT = LUBE FAULT
MESSAGE_TYPE = okdialog
MESSAGE_PINNAME = lube-fault

MESSAGE_TEXT = X SHEAR PIN BROKEN
MESSAGE_TYPE = status
MESSAGE_PINNAME = pin
----

To connect these new pins you need to do this in the postgui HAL file.
Here are some example connections which connect the message signals to some place else in the HAL file.

.Example Connection of User Messages (HAL file)
[source,{hal}]
----
net gmoccapy-lube-fault gmoccapy.messages.lube-fault
net gmoccapy-lube-fault-waiting gmoccapy.messages.lube-fault-waiting
net gmoccapy-pin gmoccapy.messages.pin
----

For more information about HAL files and the net command see the
<<cha:basic-hal-reference,HAL Basics>>.

=== Spindle Feedback Pins

There are two pins for spindle feedback:

- *gmoccapy.spindle_feedback_bar* _(float IN)_ - Pin to show the spindle speed on the spindle bar.
- *gmoccapy.spindle_at_speed_led* _(bit IN)_ - Pin to lit the is-at-speed-led.


=== Pins to Indicate Program Progress Information

There are three pins giving information about the program progress:

- *gmoccapy.program.length* _(s32 OUT)_ - Shows the total number of lines of the program.
- *gmoccapy.program.current-line* _(s32 OUT)_ - Indicates the current working line of the program.
- *gmoccapy.program.progress* _(float OUT)_ - Gives the program progress in percentage.

The values may not be very accurate if you are working with subroutines or large remap procedures.
Also loops will cause different values.

=== Tool Related Pins

.Tool Change Pins
These pins are provided to use GMOCCAPY's internal tool change dialog, similar to the one known from AXIS, but with several modifications.
So you will not only get the message to change to 'tool number 3', but also the description of that tool like '7.5 mm 3 flute cutter'.
The information is taken from the tool table, so it is up to you what to display.

.GMOCCAPY tool change dialog
image::images/gmoccapy_manual_toolchange.png["Manual tool change",align="left"]

 - *gmoccapy.toolchange-number*  _(s32 IN)_ - The number of the tool to be changed
 - *gmoccapy.toolchange-change*  _(bit IN)_ - Indicates that a tool has to be changed
 - *gmoccapy.toolchange-changed* _(bit OUT)_ - Indicates tool has been changed
 - *gmoccapy.toolchange-confirm* _(bit IN)_ - Confirms tool change

Usually they are connected like this for a manual tool change:

[source,{hal}]
----
net tool-change gmoccapy.toolchange-change <= iocontrol.0.tool-change
net tool-changed gmoccapy.toolchange-changed <= iocontrol.0.tool-changed
net tool-prep-number gmoccapy.toolchange-number <= iocontrol.0.tool-prep-number
net tool-prep-loop iocontrol.0.tool-prepare <= iocontrol.0.tool-prepared
----

[NOTE]
Please take care, that this connections have to be done in the postgui HAL file.

.Tool Offset Pins
These pins allow you to show the active tool offset values for X and Z in the tool information frame.
You should know that they are only active after G43 has been sent.

.Tool information area
image::images/gmoccapy_tool_info.png["Tool information",align="left"]

- *gmoccapy.tooloffset-x* _(float IN)_
- *gmoccapy.tooloffset-z* _(float IN)_

[NOTE]
The tooloffset-x line is not needed on a mill, and will not be displayed on a mill with trivial kinematics.

To display the current offsets, the pins have to be connected like this in the postgui HAL file:

[source,{hal}]
----
net tooloffset-x gmoccapy.tooloffset-x <= motion.tooloffset.x
net tooloffset-z gmoccapy.tooloffset-z <= motion.tooloffset.z
----

[IMPORTANT]
Please note, that GMOCCAPY takes care of its own to update the offsets, sending an G43 after any tool change, *but not in auto mode!* +
So writing a program makes you responsible to include an G43 after each tool change!

[[gmoccapy:auto-tool-measurement]]
== Auto Tool Measurement

GMOCCAPY offers an integrated auto tool measurement.
To use this feature, you will need to do some additional settings and you may want to use the offered HAL pin to get values in your own NGC remap procedure.

[IMPORTANT]
Before starting the first test, do not forget to enter the probe height and probe velocities on the settings page!
See <<gmoccapy:tool-measurement,Settings Page Tool Measurement>>.

It might be also a good idea to take a look at the tool measurement video,
see <<gmoccapy:tool-measurement-videos,tool measurement related videos>>.

Tool Measurement in GMOCCAPY is done a little bit different to many other GUIs.
You should follow these steps:

. Touch off your workpiece in X and Y.
. Measure the height of your block from the base where your tool switch is located, to the upper face of the block (including chuck etc.).
. Push the button block height and enter the measured value.
. Go to auto mode and start your program.

Here is a small sketch:

.Tool measurement data
image::images/sketch_auto_tool_measurement.png[align="left"]

With the first given tool change the tool will be measured and the offset will be set automatically to fit the block height.
The advantage of the GMOCCAPY way is, that you do not need a reference tool.

[NOTE]
====
Your program must contain a tool change at the beginning!
The tool will be measured, even it has been used before, so there is no danger, if the block height has changed.
There are several videos showing the way to do that on YouTube.
====


=== Provided Pins

GMOCCAPY offers five pins for tool measurement purposes.
These pins are mostly used to be read from a G-code subroutine, so the code can react to different values.

- *gmoccapy.toolmeasurement* _(bit OUT)_ - Enable or not tool measurement
- *gmoccapy.blockheight* _(float OUT)_ - The measured value of the top face of the workpiece
- *gmoccapy.probeheight* _(float OUT)_ - The probe switch height
- *gmoccapy.searchvel* _(float OUT)_ - The velocity to search for the tool probe switch
- *gmoccapy.probevel* _(float OUT)_ - The velocity to probe tool length

=== INI File Modifications

Modify your INI file to include the following sections.

.The RS274NGC Section
[source,{ini}]
----
[RS274NGC]
# is the sub, with is called when a error during tool change happens, not needed on every machine configuration
ON_ABORT_COMMAND=O <on_abort> call

# The remap code
REMAP=M6  modalgroup=6 prolog=change_prolog ngc=change epilog=change_epilog
----
[NOTE]
Make sure INI_VARS and HAL_PIN_VARS are not set to 0. They are set to 1 by default.

.The Tool Sensor Section
The position of the tool sensor and the start position of the probing movement,
all values are absolute coordinates, except MAXPROBE, which must be given in relative movement.

[source,{ini}]
----
[TOOLSENSOR]
X = 10
Y = 10
Z = -20
MAXPROBE = -20
----

.The Change Position Section
This is not named TOOL_CHANGE_POSITION  on purpose - *canon uses that name and will interfere otherwise.*
The position to move the machine before giving the change tool command. All values are in absolute coordinates.

[source,{ini}]
----
[CHANGE_POSITION]
X = 10
Y = 10
Z = -2
----

.The Python Section
The Python plug ins serves interpreter and task.

[source,{ini}]
----
[PYTHON]
# The path to start a search for user modules
PATH_PREPEND = python
# The start point for all.
TOPLEVEL = python/toplevel.py
----

=== Needed Files

First make a directory "python" in your config folder.
From `<your_linuxcnc-dev_directory>/configs/sim/gmoccapy/python` copy the following files into the just created `config_dir/python` folder:

- `toplevel.py`
- `remap.py`
- `stdglue.py`

From `<your_linuxcnc-dev_directory>/configs/sim/gmoccapy/macros` copy

- `on_abort.ngc`
- `change.ngc`

to the directory specified as `SUBROUTINE_PATH`, see <<gmocappy:rs274ngc,RS274NGC Section>>.

Open `change.ngc` with a editor and uncomment the following lines (49 and 50):


[source,{ngc}]
----
F #<_hal[gmoccapy.probevel]>
G38.2 Z-4
----

You may want to modify this file to fit more your needs.

=== Needed HAL Connections

Connect the tool probe in your HAL file like so:

[source,{hal}]
----
net probe  motion.probe-input <= <your_input_pin>
----

The line might look like this:


[source,{hal}]
-------
net probe  motion.probe-input <= parport.0.pin-15-in
-------

In your postgui.hal file add the following lines:

[source,{hal}]
-------
# The next lines are only needed if the pins had been connected before
unlinkp iocontrol.0.tool-change
unlinkp iocontrol.0.tool-changed
unlinkp iocontrol.0.tool-prep-number
unlinkp iocontrol.0.tool-prepared

# link to GMOCCAPY toolchange, so you get the advantage of tool description on change dialog
net tool-change gmoccapy.toolchange-change <= iocontrol.0.tool-change
net tool-changed gmoccapy.toolchange-changed <= iocontrol.0.tool-changed
net tool-prep-number gmoccapy.toolchange-number <= iocontrol.0.tool-prep-number
net tool-prep-loop iocontrol.0.tool-prepare <= iocontrol.0.tool-prepared
-------

[[gmoccapy:settings-page]]
== The Settings Page

To enter the page you will have to click on image:images/gmoccapy_settings_button.png[align="left"] and give an unlock code, which is *123* by default.
If you want to change it at this time you will have to edit the hidden preference file, see <<gmoccapy:display-section,the display section>> for details.

The page is separated in three main tabs:

=== Appearance

.GMOCCAPY settings page Appearance
image::images/gmoccapy_settings_appearance.png["Configuration page",align="left"]

On this tab you will find the following options:

.Main Window

Here you can select how you wish the GUI to start.
The main reason for this was the wish to get an easy way for the user to set the starting options without the need to touch code.
You have three options:

* _Start as full screen_
* _Start maximized_
* _Start as window_  - If you select start as window the spinboxes to set the position and size will get active.
  One time set, the GUI will start every time on the place and with the size selected.
  Nevertheless the user can change the size and position using the mouse, but that will not have any influence on the settings.
* _Window decorated_ - Allows the title bar to be hidden. (default: title bar visible)
* _hide cursor_ - Does allow to hide the cursor, what is very useful if you use a touch screen.
* _hide tooltips_ - Hides the tool tips.

.Keyboard

The checkboxes allow the user to select if he wants the on board keyboard to be shown immediately,
when entering the MDI Mode, when entering the offset page, the tooledit widget or when open a program in the EDIT mode.
The keyboard button on the bottom button list will not be affected by these settings, so you are able to show or hide the keyboard by pressing the button.
The default behavior will be set by the checkboxes.

Default are :

[NOTE]
If this section is not sensitive, you have not installed a virtual keyboard, supported ones are _onboard_ and _matchbox-keyboard_.

* _Show keyboard on offset_
* _Show keyboard on tooledit_
* _Show keyboard on MDI_
* _Show keyboard on EDIT_
* _Show keyboard on load file_

If the keyboard layout is not correct, i.e. clicking Y gives Z, than the layout has not been set properly, related to your locale settings.
For onboard it can be solved with a small batch file with the following content:

----
#!/bin/bash
setxkbmap -model pc105 -layout de -variant basic
----

The letters "de" are for German, you will have to set them according to your locale settings.
Just execute this file before starting LinuxCNC, it can be done also adding a starter to your local folder.

----
./config/autostart
----

So that the layout is set automatically on starting.

For matchbox-keyboard you will have to make your own layout, for a German layout ask in the forum.

.GMOCCAPY with Onboard keyboard in edit mode
image:images/gmoccapy_keyboard_edit_mode_mid.png["Onboard keyboard",align="left",link="images/gmoccapy_keyboard_edit_mode.png"]

.On Touch Off

This gives the option whether to show the preview tab or the offset page tab when you enter the touch off mode by clicking the corresponding bottom button.

* _show preview_
* _show offsets_

.DRO Options
You have the option to select the background colors of the different DRO states.
So users suffering from protanopia (red/green weakness) are able to select proper colors.

By default, the background colors are:

* Relative mode  = black
* Absolute mode  = blue
* Distance to go = yellow

The foreground color of the DRO can be selected with:

* homed color   = green
* unhomed color = red

[NOTE]
You can change through the DRO modes (absolute, relative, distance to go) by clicking the number on the DRO!
If you click on the left side letter of the DRO a popup window will allow you to set the value of the axes,
making it easier to set the value, as you will not need to go over the touch off bottom button.

size::
  Allows to set the size of the DRO font, default is 28, if you use a bigger screen you may want to increase the size up to 56.
  If you do use 4 axes, the DRO font size will be 3/4 of the value, because of space reason.
digits::
  Sets the number of digits of the DRO from 1 to 5.
+
[NOTE]
====
Imperial will show one digit more that metric.
So if you are in imperial machine units and set the digit value to 1, you will get no digit at all in metric.
====
toggle DRO mode::
  If not active, a mouse click on the DRO will not take any action. +
  By default this checkbox is active, so every click on any DRO will toggle the DRO readout from actual to relative to DTG (distance to go). +
  Neverthereless a click on the axis letter will open the popup dialog to set the axis value.

.Preview
- _Grid Size_ -
  Sets the grid size of the preview window.
  Unfortunately the size *has to be set in inches*, even if your machine units are metric.
  We do hope to fix that in a future release.

NOTE: The grid will not be shown in perspective view.

- _Show DRO_ - Will show the a DRO also in the preview pane, it will be always shown in fullsize preview.
- _Show DTG_ -  Will show the DTG (direct distance to end point) in the preview pane if Show DRO is active. Otherwise only in full size preview.
- _Show Offsets_ -  Will show the offsets in the preview pane when Show DRO is active. Otherwise only in full size preview.
- _Mouse Button Mode_ -  This combobox allows you to select the button behavior of the mouse to rotate, move or zoom within the preview:
+
* left rotate, middle move, right zoom
* left zoom, middle move, right rotate
* left move, middle rotate, right zoom
* left zoom, middle rotate, right move
* left move, middle zoom, right rotate
* left rotate, middle zoom, right move
+
Default is left move, middle zoom, right rotate.

The mouse wheel will still zoom the preview in every mode.

[TIP]
====
If you select an element in the preview,
the selected element will be taken as rotation center point and in auto mode the corresponding code line will be highlighted.
====

.File to load on start up

Select the file you want to be loaded on start up.
If a file is loaded, it can be set by pressing the current button.
To avoid that any program is loaded at start up, just press the None button.

The file selection screen will use the filters you have set in the INI file,
if there aren't any filters given, you will only see *NGC files*.
The path will be set according to the INI settings in `[DISPLAY] PROGRAM_PREFIX`.

.Jump to dir

You can set here the directory to jump to if you press the corresponding button in the file selection dialog.

// image::images/gmoccapy_file_selection_dialog_with_keyboard.png["Directory selection",align="left"]

.Themes and Sounds

This lets the user select what desktop theme to apply and what error and messages sounds should be played.
By default "Follow System Theme" is set.

It further allows to change the icon theme.
Currently there are three themes available:

- classic
- material
- material light

To create custom icon themes, see section <<gmoccapy:icon-theme-section,Icon Theme>> for details.

=== Hardware

image::images/gmoccapy_settings_hardware.png["Hardware settings",align="left"]

.Hardware MPG Scale

For the different HAL pins to connect MPG wheels to, you may select individual scales to be applied.
The main reason for this was my own test to solve this through HAL connections, resulting in a very complex HAL file.
Imagine a user having an MPG Wheel with 100 ipr and he wants to slow down the max. vel. from 14000 to 2000 mm/min,
that needs 12000 impulses, resulting in 120 turns of the wheel!
Or an other user having a MPG Wheel with 500 ipr and he wants to set the spindle override
which has limits from 50 to 120 % so he goes from min to max within 70 impulses, meaning not even 1/4 turn.

By default all scales are set using the calculation:

----
(MAX - MIN)/100
----

.Keyboard shortcuts

Some users want to jog there machine using the keyboard buttons and there are others that will never allow this.
So everybody can select whether to use them or not. +
Keyboard shortcuts are disabled by default.

[WARNING]
It is not recommended to use keyboard jogging, as it represents a serious risk for operator and machine.

Please take care if you use a lathe, then the shortcuts will be different,
see the <<gmoccapy:lathe-section,Lathe Specific Section>>.

General::

 * _F1_ - Trigger Estop (will work even if keyboard shortcuts are disabled)
 * _F2_ - Toggle machine on/off
 * _F3_ - Manual mode
 * _F5_ - MDI mode
 * _ESC_ - Abort

In Manual Mode::

 * _Arrow_Left_ or _NumPad_Left_ - Jog X minus
 * _Arrow_Right_ or _NumPad_Right_ - Jog X plus
 * _Arrow_up_ or _NumPad_Up_ - Jog Y plus
 * _Arrow_Down_ or _NumPad_Down_ - Jog Y minus
 * _Page_Up_ or _NumPad_Page_Up_ - Jog Z plus
 * _Page_Down_ or _NumPad_Page_Down_ - Jog Z minus

In Auto Mode::

 * _R_ or _r_ - Run program
 * _P_ or _p_ - Pause program
 * _S_ or _s_ - Resume program
 * _Control + R_ or _Control + r_ - Reload the loaded file

Message handling (see <<gmoccapy:message-behavior,Message behavior and appearance>>)::

 * _WINDOWS_ - Delete last message
 * _Control + Space_ - Delete all messages

.Unlock options

There are three options to unlock the settings page:

* _Use unlock code_ -  The user must give a code to get in.
* _Do not use unlock code_ - There will be no security check.
* _Use HAL pin to unlock_ - Hardware pin must be high to unlock the settings, see <<gmoccapy:hardware-unlock,hardware unlock pin>>.

Default is _use unlock code_ (default = *123*).

.Spindle
* _Starting RPM_ - Sets the rpm to be used if the spindle is started and no S value has been set.
+
[NOTE]
This value will be presetted according to your settings in `[DISPLAY] DEFAULT_SPINDLE_SPEED` of your INI file.
If you change the settings on the settings page, that value will be default from that moment, your INI file will not be modified.

* _Spindle bar min_ and _Spindle bar max_ - Sets the limits of the spindle bar shown in the INFO frame on the main screen. 
+
====
Default values are: +
MIN = 0 +
MAX = 6000
====
+
[NOTE]
It is no error giving wrong values.
If you give a maximum of 2000 and your spindle makes 4000 RPM, only the bar level will be wrong on higher speeds than 2000 RPM.


[[gmoccapy:turtle-jog]]
.Turtle Jog
This settings will have influence on the jog velocities.

* _Hide turtle jog button_ - Will hide the button right of the jog velocity slider.
  If you hide this button, please take care that the "rabbit mode" is activated,
  otherwise you will not be able to jog faster than the turtle jog velocity,
  which is calculated using the turtle jog factor.
* _Turtle jog factor_ - Sets the scale to apply for turtle jog mode (button pressed, showing the turtle).
  If you set a factor of 20, the turtle max. jog velocity will be 1/20 of the max. velocity of the machine.

[NOTE]
This button can be controlled using the <<gmoccapy:jog-velocity,Turtle-Jog HAL Pin>>.

[[gmoccapy:tool-measurement]]
=== Advanced Settings

image::images/gmoccapy_settings_advanced.png["Advanced settings",align="left"]


.Tool Measurement

Please check <<gmoccapy:auto-tool-measurement,Auto Tool Measurement>>

[NOTE]
If this part is not sensitive, you do not have a valid INI file configuration to use tool measurement.

* _Use auto tool measurement_ - If checked, after each tool change, a tool measurement will be done,
  the result will be stored in the tool table and a G43 will be executed after the change.


Probe Information::
+
--
The following information is taken from your INI file and must be given in absolute coordinates.

* _X Pos._ - The X position of the tool switch.
* _Y Pos._ - The Y position of the tool switch.
* _Z Pos._ - The Z position of the tool switch, we will go as rapid move to this coordinate.
* _Max. Probe_  The distance to search for contact, an error will be launched, if no contact is given in this range.
  The distance has to be given in relative coordinates, beginning the move from Z Pos., so you have to give a negative value to go down!
* _Probe Height_ - The height of your probe switch, you can measure it.
  Just touch off the base where the probe switch is located and set that to zero.
  Then make a tool change and watch the tool_offset_z value, that is the height you must enter here.
--
Probe velocities::
+
--
* _Search Vel._ - The velocity to search for the tool switch.
  After contact the tool will go up again and then goes towards the probe again with probe vel, so you will get better results.
* _Probe Vel._ - The velocity for the second movement to the switch.
  It should be slower to get better touch results.
  In simulation mode, this is commented out in macros/change.ngc, otherwise the user would have to click twice on the probe button.
--
// TODO: check if this option is accidentally gone in 2.9
// Tool Changer::
// +
// --
// If your fourth axis is used as a tool changer, you may want to hide the
// DRO and all other buttons related to that axis.

// You can do that by marking the checkbox, which will hide:

// * 4^th^ axis DRO
// * 4^th^ axis jog button
// * 4^th^ axis homing button
// * 4^th^ axis column on the offset page.
// * 4^th^ axis column in the tool editor.

// [[gmoccapy:reload-tool-on-start]]
// If checked, the tool in spindle will be saved on each change in the preference
// file, making it possible to reload the last mounted tool on start up.
// The tool will be loaded after all axes are homed, because before it is not
// allowed to execute MDI commands. If you use NO_FORCE_HOMING you can not use
// this feature, because the needed all_homed_signal will never be emitted.
// --

Reload Tool::

* _Reload Tool on Start_ - Loads the last tool on start after homing.

.Run From Line Option

You can allow or disallow the run from line.
This will set the corresponding button insensitive (grayed out), so the user will not be able to use this option.
The default is disable run from line.

[WARNING]
It is not recommend to use run from line, as LinuxCNC will not take care of any previous lines in the code before the starting line.
So errors or crashes are fairly likely.

[[gmoccapy:message-behavior]]
.Message Behavior And Appearance

This will display small pop up windows displaying a message or error text, similar to the ones known from AXIS.
You can delete a specific message by clicking on its close button.
If you want to delete the last one, just hit the `WINDOWS` key on your keyboard, or delete all messages at once with `Control + Space`.

You are able to set some options:

* _X Pos_ - The position of the top left corner of the message in X counted in pixel from the top left corner of the screen.
* _Y Pos_ - The position of the top left corner of the message in Y counted in pixel from the top left corner of the screen.
* _Width_ - The width of the message box.
* _Max Messages_ - The maximum number of messages you want to see at once.
  If you set this to 10, the 11^th^ message will delete the first one, so you will only see the last 10.
* _Font_ - The font and size you want to use to display the messages.
* _Use frames_ - If you activate the checkbox, each message will be displayed in a frame,
  so it is much easier to distinguish the messages. But you will need a little bit more space.
* _Launch test message_-button - It will show a message, so you can see the changes of your settings without the need to generate an error.

[[gmoccapy:icon-theme-section]]
== Icon Theme

Icon themes are used to customize the look and feel of GMOCCAPY's icons.

GMOCCAPY ships with three different icon themes:

* _classic_ - The classic GMOCCAPY icons.
* _material_ - A modern icon theme inspired by Google's Material Icons that automatically adopts its coloring from the selected desktop theme.
* _material-light_ -  Derived from material but optimized for light desktop themes.

The icon theme used in GMOCCAPY is a regular GTK icon theme that follows the freedestktop icon theme specification.
Thus every valid GTK icon theme can be used as GMOCCAPY icon theme as long as it contains the required icons.

GMOCCAPY scans the following directories for icon themes:

* linuxcnc/share/gmoccapy/icons
* ~/.icons

=== Custom Icon Theme

Creating a custom icon theme is pretty easy.
All you need is a text editor and of course the desired icons as pixel or vector graphics.
Details about how exactly an icon theme is built can be found at the https://specifications.freedesktop.org/icon-theme-spec/icon-theme-spec-latest.html[Freedesktop Icon Theme Specification].

Start by creating an empty directory with the name of the icon theme.
Place the directory in one of GMOCCAPY's icon theme directories.
Then we need a file called index.theme in the root folder of our icon theme which contains the required metadata for the theme.
That's a simple text file with at least the following sections:

- [Icon Theme]
+
--
----
[Icon Theme]
Name=YOUR_THEME_NAME
Comment=A DESCRIPTION OF YOUR THEME
Inherits=hicolor
Directories=16x16/actions,24x24/actions,32x32/actions,48x48/actions,scalable/actions
----

* Name: The name of your icon theme.
* Comment: A description of your icon theme.
* Inherits: A icon theme can derive from another icon theme, the default is hicolor.
* Directories: A comma separated list of all the directories of your icon theme. +
  Each directory usually contains all the icons of the theme in a specific size, for example 16x16/actions should contain all icons with the category "actions" in the size 16x16 pixels as pixel-graphics (e.g. png files).
  A special case is the directory called "scalable/actions", this contains scalable icons not tied to a specific size (e.g. svg files). +
  By supplying different sized versions of the icons,
  we can guarantee a nice looking icon if different sizes and we also have the ability to change the icon according to its size,
  for example a 64x64 px sized icon may contain more details than its 16x16 px version.
--
- For each directory we also have to write a section in the index.theme file:
+
----
[16x16/actions]
Size=16
Type=Fixed
Context=Actions

[scalable/actions]
Size=48
Type=Scalable
Context=Actions
----

* Size: Nominal icon size in this directory
* Type: Fixed, Threshold or Scalable
* Context: Intended "category" of icons

Basically that's everything needed to create a custom icon theme.

=== Symbolic Icons

Symbolic icons are a special type of icon, usually a monochrome image.
The special feature of symbolic icons is that the icons are automatically colored at runtime to match the desktop theme.
That way, icon themes can be created that work well with dark and also light desktop themes
(in fact, that's not always the best option, that's why a dedicated "material-light" theme exists).

image::images/gmoccapy_icon_theme_symbolic.png[align="center"]

To make use of the symbolic feature,
a icon file has to have the suffix .symbolic.$ext (where $ext is the regular file extension like png) for example "power_on.symbolic.png".

With that name, GTK treats this image as symbolic icon and applies some recoloring when loading the icon.
There are only four colors allowed to use:

[frame="none",grid="none",cols="10,10,40",options="header"]
|===
|Color   |Hex Code   |Description
|black  m|#000000    |Primary color, gets changed to match the desktop themes primary color.
|red    m|#ff0000    |Success: this color indicates "success" (usually something green'ish).
|green  m|#00ff00    |Warning: this color indicates "warning"  (usually something yellow/orange'ish).
|blue   m|#0000ff    |Error: this color indicates "error" (usually something red'ish).
|===

[TIP]
Examples of symbolic icons can be found at `linuxcnc/share/gmoccapy/icons/material`.


[[gmoccapy:lathe-section]]
== Lathe Specific Section

If in the INI file `LATHE = 1` is given, the GUI will change its appearance to the special needs for a lathe.
Mainly the Y axis will be hidden and the jog buttons will be arranged in a different order.

.Normal Lathe
image::images/gmoccapy_lathe.png[align="left"]

.Back Tool Lathe
image::images/gmoccapy_back_tool_lathe.png[align="left"]

As you see the R DRO has a black background and the D DRO is gray.
This will change according to the active G-code G7 or G8.
The active mode is visible by the black background, meaning in the shown images G8 is active.

The next difference to the standard screen is the location of the jog buttons.
X and Z have changed places and Y is gone.
You will note that the X+ and X- buttons changes there places according to normal or back tool lathe.

Also the keyboard behavior will change:

Normal Lathe:

* _Arrow_Left_ or _NumPad_Left_ - Jog Z minus
* _Arrow_Right_ or _NumPad_Right_ - Jog Z plus
* _Arrow_up_ or _NumPad_Up_ - Jog X minus
* _Arrow_Down_ or _NumPad_Down_ - Jog X plus

Back Tool Lathe:

* _Arrow_Left_ or _NumPad_Left_ - Jog Z minus
* _Arrow_Right_ or _NumPad_Right_ - Jog Z plus
* _Arrow_up_ or _NumPad_Up_ - Jog X plus
* _Arrow_Down_ or _NumPad_Down_ - Jog X minus

The tool information frame will show not only the Z offset, but also the X offset and the tool table is showing all lathe relevant information.

== Plasma Specific Section

image::images/gmoccapy_plasma.png["Plasma GUI",align="left"]

There is a very good WIKI, which is actually growing, maintained by Marius,
see https://wiki.linuxcnc.org/cgi-bin/wiki.pl?Gmoccapy_plasma[Plasma wiki page].

== Videos on YouTube

Below is a series of videos that show GMOCCAPY in action.
Unfortunately, these videos don't show the latest version of GMOCCAPY,
but the way to use it will still be the same as in the current version.
I will update the videos as soon as possible.

=== Basic Usage

https://youtu.be/O5B-s3uiI6g

=== Simulated Jog Wheels

https://youtu.be/ag34SGxt97o

=== Settings Page

https://youtu.be/AuwhSHRJoiI

=== Simulated Hardware Button

German: https://youtu.be/DTqhY-MfzDE

English: https://youtu.be/ItVWJBK9WFA

=== User Tabs

https://youtu.be/rG1zmeqXyZI

[[gmoccapy:tool-measurement-videos]]
=== Tool Measurement Videos

Auto Tool Measurement Simulation: https://youtu.be/rrkMw6rUFdk

Auto Tool Measurement Screen: https://youtu.be/Z2ULDj9dzvk

Auto Tool Measurement Machine: https://youtu.be/1arucCaDdX4

== Known problems

=== Strange numbers in the info area

If you get strange numbers in the info area of GMOCCAPY like:

image::images/strange_numbers.png["Strange numbers",align="left"]

You have made your config file using an older version of StepConfWizard.
It has made a wrong entry in the INI file under the [TRAJ] named MAX_LINEAR_VELOCITY = xxx.
Change that entry to MAX_VELOCITY = xxx.

[[sub:NOT_ENDING_MACROS]]
=== Not ending macro

If you use a macro without movement, like this one:


[source,{ngc}]
---------
 o<zeroxy> sub

G92.1
G92.2
G40

G10 L20 P0 X0 Y0

o<zeroxy> endsub
m2
---------

GMOCCAPY will not see the end of the macro, because the interpreter needs to change its state to IDLE,
but the macro does not even set the interpreter to a new state.
To avoid that just add a G4 P0.1 line to get the needed signal.
The correct macro would be:

[source,{ngc}]
---------
 o<zeroxy> sub

G92.1
G92.2
G40

G10 L20 P0 X0 Y0

G4 P0.1

o<zeroxy> endsub
m2
---------

// vim: set syntax=asciidoc:<|MERGE_RESOLUTION|>--- conflicted
+++ resolved
@@ -30,22 +30,11 @@
 It has support for integrated virtual keyboard (onboard or matchbox-keyboard), so there is no need for a hardware keyboard or mouse, but it can also be used with that hardware.
 GMOCCAPY offers a separate settings page to configure most settings of the GUI without editing files.
 
-<<<<<<< HEAD
 GMOCCAPY can be localized very easy, because the corresponding files are separated from the linuxcnc.po files,
 so there is no need to translate unneeded stuff.
 If you want to contribute a translation, please use the
 link:https://hosted.weblate.org/projects/linuxcnc/gmocappy/[web based
 translation editor Weblate]. For more information see the section <<sec:contributing-translations,Translations>>
-=======
-GMOCCAPY can be localized very easy, because the corresponding files are separated from the linuxcnc.po files, so there is no need to translate unneeded stuff.
-The files are placed in */src/po/gmoccapy*.
-You could just copy the gmoccapy.pot file to something like it.po and translate that file with gtranslator or poedit.
-After rebuilding, you'd get the GUI in your preference language.
-To facilitate the sharing of the translation, GMOCCAPY is available on the https://hosted.weblate.org/projects/linuxcnc/gmocappy/[Weblate web interface].
-GMOCCAPY is currently available in English, German, Spanish, Polish, Serbian and Hungarian.
-Feel free to help me to introduce more languages, be it locally or via the web.
-If you need help, don't hesitate to contact me on *nieson@web.de*.
->>>>>>> 6e3631b9
 
 image:images/gmoccapy_5_axis_mid.png[align="left",link="images/gmoccapy_5_axis.png"]
 
