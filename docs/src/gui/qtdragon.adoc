--- conflicted
+++ resolved
@@ -943,7 +943,6 @@
 . In the Tool Table: setup a tool for the spindle probe and insure that its Z offset is set to zero. 
 
 [NOTE]
-<<<<<<< HEAD
 It is possible to use a non-zero tool length for the tool probe, but this requires extra steps and is easy to make mistakes. The following procedure assumes a zero tool probe length. 
 
 ==== Procedure before starting a program
@@ -968,13 +967,11 @@
 After probing the new tool length using the tool-setter, this remap code uses a G43 which applies the offset to the Work Coordinate system which was in effect when the M6 command was issued. Because remapping has adjusted the Work Coordinate system by the offset between the previous and the current tool, the tool tip will end up at the same point in space as the tip of the previous tool was when the tool change was called.
 
 === Work Piece Height Probing in QtDragon_hd
-=======
 The [TOOL_CHANGE] Z position should be high enough so the tool will not hit the tool probe
 when moving to the [VERSA_TOOLSETTER] X and Y position.
 MAXPROBE distance needs to be high enough for the tool to touch the probe.
 
 === Work Piece Height Probing
->>>>>>> d1414e63
 
 .QtDragon_hd - Work piece Height probing
 image::images/qtdragon_hd_workpiece_probe.png["QtDragon_hd height probing"]
