--- conflicted
+++ resolved
@@ -356,11 +356,7 @@
 be displayed in the text area, previewed in the display area, and
 executed by EMC when Run.
 
-<<<<<<< HEAD
-PROGRAM_EXTENSION = .extension Description
-=======
     PROGRAM_EXTENSION = .extension Description
->>>>>>> 2bb0cab8
 
 If your post processor outputs files in all caps you might want to add
 the following line:
@@ -414,11 +410,7 @@
 
 Example:
 
-<<<<<<< HEAD
-    RS274NGC_STARTUP_CODE = G21
-=======
     RS274NGC_STARTUP_CODE = G20 G90
->>>>>>> 2bb0cab8
 
 SUBROUTINE_PATH::
      (((SUBROUTINE PATH))) Specifies a colon (:) separated list of up to 10
@@ -783,18 +775,11 @@
     home to index with steppers unless your using stepgen in velocity mode
     and pid.
 
-<<<<<<< HEAD
-HOME_IGNORE_LIMITS = NO::
-    Some machines use a single switch as a home switch and limit
-    switch.
-    This variable should be set to yes if the machine configured this way.
-=======
-HOME_IGNORE_LIMITS ::
-     *= NO*  Some machines use a single switch per axis as a home switch 
+HOME_IGNORE_LIMITS = NO::
+     Some machines use a single switch per axis as a home switch 
      and limit switch. This variable should be set to YES if the machine 
      configured this way. When set to YES the limit switch for this axis
      only is ignored when homing.
->>>>>>> 2bb0cab8
 
 HOME_IS_SHARED = <n>::
      If the home input is shared by more than one axis set <n> to 1 to
