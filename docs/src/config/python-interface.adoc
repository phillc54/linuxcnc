:lang: en
:toc:

[[cha:python-interface]]
= The LinuxCNC Python module

:ini: {basebackend@docbook:'':ini}
:hal: {basebackend@docbook:'':hal}
:ngc: {basebackend@docbook:'':ngc}

This documentation describes the `linuxcnc` python module, which provides
a Python API for talking to LinuxCNC.

////
constants are located in src/emc/usr_intf/axis/extensions/emcmodule.cc
////

== Introduction
User interfaces control LinuxCNC activity by sending NML messages to the LinuxCNC task controller,
and monitor results by observing the LinuxCNC status structure, as well as the error reporting channel.

Programmatic access to NML is through a C++ API;
however, the most important parts of the NML interface to LinuxCNC
are also available to Python programs through the `linuxcnc` module.

Beyond the NML interface to the command, status and error channels, the `linuxcnc` module also contains:

- support for reading values from INI files

////
FIXME
- support for position logging  (???)
////

== Usage Patterns for the LinuxCNC NML interface

The general pattern for `linuxcnc` usage is roughly like this:

- Import the `linuxcnc` module.
- Establish connections to the command, status and error NML channels as needed.
- Poll the status channel, either periodically or as needed.
- Before sending a command, determine from status whether it is in fact OK to do so
  (for instance, there is no point in sending a 'Run' command if task is in the ESTOP state, or the interpreter is not idle)
- Send the command by using one of the `linuxcnc` command channel methods.

To retrieve messages from the error channel, poll the error channel periodically, and process any messages retrieved.

- Poll the status channel, either periodically or as needed.
- Print any error message and explore the exception code.

The module `linuxcnc` also defines the `error` Python exception type to support error reporting.

== Reading LinuxCNC status with the linuxcnc Python module

Here is a Python fragment to explore the contents of the `linuxcnc.stat` object
which contains some 80+ values (run while LinuxCNC is running for typical values):

[source,python]
----
#!/usr/bin/env python3
# -*- coding: utf-8 -*-
import sys
import linuxcnc
try:
    s = linuxcnc.stat() # create a connection to the status channel
    s.poll() # get current values
except linuxcnc.error, detail:
    print("error", detail)
    sys.exit(1)
for x in dir(s):
    if not x.startswith("_"):
        print(x, getattr(s,x))
----

The linuxcnc module uses the default compiled-in path to the NML configuration file unless overridden,
see <<python:reading-ini-values,ReadingINI file values>> for an example.

=== linuxcnc.stat attributes

*acceleration*:: '(returns float)' -
  default acceleration, reflects the INI entry [TRAJ]DEFAULT_ACCELERATION.

*active_queue*:: '(returns integer)' -
  number of motions blending.

*actual_position*:: '(returns tuple of floats)' -
  current trajectory position, (x y z a b c u v w) in machine units.

*adaptive_feed_enabled*:: '(returns boolean)' -
  status of adaptive feedrate override (0/1).

*ain*:: '(returns tuple of floats)' -
  current value of the analog input pins.

*angular_units*:: '(returns float)' -
  machine angular units per deg, reflects [TRAJ]ANGULAR_UNITS INI value.

*aout*:: '(returns tuple of floats)' -
  current value of the analog output pins.

*axes* (_Removed since version 2.9_)::
  instead, use `axis_mask.bit_count()` to get the number of axes configured.

*axis*:: '(returns tuple of dicts)' -
  reflecting current axis values. See <<sec:the-axis-dictionary,The axis dictionary>>.

*axis_mask*:: '(returns integer)' -
  mask of axis available as defined by `[TRAJ]COORDINATES` in the INI file.
  Returns the sum of the axes X=1, Y=2, Z=4, A=8, B=16, C=32, U=64, V=128, W=256.

*block_delete*:: '(returns boolean)' -
  block delete current status.

*call_level*:: '(returns integer)'` -
  current subroutine depth. - 0 if not in a subroutine, depth if not otherwise specified.

*command*:: '(returns string)' -
  currently executing command.

*current_line*:: '(returns integer)' -
  currently executing line.

*current_vel*:: '(returns float)' -
  current velocity in user units per second.

*cycle_time*:: '(returns float)' -
  thread period

*debug*:: '(returns integer)' -
  debug flag from the INI file.

*delay_left*:: '(returns float)' -
  remaining time on dwell (G4) command, seconds.

*din*:: '(returns tuple of integers)' -
  current value of the digital input pins.

*distance_to_go*:: '(returns float)' -
  remaining distance of current move, as reported by trajectory planner.

*dout*:: '(returns tuple of integers)' -
  current value of the digital output pins.

*dtg*:: '(returns tuple of floats)' -
  remaining distance of current move for each axis, as reported by trajectory planner.

*echo_serial_number*:: '(returns integer)' -
  The serial number of the last completed command sent by a UI to task.
  All commands carry a serial number. Once the command has been executed,
  its serial number is reflected in `echo_serial_number`.

*enabled*:: '(returns boolean)' -
  trajectory planner enabled flag.

*estop*:: '(returns integer)' -
  Returns either STATE_ESTOP or not.

*exec_state*:: '(returns integer)' -
  task execution state. One of EXEC_ERROR, EXEC_DONE,
  EXEC_WAITING_FOR_MOTION, EXEC_WAITING_FOR_MOTION_QUEUE,
  EXEC_WAITING_FOR_IO, EXEC_WAITING_FOR_MOTION_AND_IO,
  EXEC_WAITING_FOR_DELAY, EXEC_WAITING_FOR_SYSTEM_CMD,
  EXEC_WAITING_FOR_SPINDLE_ORIENTED.

*feed_hold_enabled*:: '(returns boolean)' -
  enable flag for feed hold.

*feed_override_enabled*:: '(returns boolean)' -
  enable flag for feed override.

*feedrate*:: '(returns float)' -
  current feedrate override, 1.0 = 100%.

*file*:: '(returns string)' -
  currently loaded G-code filename with path.

*flood*:: '(returns integer)' -
  Flood status, either FLOOD_OFF or FLOOD_ON.

*g5x_index*:: '(returns integer)' -
  currently active coordinate system, G54=1, G55=2 etc.

*g5x_offset*:: '(returns tuple of floats)' -
  offset of the currently active coordinate system.

*g92_offset*:: '(returns tuple of floats)' -
  pose of the current g92 offset.

*gcodes*:: '(returns tuple of integers)' -
<<<<<<< HEAD
  Active G-codes for each modal group.
  G-code constants:
  G_0, G_1, G_2, G_3, G_4, G_5, G_5_1, G_5_2, G_5_3, G_7, G_8, G_100, G_17,
  G_17_1, G_18, G_18_1, G_19, G_19_1, G_20, G_21, G_28, G_28_1, G_30, G_30_1,
  G_33, G_33_1, G_38_2, G_38_3, G_38_4, G_38_5, G_40, G_41, G_41_1, G_42, G_42_1,
  G_43, G_43_1, G_43_2, G_49, G_50, G_51, G_53, G_54, G_55, G_56, G_57, G_58,
  G_59, G_59_1, G_59_2, G_59_3, G_61, G_61_1, G_64, G_73, G_76, G_80, G_81, G_82,
  G_83, G_84, G_85, G_86, G_87, G_88, G_89, G_90, G_90_1, G_91, G_91_1, G_92,
  G_92_1, G_92_2, G_92_3, G_93, G_94, G_95, G_96, G_97, G_98, G_99
=======
  Active G-codes for each modal group. +
 The integer values reflect the nominal G-code numbers multiplied by 10. (Examples: 10 = 'G1', 430 = 'G43', 923 = 'G92.3')
>>>>>>> 87fa0305

*homed*:: '(returns tuple of integers)' -
  currently homed joints, with 0 = not homed, 1 = homed.

*id*:: '(returns integer)' -
  currently executing motion ID.

*ini_filename*:: '(returns string)' -
  path to the INI file passed to linuxcnc.

*inpos*:: '(returns boolean)' -
  machine-in-position flag.

*input_timeout*:: '(returns boolean)' -
  flag for M66 timer in progress.

*interp_state*:: '(returns integer)' -
  current state of RS274NGC interpreter. One of
  INTERP_IDLE, INTERP_READING, INTERP_PAUSED, INTERP_WAITING.

*interpreter_errcode*:: '(returns integer)' -
  current RS274NGC interpreter return code. One of
  INTERP_OK, INTERP_EXIT, INTERP_EXECUTE_FINISH, INTERP_ENDFILE,
  INTERP_FILE_NOT_OPEN, INTERP_ERROR.
  see src/emc/nml_intf/interp_return.hh

*joint*:: '(returns tuple of dicts)' -
  reflecting current joint values. See
  <<sec:the-joint-dictionary,The joint dictionary>>.

*joint_actual_position*:: '(returns tuple of floats)' -
  actual joint positions.

*joint_position*:: '(returns tuple of floats)' -
  Desired joint positions.

*joints*:: '(returns integer)' -
  number of joints. Reflects [KINS]JOINTS INI value.

*kinematics_type*:: '(returns integer)' -
  The type of kinematics. One of:
  * KINEMATICS_IDENTITY
  * KINEMATICS_FORWARD_ONLY
  * KINEMATICS_INVERSE_ONLY
  * KINEMATICS_BOTH

*limit*:: '(returns tuple of integers)' -
  axis limit masks. minHardLimit=1,
  maxHardLimit=2, minSoftLimit=4, maxSoftLimit=8.

*linear_units*:: '(returns float)' -
  machine linear units per mm, reflects [TRAJ]LINEAR_UNITS INI value.

*max_acceleration*:: '(returns float)' -
  maximum  acceleration. Reflects [TRAJ]MAX_ACCELERATION.

*max_velocity*:: '(returns float)' -
  maximum  velocity. Reflects the current maximum velocity. If not modified by halui.max-velocity or similar it should reflect [TRAJ]MAX_VELOCITY.

*mcodes*:: '(returns tuple of 10 integers)' -
  currently active M-codes.

*mist*:: '(returns integer)' -
  Mist status, either MIST_OFF or MIST_ON

*motion_line*:: '(returns integer)' -
  source line number motion is currently executing. Relation
  to `id` unclear.

*motion_mode*:: '(returns integer)' -
  This is the mode of the Motion controller.  One of TRAJ_MODE_COORD,
  TRAJ_MODE_FREE, TRAJ_MODE_TELEOP.

*motion_type*:: '(returns integer)' -
  The type of the currently executing motion.  One of:
  * MOTION_TYPE_TRAVERSE
  * MOTION_TYPE_FEED
  * MOTION_TYPE_ARC
  * MOTION_TYPE_TOOLCHANGE
  * MOTION_TYPE_PROBING
  * MOTION_TYPE_INDEXROTARY
  * Or 0 if no motion is currently taking place.

*optional_stop*:: '(returns integer)' -
  option stop flag.

*paused*:: '(returns boolean)' -
  `motion paused` flag.

*pocket_prepped*:: '(returns integer)' -
  A Tx command completed, and this pocket is prepared. -1 if no
  prepared pocket.

*poll()*:: -'(built-in function)'
  method to update current status attributes.

*position*:: '(returns tuple of floats)' -
  trajectory position.

*probe_tripped*:: '(returns boolean)' -
  flag, True if probe has tripped (latch).

*probe_val*:: '(returns integer)' -
  reflects value of the `motion.probe-input` pin.

*probed_position*:: '(returns tuple of floats)' -
  position where probe tripped.

*probing*:: '(returns boolean)' -
  flag, True if a probe operation is in progress.

*program_units*:: '(returns integer)' -
  one of CANON_UNITS_INCHES=1, CANON_UNITS_MM=2, CANON_UNITS_CM=3

*queue*:: '(returns integer)' -
  current size of the trajectory planner queue.

*queue_full*:: '(returns boolean)' -
  the trajectory planner queue is full.

*rapidrate*:: '(returns float)' -
  rapid override scale.

*read_line*:: '(returns integer)' -
  line the RS274NGC interpreter is currently reading.

*rotation_xy*:: '(returns float)' -
  current XY rotation angle around Z axis.

*settings*:: '(returns tuple of floats)' -
  current interpreter settings: +
  settings[0] = sequence number, +
  settings[1] = feed rate, settings[2] = speed, +
  settings[3] = `G64 P` blend tolerance, +
  settings[4] = `G64 Q` naive CAM tolerance.

*spindle*:: ' (returns tuple of dicts) ' -
  returns the current spindle status,
  see <<sec:the-spindle-dictionary, The spindle dictionary>>.

*spindles*:: '(returns integer)' -
  number of spindles. Reflects `[TRAJ]SPINDLES` INI value.

*state*:: '(returns integer)' -
  current command execution status. One of `RCS_DONE`, `RCS_EXEC`, `RCS_ERROR`.

*task_mode*:: '(returns integer)' -
  current task mode. One of `MODE_MDI`, `MODE_AUTO`, `MODE_MANUAL`.

*task_paused*:: '(returns integer)' -
  task paused flag.

*task_state*:: '(returns integer)' -
  current task state. One of `STATE_ESTOP`, `STATE_ESTOP_RESET`, `STATE_ON`, `STATE_OFF`.

*tool_in_spindle*:: '(returns integer)' -
  current tool number.

*tool_from_pocket*:: '(returns integer)' -
  pocket number for the currently loaded tool (0 if no tool loaded).

*tool_offset*:: '(returns tuple of floats)' -
  offset values of the current tool.

*tool_table*:: '(returns tuple of tool_results)' -
  list of tool entries. Each entry is a sequence of the following fields:
  id, xoffset, yoffset, zoffset, aoffset, boffset, coffset, uoffset, voffset,
  woffset, diameter, frontangle, backangle, orientation. The id and orientation
  are integers and the rest are floats.
[source,python]
----
#!/usr/bin/env python3
# -*- coding: utf-8 -*-
import linuxcnc
s = linuxcnc.stat()
s.poll()
# to find the loaded tool information it is in tool table index 0
if s.tool_table[0].id != 0: # a tool is loaded
    print(s.tool_table[0].zoffset)
else:
    print("No tool loaded.")
----

*toolinfo*(_toolno_):: '(returns dict of tooldata for toolno)' -
  An initial stat.poll() is required to initialize.
  _toolno_ must be greater than zero and less than or equal to the highest tool number in use.
  Dictionary items include all tooldata items:
  'toolno', 'pocketno', 'diameter','frontangle','backangle','orientation',
  'xoffset','yoffset', ...  'woffset', 'comment'. +
  As an example, the following script
[source,python]
----
#!/usr/bin/env python3
# -*- coding: utf-8 -*-
import linuxcnc
s = linuxcnc.stat()
s.poll()
toolno = 1
print(s.toolinfo(toolno))
----
  produces the output:
----
': 0, 'xoffset': 0.0, 'yoffset': 0.0, 'zoffset': 0.18, 'aoffset': 0.0, 'boffset': 0.0, 'coffset': 0.0, 'uoffset': 0.0, 'voffset': 0.0, 'woffset': 0.0, 'comment': 'Tool_18 28Jan23:18.53.25'}
----


*velocity*:: '(returns float)' -
  This property is defined, but it does not have a useful interpretation.

[[sec:the-axis-dictionary]]
=== The `axis` dictionary

The axis configuration and status values are available through a list of per-axis dictionaries.
Here's an example how to access an attribute of a particular axis:
Note that many properties that were formerly in the `axis` dictionary are
now in the `joint` dictionary, because on nontrivial kinematics machines
these items (such as backlash) are not the properties of an axis.

*max_position_limit*:: '(returns float)' -
  maximum limit (soft limit) for axis motion, in machine units.configuration
  parameter, reflects `[JOINT___n__]MAX_LIMIT`.

*min_position_limit*:: '(returns float)' -
  minimum limit (soft limit) for axis motion, in machine units.configuration parameter, reflects `[JOINT___n__]MIN_LIMIT`.

*velocity*:: '(returns float)' -
  current velocity.

[[sec:the-joint-dictionary]]
=== The `joint` dictionary

[source,python]
----
#!/usr/bin/env python3
# -*- coding: utf-8 -*-
import linuxcnc
s = linuxcnc.stat()
s.poll()
print("Joint 1 homed: ", s.joint[1]["homed"])
----

For each joint, the following dictionary keys are available:

*backlash*:: '(returns float)' -
  Backlash in machine units. configuration parameter, reflects `[JOINT___n__]BACKLASH`.

*enabled*:: '(returns integer)' -
  non-zero means enabled.

*fault*:: '(returns integer)' -
  non-zero means axis amp fault.

*ferror_current*:: '(returns float)' -
  current following error.

*ferror_highmark*:: '(returns float)' -
  magnitude of max following error.

*homed*:: '(returns integer)' -
  non-zero means has been homed.

*homing*:: '(returns integer)' -
  non-zero means homing in progress.

*inpos*:: '(returns integer)' -
  non-zero means in position.

*input*:: '(returns float)' -
  current input position.

*jointType*:: '(returns integer)' -
  type of axis configuration parameter, reflects `[JOINT___n__]TYPE` with `LINEAR=1`, `ANGULAR=2`.
  See <<sub:ini:sec:axis-letter, Joint INI configuration>> for details.

*max_ferror*:: '(returns float)' -
  maximum following error. configuration parameter, reflects `[JOINT___n__]FERROR`.

*max_hard_limit*:: '(returns integer)' -
  non-zero means max hard limit exceeded.

*max_position_limit*:: '(returns float)' -
  maximum limit (soft limit) for joint motion, in machine units. configuration
  parameter, reflects `[JOINT___n__]MAX_LIMIT`.

*max_soft_limit*::
  non-zero means `max_position_limit` was exceeded, int

*min_ferror*:: '(returns float)' -
  configuration parameter, reflects `[JOINT___n__]MIN_FERROR`.

*min_hard_limit*:: '(returns integer)' -
  non-zero means min hard limit exceeded.

*min_position_limit*:: '(returns float)' -
  minimum limit (soft limit) for joint motion, in machine units. configuration
  parameter, reflects `[JOINT___n__]MIN_LIMIT`.

*min_soft_limit*:: '(returns integer)' -
  non-zero means `min_position_limit` was exceeded.

*output*:: '(returns float)' -
  commanded output position.

*override_limits*:: '(returns integer)' -
  non-zero means limits are overridden.

*units*:: '(returns float)' -
  joint units per mm, or per degree for angular joints. +
  (joint units are the same as machine units, unless set otherwise
  by the configuration parameter `[JOINT___n__]UNITS`)

*velocity*:: '(returns float)' -
  current velocity.

[[sec:the-spindle-dictionary]]
=== The `spindle` dictionary

*brake*:: '(returns integer)' -
  value of the spindle brake flag.

*direction*:: '(returns integer)' -
  rotational direction of the spindle with forward=1, reverse=-1.

*enabled*:: '(returns integer)' -
  value of the spindle enabled flag.

*homed*:: (not currently implemented)

*increasing*:: '(returns integer)' -
  unclear.

*orient_fault*:: '(returns integer)'

*orient_state*:: '(returns integer)'

*override*:: '(returns float)' -
  spindle speed override scale.

*override_enabled*:: '(returns boolean)' -
  value of the spindle override enabled flag.

*speed*:: '(returns float)' -
<<<<<<< HEAD
  spindle speed value, rpm, > 0: clockwise, < 0: counterclockwise.
=======
  spindle speed value, rpm, > 0: clockwise, < 0: counterclockwise. +
  With G96 active this reflects the maximum speed set by the optional G96 'D'-word or, if the 'D'-word was missing, the default values +/-1e30
>>>>>>> 87fa0305

==  Preparing to send commands

Some commands can always be sent, regardless of mode and state;
for instance, the `linuxcnc.command.abort()` method can always be called.

Other commands may be sent only in appropriate state, and those tests can be a bit tricky.
For instance, an MDI command can be sent only if:

- ESTOP has not been triggered, and
- the machine is turned on and
- the axes are homed and
- the interpreter is not running and
- the mode is set to `MDI mode`

An appropriate test before sending an MDI command through `linuxcnc.command.mdi()` could be:

[source,python]
----
#!/usr/bin/env python3
# -*- coding: utf-8 -*-
import linuxcnc
s = linuxcnc.stat()
c = linuxcnc.command()

def ok_for_mdi():
    s.poll()
    return not s.estop and s.enabled and (s.homed.count(1) == s.joints) and (s.interp_state == linuxcnc.INTERP_IDLE)

if ok_for_mdi():
    c.mode(linuxcnc.MODE_MDI)
    c.wait_complete() # wait until mode switch executed
    c.mdi("G0 X10 Y20 Z30")
----

==  Sending commands through `linuxcnc.command`

Before sending a command, initialize a command channel like so:

[source,python]
----
#!/usr/bin/env python3
# -*- coding: utf-8 -*-
import linuxcnc
c = linuxcnc.command()

# Usage examples for some of the commands listed below:
c.abort()

c.auto(linuxcnc.AUTO_RUN, program_start_line)
c.auto(linuxcnc.AUTO_STEP)
c.auto(linuxcnc.AUTO_PAUSE)
c.auto(linuxcnc.AUTO_RESUME)

c.brake(linuxcnc.BRAKE_ENGAGE)
c.brake(linuxcnc.BRAKE_RELEASE)

c.flood(linuxcnc.FLOOD_ON)
c.flood(linuxcnc.FLOOD_OFF)

c.home(2)

c.jog(linuxcnc.JOG_STOP,        jjogmode, joint_num_or_axis_index)
c.jog(linuxcnc.JOG_CONTINUOUS,  jjogmode, joint_num_or_axis_index, velocity)
c.jog(linuxcnc.JOG_INCREMENT,   jjogmode, joint_num_or_axis_index, velocity, increment)

c.load_tool_table()

c.maxvel(200.0)

c.mdi("G0 X10 Y20 Z30")

c.mist(linuxcnc.MIST_ON)
c.mist(linuxcnc.MIST_OFF)

c.mode(linuxcnc.MODE_MDI)
c.mode(linuxcnc.MODE_AUTO)
c.mode(linuxcnc.MODE_MANUAL)

c.override_limits()

c.program_open("foo.ngc")
c.reset_interpreter()

c.tool_offset(toolno, z_offset,  x_offset, diameter, frontangle, backangle, orientation)
----

=== `linuxcnc.command` attributes

`serial`::
  the current command serial number

=== `linuxcnc.command` methods:

`abort()`::
  send EMC_TASK_ABORT message.

`auto(int[, int])`::
  run, step, pause or resume a program.

`brake(int)`::
  engage or release spindle brake.

`debug(int)`::
  set debug level via EMC_SET_DEBUG message.

`display_msg(string)`::
  sends a operator display message to the screen. (max 254 characters)

`error_msg(string)`::
  sends a operator error message to the screen. (max 254 characters)

`feedrate(float)`::
  set the feedrate override, 1.0 = 100%.

`flood(int)`::
  turn on/off flooding.
  Syntax;;
    flood(command) +
    flood(linuxcnc.FLOOD_ON) +
    flood(linuxcnc.FLOOD_OFF)
  Constants;;
    FLOOD_ON +
    FLOOD_OFF

`home(int)`::
    home a given joint.

`jog(command-constant, bool, int[, float[, float]])`::
    Syntax;;
      jog(command,                 jjogmode, joint_num_or_axis_index, velocity[, distance]) +
      jog(linuxcnc.JOG_STOP,       jjogmode, joint_num_or_axis_index) +
      jog(linuxcnc.JOG_CONTINUOUS, jjogmode, joint_num_or_axis_index, velocity) +
      jog(linuxcnc.JOG_INCREMENT,  jjogmode, joint_num_or_axis_index, velocity, distance)
    Command Constants;;
      linuxcnc.JOG_STOP +
      linuxcnc.JOG_CONTINUOUS +
      linuxcnc.JOG_INCREMENT
    jjogmode;;
      True::: request individual joint jog (requires teleop_enable(0))
      False::: request axis Cartesian coordinate jog (requires teleop_enable(1))
    joint_num_or_axis_index;;
      For joint jog (jjogmode=1)::: joint_number
      For axis Cartesian coordinate jog (jjogmode=0):::
        zero-based index of the axis coordinate with respect to
        the known coordinate letters XYZABCUVW
        (x=>0,y=>1,z=>2,a=>3,b=>4,c=>5,u=>6,v=>7,w=>8)

`load_tool_table()`::
  reload the tool table.

`maxvel(float)`::
  set maximum velocity

`mdi(string)`::
  send an MDI command. Maximum 254 chars.

`mist(int)`:: turn on/off mist. +
    Syntax;;
      mist(command) +
      mist(linuxcnc.MIST_ON) +
      mist(linuxcnc.MIST_OFF) +
    Constants;;
      MIST_ON +
      MIST_OFF

`mode(int)`::
  set mode (MODE_MDI, MODE_MANUAL, MODE_AUTO).

`override_limits()`::
  set the override axis limits flag.

`program_open(string)`::
  open an NGC file.

`rapidrate()`::
  set rapid override factor

`reset_interpreter()`::
  reset the RS274NGC interpreter

`set_adaptive_feed(int)`::
  set adaptive feed flag

`set_analog_output(int, float)`::
  set analog output pin to value

`set_block_delete(int)`::
  set block delete flag

`set_digital_output(int, int)`::
  set digital output pin to value

`set_feed_hold(int)`::
  set feed hold on/off

`set_feed_override(int)`::
  set feed override on/off

`set_max_limit(int, float)`::
  set max position limit for a given axis

`set_min_limit()`::
  set min position limit for a given axis

`set_optional_stop(int)`::
  set optional stop on/off

`set_spindle_override(int [, int])`::
  set spindle override enabled. Defaults to spindle 0.

`spindle(direction: int, speed: float=0, spindle: int=0, wait_for_speed: int=0)`::
  - Direction: [`SPINDLE_FORWARD`, `SPINDLE_REVERSE`, `SPINDLE_OFF`, `SPINDLE_INCREASE`, `SPINDLE_DECREASE`, or `SPINDLE_CONSTANT`]
  - Speed: Speed in RPM, defaults to 0.
  - Spindle: Spindle number to command defaults to 0.
  - Wait_for_speed: if 1 motion will wait for speed before continuing, defaults to not.

[WARNING]
MDI commands will ignore this. "S1000" after this will turn the spindle off.

`text_msg(string)`::
  sends a operator text message to the screen (max 254 characters).

[source,python]
----
#!/usr/bin/env python3
import linuxcnc
c = linuxcnc.command()

# Increase speed of spindle 0 by 100rpm. Spindle must be on first.
c.spindle(linuxcnc.INCREASE)

# Increase speed of spindle 2 by 100rpm. Spindle must be on first.
c.spindle(linuxcnc.SPINDLE_INCREASE, 2)

# Set speed of spindle 0 to 1024 rpm.
c.spindle.(linuxcnc.SPINDLE_FORWARD, 1024)

# Set speed of spindle 1 to -666 rpm.
c.spindle.(linuxcnc.SPINDLE_REVERSE, 666, 1)

# Stop spindle 0.
c.spindle.(linuxcnc.SPINDLE_OFF)

# Stop spindle 0 explicitly.
c.spindle.(linuxcnc.SPINDLE_OFF, 0)
----

`spindleoverride(float [, int])`::
  Set spindle override factor. Defaults to spindle 0.

`state(int)`::
  Set the machine state. Machine state should be `STATE_ESTOP`, `STATE_ESTOP_RESET`, `STATE_ON`, or `STATE_OFF`.

`task_plan_sync()`::
  On completion of this call, the VAR file on disk is updated with live values from the interpreter.

`teleop_enable(int)`::
  Enable/disable teleop mode (disable for joint jogging).

`tool_offset(int, float, float, float, float, float, int)`::
  Set the tool offset. See usage example above.

`traj_mode(int)`::
  Set trajectory mode. Mode is one of `MODE_FREE`, `MODE_COORD`, or `MODE_TELEOP`.

`unhome(int)`::
  Unhome a given joint.

`wait_complete([float])`::
  Wait for completion of the last command sent.
  If timeout in seconds not specified, default is 5 seconds.
  Return -1 if timed out, return `RCS_DONE` or `RCS_ERROR` according to command execution status.

== Reading the error channel

To handle error messages, connect to the error channel and periodically poll() it.

Note that the NML channel for error messages has a queue (other than the command and status channels),
which means that the first consumer of an error message deletes that message from the queue;
whether your another error message consumer (e.g. AXIS) will 'see' the message is dependent on timing.
It is recommended to have just one error channel reader task in a setup.

[source,python]
----
#!/usr/bin/env python3
# -*- coding: utf-8 -*-
import linuxcnc
e = linuxcnc.error_channel()

error = e.poll()

if error:
    kind, text = error
    if kind in (linuxcnc.NML_ERROR, linuxcnc.OPERATOR_ERROR):
        typus = "error"
    else:
        typus = "info"
    print(typus, text)
----

[[python:reading-ini-values]]
== Reading INI file values

Here's an example for reading values from an INI file through the `linuxcnc.ini` object:

[source,python]
----
#!/usr/bin/env python3
# -*- coding: utf-8 -*-
# run as:
# python3 ini-example.py ~/emc2-dev/configs/sim/axis/axis_mm.ini

import sys
import linuxcnc

inifile = linuxcnc.ini(sys.argv[1])

# inifile.find() returns None if the key wasn't found - the
# following idiom is useful for setting a default value:

machine_name = inifile.find("EMC", "MACHINE") or "unknown"
print("machine name: ", machine_name)

# inifile.findall() returns a list of matches, or an empty list
# if the key wasn't found:

extensions = inifile.findall("FILTER", "PROGRAM_EXTENSION")
print("extensions: ", extensions)

# override default NML file by INI parameter if given
nmlfile = inifile.find("EMC", "NML_FILE")
if nmlfile:
    linuxcnc.nmlfile = os.path.join(os.path.dirname(sys.argv[1]), nmlfile)
----

Or for the same INI file as LinuxCNC:

[source,python]
----
#!/usr/bin/env python3
# -*- coding: utf-8 -*-
# run as:
# python3 ini-example2.py

import linuxcnc

stat = linuxcnc.stat()
stat.poll()

inifile = linuxcnc.ini(stat.ini_filename)

# See example above for usage of 'inifile' object
----

== The `linuxcnc.positionlogger` type

Some usage hints can be gleaned from
`src/emc/usr_intf/gremlin/gremlin.py`.

=== members

`npts`::
    number of points.

=== methods

`start(float)`::
  start the position logger and run every ARG seconds

`clear()`::
  clear the position logger

`stop()`::
  stop the position logger

`call()`::
  Plot the backplot now.

`last([int])`::
  Return the most recent point on the plot or None

// vim: set syntax=asciidoc:<|MERGE_RESOLUTION|>--- conflicted
+++ resolved
@@ -187,20 +187,8 @@
   pose of the current g92 offset.
 
 *gcodes*:: '(returns tuple of integers)' -
-<<<<<<< HEAD
-  Active G-codes for each modal group.
-  G-code constants:
-  G_0, G_1, G_2, G_3, G_4, G_5, G_5_1, G_5_2, G_5_3, G_7, G_8, G_100, G_17,
-  G_17_1, G_18, G_18_1, G_19, G_19_1, G_20, G_21, G_28, G_28_1, G_30, G_30_1,
-  G_33, G_33_1, G_38_2, G_38_3, G_38_4, G_38_5, G_40, G_41, G_41_1, G_42, G_42_1,
-  G_43, G_43_1, G_43_2, G_49, G_50, G_51, G_53, G_54, G_55, G_56, G_57, G_58,
-  G_59, G_59_1, G_59_2, G_59_3, G_61, G_61_1, G_64, G_73, G_76, G_80, G_81, G_82,
-  G_83, G_84, G_85, G_86, G_87, G_88, G_89, G_90, G_90_1, G_91, G_91_1, G_92,
-  G_92_1, G_92_2, G_92_3, G_93, G_94, G_95, G_96, G_97, G_98, G_99
-=======
   Active G-codes for each modal group. +
  The integer values reflect the nominal G-code numbers multiplied by 10. (Examples: 10 = 'G1', 430 = 'G43', 923 = 'G92.3')
->>>>>>> 87fa0305
 
 *homed*:: '(returns tuple of integers)' -
   currently homed joints, with 0 = not homed, 1 = homed.
@@ -543,12 +531,8 @@
   value of the spindle override enabled flag.
 
 *speed*:: '(returns float)' -
-<<<<<<< HEAD
-  spindle speed value, rpm, > 0: clockwise, < 0: counterclockwise.
-=======
   spindle speed value, rpm, > 0: clockwise, < 0: counterclockwise. +
   With G96 active this reflects the maximum speed set by the optional G96 'D'-word or, if the 'D'-word was missing, the default values +/-1e30
->>>>>>> 87fa0305
 
 ==  Preparing to send commands
 
