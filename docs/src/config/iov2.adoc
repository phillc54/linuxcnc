--- conflicted
+++ resolved
@@ -75,12 +75,6 @@
 * 'iocontrol.0.coolant-mist' (bit, out) TRUE when mist coolant is requested.
 * 'iocontrol.0.emc-enable-in' (bit, in) Should be driven FALSE when an external
   estop condition exists.
-<<<<<<< HEAD
-
-* iocontrol.0.tool-change (Bit, Out) TRUE when a tool change is requested
-
-* iocontrol.0.tool-changed (Bit, In) Should be driven TRUE when a tool change is
-=======
 * 'iocontrol.0.lube' (bit, out) TRUE when lube is requested. This pin gets driven
   TRUE when the controller comes out of E-stop, and when the "Lube On" command
   gets sent to the controller. It gets driven FALSE when the controller goes
@@ -89,7 +83,6 @@
   is empty.
 * 'iocontrol.0.tool-change' (bit, out) TRUE when a tool change is requested
 * 'iocontrol.0.tool-changed' (bit, in) Should be driven TRUE when a tool change is
->>>>>>> 23b9d3aa
   completed.
 * 'iocontrol.0.tool-number' (s32, out) Current tool number
 * 'iocontrol.0.tool-prep-number' (s32, out) The number of the next tool, from the
