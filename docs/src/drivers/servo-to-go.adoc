:lang: en
:toc:

[[cha:servo-to-go]]
= Servo To Go Driver

// Custom lang highlight
// must come after the doc title, to work around a bug in asciidoc 8.6.6
:ini: {basebackend@docbook:'':ini}
:hal: {basebackend@docbook:'':hal}
:ngc: {basebackend@docbook:'':ngc}

The Servo-To-Go (STG) is one of the first PC motion control cards supported
by LinuxCNC. It is an ISA card and it exists in different flavors (all
supported by this driver). The board includes up to 8 channels of
quadrature encoder input, 8 channels of analog input and output, 32
<<<<<<< HEAD
bits digital I/O, an interval timer with interrupt and a watchdog. For more
information see the https://www.servotogo.com/[Servo To Go] web page.
=======
bits digital I/O, an interval timer with interrupt and a watchdog.
>>>>>>> ef5947d5

NOTE: We have had reports that the opamps on the Servo To Go card do
not work with newer ATX power supplies that use modern switch
mode DC-DC converters.  The failure mode is that STG card outputs a
constant voltage regardless of what the driver is commanding it to do.
Older ATX power supplies with linear voltage regulators do not have
this problem, and work fine with the STG cards.

== Installing

[source,{hal}]
----
loadrt hal_stg [base=<address>] [num_chan=<nr>] [dio="<dio-string>"] \
                 [model=<model>]
----

The base address field is optional; if it's not provided the driver
attempts to autodetect the board. The num_chan field is used to specify
the number of channels available on the card, if not used the 8 axis
version is assumed. The digital inputs/outputs configuration is
determined by a config string passed to insmod when loading the module.
The format consists of a four character string that sets the direction
of each group of pins. Each character of the direction string is either
"I" or "O". The first character sets the direction of port A (Port A -
DIO.0-7), the next sets port B (Port B - DIO.8-15), the next sets port
C (Port C - DIO.16-23), and the fourth sets port D (Port D -
DIO.24-31). The model field can be used in case the driver doesn't
autodetect the right card version.

HINT: after starting up the driver, 'dmesg' can be consulted for
messages relevant to the driver (e.g. autodetected version number and
base address). For example:

[source,{hal}]
----
loadrt hal_stg base=0x300 num_chan=4 dio="IOIO"
----

This example installs the STG driver for a card found at the base
address of 0x300, 4 channels of encoder feedback, DACs and ADCs,
along with 32 bits of I/O configured like this: the first 8 (Port A)
configured as Input, the next 8 (Port B) configured as Output, the next
8 (Port C) configured as Input, and the last 8 (Port D) configured as
Output

[source,{hal}]
----
loadrt hal_stg
----

This example installs the driver and attempts to autodetect the board
address and board model, it installs 8 axes by default along with a
standard I/O setup: Port A & B configured as Input, Port C & D
configured as Output.

== Pins

* 'stg.<channel>.counts' - (s32) Tracks the counted encoder ticks.
* 'stg.<channel>.position' - (float) Outputs a converted position.
* 'stg.<channel>.dac-value' - (float) Drives the voltage for the
  corresponding DAC.
* 'stg.<channel>.adc-value' - (float) Tracks the measured voltage from
  the corresponding ADC.
* 'stg.in-<pinnum>' - (bit) Tracks a physical input pin.
* 'stg.in-<pinnum>-not' - (bit) Tracks a physical input pin, but
  inverted.
* 'stg.out-<pinnum>' - (bit) Drives a physical output pin

For each pin, <channel> is the axis number, and <pinnum> is the logic
pin number of the STG if `IIOO` is defined, there are 16 input pins
(in-00 .. in-15) and 16 output pins (out-00 .. out-15), and they
correspond to PORTs ABCD (in-00 is PORTA.0, out-15 is PORTD.7).

The in-<pinnum> HAL pin is TRUE if the physical pin is high, and FALSE
if the physical pin is low. The in-<pinnum>-not HAL pin is inverted --
it is FALSE if the physical pin is high. By connecting a signal to one
or the other, the user can determine the state of the input.

== Parameters

* 'stg.<channel>.position-scale' - (float) The number of counts / user
  unit (to convert from counts to units).
* 'stg.<channel>.dac-offset' - (float) Sets the offset for the
  corresponding DAC.
* 'stg.<channel>.dac-gain' - (float) Sets the gain of the corresponding
  DAC.
* 'stg.<channel>.adc-offset' - (float) Sets the offset of the
  corresponding ADC.
* 'stg.<channel>.adc-gain' - (float) Sets the gain of the corresponding
  ADC.
* 'stg.out-<pinnum>-invert' - (bit) Inverts an output pin.

The -invert parameter determines whether an output pin is active high
or active low. If -invert is FALSE, setting the HAL out- pin TRUE
drives the physical pin high, and FALSE drives it low. If -invert is
TRUE, then setting the HAL out- pin TRUE will drive the physical pin
low.

== Functions

* 'stg.capture-position' - Reads the encoder counters from the axis
  <channel>.
* 'stg.write-dacs' - Writes the voltages to the DACs.
* 'stg.read-adcs' - Reads the voltages from the ADCs.
* 'stg.di-read' - Reads physical in- pins of all ports and updates
  all HAL in-<pinnum> and in-<pinnum>-not pins.
* 'stg.do-write' - Reads all HAL out-<pinnum> pins and updates all
  physical output pins.

// vim: set syntax=asciidoc:<|MERGE_RESOLUTION|>--- conflicted
+++ resolved
@@ -14,12 +14,7 @@
 by LinuxCNC. It is an ISA card and it exists in different flavors (all
 supported by this driver). The board includes up to 8 channels of
 quadrature encoder input, 8 channels of analog input and output, 32
-<<<<<<< HEAD
-bits digital I/O, an interval timer with interrupt and a watchdog. For more
-information see the https://www.servotogo.com/[Servo To Go] web page.
-=======
 bits digital I/O, an interval timer with interrupt and a watchdog.
->>>>>>> ef5947d5
 
 NOTE: We have had reports that the opamps on the Servo To Go card do
 not work with newer ATX power supplies that use modern switch
