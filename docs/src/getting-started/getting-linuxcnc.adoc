:lang: en
:toc:

[[cha:getting-linuxcnc]]
= Getting LinuxCNC(((Getting LinuxCNC)))

This section describes how to install LinuxCNC version 2.9 on a PC already running Debian Bookworm (Debian 12). Linuxcnc requires the PREEMPT_RT real time kernel to ensure the strict timing required for CNC operations are met. We will also cover  how to install Debian Bookworm optimised for Linuxcnc on the x86/AMD64 and ARM64 platforms for first time users. We will also cover some troubleshooting steps and common problems you may experience.

NOTE: The PREEMPT_RT kernel is a dependency of LinuxCNC so on most computer platforms, eg AMD64/x86, it will be installed with LinuxCNC. On some platforms such as the Raspberry Pi, it needs to be installed seperately. Some environments (eg. Armbian) may suport installation of Debian Bookworm but require special procedures to install PREEMPT_RT which are beyond the scope of this document.

There are other versions of LinuxCNC which work with Xenomai and RTAI kernels. See the table at the end of this document for details.

[[sec:installing_linuxcnc]]
== Installing LinuxCNC on Debian 12 or higher
Log in an ordinary user with sudo rights (the normal case)
Open a Terminal window and type these commands to ensure your system is up to date:

----
sudo apt-get update
sudo apt-get dist-upgrade
----

On a Raspberry Pi, Install the PREEMPT_RT kernel.  Type:

----
sudo apt install linux-image-rt-arm64 linux-headers-rt-arm64
----

Now install LinuxCNC (any platform)

----
sudo apt install linuxcnc-uspace linuxcnc-uspace-dev
----
Optionally you can install mesaflash if you are using a Mesa card:

----
sudo apt install mesaflash
----
Reboot and log in again as the same user.
Open a terminal window and check PREEMPT_RT is installed

----
uname -v
----
PREEMPT_RT should be displayed in the results.

Thats it! You are done! You will find LinuxCNC under the CNC menu.


[[sec:bookworm_x86]]
== Install Debian Bookworm on a X86/AMD64 machine
. Download Balena Etcher from https://etcher.balena.io/
. Download a Debian Boookworm ISO. There are two versions to consider.
.. The small netinst .ISO that requires a connection to the internet during the installation (recommended) https://cdimage.debian.org/debian-cd/current/amd64/iso-cd/debian-12.0.0-amd64-netinst.iso
.. The much larger full live install that includes everything in Debian (use if you do not have an internet connection). https://cdimage.debian.org/debian-cd/current-live/amd64/iso-hybrid/debian-live-12.0.0-amd64-xfce.iso
. Burn the Debian Image to a USB drive using Balena Etcher
. Connect the PC to install Linuxcnc on to a wired internet connection (only use wifi if you must)
. Boot the PC from the USB image. This may require changing the boot order to boot from a USB first.
. Follow the prompts to install Debian Bookworm
. When asked to partition the drive, use all of the available space and install all files on one partition
. Do NOT add a password to the root account
[WARNING]
Do not enter a root password, if you do sudo is disabled and you won't be able to install software.

. When asked to install a desktop environment during the netinst installation , Choose XFCE and deselect other desktops.
. When complete, install Linuxcnc following the steps above.

== Install Debian Bookworm on a  Raspberry Pi
NOTE: Raspberry Pis (and most other Single Board Computers, or SBUs) are ARM64 machines. These instructions will feature arm64 kernel and can't be used for AMD64 machines (which is what many PCs are, including all Intel based machines.)

. Download a Debian Bookworm  image from  https://raspi.debian.net/daily-images/ and burn to an SD card and install in the
  https://www.raspberrypi.org/documentation/installation/installing-images/README.md[usual way].
+
NOTE:  There have been reported black screen lockout with the "tested" images on some Pis. It may be that removing dtoverlay=vc4-fkms-v3d-pi4 from /boot/config.txt resolves that problem.
These instructions were tested using the 2023/05/15 daily build.

. Ensure the Pi is connected to the internet. Boot the Pi. It will  open a text based terminal
. Login using the root account (which does not have a password yet). Type:

----
root
----
and hit enter
. Add a password to the root user account. Type:

----
passwd
----
and allocate a password you will never forget!

Add a new user and allocate a password. I used pi:

----
adduser pi
----
Add your user to the sudo group. Type:

----
usermod -aG sudo pi
----
To update your system, and istall the real time kernel, type the following lines:

----
apt update
apt upgrade
apt install linux-image-rt-arm64 linux-headers-rt-arm64
----
To improve performance there are several settings in two places:

To change the startup command line settings, which will be built into `/boot/firmware/cmdline.txt` we modify an upstream file by typing:

----
nano /etc/default/raspi-extra-cmdline
----
and add this to the empty file:

----
processor.max_cstate=1 isolcpus=2,3
----
Save and exit nano
.. To change configuration settings, which will be built into  `/boot/firmware/config.txt` we modify its upstream file by typing:

----
nano /etc/default/raspi-firmware-custom
----
and add to this empty file the following lines:

----
#dtoverlay=vc4-fkms-v3d-pi4
disable_overscan=1
dtparam=audio=off
----
Save and exit nano
NOTE: These commands (a) use video graphics resources for 3D acceleration (increases performance considerably), (b) don't overscan (fixes some black border issues), and (c) don't use audio (unknown performance enhancement)

WARNING: The first command is only tested on RasPi 4 models, and it specifically references pi4. We have commented it out as on one test it seems to cause the Pi to hang. Experiment at your own risk.

.. Issue the configuration update command, which will take those changes and write them to the `/boot/firmware/cmdline.txt` and `/boot/firmware/config.txt`  files:
+
<<<<<<< HEAD
-----
sudo dd if=/path-to.iso of=/dev/rdiskN bs=1m
-----

. Note that this may take a long time to complete and there will be no
  feedback during the process.

.Writing the image to a DVD in Linux
. Insert a blank DVD into your burner. A 'CD/DVD Creator' or 'Choose
  Disc Type' window will pop up. Close this, as we will not be using it.
. Browse to the downloaded image in the file browser.
. Right click on the ISO image file and choose Write to Disc.
. Select the write speed. It is recommended that you write at the lowest
  possible speed.
. Start the burning process.
. If a 'choose a file name for the disc image' window pops up, just pick
  OK.

.Writing the image to a DVD in Windows
. Download and install Infra Recorder, a free and open source image
  burning program: http://infrarecorder.org/
. Insert a blank CD in the drive and select Do nothing or Cancel if an
  auto-run dialog pops up.
. Open Infra Recorder, and select the
  'Actions' menu, then 'Burn image'.

.Writing the image to a DVD in Mac OSX
. Download the .iso file
. Right-click on the file in the Finder window and select "Burn to disc"
  (The option to burn to disc  will only appear if the machine has an
  optical drive fitted or connected)

== Testing LinuxCNC

With the USB storage device plugged in or the DVD in the DVD drive,
shut down the computer then turn the computer back on. This will boot
the computer from the Live/Install Image and choose the Live boot option.

NOTE: If the system does not boot from the DVD or USB stick it might be
necessary to change the boot order in the PC BIOS.

Once the computer has booted up you can try out LinuxCNC without
installing it. You can not create custom configurations or modify most
system settings in a Live session, but you can (and should) run the
latency test.

To try out LinuxCNC: from the Applications/CNC menu pick LinuxCNC. A
dialog box will open from which you can choose one of many sample
configurations. At this point it only really makes sense to pick a "sim"
configuration. Some of the sample configurations include onscreen
3D simulated machines, look for "Vismach" to see these.

To see if your computer is suitable for software step pulse generation
run the Latency Test as shown <<sec:latency-test,here>>.

At the time of writing the Live-Image is only available with the
preempt-rt kernel and a matching LinuxCNC. On some hardware this might
not offer good enough latency. There is an experimental version available
using the RTAI realtime kernel which will often give better latency.

== Installing LinuxCNC

To install LinuxCNC from the LiveCD select 'Install (Graphical)' at
bootup.

== Updates to LinuxCNC(((Updates to LinuxCNC)))

With the normal install the Update Manager will notify you of updates
to LinuxCNC when you go on line and allow you to easily upgrade with no
Linux knowledge needed.
It is OK to upgrade everything except the operating system when asked to.

[WARNING]
Do not upgrade the operating system if prompted to do so. You
should accept OS _updates_ however, especially security updates.

[[linuxcnc:install-problems]]
== Install Problems(((LinuxCNC:Installation Problems)))(((Installation:Problems)))

In rare cases you might have to reset the BIOS to default settings if
during the Live CD install it cannot recognize the hard drive
during the boot up.

[[sec:_alternate_install_methods]]
== Alternate Install Methods(((LinuxCNC:Alternate Install Methods)))(((Installation:Alternate Methods)))

The easiest, preferred way to install LinuxCNC is to use the Live/Install
Image as described above.  That method is as simple and reliable as we
can make it, and is suitable for novice users and experienced users alike.
However, this will typically replace any existing operating system.

In addition, for experienced users who are familiar with Debian system
administration (finding install images, manipulating apt sources, changing
kernel flavors, etc), new installs are supported on following platforms:
("amd64" means "64-bit", and is not specific to AMD processors, it will
run on any 64-bit x86 system)

[options="header"]
|===
| Distribution    | Released | Architecture  | Kernel     | Package name    | Typical use
| Debian Bookworm | n/a      | amd64 & i386  | Stock      | linuxcnc-uspace | simulation only
| Debian Bookworm | n/a      | amd64 & armhf | preemp-rt  | linuxcnc-uspace | machine control & simulation
| Debian Bookworm | n/a      | amd64         | RTAI       | linuxcnc        | machine control (known issues)
| Debian Bullseye | 2021     | amd64 & i386  | Stock      | linuxcnc-uspace | simulation only
| Debian Bullseye | 2021     | amd64 & armhf | preemp-rt  | linuxcnc-uspace | machine control & simulation
| Debian Bullseye | 2021     | amd64         | RTAI       | linuxcnc        | machine control (known issues)
| Debian Buster*  | 2019     | amd64 & i386  | Stock      | linuxcnc-uspace | simulation only
| Debian Buster*  | 2019     | amd64 & armhf | preemp-rt  | linuxcnc-uspace | machine control & simulation
| Debian Buster*  | 2019     | amd64         | RTAI       | linuxcnc        | machine control (known issues)
| Debian Jessie*  | 2015     | amd64 & i386  | Stock      | linuxcnc-uspace | simulation only
| Debian Wheezy*   | 2013    | i386          | RTAI       | linuxcnc        | machine control & simulation
| Debian Wheezy*  | 2013     | amd64 & i386  | Preempt-RT | linuxcnc-uspace | machine control & simulation
| Debian Wheezy*  | 2013     | amd64 & i386  | Stock      | linuxcnc-uspace | simulation only
| Ubuntu Precise* | 2012     | i386          | RTAI       | linuxcnc        | machine control & simulation
| Ubuntu Precise* | 2012     | amd64 & i386  | Stock      | linuxcnc-uspace | simulation only
|===

Distributions marked with (*) are end of life and no longer receive security patches.

NOTE: LinuxCNC v2.8 is not supported on Ubuntu Lucid or older.
=======
----
update-initramfs -u -k all
----
. Install the XFCE graphical environment by typing

----
apt install task-xfce-desktop
----
During the install you will need to select a keyboard layout/language, then tab to the "OK" and press Enter.
>>>>>>> 5323c98b

Don’t panic if the screen display appears corrupt, just wait until completed.

Start the graphical environment

----
startx
----

<<<<<<< HEAD
[NOTE]
Both Debian Wheezy (released 2013, end of life 2016), Debian Buster (released 2019, end of life 2022) and Ubuntu Precise (released 2012, end of life 2017) are old, and are out of their support period.
It is strongly advised not to use either for a new install, and to seriously consider upgrading an existing installation.
=======
WARNING: If static persists on your screen, the usual cause is an insufficient power supply or a faulty/low quality HDMI cable.
>>>>>>> 5323c98b

NOTE: This has put you into a desktop as root. It is not best practice to work as root.
. Reboot. Your graphical environment should start normally. Log in with the non-root username and password you created earlier.


[[linuxcnc:install-problems]]
== Install Problems(((LinuxCNC:Installation Problems)))(((Installation:Problems)))

Most problems booting the installation image are due to uefi hardware. Fortunately, Debian Bookworm has significantly better support for uefi systems than earlier versions of Linux.

Sometimes you can tell the BIOS to boot legacy (non-uefi) hardware.

In rare cases you might have to reset the BIOS to default settings if
during the Live CD install it cannot recognize the hard drive
during the boot up.
    


[[sec:_bookworm_tweaks]]
== Bookworm Tweaks(((LinuxCNC:Bookworm Tweaks)))(((Installation:Bookworm Tweaks)))
=== Basic Tweaks
To make life easy, there are some standard tweaks you can make to Bookworm which should work on both X86 and the pi.

From the menu settings/Power manager set the power settings to suit your needs. You can turn off screen saver and screen lock here
Install geany and grub-customizer (x86/AMD64 only):
----
sudo apt install geany grub-customizer
----
Finally now geany is installed, enable auto login
----
sudo geany /etc/lightdm/lightdm.conf
----
scroll down to about line 126 and uncomment (remove #) both of the following lines and add YOUR login user name. Eg an example for user matt.
----
autologin-user=matt
autologin-user-timeout=0
----
== PREEMPT_RT Tweaks (x86/AMD64 only)
isolcpus can make a huge difference to latency on some systems because it isolates specific CPU cores so they are purely used by real time threads (eg the linuxcnc servo thread). The instructions below assume a 4 core CPU eg. Celeron, i3, i5 etc) those with 2 cores or more than 4 cores need different isolcpus settings. It is best to never isolate core 0 as it is used for system threads so it already includes a lot of running threads.

Isolate 2 cores for better RT performance on a 4 core machine.
----
sudo grub-customizer
----
On the General Settings in the kernel parameters field where it says
----
quiet
----
Change to
----
quiet isolcpus=2,3
----
Save the config, close grub-customiser and reboot for changes to take effect.

== Review Latency
Use latency-histogram  instead of latency-test to review latency particularly if you are using a mesa card or ethercat and don;t need a base thread:
----
latency-histogram --nobase --sbins 1000
----
How to evaluate latency is covered in the linuxcnc documents
Among other things, latency is affected by: BIOS settings; Isolcpus and other boot time settings; Kernel version used

NOTE: Optimal latency settings are still subject to review following recent changes to the Linux kernel.

== Set fixed ip address - only for mesa card.
Usually we set up the mesa card to have the ip address 10.10.10.10. We need to set a fixed ip address of 10.10.10.1 to the network interface that connects to it. Type:
----
ip a
----
to determine the network interface name used for your mesa card. This is usually something like eth0 or enp2s0. Type
----
sudo geany /etc/network/interfaces
----
to append the following at the end of the file:
----
auto enp2s0
iface enp2s0 inet static
address 10.10.10.1
hardware-irq-coalesce-rx-usecs 0
----
[Note]
The last line is only required for Intel network cards. It seems to be ignored on non-applicable hardware.

Save and close geany.
Reboot to restart the network.
Ping the mesa card to confirm it's all working
----
ping 10.10.10.10
----

== Updating Linuxcnc on Debian Bookworm (X86 only)
The version of linuxcnc in Bookworm is a bit dated because of the freeze process associated with the Debian release process. Fortunately, there is a Linuxcnc buildbot which rebuilds version 2.9 packages whenever the code base changes. We can "trick" Debian to get the linuxcnc repositories from this source. These instructions assume you have already installed linuxcnc from the Debian Bookworm repositories.

Start  by creating a new configuration file to set a higher priority to our linuxCNC files than the default Debian repositories.
----
sudo nano /etc/apt/preferences.d/99linuxcnc-uspace
----

Then copy the following content into this file
----
package: linuxcnc-uspace
pin: release o=http://buildbot2.highlab.com/debian/
Pin-Priority: 500

package: linuxcnc-uspace-dev
pin: release o=http://buildbot2.highlab.com/debian/
Pin-Priority: 500

package: linuxcnc-uspace-doc-en
pin: release o=http://buildbot2.highlab.com/debian/
Pin-Priority: 500

package: linuxcnc-uspace-doc-de
pin: release o=http://buildbot2.highlab.com/debian/
Pin-Priority: 500

package: linuxcnc-uspace-doc-es
pin: release o=http://buildbot2.highlab.com/debian/
Pin-Priority: 500

package: linuxcnc-uspace-doc-fr
pin: release o=http://buildbot2.highlab.com/debian/
Pin-Priority: 500

package: linuxcnc-uspace-doc-zh-cn
pin: release o=http://buildbot2.highlab.com/debian/
Pin-Priority: 500
----
Hit Control-O, Y, Control-X to save the file and exit nano. Then type the following commands. Make sure you don't make a mistake or you could corrupt a critical linux config file /etc/apt/sources.list
.
Before starting, you may wish to run linuxcnc from the command line and note the version number displayed as it loads. Exit the linuxcnc chooser and note the version number.
Then type the following commands:
----
cd ~/Downloads
wget http://buildbot2.highlab.com/buildbot-archive-key.gpg
sudo cp ./buildbot-archive-key.gpg /etc/apt/trusted.gpg.d
sudo echo "deb http://buildbot2.highlab.com/debian/ bookworm 2.9-uspace" | sudo tee -a /etc/apt/sources.list
sudo apt update
sudo apt upgrade
----

The second last line updates Linux to look at our buildbot.

The last line upgrades all Linux programs including our Linuxcnc files.

Repeat running linuxcnc and note the version. It should have changed to the latest version (which can change daily).

Now any time you wish to update your version of linuxcnc (and any other Debian programs installed on your PC, just type:

----
sudo apt update
sudo apt upgrade
----


== Realtek network drivers
Some users have been reporting significant error finishing read issues with some Realtek NIC’s.

There are two additional device drivers available in Debian for realtek cards;

r8125-dkms for 2.5 Gb network cards - RTL8125, RTL8125B(S)(G)

r8168-dkms  for the following network cards RTL8111B/RTL8111C, RTL8111D/RTL8111E, RTL8111F/RTL8111G(S), RTL8111H(S), RTL8118(A)(S), RTL8119i, RTL8111L, RTL8111K, RTL8168B, RTL8168E, RTL8168H, RTL8111DP, RTL8111EP, RTL8111FP, RTL8411/RTL8411B, RTL8101E, RTL8102E, RTL8103E, RTL8105E, RTL8106E, RTL8107E, RTL8401, RTL8402

Installing the r8168-dkms driver improved network latency by 400% on our R8111 network card. Similar results were reported on other affected hardware.

The r8168-dkms and r8125-dkms drivers are in the non-free packages which are not included in sources.list by default.

You can see your driver if you type the following to identify your NIC name:
----
ip a
----
Now display the NIC info eg:
----
sudo apt install ethtool
ethtool -i enps02
----
If it seems you could benefit from this driver, continue
Type:
----
sudo geany /etc/apt/sources.list
----
Append a space followed by non-free to each of the 4 lines that end with firmware-non-free as follows:
----
deb http://deb.debian.org/debian/ bookworm main non-free-firmware non-free
deb-src http://deb.debian.org/debian/ bookworm main non-free-firmware non-free
deb http://security.debian.org/debian-security bookworm-security main non-free-firmware non-free
deb-src http://security.debian.org/debian-security bookworm-security main non-free-firmware non-free
----
Save and close geany. Type:
----
sudo apt update
----
you now need to install some utilities. Type:
----
sudo apt install build-essential dkms
----
If you have not installed a later kernel as described above install linux-headers. Type:
----
sudo apt install linux-headers-$(uname -r)
----
You can now install the r8168 or R8125 driver. Depending on your driver
Type:
----
sudo apt install r8168-dkms
----
or type:
----
sudo apt install r8125-dkms
----
Reboot and check you still have a network driver with
----
ip a
----
Check you can still ping the mesa card
----
ping 10.10.10.10
----
If you have to remove this driver, it needs to be purged completely or you will have no network. Eg.
----
sudo apt purge r8168-dkms
----

== Installing a later kernel
Since the release of Debian Bullseye (Linux kernel 5.10), real time performance has been  disappointing. In particular, network latency when communicating with a Mesa ethernet card has  been generating Error Finishing Read Errors. This means that the network latency left insufficient time for the servo thread cycle to complete in time.

This appears to have been more prevalent with Realtek Network interfaces. Fortunately, each iteration of the Linux kernel has improved results, particularly since the release of 6.x kernels. Debian Bookworm (Debian 12) is using the 6.1 kernel which is quite good. In our testing, we found that latency improved by 265% if we used the 6.3 kernel. We have compiled this version of the kernel for your convenience. This image was updated to the final 6.3 kernel on 1 May 2023 and may be updated form time to time.
 
Only try installing it if you have exhausted all options by following the steps below:

. Download the 2 deb files (image, source) from
FIX_ME - can these be hosted on a LinuxCNC server?
https://drive.google.com/drive/folders/1NzQIHnf9M_cHzuZCqSldVFGschOOxaER?usp=sharing
. The link above is to  the latest kernel versions that have been built following the final release of 6.3 kernel and the matching preempt_rt patches.

. Navigate to your Downloads folder and open a new Terminal session. Install the debs as follows (pressing tab auto completes the command)
+
----
dpkg -i linux-source(tab)
dpkg -i linux-image(tab)
----
. Reboot into the new kernel
. Check that uname -v shows the 6.3 kernel is installed
. If it isn’t, use grub-customizer mentioned earlier to change the kernel boot order and reboot again

[[sec:_alternate_install_methods]]
== Alternate Install Methods(((LinuxCNC:Alternate Install Methods)))(((Installation:Alternate Methods)))

The easiest, preferred way to install LinuxCNC is to use the Live/Install
Image or Debian Bookworm as described above.  Both methods are as simple and reliable as we can make it, and are suitable for novice users and experienced users alike. Both methods  will typically replace any existing operating system on your hard drive.

Experienced users who are familiar with Debian system
administration (finding install images, manipulating apt sources, changing kernel flavors, etc), new installs are supported on following platforms:
("amd64" means "64-bit", and is not specific to AMD processors, it will
run on any 64-bit x86 system)
Note that in Debian Bookworm, the preempt_rt kernel is a dependency of linuxcnc-uspace so it is automatically installed with linuxcnc so the Stock kernel is not listed.

If you wish to use RTAI or Xenomai, please follow the instructions in the Linuxcnc V2.8 documentation.

[options="header"]
|===
| Distribution   | Architecture  | Kernel     | Package name    | Typical use
| Debian Bookworm| amd64 & arm64 | preempt-rt | linuxcnc-uspace | machine control & simulation
| Debian Buster  | amd64 & arm64 | preempt-rt | linuxcnc-uspace | machine control & simulation
| Debian Buster  | amd64         | RTAI       | linuxcnc        | machine control (known issues)
| Debian Jessie  | amd64 & i386  | Stock      | linuxcnc-uspace | simulation only
| Debian Wheezy  | i386          | RTAI       | linuxcnc        | machine control & simulation
| Debian Wheezy  | amd64 & i386  | Preempt-RT | linuxcnc-uspace | machine control & simulation
| Debian Wheezy  | amd64 & i386  | Stock      | linuxcnc-uspace | simulation only
|===

NOTE: LinuxCNC v2.8 and above is not supported on Ubuntu Lucid or older.


// vim: set syntax=asciidoc:<|MERGE_RESOLUTION|>--- conflicted
+++ resolved
@@ -137,128 +137,6 @@
 
 .. Issue the configuration update command, which will take those changes and write them to the `/boot/firmware/cmdline.txt` and `/boot/firmware/config.txt`  files:
 +
-<<<<<<< HEAD
------
-sudo dd if=/path-to.iso of=/dev/rdiskN bs=1m
------
-
-. Note that this may take a long time to complete and there will be no
-  feedback during the process.
-
-.Writing the image to a DVD in Linux
-. Insert a blank DVD into your burner. A 'CD/DVD Creator' or 'Choose
-  Disc Type' window will pop up. Close this, as we will not be using it.
-. Browse to the downloaded image in the file browser.
-. Right click on the ISO image file and choose Write to Disc.
-. Select the write speed. It is recommended that you write at the lowest
-  possible speed.
-. Start the burning process.
-. If a 'choose a file name for the disc image' window pops up, just pick
-  OK.
-
-.Writing the image to a DVD in Windows
-. Download and install Infra Recorder, a free and open source image
-  burning program: http://infrarecorder.org/
-. Insert a blank CD in the drive and select Do nothing or Cancel if an
-  auto-run dialog pops up.
-. Open Infra Recorder, and select the
-  'Actions' menu, then 'Burn image'.
-
-.Writing the image to a DVD in Mac OSX
-. Download the .iso file
-. Right-click on the file in the Finder window and select "Burn to disc"
-  (The option to burn to disc  will only appear if the machine has an
-  optical drive fitted or connected)
-
-== Testing LinuxCNC
-
-With the USB storage device plugged in or the DVD in the DVD drive,
-shut down the computer then turn the computer back on. This will boot
-the computer from the Live/Install Image and choose the Live boot option.
-
-NOTE: If the system does not boot from the DVD or USB stick it might be
-necessary to change the boot order in the PC BIOS.
-
-Once the computer has booted up you can try out LinuxCNC without
-installing it. You can not create custom configurations or modify most
-system settings in a Live session, but you can (and should) run the
-latency test.
-
-To try out LinuxCNC: from the Applications/CNC menu pick LinuxCNC. A
-dialog box will open from which you can choose one of many sample
-configurations. At this point it only really makes sense to pick a "sim"
-configuration. Some of the sample configurations include onscreen
-3D simulated machines, look for "Vismach" to see these.
-
-To see if your computer is suitable for software step pulse generation
-run the Latency Test as shown <<sec:latency-test,here>>.
-
-At the time of writing the Live-Image is only available with the
-preempt-rt kernel and a matching LinuxCNC. On some hardware this might
-not offer good enough latency. There is an experimental version available
-using the RTAI realtime kernel which will often give better latency.
-
-== Installing LinuxCNC
-
-To install LinuxCNC from the LiveCD select 'Install (Graphical)' at
-bootup.
-
-== Updates to LinuxCNC(((Updates to LinuxCNC)))
-
-With the normal install the Update Manager will notify you of updates
-to LinuxCNC when you go on line and allow you to easily upgrade with no
-Linux knowledge needed.
-It is OK to upgrade everything except the operating system when asked to.
-
-[WARNING]
-Do not upgrade the operating system if prompted to do so. You
-should accept OS _updates_ however, especially security updates.
-
-[[linuxcnc:install-problems]]
-== Install Problems(((LinuxCNC:Installation Problems)))(((Installation:Problems)))
-
-In rare cases you might have to reset the BIOS to default settings if
-during the Live CD install it cannot recognize the hard drive
-during the boot up.
-
-[[sec:_alternate_install_methods]]
-== Alternate Install Methods(((LinuxCNC:Alternate Install Methods)))(((Installation:Alternate Methods)))
-
-The easiest, preferred way to install LinuxCNC is to use the Live/Install
-Image as described above.  That method is as simple and reliable as we
-can make it, and is suitable for novice users and experienced users alike.
-However, this will typically replace any existing operating system.
-
-In addition, for experienced users who are familiar with Debian system
-administration (finding install images, manipulating apt sources, changing
-kernel flavors, etc), new installs are supported on following platforms:
-("amd64" means "64-bit", and is not specific to AMD processors, it will
-run on any 64-bit x86 system)
-
-[options="header"]
-|===
-| Distribution    | Released | Architecture  | Kernel     | Package name    | Typical use
-| Debian Bookworm | n/a      | amd64 & i386  | Stock      | linuxcnc-uspace | simulation only
-| Debian Bookworm | n/a      | amd64 & armhf | preemp-rt  | linuxcnc-uspace | machine control & simulation
-| Debian Bookworm | n/a      | amd64         | RTAI       | linuxcnc        | machine control (known issues)
-| Debian Bullseye | 2021     | amd64 & i386  | Stock      | linuxcnc-uspace | simulation only
-| Debian Bullseye | 2021     | amd64 & armhf | preemp-rt  | linuxcnc-uspace | machine control & simulation
-| Debian Bullseye | 2021     | amd64         | RTAI       | linuxcnc        | machine control (known issues)
-| Debian Buster*  | 2019     | amd64 & i386  | Stock      | linuxcnc-uspace | simulation only
-| Debian Buster*  | 2019     | amd64 & armhf | preemp-rt  | linuxcnc-uspace | machine control & simulation
-| Debian Buster*  | 2019     | amd64         | RTAI       | linuxcnc        | machine control (known issues)
-| Debian Jessie*  | 2015     | amd64 & i386  | Stock      | linuxcnc-uspace | simulation only
-| Debian Wheezy*   | 2013    | i386          | RTAI       | linuxcnc        | machine control & simulation
-| Debian Wheezy*  | 2013     | amd64 & i386  | Preempt-RT | linuxcnc-uspace | machine control & simulation
-| Debian Wheezy*  | 2013     | amd64 & i386  | Stock      | linuxcnc-uspace | simulation only
-| Ubuntu Precise* | 2012     | i386          | RTAI       | linuxcnc        | machine control & simulation
-| Ubuntu Precise* | 2012     | amd64 & i386  | Stock      | linuxcnc-uspace | simulation only
-|===
-
-Distributions marked with (*) are end of life and no longer receive security patches.
-
-NOTE: LinuxCNC v2.8 is not supported on Ubuntu Lucid or older.
-=======
 ----
 update-initramfs -u -k all
 ----
@@ -268,7 +146,6 @@
 apt install task-xfce-desktop
 ----
 During the install you will need to select a keyboard layout/language, then tab to the "OK" and press Enter.
->>>>>>> 5323c98b
 
 Don’t panic if the screen display appears corrupt, just wait until completed.
 
@@ -278,13 +155,7 @@
 startx
 ----
 
-<<<<<<< HEAD
-[NOTE]
-Both Debian Wheezy (released 2013, end of life 2016), Debian Buster (released 2019, end of life 2022) and Ubuntu Precise (released 2012, end of life 2017) are old, and are out of their support period.
-It is strongly advised not to use either for a new install, and to seriously consider upgrading an existing installation.
-=======
 WARNING: If static persists on your screen, the usual cause is an insufficient power supply or a faulty/low quality HDMI cable.
->>>>>>> 5323c98b
 
 NOTE: This has put you into a desktop as root. It is not best practice to work as root.
 . Reboot. Your graphical environment should start normally. Log in with the non-root username and password you created earlier.
