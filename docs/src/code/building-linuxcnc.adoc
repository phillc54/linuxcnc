--- conflicted
+++ resolved
@@ -481,7 +481,6 @@
 $ ulimit -l
 -----
 
-<<<<<<< HEAD
 == Building on Gentoo
 
 Building on Gentoo is possible, but not supported.  Be sure you are
@@ -551,6 +550,4 @@
 sharing very easy: after you polish your changes and push them to your
 github fork, send us a Pull Request.
 
-=======
->>>>>>> 95dc30a5
 // vim: set syntax=asciidoc: