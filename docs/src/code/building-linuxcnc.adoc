:lang: en
:toc:

= Building LinuxCNC

== Introduction

This document describes how to build the LinuxCNC software from source.
This is primarily useful if you are a developer who is modifying LinuxCNC.
It can also be useful if you're a user who is testing developer branches,
though then you also have the option of just installing Debian packages from the buildbot
(http://buildbot.linuxcnc.org) or as a regular package from your Linux
distribution (https://tracker.debian.org/pkg/linuxcnc).
Admittedly, this section also exists since LinuxCNC is a community effort.
and you are encouraged to contribute to the development of LinuxCNC.
Generally, you want to compile LinuxCNC yourself for immediate functional access
 * to a new development of LinuxCNC or
 * a new development you perhaps want to contribute to LinuxCNC or help other completing it.

You may for instance be porting LinuxCNC to some new Linux distribution
or, and this common, a developer reacts to you reporting a problem whose fix you want to test.
Any such change will see no buildbot to help, or that help is delayed,
pending someone else's review that you do not want to wait for or you are
the only other individual with a particular hardware to test the code.

Besides the programs that control your machine that are built from the source tree, 
you can also build the same PDFs and/or HTML files that you are likely to have encountered
online on https://linuxcnc.org/documents/.

If you want to contribute to LinuxCNC but are uncertain about where to start,
please seriously consider to contribute to the documentation.
Everyone always finds something to improve - and if you only leave
a "FIXME: with a comment" in the text as a reference for yourself
and others to revisit a section later. Also, translations to languages
other than English are very likely to benefit from your scrutiny at
https://hosted.weblate.org/projects/linuxcnc/ .

== Downloading source tree

The LinuxCNC project git repository is at https://github.com/LinuxCNC/linuxcnc.
GitHub is a popular git hosting service and code sharing website.

To retrieve the source tree you have two options:

Download tarball::
  On the LinuxCNC project page in GitHub find a reference to the "releases" or "tags", click that hyperlink to the archive page and download the latest .tar file.
  You will find that file compressed as a .tar.xz or .tar.gz file.
  This file, commonly referred to as a "tarball" is an archive very analogous to a .zip.
  Your Linux desktop will know how to treat that file when double-clicking on it.
Prepare a local copy of the LinuxCNC repository::
  You would first install the tool "git" on your machine if it is not available already (`sudo apt install git`).
  Then prepare a local instance of the source tree as follows:
.
----
$ git clone https://github.com/LinuxCNC/linuxcnc.git linuxcnc-source-dir
----
.
  The first argument to the git command gives it away:
  This is called a "clone" of the LinuxCNC repository.
  The advantage is that this local clone supports the communication about changes you may decide to perform on the source tree.

GitHub is an infrastructure on its own and explained in depth elsewhere. Just to get you motivated if you do not know it already.offers to perform a clone for you and have that instance made publicly available.
GitHub refers to such an additional instance of another repository as a "fork".
You can easily (and at no cost) create a fork of the LinuxCNC git repository at GitHub, and use that to track and publish your changes.
After creating your own GitHub fork of LinuxCNC, clone it to your development machine and proceed with your hacking as usual.

We of the LinuxCNC project hope that you will share your changes with us, so that the community can benefit from your work.
GitHub makes this sharing very easy: After you polish your changes and push them to your github fork, send us a Pull Request.

[[Quick-Start]]
=== Quick Start

For the impatient, try this:

----
$ git clone https://github.com/LinuxCNC/linuxcnc.git linuxcnc-source-dir
$ cd linuxcnc-source-dir/src
$ ./autogen.sh
$ ./configure --with-realtime=uspace
$ make
----

<<<<<<< HEAD
That will probably fail!  That doesn't make you a bad person,
it just means you should read this whole document to find out how to fix your problems.
Especially the section on <<Satisfying-Build-Dependencies,Satisfying Build Dependencies>>.

If you are running on a realtime-capable system (such as an install from the LinuxCNC Live/Install Image,
see the <<sub:realtime,Realtime>> section below), one extra build step is needed at this time:
=======
That will probably fail!
That does not make you a bad person, it just means you should read this whole document to find out how to fix your problems.
Especially the section on <<Satisfying-Build-Dependencies, Satisfying Build Dependencies>>.

If you are running on a realtime-capable system (such as an install from
the LinuxCNC Live/Install image, see the <<sub:realtime,Realtime>> section
below), one extra build step is needed at this time:
>>>>>>> 067f4df0

-----
$ sudo make setuid
-----

After you have successfully built LinuxCNC it is time to run the tests:

-----
$ source ../scripts/rip-environment
$ runtests
-----

This might fail, too!
Read this whole document, especially the section on <<Setting-up-the-environment,Setting up the test environment>>.

== Supported Platforms

<<<<<<< HEAD
The LinuxCNC project targets modern Debian-based distributions, including Debian, Ubuntu, and Mint.
We continuously test on the platforms listed at http://buildbot.linuxcnc.org.

LinuxCNC builds on most other Linux distributions, though dependency management will be more manual and less automatic.
Patches to improve portability to new platforms are always welcome.
=======
The LinuxCNC project targets modern Debian-based distributions, including
Debian, Ubuntu, and Mint.
We continuously test on the platforms listed at http://buildbot.linuxcnc.org.

LinuxCNC builds on most other Linux distributions, though dependency
management will be more manual and less automatic. Patches to improve
portability to new platforms are always welcome.
>>>>>>> 067f4df0

[[sub:realtime]]
=== Realtime

LinuxCNC is a machine tool controller, and it requires a realtime platform to do this job.
This version of LinuxCNC supports the following platforms.
The first three listed are realtime operating systems:

RTAI::
  From https://www.rtai.org.
  A Linux kernel with the RTAI patch is available from the Debian archive at https://linuxcnc.org.
  See <<cha:getting-linuxcnc,Getting LinuxCNC>> for installation instructions.

Xenomai::
  From https://xenomai.org. You will have to compile or obtain a Xenomai kernel yourself.

Preempt-RT::
  From https://rt.wiki.kernel.org.
  A Linux kernel with the Preempt-RT patch is occasionally available from the Debian archive at https://www.debian.org, and from the wayback machine at https://snapshot.debian.org.

Non-realtime::
  LinuxCNC can also be built and run on non-realtime platforms,
  such as a regular install of Debian or Ubuntu without any special realtime kernel.
.  
  In this mode LinuxCNC is not useful for controlling machine tools,
  but it is useful for simulating the execution of G-code and for testing the non-realtime parts of the system
  (such as the user interfaces, and some kinds of components and device drivers).
.  
  To make use of the realtime capabilities of LinuxCNC, certain parts of LinuxCNC need to run with root privileges.
  To enable root for these parts, run this extra command after the `make` that builds LinuxCNC:

-----
$ sudo make setuid
-----

== Build modes

There are two ways to build LinuxCNC: The developer-friendly "run in place" mode and the user-friendly Debian packaging mode.

=== Building for Run In Place

In a Run-In-Place build, the LinuxCNC programs are compiled from source and then run directly from within the build directory.
Nothing is installed outside the build directory.
This is quick and easy, and suitable for rapid iteration of changes.
The LinuxCNC test suite runs only in a Run-In-Place build.
Most LinuxCNC developers primarily build using this mode.

Building for Run-In-Place follows the steps in the <<Quick-Start,Quick Start>> section at the top of this document,
possibly with different arguments to `src/configure` and `make`.

[[src-configure-arguments]]
==== `src/configure` arguments

The `src/configure` script configures how the source code will be compiled.
It takes many optional arguments.
List all arguments to `src/configure` by running this:

-----
$ cd linuxcnc-source-dir/src
$ ./configure --help
-----

The most commonly used arguments are:

`--with-realtime=uspace`::
  Build for any realtime platform, or for non-realtime.
<<<<<<< HEAD
  The resulting LinuxCNC executables will run on both a Linux kernel with Preempt-RT patches (providing realtime machine control) and
  on a vanilla (un-patched) Linux kernel (providing G-code simulation but no realtime machine control).
=======
  The resulting LinuxCNC executables will run on both a Linux kernel with Preempt-RT patches (providing realtime machine control)
  and on a vanilla (un-patched) Linux kernel (providing G-code simulation but no realtime machine control).
>>>>>>> 067f4df0
  If development files are installed for Xenomai (typically from package libxenomai-dev) or RTAI (typically from a package with a name starting "rtai-modules"),
  support for these real-time kernels will also be enabled.

`--with-realtime=/usr/realtime-$VERSION`::
  Build for the RTAI realtime platform using the older "kernel realtime" model.
  This requires that you have an RTAI kernel and the RTAI modules installed in `/usr/realtime-$VERSION`.
  The resulting LinuxCNC executables will only run on the specified RTAI kernel.
  As of LinuxCNC 2.7, this produces the best realtime performance.

`--enable-build-documentation`::
  Build the documentation, in addition to the executables.
  This option adds significantly to the time required for compilation, as building the docs is quite time consuming.
  If you are not actively working on the documentation you may want to omit this argument.

`--disable-build-documentation-translation`::
  Disable building the translated documentation for all available languages.
  The building of the translated documentation takes a huge amount of time, so it is recommend to skip that if not really needed.

[[make-arguments]]
==== `make` arguments

The `make` command takes two useful optional arguments.

Parallel compilation::
<<<<<<< HEAD
  `make` takes an optional argument `-j` _N_ (where _N_ is a number).
  This enables parallel compilation with N simultaneous processes, which can significantly speed up your build.
+
A useful value for _N_ is the number of CPUs in your build system.
=======
  `make` takes an optional argument `-jN` (where N is a number).
  This enables parallel compilation with N simultaneous processes, which can significantly speed up your build.
+
A useful value for N is the number of CPUs in your build system.
>>>>>>> 067f4df0
You can discover the number of CPUs by running `nproc`.

Building just a specific target::
  If you want to build just a specific part of LinuxCNC, you can name the thing you want to build on the `make` command line.
  For example, if you are working on a component named `froboz`, you can build its executable by running:
+
-----
$ cd linuxcnc-source-dir/src
$ make ../bin/froboz
-----

=== Building Debian Packages

<<<<<<< HEAD
When building Debian packages, the LinuxCNC programs are compiled from source and then stored in several Debian packages.
of themselves that describes what the package is providing and what other packages are also required to be installed
to make use of what the package provides, i.e. the run-time dependencies.
The programs cannot be used until the Debian package is installed on a target machine.
=======
When building Debian packages, the LinuxCNC programs are compiled from source
and then stored in a Debian package, complete with dependency information.
This process by default also includes the building of the documentation,
which takes its time because of all the I/O for many languages, but that
can be skipped. LinuxCNC is then installed as part of those packages on the
same machines or on whatever machine of the same architecture that  the .deb
files are copied to. LinuxCNC cannot be run until the Debian packages
are installed on a target machine and then the executables are available
in /usr/bin and /usr/lib just like other regular software of the sytem.

This build mode is primarily useful when packaging the software for
delivery to end users, and when building the software for a machine
that does not have the build environment installed, or that does not have
internet access.
>>>>>>> 067f4df0

To build packages is primarily useful when packaging the software for delivery to end users.
Developers among themselves exchange only the source code, likely supported by the LinuxCNC GitHub repository referenced below.
Also, when building the software for a machine that doesn't have the build environment installed,
or that doesn't have internet access, one happily accepts a prebuilt package.

Building Debian packages requires the `dpkg-buildpackage` tool the is provided by the `dpkg-dev` package.
But when building a Debian package, is generally expected to have all scripts in place that would commonly be expected.
This has been formally manifested as a virtual package named `build-essential`:
----
$ sudo apt-get install build-essential
----

Building Debian packages also requires that all package-specific build dependencies are installed,
as described in the section <<Satisfying-Build-Dependencies,Satisfying Build Dependencies>>.

Once those prerequisites are met, building the Debian packages consists of two steps.

The first step is generating the Debian package scripts and meta-data from the git repo by running this:

----
<<<<<<< HEAD
$ cd linuxcnc-source-dir/debian
$ ./configure uspace
$ cd ..
=======
$ cd linuxcnc-dev
$ ./debian/configure
>>>>>>> 067f4df0
----

[NOTE]
====
The `debian/configure` script is different from the `src/configure` script!

The `debian/configure` accepts arguments depending on the platform you are building on/for,
see the <<debian-configure-arguments, `debian/configure` arguments>> section.
It defaults to LinuxCNC running in user space ("uspace"), expecting the preempt_rt kernel
to minimize latencies.
====

Once the Debian package scripts and meta-data are configured, build the package by running `dpkg-buildpackage`:

----
$ dpkg-buildpackage -b -uc
----

[NOTE]
====
`dpkg-buildpackage` needs to run from the `linuxcnc-source-dir` directory, *not* from `linuxcnc-source-dir/debian`. +
`dpkg-buildpackage` takes an optional argument ``-j``_N_ (where _N_ is a number). This enables to run multiple jobs simultaneously.
====

[[debian-configure-arguments]]
==== LinuxCNC's `debian/configure` arguments

The LinuxCNC source tree has a debian directory with all the info about how the Debian package shall be built,
but some key files within are only distributed as templates. The `debian/configure` script readies those build instructions
for the regular Debian packaging utilities and must thus be run prior to `dpkg-checkbuilddeps` or `dpkg-buildpackage`.

The `debian/configure` script takes a single argument which specifies the underlying realtime or non-realtime platform to build for.
The regular values for this argument are:

`no-docs`::
  Skip building documentation.

`uspace`::
  Configure the Debian package for Preempt-RT realtime or for non-realtime (these two are compatible).

`noauto`::
`rtai`::
`xenomai`::
  Normally, the lists of RTOSes for uspace realtime to support is detected automatically.
  However, if you wish, you may specify one or more of these after `uspace` to enable support for these RTOSes.
  Or, to disable autodetection, specify `noauto`.
+
If you want just the traditional RTAI "kernel module" realtime, use `-r` or `$KERNEL_VERSION` instead.

`rtai=<package name>`::
<<<<<<< HEAD
  If the development package for RTAI, lxrt, does not start with "rtai-modules",
  or if the first such package listed by apt-cache search is not the desired one,
  then explicitly specify the package name.
=======
  If the development package for rtai lxrt does not start with "rtai-modules",
  or if the first such package listed by apt-cache search is not the desired one, then explicitly specify the package name.
>>>>>>> 067f4df0

`-r`::
  Configure the Debian package for the currently running RTAI kernel.
  You must be running an RTAI kernel on your build machine for this to work!

`$KERNEL_VERSION`::
<<<<<<< HEAD
  Configure the Debian package for the specified RTAI kernel version (for example "3.4.9-rtai-686-pae").
  The matching kernel headers Debian package must be installed on your build machine, e.g. "linux-headers-3.4.9-rtai-686-pae".
=======
  Configure the debian package for the specified RTAI kernel version (for example "3.4.9-rtai-686-pae").
  The matching kernel headers debian package must be installed on your build machine (for example "linux-headers-3.4.9-rtai-686-pae").
>>>>>>> 067f4df0
  Note that you can _build_ LinuxCNC in this configuration,
  but if you are not running the matching RTAI kernel you will not be able to _run_ LinuxCNC, including the test suite.

[[Satisfying-Build-Dependencies]]
==== Satisfying Build Dependencies

<<<<<<< HEAD
On Debian-based platforms we provide packaging meta-data that knows what
external software packages need to be installed in order to build LinuxCNC.
This is called the Build Dependencies of LinuxCNC.
These differ between platforms that LinuxCNC is configured for.
So first run the following code sniplet in the root of your LinuxCNC git checkout to generate its Debian package meta-data:

-----
$ cd linuxcnc-source-dir/debian
$ ./configure uspace
$ cd ..
-----
=======
On Debian-based platforms we provide packaging meta-data that knows
what external software packages need to be installed in order to build LinuxCNC.
These are referred to as the _build dependencies_ of LinuxCNC, i.e. those
packages that need to be available such that
* the build succeeds and
* the build can be built reproducibly.

You can use this meta-data to easily list the required packages missing from your build system.
First, go to the source tree of LinuxCNC and initiate its default self-configuration,
if not already performed:

-----
$ cd linuxcnc-dev
$ ./debian/configure
-----

This will prepare the file debian/control that contains lists of Debian packages
to create with the runtime dependencies for those packages and for our cause also
the build-dependencies for those to-be-created packages.

The most straightforward way to get all build-dependencies installed is to just
execute (from the same directory):

----
sudo apt-get build-dep .
----

which will install all the dependencies required but available.
The '.' is part of the command line, i.e. an instruction to retrieve the dependencies
for the source tree at hand, not for dependencies of another package.
This completes the installation of build-dependencies.

The remainder of this section describes a semi-manual approach.
The list of dependencies in debian/control is long and it is tedious
to compare the current state of packages already installed with it.
Debian systems provide a program called `dpkg-checkbuilddeps` that
parses the package meta-data and compares the packages listed as build
dependencies against the list of installed packages, and tells you
what's missing.

First, install the `dpkg-checkbuilddeps` program by running:

-----
$ sudo apt-get install dpkg-dev
-----

>>>>>>> 067f4df0

This generates the file `debian/control` in a user-readable yaml-format
which lists the build-dependencies close to the top.
You can use this meta-data to easily list the required packages missing from your build system.
You may decide to manually inspecting those files if you have a good understanding what is already installed.

Alternatively, Debian systems provide a program called `dpkg-checkbuilddeps` that
parses the package meta-data and compares the packages listed as build
dependencies against the list of installed packages, and tells you what's missing.
Also, `dpkg-buildpackage` would inform you about what is missing, and it should be fine.
However, it reports missing build-deps only after patches in debian/patches are applied (if any).
If you are new to Linux and git version management, a clean start may be preferable to avoid complications.

The `dpkg-checkbuilddeps` (also from the dpkg-dev package that is installed as part of the build-essential dependencies) program
can be asked to do its job (note that it needs to run from the `linuxcnc-source-dir` directory, *not* from `linuxcnc-source-dir/debian`):

-----
$ dpkg-checkbuilddeps
-----

It will emit a list of packages that are required to build LinuxCNC on your system but are not installed, yet.
You can now install missing build-dependencies

manually:: Install them all with `sudo apt-get install`, followed by the package names.
  You can rerun `dpkg-checkbuilddeps` any time you want, to list any missing packages, which has no effect on the source tree.

automated:: Run `sudo apt build-dep .` .

If in doubt about what a particular package of a build-dep may be providing, check out the package's description with ``apt-cache show`` _packagename_.

==== Options for `dpkg-buildpackage`

For a typical Debian package to build, you would run dpkg-buildpackage without any arguments.
As introduced above, the command has two extra options passed to it.
Like for all good Linux tools, the man page has all the details with `man dpkg-buildpackage`.

`-uc`:: Do not sign the resulting binaries. You would want to sign your packages with a GPG key of yours only if you would wanted to distribute them to others. Having that option not set and then failing to sign the package would not affect the .deb file.

`-b`:: Only compiles the architecture-dependent packages (like the `linuxcnc` binaries and GUIs). This is very helpful to avoid compiling what is hardware-independent, which for LinuxCNC is the documentation. That documentation is available online anyway.

If you happen to run into difficulties while compiling, check the LinuxCNC forum online.
Currently emerging is the support for the DEB_BUILD_OPTIONS environment variable.
Set it to

`nodocs`:: to skip building the documentation, preferably instead use the `-B` flag to dpkg-buildpackage.

`nocheck`:: to skip self-tests of the LinuxCNC build process. This saves some time and reduces the demand for a few software packages that may not be available for your system, i.e. the xvfb in particular. You should not set this option for some extra confidence in your build to perform as expected unless running into difficulties with the dependencies.

An environment variable can be set together with the execution of the command, e.g.
----
DEB_BUILD_OPTIONS=nocheck dpkg-buildpackage -uc -B
----
would combine all the options introduced in this section.

==== Installing self-built Debian packages

A Debian package can be recognised by its .deb extension.
The tool installing it, `dpkg` is part of every Debian installation.
The .deb files created by `dpkg-buildpackage` are found in the directoy above the linuxcnc-source-dir, i.e. in `..`.
To see what files are provided in a package, run

----
dpkg -c ../linuxcnc-uspace*.deb
----

The version of LinuxCNC will be part of the file name, which is meant to be matched by the asterisk.
There may be too many files listed to fit on your screen.
If you cannot scroll up in your terminal then add `| more` to that command to have its output passed through a so-called "pager".
Quit with "q".

To install the packages, run

----
sudo dpkg -i ../linuxcnc*.deb
----

[[Setting-up-the-environment]]
== Setting up the environment

This section describes the special steps needed to set up a machine to run the LinuxCNC programs, including the tests.

=== Increase the locked memory limit

LinuxCNC tries to improve its realtime latency by locking the memory it uses into RAM.
It does this in order to prevent the operating system from swapping LinuxCNC out to disk, which would have bad effects on latency.
Normally, locking memory into RAM is frowned upon, and the operating system places a strict limit on how much memory a user is allowed to have locked.

When using the Preempt-RT realtime platform LinuxCNC runs with enough privilege to raise its memory lock limit itself.
When using the RTAI realtime platform it does not have enough privilege, and the user must raise the memory lock limit.

If LinuxCNC displays the following message on startup, the problem is your system's configured limit on locked memory:

-----
RTAPI: ERROR: failed to map shmem
RTAPI: Locked memory limit is 32KiB, recommended at least 20480KiB.
-----

To fix this problem, add a file named
`/etc/security/limits.d/linuxcnc.conf` (as root) with your favorite
text editor (e.g., `sudo gedit /etc/security/limits.d/linuxcnc.conf`).
The file should contain the following line:

-----
* - memlock 20480
-----

Log out and log back in to make the changes take effect.
Verify that the memory lock limit is raised using the following command:

-----
$ ulimit -l
-----

// vim: set syntax=asciidoc:<|MERGE_RESOLUTION|>--- conflicted
+++ resolved
@@ -80,22 +80,12 @@
 $ make
 ----
 
-<<<<<<< HEAD
 That will probably fail!  That doesn't make you a bad person,
 it just means you should read this whole document to find out how to fix your problems.
 Especially the section on <<Satisfying-Build-Dependencies,Satisfying Build Dependencies>>.
 
 If you are running on a realtime-capable system (such as an install from the LinuxCNC Live/Install Image,
 see the <<sub:realtime,Realtime>> section below), one extra build step is needed at this time:
-=======
-That will probably fail!
-That does not make you a bad person, it just means you should read this whole document to find out how to fix your problems.
-Especially the section on <<Satisfying-Build-Dependencies, Satisfying Build Dependencies>>.
-
-If you are running on a realtime-capable system (such as an install from
-the LinuxCNC Live/Install image, see the <<sub:realtime,Realtime>> section
-below), one extra build step is needed at this time:
->>>>>>> 067f4df0
 
 -----
 $ sudo make setuid
@@ -113,21 +103,11 @@
 
 == Supported Platforms
 
-<<<<<<< HEAD
 The LinuxCNC project targets modern Debian-based distributions, including Debian, Ubuntu, and Mint.
 We continuously test on the platforms listed at http://buildbot.linuxcnc.org.
 
 LinuxCNC builds on most other Linux distributions, though dependency management will be more manual and less automatic.
 Patches to improve portability to new platforms are always welcome.
-=======
-The LinuxCNC project targets modern Debian-based distributions, including
-Debian, Ubuntu, and Mint.
-We continuously test on the platforms listed at http://buildbot.linuxcnc.org.
-
-LinuxCNC builds on most other Linux distributions, though dependency
-management will be more manual and less automatic. Patches to improve
-portability to new platforms are always welcome.
->>>>>>> 067f4df0
 
 [[sub:realtime]]
 === Realtime
@@ -194,13 +174,9 @@
 
 `--with-realtime=uspace`::
   Build for any realtime platform, or for non-realtime.
-<<<<<<< HEAD
   The resulting LinuxCNC executables will run on both a Linux kernel with Preempt-RT patches (providing realtime machine control) and
   on a vanilla (un-patched) Linux kernel (providing G-code simulation but no realtime machine control).
-=======
-  The resulting LinuxCNC executables will run on both a Linux kernel with Preempt-RT patches (providing realtime machine control)
-  and on a vanilla (un-patched) Linux kernel (providing G-code simulation but no realtime machine control).
->>>>>>> 067f4df0
+
   If development files are installed for Xenomai (typically from package libxenomai-dev) or RTAI (typically from a package with a name starting "rtai-modules"),
   support for these real-time kernels will also be enabled.
 
@@ -225,17 +201,11 @@
 The `make` command takes two useful optional arguments.
 
 Parallel compilation::
-<<<<<<< HEAD
   `make` takes an optional argument `-j` _N_ (where _N_ is a number).
   This enables parallel compilation with N simultaneous processes, which can significantly speed up your build.
 +
 A useful value for _N_ is the number of CPUs in your build system.
-=======
-  `make` takes an optional argument `-jN` (where N is a number).
-  This enables parallel compilation with N simultaneous processes, which can significantly speed up your build.
-+
-A useful value for N is the number of CPUs in your build system.
->>>>>>> 067f4df0
+
 You can discover the number of CPUs by running `nproc`.
 
 Building just a specific target::
@@ -249,12 +219,6 @@
 
 === Building Debian Packages
 
-<<<<<<< HEAD
-When building Debian packages, the LinuxCNC programs are compiled from source and then stored in several Debian packages.
-of themselves that describes what the package is providing and what other packages are also required to be installed
-to make use of what the package provides, i.e. the run-time dependencies.
-The programs cannot be used until the Debian package is installed on a target machine.
-=======
 When building Debian packages, the LinuxCNC programs are compiled from source
 and then stored in a Debian package, complete with dependency information.
 This process by default also includes the building of the documentation,
@@ -269,7 +233,6 @@
 delivery to end users, and when building the software for a machine
 that does not have the build environment installed, or that does not have
 internet access.
->>>>>>> 067f4df0
 
 To build packages is primarily useful when packaging the software for delivery to end users.
 Developers among themselves exchange only the source code, likely supported by the LinuxCNC GitHub repository referenced below.
@@ -291,14 +254,8 @@
 The first step is generating the Debian package scripts and meta-data from the git repo by running this:
 
 ----
-<<<<<<< HEAD
-$ cd linuxcnc-source-dir/debian
-$ ./configure uspace
-$ cd ..
-=======
 $ cd linuxcnc-dev
 $ ./debian/configure
->>>>>>> 067f4df0
 ----
 
 [NOTE]
@@ -349,46 +306,23 @@
 If you want just the traditional RTAI "kernel module" realtime, use `-r` or `$KERNEL_VERSION` instead.
 
 `rtai=<package name>`::
-<<<<<<< HEAD
   If the development package for RTAI, lxrt, does not start with "rtai-modules",
   or if the first such package listed by apt-cache search is not the desired one,
   then explicitly specify the package name.
-=======
-  If the development package for rtai lxrt does not start with "rtai-modules",
-  or if the first such package listed by apt-cache search is not the desired one, then explicitly specify the package name.
->>>>>>> 067f4df0
 
 `-r`::
   Configure the Debian package for the currently running RTAI kernel.
   You must be running an RTAI kernel on your build machine for this to work!
 
 `$KERNEL_VERSION`::
-<<<<<<< HEAD
   Configure the Debian package for the specified RTAI kernel version (for example "3.4.9-rtai-686-pae").
   The matching kernel headers Debian package must be installed on your build machine, e.g. "linux-headers-3.4.9-rtai-686-pae".
-=======
-  Configure the debian package for the specified RTAI kernel version (for example "3.4.9-rtai-686-pae").
-  The matching kernel headers debian package must be installed on your build machine (for example "linux-headers-3.4.9-rtai-686-pae").
->>>>>>> 067f4df0
   Note that you can _build_ LinuxCNC in this configuration,
   but if you are not running the matching RTAI kernel you will not be able to _run_ LinuxCNC, including the test suite.
 
 [[Satisfying-Build-Dependencies]]
 ==== Satisfying Build Dependencies
 
-<<<<<<< HEAD
-On Debian-based platforms we provide packaging meta-data that knows what
-external software packages need to be installed in order to build LinuxCNC.
-This is called the Build Dependencies of LinuxCNC.
-These differ between platforms that LinuxCNC is configured for.
-So first run the following code sniplet in the root of your LinuxCNC git checkout to generate its Debian package meta-data:
-
------
-$ cd linuxcnc-source-dir/debian
-$ ./configure uspace
-$ cd ..
------
-=======
 On Debian-based platforms we provide packaging meta-data that knows
 what external software packages need to be installed in order to build LinuxCNC.
 These are referred to as the _build dependencies_ of LinuxCNC, i.e. those
@@ -435,8 +369,6 @@
 $ sudo apt-get install dpkg-dev
 -----
 
->>>>>>> 067f4df0
-
 This generates the file `debian/control` in a user-readable yaml-format
 which lists the build-dependencies close to the top.
 You can use this meta-data to easily list the required packages missing from your build system.
