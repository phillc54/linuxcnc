= O Codes

[[cha:O-Codes]] (((O Codes)))

O-codes provide for flow control in NC programs. Each block has an
associated number, which is the number used after O. Care must be taken
to properly match the O-numbers. O codes use the letter 'O' not the
number zero as the first character in the number like O100.

.Numbering Example
----
o100 sub
(notice that the if-endif block uses a different number)
  o110 if [#2 GT 5]
    (some code here)
  o110 endif
  (some more code here)
o100 endsub
----

The behavior is undefined if:

* The same number is used for more than one block
* Other words are used on a line with an O- word
* Comments are used on a line with an O-word

[NOTE]
Using the lower case o makes it easier to distinguish from a 0
that might have been mistyped. For example o100 is easier to
see than O100 that it is not a 0.

The following statements  cause an error message and  abort the
interpreter:

 - a `return` or `endsub` not within a sub defintion
 - a label on `repeat` which is defined elsewhere
 - a label on `while` which is defińed elsewhere and not referring to a `do`
 - a label on `if` defined elsewhere
 - a undefined label on `else` or `elseif`
 - a label on `else`, `elseif` or `endif` not pointing to a matching `if`
 - a label on `break` or `continue` which does not point to a matching `while` or `do`
 - a label on `endrepeat` or `endwhile` no referring to a corresponding `while` or `repeat`
    
To make these errors non-fatal  warnings on stderr, set bit 0x20 in
the `[RS274NGC]FEATURE=` mask ini option. 

[[sec:subroutines]]
== Subroutines
(((Subroutines)))
(((sub)))(((endsub)))(((return)))(((call)))

Subroutines extend from a 'O- sub' to an 'O- endsub' . The lines
between 'O- sub' and 'O- endsub' are not executed until
the subroutine is called with 'O- call'. 

.Subroutine Example
----
o100 sub
  G53 G0 X0 Y0 Z0 (rapid move to machine home)
o100 endsub
...
o100 call (call the subroutine here)
M2
----
See <<sec:G53-Move-in,G53>> & <<sec:G0,G0>> & <<sec:M2-M30,M2>> sections for more information.

.O- Return
Inside a subroutine, 'O- return' can be executed. This immediately
returns to the calling code, just as though 'O- endsub' was encountered.

.O- Return Example
----
o100 sub
  o110 if [#2 GT 5] (test if parameter #2 is greater than 5)
    o100 return (return to top of subroutine if test is true)
  o110 endif
  (some code here that only gets executed if parameter #2 is less than 5)
o100 endsub
----
See the <<sec:Binary-Operators,Binary Operators>> & <<sec:parameters,Parameters>> sections for more information.

.O- Call
'O- Call' takes up to 30 optional arguments, which are passed to the
subroutine
 as '#1', '#2' , ..., #N. Parameters from #N+1 to #30 have the same
value as in the
calling context. On return from the subroutine, the values of
parameters #1 through #30 (regardless of the number of arguments) will
be restored to the values they had before the call. Parameters #1 - #30
are local to the subroutine.

Because '1 2 3' is parsed as the number 123, the parameters must be
enclosed in
square brackets. The following calls a subroutine with 3 arguments:

.O- Call Example
----
o200 call [1] [2] [3]
----

Subroutine bodies may not be nested. They may only be called after
they are defined. They may be called from other functions, and may call
themselves recursively if it makes sense to do so. The maximum
subroutine nesting level is 10.

Subroutines do not have 'return values', but they may change the value
of parameters above #30 and those changes will be visible to the
calling code. Subroutines may also change the value of global named
parameters.

[[sec:looping]]
== Looping
(((Looping)))(((do)))(((while)))(((endwhile)))(((break)))(((continue)))

The 'while loop' has two structures: 'while/endwhile', and 'do/while'. In
each case, the loop is exited when the 'while' condition evaluates to
false. The difference is when the test condition is done. The 'do/while'
loop runs the code in the loop then checks the test condition. The
'while/endwhile' loop does the test first.

.While Endwhile Example
----
(draw a sawtooth shape)
G0 X1 Y0 (move to start position)
#1 = 1 (assign parameter #1 the value of 0)
F25 (set a feed rate)
o101 while [#1 LT 10]
  G1 X0
  G1 Y[#1/10] X1
  #1 = [#1+1] (increment the test counter)
o101 endwhile
M2 (end program)
----

.Do While Example
----
#1 = 0 (assign parameter #1 the value of 0)
o100 do
  (debug, parameter 1 = #1)
  o110 if [#1 EQ 2]
    #1 = 3 (assign the value of 3 to parameter #1)
    (msg, #1 has been assigned the value of 3)
    o100 continue (skip to start of loop)
  o110 endif
  (some code here)
  #1 = [#1 + 1] (increment the test counter)
o100 while [#1 LT 3]
(msg, Loop Done!)
M2
----


Inside a while loop, 'O- break' immediately exits the loop, and 'O-
continue' immediately skips to the next evaluation of the 'while'
condition. If it is still true, the loop begins again at the top. If
it is false, it exits the loop.

[[sec:conditional]]
== Conditional
(((Conditional: if, elseif, else, endif)))(((if)))(((else)))(((elseif)))(((endif)))

The 'if' conditional consists of a group of statements with the same 'o' number
that start with 'if' and end with 'endif'. Optional 'elseif' and 'else' conditions
may be between the starting 'if' and the ending 'endif'.

If the 'if' conditional evaluates to true then the group of statements
following the 'if' up to the next conditional line are executed. 

If the 'if' conditional evaluates to false then the 'elseif' conditions are
evaluated in order until one evaluates to true. If the 'elseif' condition is
true then the statements following the 'elseif' up to the next conditional
line are executed. If none of the 'if' or 'elseif' conditions evaluate to true
then the statements following the 'else' are executed. When a condition is
evaluated to true no more conditions are evaluated in the group.

.If Endif Example
----
o101 if [#31 EQ 3] (if parameter #31 is equal to 3 set S2000)
  S2000
o101 endif
----

.If ElseIf Else EndIf Example
----
o102 if [#2 GT 5] (if parameter #2 is greater than 5 set F100)
  F100
o102 elseif [#2 LT 2] (else if parameter #2 is less than 2 set F200)
  F200
o102 else (else if parameter #2 is 2 through 5 set F150)
  F150
o102 endif
----

Several conditons may be tested for by 'elseif' statements until the
'else' path is finally executed if all preceding conditons are false:

.If Elseif Else Endif Example
----
O102 if [#2 GT 5] (if parameter #2 is greater than 5 set F100)
  F100
O102 elseif [#2 LT 2] (else if parameter #2 less than 2 set F200)
  F20
O102 else (parameter #2 between 2 and 5)
  F200
O102 endif
----
<<<<<<< HEAD
=======

[[sec:repeat]]
>>>>>>> 54f3cee8
== Repeat(((Repeat)))

The 'repeat' will execute the statements inside of the
repeat/endrepeat the specified number of times. The example shows how
you might mill a diagonal series of shapes starting at the present
position.

.Repeat Example
----
(Mill 5 diagonal shapes)
G91 (Incremental mode)
o103 repeat [5]
... (insert milling code here)
G0 X1 Y1 (diagonal move to next position)
o103 endrepeat
G90 (Absolute mode)
----

== Indirection(((Indirection)))

The O-number may be given by a parameter and/or calculation.

.Indirection Example
----
o[#101+2] call
----

.Computing values in O-words
For more information on computing values see the following sections

* <<sec:Parameters,Parameters>>
* <<sec:Expressions,Expressions>>
* <<sec:Binary-Operators,Binary Operators>>
* <<sub:functions,Functions>>

== Calling Files(((Calling Files)))

To call a separate file with a subroutine name the file the same as
your call and include a sub and endsub in the file. The file must be in the
directory pointed to by 'PROGRAM_PREFIX' or 'SUBROUTINE_PATH' in the ini file.
The file name can include *lowercase* letters, numbers, dash, and underscore
only. A named subroutine file can contain only a single subroutine definition.

.Named File Example
----
o<myfile> call
----

.Numbered File Example
----
o123 call
----

In the called file you must include the oxxx sub and endsub and the
file must be a valid file.

.Called File Example
----
(filename myfile.ngc)
o<myfile> sub
  (code here)
o<myfile> endsub
M2
----

[NOTE]
The file names are lowercase letters only so 'o<MyFile>' is converted to 'o<myfile>'
by the interpreter. More information about the search path and options for the
search path are in the INI Configuration Section.

== Subroutine return values(((Return Values)))

Subroutines may optionally return a value by an optional expression at
an 'endsub' or 'return' statement.

.Return value example
----
o123 return [#2 *5]
...
o123 endsub [3 * 4]
----

A subroutine return value is stored in the '#<_value>'
<<sec:Predefined-Named-Parameters, predefined named parameter>> , and
the '#<_value_returned>' predefined parameter is set to 1, to indicate
a value was returned. Both paramters are global, and are cleared just
before the next subroutine call.

// vim: set syntax=asciidoc:<|MERGE_RESOLUTION|>--- conflicted
+++ resolved
@@ -204,11 +204,7 @@
   F200
 O102 endif
 ----
-<<<<<<< HEAD
-=======
-
 [[sec:repeat]]
->>>>>>> 54f3cee8
 == Repeat(((Repeat)))
 
 The 'repeat' will execute the statements inside of the
