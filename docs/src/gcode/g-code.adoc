:lang: en
:toc:

[[cha:g-codes]]
= G-Codes

:ini: {basebackend@docbook:'':ini}
:hal: {basebackend@docbook:'':hal}
:ngc: {basebackend@docbook:'':ngc}

== Conventions

Conventions used in this section

In the G-code prototypes the hyphen ('-') stands for a real value
and ('<>') denotes an optional item.

If 'L-' is written in a prototype the '-' will often be referred to
as the 'L number', and so on for any other letter.

In the G-code prototypes the word 'axes' stands for any axis as defined
in your configuration.

An optional value will be written like this '<L- >'.

A real value may be:

* An explicit number, '4'
* An expression, '[2+2]'
* A parameter value, '#88'
* A unary function value, 'acos[0]'

In most cases, if 'axis' words are given
(any or all of 'X Y Z A B C U V W'),
they specify a destination point.

Axis numbers are in the currently active coordinate system,
unless explicitly described as being
in the absolute coordinate system.

Where axis words are optional, any omitted axes will retain their
original value.

Any items in the G-code prototypes not explicitly described as
optional are required.

The values following letters are often given as explicit numbers.
Unless stated otherwise, the explicit numbers can be real values. For
example, 'G10 L2' could equally well be written 'G[2*5] L[1+1]'. If the
value of parameter 100 were 2, 'G10 L#100' would also mean the same.

If 'L-' is written in a prototype the '-' will often be referred to
as the 'L number', and so on for any other letter.

[[gcode:quick-reference-table]]
== G-Code Quick Reference Table(((G-Code Table)))

[width="75%",options="header",cols="2^,5<"]
|===
|Code                              |Description
|<<gcode:g0,G0>>                   |Coordinated Motion at Rapid Rate
|<<gcode:g1,G1>>                   |Coordinated Motion at Feed Rate
|<<gcode:g2-g3,G2 G3>>             |Coordinated Helical Motion at Feed Rate
|<<gcode:g4,G4>>                   |Dwell
|<<gcode:g5,G5>>                   |Cubic Spline
|<<gcode:g5.1,G5.1>>               |Quadratic B-Spline
|<<gcode:g5.2-g5.3,G5.2,G5.3>>     |NURBS, add control point
|<<gcode:g7,G7>>                   |Diameter Mode (lathe)
|<<gcode:g8,G8>>                   |Radius Mode (lathe)
|<<gcode:g10-l0,G10 L0>>           |Reload Tool Table Data
|<<gcode:g10-l1,G10 L1>>           |Set Tool Table Entry
|<<gcode:g10-l10,G10 L10>>         |Set Tool Table, Calculated, Workpiece
|<<gcode:g10-l11,G10 L11>>         |Set Tool Table, Calculated, Fixture
|<<gcode:g10-l2,G10 L2>>           |Coordinate System Origin Setting
|<<gcode:g10-l20,G10 L20>>         |Coordinate System Origin Setting Calculated
|<<gcode:g17-g19.1,G17 - G19.1>>   |Plane Select
|<<gcode:g20-g21,G20 G21>>         |Set Units of Measure
|<<gcode:g28-g28.1,G28 - G28.1>>   |Go to Predefined Position
|<<gcode:g30-g30.1,G30 - G30.1>>   |Go to Predefined Position
|<<gcode:g33,G33>>                 |Spindle Synchronized Motion
|<<gcode:g33.1,G33.1>>             |Rigid Tapping
|<<gcode:g38,G38.2 - G38.5>>       |Probing
|<<gcode:g40,G40>>                 |Cancel Cutter Compensation
|<<gcode:g41-g42,G41 G42>>         |Cutter Compensation
|<<gcode:g41.1-g42.1,G41.1 G42.1>> |Dynamic Cutter Compensation
|<<gcode:g43,G43>>                 |Use Tool Length Offset from Tool Table
|<<gcode:g43.1,G43.1>>             |Dynamic Tool Length Offset
|<<gcode:g43.2,G43.2>>             |Apply additional Tool Length Offset
|<<gcode:g49,G49>>                 |Cancel Tool Length Offset
|<<gcode:,>>                 |Local Coordinate System Offset
|<<gcode:g53,G53>>                 |Move in Machine Coordinates
|<<gcode:g54-g59.3,G54-G59.3>>     |Select Coordinate System (1 - 9)
|<<gcode:g61,G61>>                 |Exact Path Mode
|<<gcode:g61.1,G61.1>>             |Exact Stop Mode
|<<gcode:g64,G64>>                 |Path Control Mode with Optional Tolerance
|<<gcode:g70,G70>>                 |Lathe finishing cycle
|<<gcode:g71-g72,G71-G72>>         |Lathe roughing cycle
|<<gcode:g73,G73>>                 |Drilling Cycle with Chip Breaking
|<<gcode:g74,G74>>                 |Left-hand Tapping Cycle with Dwell
|<<gcode:g76,G76>>                 |Multi-pass Threading Cycle (Lathe)
|<<gcode:g80,G80>>                 |Cancel Motion Modes
|<<gcode:g81,G81>>                 |Drilling Cycle
|<<gcode:g82,G82>>                 |Drilling Cycle with Dwell
|<<gcode:g83,G83>>                 |Drilling Cycle with Peck
|<<gcode:g84,G84>>                 |Right-hand Tapping Cycle with Dwell
|<<gcode:g85,G85>>                 |Boring Cycle, No Dwell, Feed Out
|<<gcode:g86,G86>>                 |Boring Cycle, Stop, Rapid Out
|<<gcode:g87,G87>>                 |Back-boring Cycle _(not yet implemented)_
|<<gcode:g88,G88>>                 |Boring Cycle, Stop, Manual Out _(not yet implemented)_
|<<gcode:g89,G89>>                 |Boring Cycle, Dwell, Feed Out
|<<gcode:g90-g91,G90 G91>>         |Distance Mode
|<<gcode:g90.1-g91.1,G90.1 G91.1>> |Arc Distance Mode
|<<gcode:g92,G92>>                 |Coordinate System Offset
|<<gcode:g92.1-g92.2,G92.1 G92.2>> |Cancel G92 Offsets
|<<gcode:g92.3,G92.3>>             |Restore G92 Offsets
|<<gcode:g93-g94-g95,G93 G94 G95>> |Feed Modes
|<<gcode:g96-g97,G96 G97>>         |Spindle Control Mode, Constant Surface vs Rotation Speed (IPM or m/min vs RPM)
|<<gcode:g98-g99,G98 G99>>         |Canned Cycle Z Retract Mode
|===

[[gcode:g0]]
== G0 Rapid Move(((G0 Rapid Move)))

[source,{ngc}]
----
G0 <axes>
----

For rapid motion, program 'G0 axes', where all the axis words are
optional. The 'G0' is optional if the current motion mode is 'G0'. This
will produce coordinated motion to the destination point at the maximum
rapid rate (or slower). 'G0' is typically used as a positioning move.

=== Rapid Velocity Rate

The MAX_VELOCITY setting in the INI file [TRAJ] section defines the
maximumrapid traverse rate. The maximum rapid traverse rate can be
higher than the individual axes MAX_VELOCITY setting during a
coordinated move. The maximum rapid traverse rate can be slower than the
MAX_VELOCITY setting in the [TRAJ] section if an axis MAX_VELOCITY or
trajectory constraints limit it.

.G0 Example
[source,{ngc}]
----
G90 (set absolute distance mode)
G0 X1 Y-2.3 (Rapid linear move from current location to X1 Y-2.3)
M2 (end program)
----

* See <<gcode:g90-g91,G90>> & <<mcode:m2-m30,M2>> sections for more
  information.

If cutter compensation is active, the motion will differ from
the above; see the <<sec:cutter-radius-compensation,Cutter Compensation>>
section.

If 'G53' is programmed on the same line, the motion will also differ;
see the <<gcode:g53,G53>> section for more information.

The path of a G0 rapid motion can be rounded at direction changes and
depends on the <<sec:trajectory-control,trajectory control>> settings
and maximum acceleration of the axes.

////
FIXME Is "full turn optimisation" actually available ?
If a 'G0' movement only moves rotary axes and the target position for
these axes is in an interval of -360 to 360 degrees, the movement will
be organized so that each rotary axis makes less than one full turn.
////

It is an error if:

* An axis letter is without a real value.
* An axis letter is used that is not configured.

[[gcode:g1]]
== G1 Linear Move(((G1 Linear Move)))

[source,{ngc}]
-------------------
G1 axes
-------------------

For linear (straight line) motion at programmed <<sec:set-feed-rate,feed rate>>
(for cutting or not), program 'G1 'axes'', where all the axis words are
optional. The 'G1' is optional if the current motion mode is 'G1'. This
will produce coordinated motion to the destination point at the current
feed rate (or slower).

.G1 Example
[source,{ngc}]
----
G90 (set absolute distance mode)
G1 X1.2 Y-3 F10 (linear move at a feed rate of 10 from current position to X1.2 Y-3)
Z-2.3 (linear move at same feed rate from current position to Z-2.3)
Z1 F25 (linear move at a feed rate of 25 from current position to Z1)
M2 (end program)
----

* See <<gcode:g90-g91,G90>> & <<sec:set-feed-rate,F>> & <<mcode:m2-m30,M2>>
  sections for more information.

If cutter compensation is active, the motion will differ from
the above; see the <<sec:cutter-radius-compensation,Cutter Compensation>>
section.

If 'G53' is programmed on the same line, the motion will also differ;
see the <<gcode:g53,G53>> section for more information.

It is an error if:

* No feed rate has been set.
* An axis letter is without a real value.
* An axis letter is used that is not configured

[[gcode:g2-g3]]
== G2, G3 Arc Move(((G2, G3 Arc Move)))

[source,{ngc}]
----
G2 or G3 axes offsets (center format)
G2 or G3 axes R- (radius format)
G2 or G3 offsets|R- <P-> (full circles)
----

A circular or helical arc is specified using either 'G2' (clockwise
arc) or 'G3' (counterclockwise arc) at the current
<<sec:set-feed-rate,feed rate>>. The direction (CW, CCW) is as viewed
from the positive end of the axis about which the circular motion occurs.

The axis of the circle or helix must be parallel to the X, Y, or Z axis
of the machine coordinate system.
The axis (or, equivalently, the plane perpendicular to the axis) is
selected with 'G17' (Z-axis, XY-plane), 'G18' (Y-axis, XZ-plane), or
'G19' (X-axis, YZ-plane).
Planes '17.1', '18.1', and '19.1' are not currently supported.
If the arc is circular, it lies in a plane parallel to the selected
plane.

To program a helix, include the axis word perpendicular to the arc
plane, for example, if in the 'G17' plane, include a 'Z' word. This
will cause the 'Z' axis to move to the programmed value during the
circular 'XY' motion.

To program an arc that gives more than one full turn, use the 'P' word
specifying the number of full turns plus the programmed arc. The 'P'
word must be an integer. If 'P' is unspecified, the behavior is as if
'P1' was given that is, only one full or partial turn will result. For
example, if a 180 degree arc is programmed with a P2, the resulting
motion will be 1 1/2 rotations. For each P increment above 1 an extra
full circle is added to the programmed arc. Multi turn helical arcs are
supported and give motion useful for milling holes or threads.

WARNING: If the pitch of the helix is very small (less than the
<<sub:programming-the-planner,naive CAM tolerance>>) then
the helix might be converted into a straight line.
https://github.com/LinuxCNC/linuxcnc/issues/222[Bug #222]

If a line of code makes an arc and includes rotary axis motion,
the rotary axes turn at a constant rate so that the rotary
motion starts and finishes when the XYZ motion starts and finishes.
Lines of this sort are hardly ever programmed.

If cutter compensation is active, the motion will differ from
the above; see the <<sec:cutter-radius-compensation,Cutter Compensation>>
section.

The arc center is absolute or relative as set by
<<gcode:g90.1-g91.1,G90.1 or G91.1>> respectively.

Two formats are allowed for specifying an arc: Center Format and Radius
Format.

It is an error if:

* No feed rate has been set.
* The P word is not an integer.

=== Center Format Arcs

Center format arcs are more accurate than radius format arcs and are
the preferred format to use.

The end point of the arc along with the offset to the center of the
arc from the current location are used to program arcs that are less
than a full circle. It is OK if the end point of the arc is the same
as the current location.

The offset to the center of the arc from the current location and
optionally the number of turns are used to program full circles.

When programming arcs an error due to rounding can result from using a
precision of less than 4 decimal places (0.0000) for inch and less than
3 decimal places (0.000) for millimeters.

.Incremental Arc Distance Mode
Arc center offsets are a relative distance from the start location of
the arc.
Incremental Arc Distance Mode is default.

One or more axis words and one or more offsets must be programmed for an
arc that is less than 360 degrees.

No axis words and one or more offsets must be programmed for full circles.
The 'P' word defaults to 1 and is optional.

For more information on 'Incremental Arc Distance Mode see the
<<gcode:g90.1-g91.1,G91.1>> section.

.Absolute Arc Distance Mode
Arc center offsets are the absolute distance from the current 0 position
of the axis.

One or more axis words and 'both' offsets must be programmed for arcs
less than 360 degrees.

No axis words and both offsets must be programmed for full circles.
The 'P' word defaults to 1 and is optional.

For more information on 'Absolute Arc Distance Mode see the
<<gcode:g90.1-g91.1,G90.1>> section.

.XY-plane (G17)
[source,{ngc}]
----
G2 or G3 <X- Y- Z- I- J- P->
----

* 'Z' - helix
* 'I' - X offset
* 'J' - Y offset
* 'P' - number of turns

.XZ-plane (G18)
[source,{ngc}]
----
G2 or G3 <X- Z- Y- I- K- P->
----

* 'Y' - helix
* 'I' - X offset
* 'K' - Z offset
* 'P' - number of turns

.YZ-plane (G19)
[source,{ngc}]
----
G2 or G3 <Y- Z- X- J- K- P->
----

* 'X' - helix
* 'J' - Y offset
* 'K' - Z offset
* 'P' - number of turns

It is an error if:

* No feed rate is set with the <<sec:set-feed-rate,F>> word.
* No offsets are programmed.
* When the arc is projected on the selected plane, the distance from
  the current point to the center differs from the distance from the end
  point to the center by more than (.05 inch/.5 mm)
  OR ((.0005 inch/.005mm) AND .1% of radius).

Deciphering the Error message 'Radius to end of arc differs from radius
to start:'

* 'start' - the current position
* 'center' - the center position as calculated using the i, j, or k words
* 'end' - the programmed end point
* 'r1' - radius from the start position to the center
* 'r2' - radius from the end position to the center

=== Center Format Examples

Calculating arcs by hand can be difficult at times. One option is to
draw the arc with a CAD program to get the coordinates and offsets.
Keep in mind the tolerance mentioned above, you may have to change the
precision of your CAD program to get the desired results. Another
option is to calculate the coordinates and offset using formulas. As
you can see in the following figures a triangle can be formed from the
current position the end position and the arc center.

In the following figure you can see the start position is X0 Y0, the
end position is X1 Y1. The arc center position is at X1 Y0. This gives
us an offset from the start position of 1 in the X axis and 0 in the Y
axis. In this case only an I offset is needed.

.G2 Example Line
[source,{ngc}]
----
G0 X0 Y0
G2 X1 Y1 I1 F10 (clockwise arc in the XY plane)
----

.G2 Example
image::images/g2_en.svg["G2 Example",align="center"]

In the next example we see the difference between the offsets for Y if
we are doing a G2 or a G3 move. For the G2 move the start position is
X0 Y0, for the G3 move it is X0 Y1. The arc center is at X1 Y0.5 for
both moves. The G2 move the J offset is 0.5 and the G3 move the J
offset is -0.5.

.G2-G3 Example Line
[source,{ngc}]
----
G0 X0 Y0
G2 X0 Y1 I1 J0.5 F25 (clockwise arc in the XY plane)
G3 X0 Y0 I1 J-0.5 F25 (counterclockwise arc in the XY plane)
----

.G2-G3 Example
image::images/g2-3_en.svg["G2-G3 Example",align="center"]

In the next example we show how the arc can make a helix in the Z axis
by adding the Z word.

.G2 Example Helix
[source,{ngc}]
----
G0 X0 Y0 Z0
G17 G2 X10 Y16 I3 J4 Z-1 (helix arc with Z added)
----

In the next example we show how to make more than one turn using the P
word.

.P word Example
[source,{ngc}]
----
G0 X0 Y0 Z0
G2 X0 Y1 Z-1 I1 J0.5 P2 F25
----

In the center format, the radius of the arc is not specified, but it
may be found easily as the distance from the center of the circle to
either the current point or the end point of the arc.

////
FIXME Complete circles and helicoids doc
=== Complete Circles and Helicoids

----
[G2|G3] I- J- K-
----

To make a full 360 degree circle from the current position, program a
single I, J or K offset from the current position for G2/G3.

FIXME Better explain I, J, K offsets for full circles

To program a 360 degree helicoid in the XY plane specify only the word Z.

It is an error if:

* K offset is used while working in XY plane
* J offset is used while working in XZ plane
* I offset is used while working in YZ plane
////

=== Radius Format Arcs

[source,{ngc}]
----
G2 or G3 axes R- <P->
----

* 'R' - radius from current position

It is not good practice to program radius format arcs that are nearly
full circles or nearly semicircles because a small change in the
location of the end point will produce a much larger change in the
location of the center of the circle (and, hence, the middle of the
arc). The magnification effect is large enough that rounding error in a
number can produce out-of-tolerance cuts. For instance, a 1%
displacement of the endpoint of a 180 degree arc produced a 7%
displacement of the point 90 degrees along the arc. Nearly full circles
are even worse. Other size arcs (in the range tiny to 165 degrees or
195 to 345 degrees) are OK.

In the radius format, the coordinates of the end point of the arc in
the selected plane are specified along with the radius of the arc.
Program 'G2' 'axes' 'R-' (or use 'G3' instead of 'G2' ). R is the
radius. The axis words are all optional except that at
least one of the two words for the axes in the selected plane must be
used. The R number is the radius. A positive radius indicates that the
arc turns through less than 180 degrees, while a negative radius
indicates a turn of more than 180 degrees. If the arc is helical, the
value of the end point of the arc on the coordinate axis parallel to
the axis of the helix is also specified.

It is an error if:

* both of the axis words for the axes of the selected plane are omitted
* the end point of the arc is the same as the current point.

.G2 Example Line
[source,{ngc}]
----
G17 G2 X10 Y15 R20 Z5 (radius format with arc)
----

The above example makes a clockwise (as viewed from the positive Z-axis)
circular or helical arc whose axis is parallel to the Z-axis, ending
where X=10, Y=15, and Z=5, with a radius of 20. If the starting value
of Z is 5, this is an arc of a circle parallel to the XY-plane;
otherwise it is a helical arc.

[[gcode:g4]]
== G4 Dwell(((G4 Dwell)))

[source,{ngc}]
----
G4 P-
----

* 'P' - seconds to dwell (floating point)

The P number is the time in seconds that all axes will remain unmoving.
The P number is a floating point number so fractions of a second may be
used.
G4 does not affect spindle, coolant and any I/O.

.G4 Example Line
[source,{ngc}]
----
G4 P0.5 (wait for 0.5 seconds before proceeding)
----

It is an error if:

* the P number is negative or not specified.

[[gcode:g5]]
== G5 Cubic Spline(((G5 Cubic spline)))

[source,{ngc}]
----
G5 X- Y- <I- J-> P- Q-
----

* 'I' - X incremental offset from start point to first control point
* 'J' - Y incremental offset from start point to first control point
* 'P' - X incremental offset from end point to second control point
* 'Q' - Y incremental offset from end point to second control point

G5 creates a cubic B-spline in the XY plane with the X and Y axes only.
P and Q must both be specified for every G5 command.

For the first G5 command in a series of G5 commands, I and J must both
be specified.  For subsequent G5 commands, either both I and J must be
specified, or neither.  If I and J are unspecified, the starting
direction of this cubic will automatically match the ending direction of
the previous cubic (as if I and J are the negation of the previous P and
Q).

For example, to program a curvy N shape:

.G5 Sample initial cubic spline
[source,{ngc}]
----
G90 G17
G0 X0 Y0
G5 I0 J3 P0 Q-3 X1 Y1
----

A second curvy N that attaches smoothly to this one can now be made
without specifying I and J:

.G5 Sample subsequent cubic spline
[source,{ngc}]
----
G5 P0 Q-3 X2 Y2
----

It is an error if:

* P and Q are not both specified.
* Just one of I or J are specified.
* I or J are unspecified in the first of a series of G5 commands.
* An axis other than X or Y is specified.
* The active plane is not G17.

[[gcode:g5.1]]
== G5.1 Quadratic Spline(((G5.1 Quadratic spline)))

[source,{ngc}]
----
G5.1 X- Y- I- J-
----

* 'I' - X incremental offset from start point to control point
* 'J' - Y incremental offset from start point to control point

G5.1 creates a quadratic B-spline in the XY plane with the X and Y axis
only.  Not specifying I or J gives zero offset for the unspecified axis,
so one or both must be given.

For example, to program a parabola, through the origin, from X-2 Y4 to
X2 Y4:

.G5.1 Sample quadratic spline
[source,{ngc}]
----
G90 G17
G0 X-2 Y4
G5.1 X2 I2 J-8
----

It is an error if:

* both I and J offset are unspecified or zero
* An axis other than X or Y is specified
* The active plane is not G17

[[gcode:g5.2-g5.3]]
== G5.2 G5.3 NURBS Block(((G5.2 G5.3 NURBS Block)))

[source,{ngc}]
----
G5.2 <P-> <X- Y-> <L->
X- Y- <P->
...
G5.3
----

WARNING: G5.2, G5.3 is experimental and not fully tested.

G5.2 is for opening the data block defining a NURBS and G5.3 for
closing the data block. In the lines between these two codes the curve
control points are defined with both their related 'weights' (P) and
the parameter (L) which determines the order of the curve.

The current coordinate, before the first G5.2 command, is always taken
as the first NURBS control point.  To set the weight for this first
control point, first program G5.2 P- without giving any X Y.

The default weight if P is unspecified is 1.  The default order if L is
unspecified is 3.

.G5.2 Example
[source,{ngc}]
----
G0 X0 Y0 (rapid move)
F10 (set feed rate)
G5.2 P1 L3
     X0 Y1 P1
     X2 Y2 P1
     X2 Y0 P1
     X0 Y0 P2
G5.3
; The rapid moves show the same path without the NURBS Block
G0 X0 Y1
   X2 Y2
   X2 Y0
   X0 Y0
M2
----

.Sample NURBS Output
image:images/nurbs01.png["Sample NURBS Output",align="center"]

More information on NURBS can be found here:

https://wiki.linuxcnc.org/cgi-bin/wiki.pl?NURBS[https://wiki.linuxcnc.org/cgi-bin/wiki.pl?NURBS]

[[gcode:g7]]
== G7 Lathe Diameter Mode(((G7 Lathe Diameter Mode)))

[source,{ngc}]
----
G7
----

Program G7 to enter the diameter mode for axis X on a lathe. When in
the diameter mode the X axis moves on a lathe will be 1/2 the distance
to the center of the lathe. For example X1 would move the cutter to
0.500" from the center of the lathe thus giving a 1" diameter part.

[[gcode:g8]]
== G8 Lathe Radius Mode(((G8 Lathe Radius Mode)))

[source,{ngc}]
----
G8
----

Program G8 to enter the radius mode for axis X on a lathe. When in
Radius mode the X axis moves on a lathe will be the distance from the
center. Thus a cut at X1 would result in a part that is 2" in diameter.
G8 is default at power up.

[[gcode:g10-l0]]
== G10 L0 Reload Tool Table Data(((G10 L0 Reload Tool Table Data)))

[source,{ngc}]
----
G10 L0
----

G10 L0 reload all tool table data.  Requires that there is no
current tool loaded in spindle.

[NOTE]

When using G10 L0, tool parameters (#5401-#5413) will be
updated immediately and any altered tool diameters will be
used for subsequent G41,42 cutter radius compensation
commands. Existing G43 tool length compensation values will
remain in effect until updated by new G43 commands.

[[gcode:g10-l1]]
== G10 L1 Set Tool Table(((G10 L1 Tool Table)))

[source,{ngc}]
----
G10 L1 P- axes <R- I- J- Q->
----

* 'P' - tool number
* 'R' - radius of tool
* 'I' - front angle (lathe)
* 'J' - back angle (lathe)
* 'Q' - orientation (lathe)

G10 L1 sets the tool table for the 'P' tool number to the values of the
words.

A valid G10 L1 rewrites and reloads the tool table for the specified
tool.

.G10 L1 Example Line
[source,{ngc}]
----
G10 L1 P1 Z1.5 (set tool 1 Z offset from the machine origin to 1.5)
G10 L1 P2 R0.015 Q3 (lathe example setting tool 2 radius to 0.015 and orientation to 3)
----

It is an error if:

* Cutter Compensation is on
* The P number is unspecified
* The P number is not a valid tool number from the tool table
* The P number is 0

For more information on cutter orientation used by the 'Q' word,
see the <<sec:lathe-tool-orientation,Lathe Tool Orientation>> diagram.

[[gcode:g10-l2]]
== G10 L2 Set Coordinate System(((G10 L2 Coordinate System)))

[source,{ngc}]
----
G10 L2 P- <axes R->
----

* 'P' - coordinate system (0-9)
* 'R' - rotation about the Z axis

G10 L2 offsets the origin of the axes in the coordinate system specified
to the value of the axis word. The offset is from the machine origin
established during homing. The offset value will replace any current
offsets in effect for the coordinate system specified. Axis words not
used will not be changed.

Program P0 to P9 to specify which coordinate system to change.

.Coordinate System
[width="50%",options="header",cols="^,^,^"]
|===
|P Value |Coordinate System |G-code
|0 |Active |n/a
|1 |1 |G54
|2 |2 |G55
|3 |3 |G56
|4 |4 |G57
|5 |5 |G58
|6 |6 |G59
|7 |7 |G59.1
|8 |8 |G59.2
|9 |9 |G59.3
|===

Optionally program R to indicate the rotation of the XY axis around the
Z axis.
The direction of rotation is CCW as viewed from the positive end of the
Z axis.

All axis words are optional.

Being in incremental distance mode (<<gcode:g90-g91,'G91'>>) has no
effect on 'G10 L2'.

Important Concepts:

* `G10 L2 Pn` does not change from the current coordinate system to the
  one specified by P, you have to use G54-59.3 to select a coordinate
  system.
* When a rotation is in effect jogging an axis will only move that axis
  in a positive or negative direction and not along the rotated axis.
* If a '' local offset or 'G92' origin offset was in effect before
  'G10 L2', it will continue to be in effect afterwards.
* When programming a coordinate system with R, any '' or 'G92' will
  be applied *after* the rotation.
* The coordinate system whose origin is set by a 'G10' command may be
  active or inactive at the time the 'G10' is executed.
  If it is currently active, the new coordinates take effect immediately.

It is an error if:

* The P number does not evaluate to an integer in the range 0 to 9.
* An axis is programmed that is not defined in the configuration.

.G10 L2 Example Line
[source,{ngc}]
----
G10 L2 P1 X3.5 Y17.2
----

In the above example the origin of the first coordinate system
(the one selected by 'G54') is set to be X=3.5 and Y=17.2.
Because only X and Y are specified, the origin point is only moved in X
and Y; the other coordinates are not changed.

.G10 L2 Example Line
[source,{ngc}]
----
G10 L2 P1 X0 Y0 Z0 (clear offsets for X,Y & Z axes in coordinate system 1)
----

The above example sets the XYZ coordinates of the coordinate system 1 to
the machine origin.

The coordinate system is described in the
<<cha:coordinate-system,Coordinate System>> section.

[[gcode:g10-l10]]
== G10 L10 Set Tool Table(((G10 L10 Set Tool Table)))

[source,{ngc}]
----
G10 L10 P- axes <R- I- J- Q->
----

* 'P' - tool number
* 'R' - radius of tool
* 'I' - front angle (lathe)
* 'J' - back angle (lathe)
* 'Q' - orientation (lathe)

G10 L10 changes the tool table entry for tool P so that if the tool
offset is reloaded, with the machine in its current position and with
the current G5x and /G92 offsets active, the current coordinates for
the given axes will become the given values. The axes that are not
specified in the G10 L10 command will not be changed. This could be
useful with a probe move as described in the <<gcode:g38,G38>> section.

.G10 L10 Example
[source,{ngc}]
----
T1 M6 G43 (load tool 1 and tool length offsets)
G10 L10 P1 Z1.5 (set the current position for Z to be 1.5)
G43 (reload the tool length offsets from the changed tool table)
M2 (end program)
----

* See <<sec:select-tool,T>> & <<mcode:m6,M6>>, and
  <<gcode:g43,G43>>/<<gcode:g43.1,G43.1>> sections for more information.

It is an error if:

* Cutter Compensation is on
* The P number is unspecified
* The P number is not a valid tool number from the tool table
* The P number is 0

[[gcode:g10-l11]]
== G10 L11 Set Tool Table(((G10 L11 Set Tool Table)))

[source,{ngc}]
----
G10 L11 P- axes <R- I- J- Q->
----

* 'P' - tool number
* 'R' - radius of tool
* 'I' - front angle (lathe)
* 'J' - back angle (lathe)
* 'Q' - orientation (lathe)

G10 L11 is just like G10 L10 except that instead of setting the entry
according to the current offsets, it is set so that the current
coordinates would become the given value if the new tool offset
is reloaded and the machine is placed in the G59.3 coordinate
system without any /G92 offset active.

This allows the user to set the G59.3 coordinate system according to a
fixed point on the machine, and then use that fixture to measure tools
without regard to other currently-active offsets.

// .G10 L11 Example FIX ME!
// ----
// G10 L11 P1
// ----

It is an error if:

* Cutter Compensation is on
* The P number is unspecified
* The P number is not a valid tool number from the tool table
* The P number is 0

[[gcode:g10-l20]]
== G10 L20 Set Coordinate System(((G10 L20 Set Coordinate System)))

[source,{ngc}]
----
G10 L20 P- axes
----

* 'P' - coordinate system (0-9)

G10 L20 is similar to G10 L2 except that instead of setting the
offset/entry to the given value, it is set to a calculated value that
makes the current coordinates become the given value.

.G10 L20 Example Line
[source,{ngc}]
----
G10 L20 P1 X1.5 (set the X axis current location in coordinate system 1 to 1.5)
----

It is an error if:

* The P number does not evaluate to an integer in the range 0 to 9.
* An axis is programmed that is not defined in the configuration.

[[gcode:g17-g19.1]]
== G17 - G19.1 Plane Select(((G17 - G19.1 Plane Select)))

These codes set the current plane as follows:

* 'G17' - XY (default)
* 'G18' - ZX
* 'G19' - YZ
* 'G17.1' - UV
* 'G18.1' - WU
* 'G19.1' - VW

The UV, WU and VW planes do not support arcs.

It is a good idea to include a plane selection in the preamble
of each G-code file.

The effects of having a plane selected are discussed in section
<<gcode:g2-g3,G2 G3 Arcs>> and section <<gcode:g80-g89,G81 G89>>.

[[gcode:g20-g21]]
== G20, G21 Units(((G20 Units)))

* 'G20' - to use inches for length units.
* 'G21' - to use millimeters for length units.

It is a good idea to include units in the preamble
of each G-code file.

[[gcode:g28-g28.1]]
== G28, G28.1 Go/Set Predefined Position(((G28 Go/Set Predefined Position)))

[WARNING]
Only use G28 when your machine is homed to a repeatable position and the
desired G28 position has been stored with G28.1.

G28 uses the values stored in <<sub:numbered-parameters,parameters>>
5161-5169 as the X Y Z A B C U V W final point to move to. The parameter
values are 'absolute' machine coordinates in the native machine 'units'
as specified in the INI file. All axes defined in the INI file will be
moved when a G28 is issued. If no positions are stored with G28.1 then
all axes will go to the <<sec:machine-coordinate-system,machine origin>>.

* 'G28' - makes a <<gcode:g0,rapid move>> from the current
  position to the 'absolute' position of the values in parameters
  5161-5166.
* 'G28 axes' - makes a rapid move to the position specified by
  'axes' including any offsets, then will make a rapid move to the
  'absolute' position of the values in parameters 5161-5166 for all
  'axes' specified. Any 'axis' not specified will not move.
* 'G28.1' - stores the current 'absolute' position into parameters
  5161-5166.

.G28 Example Line
[source,{ngc}]
----
G28 Z2.5 (rapid to Z2.5 then to Z location specified in #5163)
----

It is an error if :

* Cutter Compensation is turned on

[[gcode:g30-g30.1]]
== G30, G30.1 Go/Set Predefined Position(((G30 Go/Set Predefined Position)))

[WARNING]
Only use G30 when your machine is homed to a repeatable position and the
desired G30 position has been stored with G30.1.

G30 functions the same as G28 but uses the values stored in
<<sub:numbered-parameters,parameters>> 5181-5189 as the X Y Z A B C U V
W final point to move to. The parameter values are 'absolute' machine
coordinates in the native machine 'units' as specified in the INI file.
All axes defined in the INI file will be moved when a G30 is issued. If
no positions are stored with G30.1 then all axes will go to the
<<sec:machine-coordinate-system,machine origin>>.

[NOTE]
G30 parameters will be used to move the tool when a M6 is programmed
if TOOL_CHANGE_AT_G30=1 is in the [EMCIO] section of the INI file.

* 'G30' - makes a <<gcode:g0,rapid move>> from the current
  position to the 'absolute' position of the values in parameters
  5181-5189.
* 'G30 axes' - makes a rapid move to the position specified
  by 'axes' including any offsets, then will make a rapid move to the
  'absolute' position of the values in parameters 5181-5189 for all
  'axes' specified. Any 'axis' not specified will not move.
* 'G30.1' - stores the current absolute position into parameters
  5181-5186.

.G30 Example Line
[source,{ngc}]
----
G30 Z2.5 (rapid to Z2.5 then to the Z location specified in #5183)
----

It is an error if :

* Cutter Compensation is turned on

[[gcode:g33]]
== G33 Spindle Synchronized Motion(((G33 Spindle Synchronized Motion)))

[source,{ngc}]
----
G33 X- Y- Z- K- $-
----

* 'K' - distance per revolution

For spindle-synchronized motion in one direction, code 'G33 X- Y- Z- K-'
where K gives the distance moved in XYZ for each revolution of the
spindle.
For instance, if starting at 'Z=0', 'G33 Z-1 K.0625' produces a 1 inch
motion in Z over 16 revolutions of the spindle.
This command might be part of a program to produce a 16TPI thread.
Another example in metric, 'G33 Z-15 K1.5' produces a movement of 15mm
while the spindle rotates 10 times for a thread of 1.5mm.

The (optional) $ argument sets which spindle the motion is synchronised
to (default is zero). For example G33 Z10 K1 $1 will move the spindle in
synchrony with the spindle.N.revs HAL pin value.

Spindle-synchronized motion waits for the spindle index and spindle at
speed pins, so multiple passes line up. 'G33' moves end at the programmed
endpoint.
G33 could be used to cut tapered threads or a fusee.

All the axis words are optional, except that at least one must be used.

[NOTE]
K follows the drive line described by 'X- Y- Z-'. K is not parallel to
the Z axis if X or Y endpoints are used for example when cutting tapered
threads.

[[gcode:g33-tech-info]]
.Technical Info
At the beginning of each G33 pass, LinuxCNC uses the spindle speed and
the machine acceleration limits to calculate how long it will take Z to
accelerate after the index pulse, and determines how many degrees the
spindle will rotate during that time. It then adds that angle to the
index position and computes the Z position using the corrected spindle
angle. That means that Z will reach the correct position just as it
finishes accelerating to the proper speed, and can immediately begin
cutting a good thread.

.HAL Connections
The pin 'spindle.N.at-speed' must be set or driven true for the motion to
start. Additionally spindle.N.revs must increase by 1 for each revolution
of the spindle and the spindle.N.index-enable pin must be connected to
an encoder (or resolver) counter which resets index-enable once per rev.

See the Integrators Manual for more information on spindle synchronized
motion.

.G33 Example
[source,{ngc}]
----
G90 (absolute distance mode)
G0 X1 Z0.1 (rapid to position)
S100 M3 (start spindle turning)
G33 Z-2 K0.125 (move Z axis to -2 at a rate to equal 0.125 per revolution)
G0 X1.25 (rapid move tool away from work)
Z0.1 (rapid move to starting Z position)
M2 (end program)
----

* See <<gcode:g90-g91,G90>> & <<gcode:g0,G0>> & <<mcode:m2-m30,M2>>
  sections for more information.

It is an error if:

* All axis words are omitted.
* The spindle is not turning when this command is executed.
* The requested linear motion exceeds machine velocity limits
  due to the spindle speed.

[[gcode:g33.1]]
== G33.1 Rigid Tapping(((G33.1 Rigid Tapping)))

[source,{ngc}]
----
G33.1 X- Y- Z- K- I- $-
----

* 'K' - distance per revolution
* 'I' - optional spindle speed multiplier for faster return move
* '$' - optional spindle selector

[WARNING]
For Z only tapping preposition the XY location prior to calling G33.1
and only use a Z word in the G33.1. If the coordinates specified are not
the current coordinates when calling G33.1 for tapping the move will not
be along the Z axis but will be a coordinated, spindle-synchronized move
from the current location to the location specified and back.

For rigid tapping (spindle synchronized motion with return), code
'G33.1 X- Y- Z- K-' where 'K-' gives the distance moved for each
revolution of the spindle.

A rigid tapping move consists of the following sequence:

* A move from the current coordinate to the specified coordinate,
  synchronized with the selected spindle at the given ratio and starting
  from the current coordinate with a spindle index pulse.
* When reaching the endpoint, a command to reverse the spindle, and
  speed up by a factor set by the multiplier (e.g., from clockwise to
  counterclockwise).
* Continued synchronized motion beyond the specified end coordinate
  until the spindle actually stops and reverses.
* Continued synchronized motion back to the original coordinate.
* When reaching the original coordinate,
  a command to reverse the spindle a second time
  (e.g., from counterclockwise to clockwise).
* Continued synchronized motion beyond the original coordinate
  until the spindle actually stops and reverses.
* An *unsynchronized* move back to the original coordinate.

Spindle-synchronized motions wait for spindle index,
so multiple passes line up.'G33.1' moves end at the original coordinate.

All the axis words are optional, except that at least one must be used.

.G33.1 Example
[source,{ngc}]
----
G90 (set absolute mode)
G0 X1.000 Y1.000 Z0.100 (rapid move to starting position)
S100 M3 (turn on the spindle, 100 RPM)
G33.1 Z-0.750 K0.05 (rigid tap a 20 TPI thread 0.750 deep)
M2 (end program)
----

* See <<gcode:g90-g91,G90>> & <<gcode:g0,G0>> & <<mcode:m2-m30,M2>>
  sections for more information.

It is an error if:

* All axis words are omitted.
* The spindle is not turning when this command is executed
* The requested linear motion exceeds machine velocity limits
  due to the spindle speed

[[gcode:g38]]
== G38.n Straight Probe(((G38.n Probe)))

[source,{ngc}]
----
G38.n axes
----

* 'G38.2' - probe toward workpiece, stop on contact, signal error if
  failure
* 'G38.3' - probe toward workpiece, stop on contact
* 'G38.4' - probe away from workpiece, stop on loss of contact, signal
  error if failure
* 'G38.5' - probe away from workpiece, stop on loss of contact

[IMPORTANT]
You will not be able to use a probe move until your machine has been set
up to provide a probe input signal.
The probe input signal must be connected to 'motion.probe-input' in a .hal
file.
G38.n uses motion.probe-input to determine when the probe has made (or
lost) contact.
TRUE for probe contact closed (touching), FALSE for probe contact open.

Program 'G38.n axes' to perform a straight probe operation.
The axis words are optional, except that at least one of them must be
used.
The axis words together define the destination point that the probe will
move towards, starting from the current location.
If the probe is not tripped before the destination is reached G38.2 and
G38.4 will signal an error.

The tool in the spindle must be a probe or contact a probe switch.

In response to this command, the machine moves the controlled point
(which should be at the center of the probe ball) in a straight line at
the current <<sec:set-feed-rate,feed rate>> toward the programmed point.
In inverse time feed mode, the feed rate is such that the whole motion
from the current point to the programmed point would take the specified
time.
The move stops (within machine acceleration limits) when the programmed
point is reached, or when the requested change in the probe input takes
place, whichever occurs first.

[[gcode:probing-codes]]
.Probing G-Codes
[width="90%",options="header"]
|===
|Code  | Target State    | Move orientation | Error Signal
|G38.2 | Touched         | Toward piece     | Yes
|G38.3 | Touched         | Toward piece     | No
|G38.4 | Untouched       | From piece       | Yes
|G38.5 | Untouched       | From piece       | No
|===

After successful probing, parameters #5061 to #5069 will be set to the
X, Y, Z, A, B, C, U, V, W coordinates of the location of the controlled
point at the time the probe changed state (in the current work coordinate
system).
After unsuccessful probing, they are set to the coordinates of the
programmed point.
Parameter 5070 is set to 1 if the probe succeeded and 0 if the probe
failed.
If the probing operation failed, G38.2 and G38.4 will signal an error
by posting an message on screen if the selected GUI supports that.
And by halting program execution.

Here is an example formula to probe tool height with conversion from a
local coordinate system Z offset to machine coordinates which is
stored in the tool table.  The existing tool height compensation is
first cancelled with G49 to avoid including it in the calculation of
height, and the new height is loaded from the tool table.  The start
position must be high enough above the tool height probe to compensate
for the use of G49.

.G38.2 Example
[source,{ngc}]
----
G49
G38.2 Z-100 F100
#<zworkoffset> = [#[5203 + #5220 * 20] + #5213 * #5210]
G10 L1 P#5400 Z#<zworkoffset> (set new tool offset)
G43
----

A comment of the form '(PROBEOPEN filename.txt)' will open
'filename.txt' and store the 9-number coordinate consisting of
XYZABCUVW of each successful straight probe in it.
The file must be closed with '(PROBECLOSE)'. For more information
see the <<gcode:comments,Comments>> section.

An example file 'smartprobe.ngc' is included (in the examples directory)
to demonstrate using probe moves to log to a file the coordinates of a
part.
The program 'smartprobe.ngc' could be used with 'ngcgui' with minimal
changes.

It is an error if:

* the current point is the same as the programmed point.
* no axis word is used
* cutter compensation is enabled
* the feed rate is zero
* the probe is already in the target state

[[gcode:g40]]
== G40 Compensation Off(((G40 Cutter Compensation Off)))

* 'G40' - turn cutter compensation off. If tool compensation was on the
  next move must be a linear move and longer than the tool diameter.
  It is OK to turn compensation off when it is already off.

.G40 Example
[source,{ngc}]
----
; current location is X1 after finishing cutter compensated move
G40 (turn compensation off)
G0 X1.6 (linear move longer than current cutter diameter)
M2 (end program)
----

See <<gcode:g0,G0>> & <<mcode:m2-m30,M2>> sections for more information.

It is an error if:

* A G2/G3 arc move is programmed next after a G40.
* The linear move after turning compensation off is less than the tool
  diameter.

[[gcode:g41-g42]]
== G41, G42 Cutter Compensation(((G41 G42 Cutter Compensation)))

[source,{ngc}]
----
G41 <D-> (left of programmed path)
G42 <D-> (right of programmed path)
----

* 'D' - tool number

The D word is optional; if there is no D word the radius of the currently
loaded tool will be used (if no tool is loaded and no D word is given,
a radius of 0 will be used).

If supplied, the D word is the tool number to use.  This would normally
be the number of the tool in the spindle (in which case the D word is
redundant and need not be supplied), but it may be any valid tool number.

[NOTE]
'G41/G42 D0' is a little special.  Its behavior is different on
random tool changer machines and nonrandom tool changer machines
(see the <<mcode:m6,Tool Change>> section).  On nonrandom
tool changer machines, 'G41/G42 D0' applies the Tool Length Offset of
the tool currently in the spindle, or a TLO of 0 if no tool is in the
spindle. On random tool changer machines, 'G41/G42 D0' applies the TLO
of the tool T0 defined in the tool table file (or causes an error if T0
is not defined in the tool table).

To start cutter compensation to the left of the part profile, use G41.
G41 starts cutter compensation to the left of the programmed line
as viewed from the positive end of the axis perpendicular to the plane.

To start cutter compensation to the right of the part profile, use G42.
G42 starts cutter compensation to the right of the programmed line
as viewed from the positive end of the axis perpendicular to the plane.

The lead in move must be at least as long as the tool radius.
The lead in move can be a rapid move.

Cutter compensation may be performed if the XY-plane or XZ-plane is
active.

User M100-M199 commands are allowed when Cutter Compensation is on.

The behavior of the machining center when cutter compensation
is on is described in the <<sec:cutter-radius-compensation,Cutter Compensation>>
section along with code examples.

It is an error if:

* The D number is not a valid tool number or 0.
* The YZ plane is active.
* Cutter compensation is commanded to turn on when it is already on.

[[gcode:g41.1-g42.1]]
== G41.1, G42.1 Dynamic Cutter Compensation(((G41.1 G42.1 Dynamic Compensation)))

[source,{ngc}]
----
G41.1 D- <L-> (left of programmed path)
G42.1 D- <L-> (right of programmed path)
----

* 'D' - cutter diameter
* 'L' - tool orientation (see <<sec:lathe-tool-orientation,lathe tool orientation>>)

G41.1 & G42.1 function the same as G41 & G42 with the added scope of
being able to program the tool diameter. The L word defaults to 0 if
unspecified.

It is an error if:

* The YZ plane is active.
* The L number is not in the range from 0 to 9 inclusive.
* The L number is used when the XZ plane is not active.
* Cutter compensation is commanded to turn on when it is already on.

[[gcode:g43]]
== G43 Tool Length Offset(((G43 Tool Length Offset)))

[source,{ngc}]
----
G43 <H->
----

* 'H' - tool number (optional)

* 'G43' - enables tool length compensation.
  G43 changes subsequent motions by offsetting the axis coordinates by
  the length of the offset. G43 does not cause any motion. The next time
  a compensated axis is moved, that axis's endpoint is the compensated
  location.

'G43' without an H word uses the currently loaded tool from the last
'Tn M6'.

'G43 Hn' uses the offset for tool n.

The active tool length compensation values are stored in the numbered
parameters '5401-5409'.

[NOTE]
'G43 H0' is a little special.  Its behavior is different on random
tool changer machines and nonrandom tool changer machines (see the
<<sub:tool-changers,Tool Changers>> section).  On nonrandom tool changer
machines, 'G43 H0' applies the Tool Length Offset of the tool currently
in the spindle, or a TLO of 0 if no tool is in the spindle.  On random
tool changer machines, 'G43 H0' applies the TLO of the tool T0 defined
in the tool table file (or causes an error if T0 is not defined in the
tool table).

.G43 H- Example Line
[source,{ngc}]
----
G43 H1 (set tool offsets using the values from tool 1 in the tool table)
----

It is an error if:

* the H number is not an integer, or
* the H number is negative, or
* the H number is not a valid tool number (though note that 0 is a valid
  tool number on nonrandom tool changer machines, it means "the tool
  currently in the spindle")

[[gcode:g43.1]]
== G43.1 Dynamic Tool Length Offset(((G43.1 Dynamic Tool Length Offset)))

[source,{ngc}]
----
G43.1 axes
----

* 'G43.1 axes' - change subsequent motions by replacing the current
  offset(s) of axes.
  G43.1 does not cause any motion. The next time a compensated axis
  is moved, that axis's endpoint is the compensated location.

.G43.1 Example
[source,{ngc}]
----
G90 (set absolute mode)
T1 M6 G43 (load tool 1 and tool length offsets, Z is at machine 0 and DRO shows Z1.500)
G43.1 Z0.250 (replace current tool offset with 0.250, DRO now shows Z0.250)
M2 (end program)
----

* See <<gcode:g90-g91,G90>> & <<sec:select-tool,T>> & <<mcode:m6,M6>>
  sections for more information.

It is an error if:

* motion is commanded on the same line as 'G43.1'

[NOTE]
G43.1 does not write to the tool table.

[[gcode:g43.2]]
== G43.2 Apply additional Tool Length Offset(((G43.2 Apply additional Tool Length Offset)))

[source,{ngc}]
----
G43.2 H- or axes-
----

* 'H' - tool number

* 'G43.2 Hn' - applies an additional simultaneous tool offset to subsequent motions by adding the offset(s) of tool n.

* 'G43.2 axes' - applies an additional simultaneous tool offset to subsequent motions by adding the value(s) of any axis words.

.G43.2 Hn Example
[source,{ngc}]
----
G90 (set absolute mode)
T1 M6 (load tool 1)
G43 (or G43 H1 - replace all tool offsets with T1's offset)
G43.2 H10 (also add in T10's tool offset)
M2 (end program)
----

.G43.2 axes Example
[source,{ngc}]
----
G90 (set absolute mode)
T1 M6 (load tool 1)
G43 (or G43 H1 - replace all tool offsets with T1's offset)
G43.2 X0.01 Z0.02 (also add 0.01 to the x tool offset and 0.02 to the z tool offset)
M2 (end program)
----

You can sum together an arbitrary number of offsets by calling G43.2
more times.  There are no built-in assumptions about which numbers are
geometry offsets and which are wear offsets, or that you should have
only one of each.

Like the other G43 commands, G43.2 does not cause any motion. The next
time a compensated axis is moved, that axis's endpoint is the compensated
location.

It is an error if:

* 'H' is unspecified and no axis offsets are specified.
* 'H' is specified and the given tool number does not exist in the tool
  table.
* 'H' is specified and axes are also specified.

NOTE: G43.2 does not write to the tool table.

[[gcode:g49]]
== G49 Cancel Tool Length Compensation(((G49 Cancel Tool Length Offset)))

* 'G49' - cancels tool length compensation

It is OK to program using the same offset already in use. It is also
OK to program using no tool length offset if none is currently being
used.

[[gcode:g52]]
== G52 Local Coordinate System Offset(((Local Offsets)))

[source,{ngc}]
----
G52 axes
----

G52 is used in a part program as a temporary "local coordinate system
<<<<<<< HEAD
offset" within the workpiece coordinate system. More information on G52
is in the <<sec:g52-and-g92-offsets,Local and Global Offsets>> section.
=======
offset" within the workpiece coordinate system. For more information about
`G92` and `G52` and how they interact see the 
<<sec:g52-and-g92-offsets,Local and Global Offsets>>
section.
>>>>>>> 38044591

[[gcode:g53]]
== G53 Move in Machine Coordinates(((G53 Machine Coordinates)))

[source,{ngc}]
----
G53 axes
----

To move in the <<sec:machine-coordinate-system,machine coordinate system>>,
program 'G53' on the same line as a linear move. 'G53' is not modal and
must be programmed on each line. 'G0' or 'G1' does not have to be
programmed on the same line if one is currently active.

For example 'G53 G0 X0 Y0 Z0' will move the axes to the home position
even if the currently selected coordinate system has offsets in effect.

.G53 Example
[source,{ngc}]
----
G53 G0 X0 Y0 Z0 (rapid linear move to the machine origin)
G53 X2 (rapid linear move to absolute coordinate X2)
----

See <<gcode:g0,G0>> section for more information.

It is an error if:

* G53 is used without G0 or G1 being active,
* or G53 is used while cutter compensation is on.

[[gcode:g54-g59.3]]
== G54-G59.3 Select Coordinate System(((G54-G59.3 Select Coordinate System)))

* 'G54'   - select coordinate system 1
* 'G55'   - select coordinate system 2
* 'G56'   - select coordinate system 3
* 'G57'   - select coordinate system 4
* 'G58'   - select coordinate system 5
* 'G59'   - select coordinate system 6
* 'G59.1' - select coordinate system 7
* 'G59.2' - select coordinate system 8
* 'G59.3' - select coordinate system 9

The coordinate systems store the axis values and the XY rotation angle
around the Z axis in the parameters shown in the following table.

.Coordinate System Parameters
[width="80%",options="header",cols="<,11*^"]
|===
|Select |CS |X    |Y    |Z    |A    |B    |C    |U    |V    |W    |R
|G54    |1  |5221 |5222 |5223 |5224 |5225 |5226 |5227 |5228 |5229 |5230
|G55    |2  |5241 |5242 |5243 |5244 |5245 |5246 |5247 |5248 |5249 |5250
|G56    |3  |5261 |5262 |5263 |5264 |5265 |5266 |5267 |5268 |5269 |5270
|G57    |4  |5281 |5282 |5283 |5284 |5285 |5286 |5287 |5288 |5289 |5290
|G58    |5  |5301 |5302 |5303 |5304 |5305 |5306 |5307 |5308 |5309 |5310
|G59    |6  |5321 |5322 |5323 |5324 |5325 |5326 |5327 |5328 |5329 |5330
|G59.1  |7  |5341 |5342 |5343 |5344 |5345 |5346 |5347 |5348 |5349 |5350
|G59.2  |8  |5361 |5362 |5363 |5364 |5365 |5366 |5367 |5368 |5369 |5370
|G59.3  |9  |5381 |5382 |5383 |5384 |5385 |5386 |5387 |5388 |5389 |5390
|===

It is an error if:

* selecting a coordinate system is used while cutter compensation is on.

See the <<cha:coordinate-system,Coordinate System>> section for an
overview of coordinate systems.

[[gcode:g61]]
== G61 Exact Path Mode(((G61 Exact Path Mode)))(((Trajectory Control)))

* 'G61' - Exact path mode, movement exactly as programmed.
  Moves will slow or stop as needed to reach every programmed point. If
  two sequential moves are exactly co-linear movement will not stop.

[[gcode:g61.1]]
== G61.1 Exact Stop Mode(((G61.1 Exact Stop Mode)))(((Trajectory Control)))

* 'G61.1' - Exact stop mode, movement will stop at the end of each
  programmed segment.

[[gcode:g64]]
== G64 Path Blending(((G64 Path Blending)))(((Trajectory Control)))

[source,{ngc}]
----
G64 <P- <Q->>
----

* 'P' - motion blending tolerance
* 'Q' - naive cam tolerance
* 'G64' - best possible speed. Without P (Or a default value in <<sub:ini:sec:rs274ngc,RS274NGC>>) means to keep the best speed
  possible, no matter how far away from the programmed point you end up.
* 'G64 P-' - Blend between best speed and deviation tolerance
* 'G64 P- <Q- >' blending with tolerance.
  It is a way to fine tune your system for best compromise between speed
  and accuracy.
  The P- tolerance means that the actual path will be no more than P-
  away from the programmed endpoint. The velocity will be reduced if
  needed to maintain the path.
  If you set Q to a non-zero value it turns on the 'Naive CAM
  Detector': when there are a series of linear XYZ feed moves at the
  same <<sec:set-feed-rate,feed rate>> that are less than Q- away from
  being collinear, they are collapsed into a single linear move.
  On G2/G3 moves in the G17 (XY) plane when the maximum
  deviation of an arc from a straight line is less than the G64 P-
  tolerance the arc is broken into two lines (from start of arc to
  midpoint, and from midpoint to end). those lines are then subject to
  the naive cam algorithm for lines. Thus, line-arc, arc-arc, and
  arc-line cases as well as line-line benefit from the 'Naive CAM
  Detector'. This improves contouring performance by simplifying the
  path. It is OK to program for the mode that is already active. See
  also the <<sec:trajectory-control,Trajectory Control>> section for
  more information on these modes.
  If Q is not specified then it will have the same behavior as before
  and use the value of P-.
  Set Q to zero to disable the 'Naive CAM Detector'.

.G64 P- Example Line
[source,{ngc}]
----
G64 P0.015 (set path following to be within 0.015 of the actual path)
----

It is a good idea to include a path control specification in the preamble
of each G-code file.

[[gcode:g70]]
== G70 Lathe finishing cycle(((G70 Lathe finishing cycle)))

[source,{ngc}]
----
G70 Q- <X-> <Z-> <D-> <E-> <P->
----

* 'Q' - The subroutine number.
* 'X' - The starting X position, defaults to the initial position.
* 'Z' - The starting Z position, defaults to the initial position.
* 'D' - The starting distance of the profile, defaults to 0.
* 'E' - The ending distance of the profile, defaults to 0.
* 'P' - The number of passes to use, defaults to 1.

The 'G70' cycle is intended to be used after the shape of the profile
given in the subroutine with number Q has been cut with G71 or G72.

* Preliminary motion.
  ** If Z or X are used a <<gcode:g0,rapid move>> to that position
     is done. This position is also used between each finishing pass.
  ** Then a <<gcode:g0,rapid move>> to the start of the profile is
     executed.
  ** The path given in Q- is followed using the <<gcode:g1,G1>> and
     <<gcode:g2-g3>> commands.
  ** If a next pass is required there is another rapid to the intermediate
     location, before a rapid is done to the start of the profile.
  ** After the final pass, the tool is left at the end of the profile
     including E-.
* Multiple passes.
  The distance between the pass and the final profile is (pass-1)*(D-E)/P+E.
  Where pass the pass number and D,E and P are the D/E/P numbers.
* The distance is computed using the starting position of the cycle, with
  a positive distance towards this point.
* Fillet and chamfers in the profile.
  It is possible to add fillets or chamfers in the profile, see
  <<gcode:g71-g72>> for more details.

It is an error if:

* There is no subroutine defined with the number given in Q.
* The path given in the profile is not monotonic in Z or X.
* <<gcode:g17-g19.1>> has not been used to select the ZX plane.

[[gcode:g71-g72]]
== G71 G72 Lathe roughing cycles(((G71 G72 Lathe roughing cycles)))

[NOTE]
The G71 and G72 cycles are currently somewhat fragile.
See issue https://github.com/LinuxCNC/linuxcnc/issues/2939[#2939] for example.

[source,{ngc}]
----
G71   Q- <X-> <Z-> <D-> <I-> <R->
G71.1 Q- <X-> <Z-> <D-> <I-> <R->
G71.2 Q- <X-> <Z-> <D-> <I-> <R->
G72   Q- <X-> <Z-> <D-> <I-> <R->
G72.1 Q- <X-> <Z-> <D-> <I-> <R->
G72.2 Q- <X-> <Z-> <D-> <I-> <R->
----

* 'Q' - The subroutine number.
* 'X' - The starting X position, defaults to the initial position.
* 'Z' - The starting Z position, defaults to the initial position.
* 'D' - The remaining distance to the profile, defaults to 0.
* 'I' - The cutting increment, defaults to 1.
* 'R' - The retracting distance, defaults to 0.5.

The G71/G72 cycle is intended to rough cut a profile on a lathe. The G71
cycles remove layers of the material while traversing in the Z direction.
The G72 cycles remove material while traversing the X axis, the so called
facing cycle. The direction of travel is the same as in the path given in
the subroutine. For the G71 cycle the Z coordinate must be monotonically
changing, for the G72 this is required for the X axis.

The profile is given in a subroutine with number Q-. This subroutine
may contain G0, G1, G2 and G3 motion commands. All other commands are
ignored, including feed and speed settings. The <<gcode:g0>> commands are
interpreted as <<gcode:g1,G1>> commands. Each motion command may also
include an optional A- or C- number.  If the number A- is added a fillet
with the radius given by A will be inserted at the endpoint of that
motion, if this radius is too large the algorithm will fail with a
non-monotonic path error. It is also possible to use the C- number, which
allows a chamfer to be inserted. This chamfer has the same endpoints as
a fillet of the same dimension would have but a straight line is inserted
instead of an arc.

When in absolute mode the U (for X) and W (for Z) can be used as
incremental displacements.

The G7x.1 cycles do not cut pockets. The G7x.2 cycles only cut after the
first pocket and continue where G7x.1 stopped. It is advisible to leave
some additional material to cut before the G7x.2 cycle, so if G7x.1 used
a D1.0 the G7x.2 can use D0.5 and 0.5mm will be removed while moving
from one pocket to the next.

The normal G7x cycles cut the entire profile in one cycle.

. Preliminary motion.
  ** If Z or X are used a <<gcode:g0,rapid move>> to that position
     is done.
  ** After the profile has been cut, the tool stops at the end of the
     profile, including the distance specified in D.
. The D number is used to  keep a distance from the final profile,
  to allow material to remain for finishing.

It is an error if:

* There is no subroutine defined with the number given in Q.
* The path given in the profile is not monotonic in Z or X.
* <<gcode:g17-g19.1>> has not been used to select the ZX plane.
* <<gcode:g41-g42>> is active.

[[gcode:g73]]
== G73 Drilling Cycle with Chip Breaking(((G73 Drilling Cycle with Chip Break)))

[source,{ngc}]
----
G73 X- Y- Z- R- Q- P- <L->
----

* 'R' - retract position along the Z axis.
* 'Q' - delta increment along the Z axis.
* 'L' - repeat

The 'G73' cycle is drilling or milling with chip breaking.
This cycle takes a Q number which represents a 'delta' increment along
the Z axis. Peck clearance can be specified by optional P number.

* Preliminary motion.
  ** If the current Z position is below the R position, The Z axis does
     a <<gcode:g0,rapid move>> to the R position.
  ** Move to the X Y coordinates
* Move the Z-axis only at the current <<sec:set-feed-rate,feed rate>>
  downward by delta or to the Z position, whichever is less deep.
* Rapid up .010 of an inch or 0.254 mm.
* Repeat steps 2 and 3 until the Z position is reached at step 2.
* The Z axis does a rapid move to the R position.

It is an error if:

* the Q number is negative or zero.
* the R number is not specified

[[gcode:g74]]
== G74 Left-hand Tapping Cycle with Dwell(((G74 Left-hand Tapping Cycle with Dwell)))

[source,{ngc}]
----
G74 (X- Y- Z-) or (U- V- W-) R- L- P- $- F-
----

* 'R-' - Retract position along the Z axis.
* 'L-' - Used in incremental mode; number of times to repeat the cycle.
  See <<gcode:g81,G81>> for examples.
* 'P-' - Dwell time (seconds).
* '$-' - Selected spindle.
* 'F-' - Feed rate (spindle speed multiplied by distance traveled per
  revolution (thread pitch)).

WARNING: G74 does not use synchronized motion.

The 'G74' cycle is intended for tapping with floating chuck and dwell at
the bottom of the hole.

1. Preliminary motion, as described in the
   <<gcode:preliminary-motion,Preliminary and In-Between Motion>> section.
2. Disable Feed and Speed Overrides.
3. Move the Z-axis at the current feed rate to the Z position.
4. Stop the selected spindle (chosen by the $ parameter)
5. Start spindle rotation clockwise.
6. Dwell for the P number of seconds.
7. Move the Z-axis at the current feed rate to clear Z
8. Restore Feed and Speed override enables to previous state

The length of the dwell is specified by a 'P-' word in the G74 block.
The feed rate 'F-' is spindle speed multiplied by distance per revolution
(thread pitch).
In example S100 with 1.25MM per revolution thread pitch gives a feed of
F125.

[[gcode:g76]]
== G76 Threading Cycle(((G76 Threading Cycle)))

[source,{ngc}]
----
G76 P- Z- I- J- R- K- Q- H- E- L- $-
----

.G76 Threading
image::images/g76-threads_en.svg["G76 Threading",align="center"]

* 'Drive Line' - A line through the initial X position parallel to the Z.
* 'P-' - The 'thread pitch' in distance per revolution.
* 'Z-' - The final position of threads. At the end of the cycle the tool will be at this Z position.

[NOTE]
When G7 'Lathe Diameter Mode' is in force the values for 'I', 'J' and 'K' are diameter measurements.
When G8 'Lathe Radius Mode' is in force the values for 'I', 'J' and 'K' are radius measurements.

* 'I-' - The 'thread peak' offset from the 'drive line'.
  Negative 'I' values are external threads, and positive 'I' values are internal threads.
  Generally the material has been turned to this size before the 'G76' cycle.
* 'J-' - A positive value specifying the 'initial cut depth'.
  The first threading cut will be 'J' beyond the 'thread peak' position.
* 'K-' - A positive value specifying the 'full thread depth'.
  The final threading cut will be 'K' beyond the 'thread peak' position.

Optional settings

* '$-' - The spindle number to which the motion will be synchronised (default 0).
  For example if $1 is programmed then the motion will begin on the reset of `spindle.1.index-enable` and proceed in synchrony with the value of `spindle.1.revs`.
* 'R-' - The 'depth degression'. 'R1.0' selects constant depth on successive threading passes. 'R2.0' selects constant area.
  Values between 1.0 and 2.0 select decreasing depth but increasing area.
  Values above 2.0 select decreasing area.
  Beware that unnecessarily high degression values will cause a large number of passes to be used.
  (degression = a descent by stages or steps.)

[WARNING]
Unnecessarily high degression values will produce an unnecessarily high number of passes. (degressing = dive in stages)

* 'Q-' - The 'compound slide angle' is the angle (in degrees) describing to what extent successive passes should be offset along the drive line.
  This is used to cause one side of the tool to remove more material than the other.
  A positive 'Q' value causes the leading edge of the tool to cut more heavily.  Typical values are 29, 29.5 or 30.
* 'H-' - The number of 'spring passes'.
  Spring passes are additional passes at full thread depth.
  If no additional passes are desired, program 'H0'.

Thread entries and exits can be programmed tapered with the 'E' and 'L' values.

* 'E-' - Specifies the distance along the drive line used for the taper.
  The angle of the taper will be so the last pass tapers to the thread crest over the distance specified with E.
  'E0.2' will give a taper for the first/last 0.2 length units along the thread.
  For a 45 degree taper program E the same as K.
* 'L-' - Specifies which ends of the thread get the taper.
  Program 'L0' for no taper (the default), 'L1' for entry taper, 'L2'
  for exit taper, or 'L3' for both entry and exit tapers.
  Entry tapers will pause at the drive line to synchronize with the
  index pulse then move at the <<sec:set-feed-rate,feed rate>> in to the
  beginning of the taper. No entry taper and the tool will rapid to the
  cut depth then synchronize and begin the cut.

The tool is moved to the initial X and Z positions prior to issuing
the G76. The X position is the 'drive line' and the Z position is the
start of the threads.

The tool will pause briefly for synchronization before each threading
pass, so a relief groove will be required at the entry unless the
beginning of the thread is past the end of the material or an entry
taper is used.

Unless using an exit taper, the exit move is not synchronized to the
spindle speed and will be a <<gcode:g0,rapid move>>. With a slow spindle,
the exit move might take only a small fraction of a revolution. If the
spindle speed is increased after several passes are complete, subsequent
exit moves will require a larger portion of a revolution, resulting in a
very heavy cut during the exit move. This can be avoided by providing a
relief groove at the exit, or by not changing the spindle speed while
threading.

The final position of the tool will be at the end of the 'drive line'.
A safe Z move will be needed with an internal thread to remove the tool
from the hole.

It is an error if:

* The active plane is not the ZX plane.
* Other axis words, such as X- or Y-, are specified.
* The 'R-' degression value is less than 1.0.
* All the required words are not specified.
* 'P-', 'J-', 'K-' or 'H-' is negative.
* 'E-' is greater than half the drive line length.

.HAL Connections
The pins 'spindle.N.at-speed' and the 'encoder.n.phase-Z' for the
spindle must be connected in your HAL file before G76 will work.
See the <<sec:motion-pins,spindle>> pins in the Motion section for more
information.

.Technical Info
The G76 canned cycle is based on the G33 Spindle Synchronized Motion.
For more information see the G33 <<gcode:g33-tech-info,Technical Info>>.

The sample program 'g76.ngc' shows the use of the G76 canned cycle, and
can be previewed and executed on any machine using the 'sim/lathe.ini'
configuration.

.G76 Example Code
[source,{ngc}]
---------------
G0 Z-0.5 X0.2
G76 P0.05 Z-1 I-.075 J0.008 K0.045 Q29.5 L2 E0.045
---------------

In the figure the tool is in the final position after the G76 cycle
is completed. You can see the entry path on the right from the Q29.5
and the exit path on the left from the L2 E0.045. The white lines
are the cutting moves.

.G76 Example
image::images/g76-01.png["G76 Example",align="center"]

[[gcode:g80-g89]]
== G80-G89 Canned Cycles(((G80-G89 Canned Cycles)))

The canned cycles 'G81' through 'G89' and the canned cycle stop 'G80'
are described in this section.

All canned cycles are performed with respect to the currently-selected
plane. Any of the nine planes may be selected. Throughout this section,
most of the descriptions assume the XY-plane has been selected. The
behavior is analogous if another plane is selected, and the correct
words must be used. For instance, in the 'G17.1' plane, the action of
the canned cycle is along W, and the locations
or increments are given with U and V. In this case substitute U,V,W for
X,Y,Z in the instructions below.

Rotary axis words are not allowed in canned cycles. When the
active plane is one of the XYZ family, the UVW axis words are not
allowed. Likewise, when the active plane is one of the UVW family, the
XYZ axis words are not allowed.

=== Common Words

All canned cycles use X, Y, Z, or U, V, W groups depending on the
plane selected and R words. The R (usually meaning retract) position is
along the axis perpendicular to the currently selected plane (Z-axis
for XY-plane, etc.) Some canned cycles use additional arguments.

=== Sticky Words

For canned cycles, we will call a number 'sticky' if, when the same
cycle is used on several lines of code in a row, the number must be
used the first time, but is optional on the rest of the lines. Sticky
numbers keep their value on the rest of the lines if they are not
explicitly programmed to be different. The R number is always sticky.

In incremental distance mode X, Y, and R numbers are treated as
increments from the current position and Z as an increment from the
Z-axis position before the move involving Z takes place. In absolute
distance mode, the X, Y, R, and Z numbers are absolute positions in the
current coordinate system.

=== Repeat Cycle

The L number is optional and represents the number of repeats.
L=0 is not allowed. If the repeat feature is used, it is
normally used in incremental distance mode, so that the same sequence
of motions is repeated in several equally spaced places along a
straight line. When L- is greater than 1 in incremental mode with the
XY-plane selected, the X and Y positions are determined by adding the
given X and Y numbers either to the current X and Y positions (on the
first go-around) or to the X and Y positions at the end of the previous
go-around (on the repetitions). Thus, if you program 'L10' , you will
get 10 cycles. The first cycle will be distance X,Y from
the original location. The R and Z positions do not change during the
repeats. The L number is not sticky. In absolute distance mode,
L>1 means 'do the same cycle in the same place several
times', Omitting the L word is equivalent to specifying L=1.

=== Retract Mode

The height of the retract move at the end of each repeat (called
'clear Z' in the descriptions below) is determined by the setting of
the retract mode, either to the original Z position (if that is above
the R position and the retract mode is 'G98', OLD_Z), or otherwise to
the R position. See the <<gcode:g98-g99,G98 G99>> section.

[[gcode:canned-cycle-errors]]
=== Canned Cycle Errors(((Canned Cycle Errors)))

It is an error if:

* axis words are all missing during a canned cycle,
* axis words from different groups (XYZ) (UVW) are used together,
* a P number is required and a negative P number is used,
* an L number is used that does not evaluate to a positive integer,
* rotary axis motion is used during a canned cycle,
* inverse time feed rate is active during a canned cycle,
* or cutter compensation is active during a canned cycle.

If the XY plane is active, the Z number is sticky, and it is an error
if:

* the Z number is missing and the same canned cycle was not already
  active,
* or the R number is less than the Z number.

If other planes are active, the error conditions are analogous to the
XY conditions above.

[[gcode:preliminary-motion]]
=== Preliminary and In-Between Motion

Preliminary motion is a set of motions that is common to all of the
milling canned cycles. If the current Z position is below the R position,
the Z axis does a <<gcode:g0,rapid move>> to the R position. This happens
only once, regardless of the value of L.

In addition, at the beginning of the first cycle and each repeat, the
following one or two moves are made:

* A <<gcode:g0,rapid move>> parallel to the XY-plane to
  the given XY-position.
* The Z-axis make a rapid move to the R position, if it is
  not already at the R position.

If another plane is active, the preliminary and in-between motions are
analogous.

=== Why use a canned cycle?

There are at least two reasons for using canned cycles. The first is
the economy of code. A single bore would take several lines of code to
execute.

The G81 <<gcode:g81-example,Example 1>> demonstrates how a canned cycle
could be used to produce 8 holes with ten lines of G-code within the
canned cycle mode.
The program below will produce the same set of 8 holes using five lines
for the canned cycle. It does not follow exactly the same path nor does
it drill in the same order as the earlier example. But the program
writing economy of a good canned cycle should be obvious.

[NOTE]
Line numbers are not needed but help clarify these examples.

.Eight Holes

[source,{ngc}]
----
N100 G90 G0 X0 Y0 Z0 (move coordinate home)
N110 G1 F10 X0 G4 P0.1
N120 G91 G81 X1 Y0 Z-1 R1 L4(canned drill cycle)
N130 G90 G0 X0 Y1
N140 Z0
N150 G91 G81 X1 Y0 Z-0.5 R1 L4(canned drill cycle)
N160 G80 (turn off canned cycle)
N170 M2 (program end)
----

The G98 on the second line above means that the return move will be to
the Z value on the first line since it is higher than the specified R
value.

image::images/eight-holes_en.svg[align="center"]

.Twelve Holes in a Square

This example demonstrates the use of the L word to repeat a set of
incremental drill cycles for successive blocks of code within the same
G81 motion mode. Here we produce 12 holes using five lines of code in
the canned motion mode.

[source,{ngc}]
----
N1000 G90 G0 X0 Y0 Z0 (move coordinate home)
N1010 G1 F50 X0 G4 P0.1
N1020 G91 G81 X1 Y0 Z-0.5 R1 L4 (canned drill cycle)
N1030 X0 Y1 R0 L3 (repeat)
N1040 X-1 Y0 L3 (repeat)
N1050 X0 Y-1 L2 (repeat)
N1060 G80 (turn off canned cycle)
N1070 G90 G0 X0 (rapid move home)
N1080 Y0
N1090 Z0
N1100 M2 (program end)
----

image::images/twelve-holes_en.svg[align="center"]

The second reason to use a canned cycle is that they all produce
preliminary moves and returns that you can anticipate and control
regardless of the start point of the canned cycle.

[[gcode:g80]]
== G80 Cancel Canned Cycle(((G80 Cancel Modal Motion)))

* 'G80' - cancel canned cycle modal motion. 'G80' is part of modal group 1,
  so programming any other G-code from modal group 1 will also
  cancel the canned cycle.

It is an error if:

*  Axis words are programmed when G80 is active.

.G80 Example
[source,{ngc}]
----
G90 G81 X1 Y1 Z1.5 R2.8 (absolute distance canned cycle)
G80 (turn off canned cycle motion)
G0 X0 Y0 Z0 (rapid move to coordinate home)
----

The following code produces the same final position and machine state as
the previous code.

.G0 Example
[source,{ngc}]
----
G90 G81 X1 Y1 Z1.5 R2.8 (absolute distance canned cycle)
G0 X0 Y0 Z0 (rapid move to coordinate home)
----

The advantage of the first set is that, the G80 line clearly turns off
the G81 canned cycle. With the first set of blocks, the programmer must
turn motion back on with G0, as is done in the next line, or any other
motion mode G word.

If a canned cycle is not turned off with G80 or another motion word, the
canned cycle will attempt to repeat itself using the next block of code
that contains an X, Y, or Z word. The following file drills (G81) a set
of eight holes as shown in the following caption.

.G80 Example 1
[source,{ngc}]
----
N100 G90 G0 X0 Y0 Z0 (coordinate home)
N110 G1 X0 G4 P0.1
N120 G81 X1 Y0 Z0 R1 (canned drill cycle)
N130 X2
N140 X3
N150 X4
N160 Y1 Z0.5
N170 X3
N180 X2
N190 X1
N200 G80 (turn off canned cycle)
N210 G0 X0 (rapid move home)
N220 Y0
N230 Z0
N240 M2 (program end)
----

[NOTE]
Notice the Z position change after the first four holes.
Also, this is one of the few places where line numbers have some value,
being able to point a reader to a specific line of code.

The use of G80 in line N200 is optional because the G0 on the next
line will turn off the G81 cycle. But using the G80 as shown in
Example 1, will provide for easier to read canned cycle. Without it, it
is not so obvious that all of the blocks between N120 and N200 belong
to the canned cycle.

[[gcode:g81]]
== G81 Drilling Cycle(((G81 Drilling Cycle)))

[source,{ngc}]
----
G81 (X- Y- Z-) or (U- V- W-) R- L-
----

The 'G81' cycle is intended for drilling.

The cycle functions as follows:

* Preliminary motion, as described in the
  <<gcode:preliminary-motion,Preliminary and In-Between Motion>> section.
* Move the Z-axis at the current <<sec:set-feed-rate,feed rate>> to the
  Z position.
* The Z-axis does a <<gcode:g0,rapid move>> to clear Z.

.G81 Cycle
image::images/g81mult_en.svg["G81 Cycle",align="center"]

[[gcode:g81-example]]
.Example 1 - Absolute Position G81
[source,{ngc}]
----
G90 G98 G81 X4 Y5 Z1.5 R2.8
----

Suppose the current position is (X1, Y2, Z3) and the preceding line of
NC code is interpreted.

This calls for absolute distance mode (G90) and OLD_Z retract mode
(G98) and calls for the G81 drilling cycle to be performed once.

* The X value and X position are 4.
* The Y value and Y position are 5.
* The Z value and Z position are 1.5.
* The R value and clear Z are 2.8. OLD_Z is 3.

The following moves take place:

* A <<gcode:g0,rapid move>> parallel to the XY plane to (X4, Y5)
* A rapid move move parallel to the Z-axis to (Z2.8).
* Move parallel to the Z-axis at the <<sec:set-feed-rate,feed rate>> to
  (Z1.5)
* A rapid move parallel to the Z-axis to (Z3)

image::images/g81ex1_en.svg[align="center"]

.Example 2 - Relative Position G81
[source,{ngc}]
----
G91 G98 G81 X4 Y5 Z-0.6 R1.8 L3
----

Suppose the current position is (X1, Y2, Z3) and the preceding line of
NC code is interpreted.

This calls for incremental distance mode (G91) and OLD_Z retract mode
(G98). It also calls for the G81 drilling cycle to be repeated three
times. The X value is 4, the Y value is 5, the Z value is -0.6 and the
R value is 1.8. The initial X position is 5 (=1+4), the initial Y
position is 7 (=2+5), the clear Z position is 4.8 (=1.8+3), and the Z
position is 4.2 (=4.8-0.6). OLD_Z is 3.

The first preliminary move is a maximum rapid move along the Z axis to
(X1,Y2,Z4.8), since OLD_Z < clear Z.

The first repeat consists of 3 moves.

* A <<gcode:g0,rapid move>> parallel to the XY-plane to (X5, Y7)
* Move parallel to the Z-axis at the <<sec:set-feed-rate,feed rate>> to
  (Z4.2)
* A rapid move parallel to the Z-axis to (X5, Y7, Z4.8)

The second repeat consists of 3 moves. The X position is reset to 9
(=5+4) and the Y position to 12 (=7+5).

* A <<gcode:g0,rapid move>> parallel to the XY-plane to (X9, Y12, Z4.8)
* Move parallel to the Z-axis at the feed rate to (X9, Y12, Z4.2)
* A rapid move parallel to the Z-axis to (X9, Y12, Z4.8)

The third repeat consists of 3 moves. The X position is reset to 13
(=9+4) and the Y position to 17 (=12+5).

* A <<gcode:g0,rapid move>> parallel to the XY-plane to (X13, Y17, Z4.8)
* Move parallel to the Z-axis at the feed rate to (X13, Y17, Z4.2)
* A rapid move parallel to the Z-axis to (X13, Y17, Z4.8)

image::images/g81ex2_en.svg[align="center"]

.Example 3 - Relative Position G81
[source,{ngc}]
----
G90 G98 G81 X4 Y5 Z1.5 R2.8
----

Now suppose that you execute the first G81 block of code but from (X0,
Y0, Z0) rather than from (X1, Y2, Z3).

Since OLD_Z is below the R value, it adds
nothing for the motion but since the initial value of Z is less than
the value specified in R, there will be an initial Z move during the
preliminary moves.

image::images/g81_en.svg[align="center"]

.Example 4 - Absolute G81 R > Z

This is a plot of the path of motion for the second g81 block of code.

[source,{ngc}]
----
G91 G98 G81 X4 Y5 Z-0.6 R1.8 L3
----

Since this plot starts with (X0, Y0, Z0), the interpreter adds the
initial Z0 and R1.8 and rapid moves to that location. After that initial
Z move, the repeat feature works the same as it did in example 3 with
the final Z depth being 0.6 below the R value.

image::images/g81a_en.svg[align="center"]

.Example 5 - Relative position R > Z

[source,{ngc}]
----
G90 G98 G81 X4 Y5 Z-0.6 R1.8
----

Since this plot starts with (X0, Y0, Z0), the interpreter adds the
initial Z0 and R1.8 and rapid moves to that location as in 'Example 4'.
After that initial Z move, the <<gcode:g0,rapid move>> to X4 Y5 is done.
Then the final Z depth being 0.6 below the R value. The repeat function
would make the Z move in the same location again.

[[gcode:g82]]
== G82 Drilling Cycle, Dwell(((G82 Drilling Cycle Dwell)))

[source,{ngc}]
----
G82 (X- Y- Z-) or (U- V- W-) R- L- P-
----

The 'G82' cycle is intended for drilling with a dwell at the bottom of
the hole.

* Preliminary motion, as described in the
  <<gcode:preliminary-motion,Preliminary and In-Between Motion>> section.
* Move the Z-axis at the current <<sec:set-feed-rate,feed rate>> to the
  Z position.
* Dwell for the P number of seconds.
* The Z-axis does a <<gcode:g0,rapid move>> to clear Z.

The motion of a G82 canned cycle looks just like G81 with the
addition of a dwell at the bottom of the Z move. The length of
the dwell is specified by a 'P-' word in the G82 block.

[source,{ngc}]
----
G90 G82 G98 X4 Y5 Z1.5 R2.8 P2
----

This will be similar to example 3 above, just with an added dwell of 2
seconds at the bottom of the hole.

[[gcode:g83]]
== G83 Peck Drilling Cycle(((G83 Peck Drilling)))

[source,{ngc}]
----
G83 (X- Y- Z-) or (U- V- W-) R- L- Q- P-
----

The 'G83' cycle (often called peck drilling) is intended for deep
drilling ormilling with chip breaking. The retracts in this cycle clear
the hole of chips and cut off any long stringers (which are common when
drilling in aluminum). This cycle takes a Q number which represents a
'delta' increment along the Z-axis. The retract before final depth will
always be to the 'retract' plane even if G98 is in effect. The final
retract will honor the G98/99 in effect. G83 functions the same as G81
with the addition of retracts during the drilling operation. Peck clearance
can be specified by optional P number.

* Preliminary motion, as described in the
  <<gcode:preliminary-motion,Preliminary and In-Between Motion>> section.
* Move the Z-axis at the current <<sec:set-feed-rate,feed rate>>
  downward by delta or to the Z position, whichever is less deep.
* Rapid move back out to the retract plane specified by the R word.
* Rapid move back down to the current hole bottom, less .010 of an inch or 0.254 mm.
* Repeat steps 2, 3, and 4 until the Z position is reached at step 2.
* The Z-axis does a <<gcode:g0,rapid move>> to clear Z.

It is an error if:

* the Q number is negative or zero.

[[gcode:g84]]
== G84 Right-hand Tapping Cycle, Dwell(((G84 Right-hand Tapping Cycle Dwell)))

[source,{ngc}]
----
G84 (X- Y- Z-) or (U- V- W-) R- L- P- $- F-
----

* 'R-' - Retract position along the Z axis.
* 'L-' - Used in incremental mode; number of times to repeat the cycle.
  See <<gcode:g81,G81>> for examples.
* 'P-' - Dwell time (seconds).
* '$-' - Selected spindle.
* 'F-' - Feed rate (spindle speed multiplied by distance traveled per
  revolution (thread pitch)).

[WARNING]
G84 does not use synchronized motion.

The 'G84' cycle is intended for tapping with floating chuck and dwell at
the bottom of the hole.

* Preliminary motion, as described in the <<gcode:preliminary-motion,Preliminary and In-Between Motion>> section.
* Disable Feed and Speed Overrides.
* Move the Z-axis at the current feed rate to the Z position.
* Stop the selected spindle (chosen by the $ parameter)
* Start spindle rotation counterclockwise.
* Dwell for the P number of seconds.
* Move the Z-axis at the current feed rate to clear Z
* Restore Feed and Speed override enables to previous state

The length of the dwell is specified by a 'P-' word in the G84 block.
The feed rate 'F-' is spindle speed multiplied by distance per revolution
(thread pitch).
In example S100 with 1.25MM per revolution thread pitch gives a feed of
F125.

[[gcode:g85]]
== G85 Boring Cycle, Feed Out(((G85 Boring, Feed Out)))

[source,{ngc}]
----
G85 (X- Y- Z-) or (U- V- W-) R- L-
----

The 'G85' cycle is intended for boring or reaming, but could be used for
drilling or milling.

* Preliminary motion, as described in the
  <<gcode:preliminary-motion,Preliminary and In-Between Motion>> section.
* Move the Z-axis only at the current <<sec:set-feed-rate,feed rate>> to
  the Z position.
* Retract the Z-axis at the current feed rate to the R plane if it is
  lower than the initial Z.
* Retract at the traverse rate to clear Z.

[[gcode:g86]]
== G86 Boring Cycle, Spindle Stop, Rapid Move Out(((G86 Boring, Spindle Stop, Rapid Move Out)))

[source,{ngc}]
----
G86 (X- Y- Z-) or (U- V- W-) R- L- P- $-
----

The 'G86' cycle is intended for boring. This cycle uses a P number for
the number of seconds to dwell.

* Preliminary motion, as described in the
  <<gcode:preliminary-motion,Preliminary and In-Between Motion>> section.
* Move the Z-axis only at the current <<sec:set-feed-rate,feed rate>> to
  the Z position.
* Dwell for the P number of seconds.
* Stop the selected spindle turning. (Chosen by the $ parameter)
* The Z-axis does a <<gcode:g0,rapid move>> to clear Z.
* Restart the spindle in the direction it was going.

It is an error if:

* the spindle is not turning before this cycle is executed.

[[gcode:g87]]
== G87 Back Boring Cycle(((G87 Back Boring Cycle)))

This code is currently unimplemented in LinuxCNC. It is accepted, but
the behavior is undefined.

[[gcode:g88]]
== G88 Boring Cycle, Spindle Stop, Manual Out(((G88 Boring Cycle, Spindle Stop, Manual Out)))

This code is currently unimplemented in LinuxCNC. It is accepted, but
the behavior is undefined.

[[gcode:g89]]
== G89 Boring Cycle, Dwell, Feed Out(((G89 Boring, Dwell, Feed Out)))

[source,{ngc}]
----
G89 (X- Y- Z-) or (U- V- W-) R- L- P-
----

The 'G89' cycle is intended for boring. This cycle uses a P number,
where P specifies the number of seconds to dwell.

* Preliminary motion, as described in the
  <<gcode:preliminary-motion,Preliminary and In-Between Motion>> section.
* Move the Z-axis only at the current <<sec:set-feed-rate,feed rate>> to
  the Z position.
* Dwell for the P number of seconds.
* Retract the Z-axis at the current feed rate to clear Z.

[[gcode:g90-g91]]
== G90, G91 Distance Mode(((G90, G91 Distance Mode)))

* 'G90' - absolute distance mode In absolute distance mode, axis numbers
  (X, Y, Z, A, B, C, U, V, W) usually represent positions in terms of
  the currently active coordinate system. Any exceptions to that rule
  are described explicitly in the <<gcode:g80-g89,G80 G89>> section.
* 'G91' - incremental distance mode In incremental distance mode, axis
  numbers usually represent increments from the current coordinate.

.G90 Example
[source,{ngc}]
----
G90 (set absolute distance mode)
G0 X2.5 (rapid move to coordinate X2.5 including any offsets in effect)
----

.G91 Example
[source,{ngc}]
----
G91 (set incremental distance mode)
G0 X2.5 (rapid move 2.5 from current position along the X axis)
----

* See <<gcode:g0,G0>> section for more information.

[[gcode:g90.1-g91.1]]
== G90.1, G91.1 Arc Distance Mode(((Arc Distance Mode)))

* 'G90.1' - absolute distance mode for I, J & K offsets.
  When G90.1 is in effect I and J both must be specified with G2/3
  for the XY plane or J and K for the XZ plane or it is an error.
* 'G91.1' - incremental distance mode for I, J & K offsets.
  `G91.1` Returns I, J & K to their default behavior.

[[gcode:g92]]
== G92 Coordinate System Offset(((G92 Coordinate System Offset)))

[source,{ngc}]
----
G92 axes
----

[WARNING]
Only use 'G92' after your machine has been positioned to the desired point.

'G92' makes the current point have the coordinates you want (without motion),
where the axis words contain the axis numbers you want.
All axis words are optional, except that at least one must be used.
If an axis word is not used for a given axis, the offset for that axis will be zero.

When 'G92' is executed, the <<sec:machine-coordinate-system,origins>>
of all coordinate systems move. They move such that the value of the
current controlled point, in the currently active coordinate system,
becomes the specified value. All of the coordinate system's origins
(G53-G59.3) are offset this same distance.

'G92' uses the values stored in <<sub:numbered-parameters,parameters>>
5211-5219 as the X Y Z A B C U V W offset values for each axis.
The parameter values are 'absolute' machine coordinates in the native machine 'units' as specified in the INI file.
All axes defined in the INI file will be offset when G92 is active.
If an axis was not entered following the G92, that axis' offset will be zero.

For example, suppose the current point is at X=4 and there is
currently no 'G92' offset active. Then 'G92 X7' is programmed.
This moves all origins -3 in X, which causes the current point to become X=7.
This -3 is saved in parameter 5211.

Being in incremental distance mode (G91 instead of G90) has no effect
on the action of `G92`.

'G92' offsets may be already be in effect when the `G92` is called.
If this is the case, the offset is replaced with a new
offset that makes the current point become the specified value.

It is an error if all axis words are omitted.

LinuxCNC stores the G92 offsets and reuses them on the next run of a
program. To prevent this, one can program a `G92.1` (to erase them), or
program a `G92.2` (to remove them - they are still stored).

[NOTE]
The 'G52' command can also be used to change this offset;
see the <<sec:g52-and-g92-offsets,Local and Global Offsets>> section for more details about `G92` and `G52` and how they interact.

See the <<cha:coordinate-system,Coordinate System>> section for an overview of coordinate systems.

See the <<sec:overview-parameters,Parameters>> section for more information.

[[gcode:g92.1-g92.2]]
== G92.1, G92.2 Reset G92 Offsets(((G92.1, G92.2 Reset G92 Offsets)))

* 'G92.1' - turn off G92 offsets and reset <<sub:numbered-parameters,parameters>> 5211 - 5219 to zero.
* 'G92.2' - turn off G92 offsets but keep <<sub:numbered-parameters,parameters>> 5211 - 5219 available.

[NOTE]
G92.1 only clears G92 offsets, to change G53-G59.3 coordinate system offsets in G-code use either <<gcode:g10-l2,G10 L2>> or <<gcode:g10-l20,G10 L20>>.

[[gcode:g92.3]]
== G92.3 Restore G92 Offsets(((G92.3 Restore G92 Offsets)))

* 'G92.3' - set the `G92` offset to the values saved in parameters 5211 to 5219

You can set axis offsets in one program and use the same offsets in another program.
Program `G92` in the first program.
This will set parameters 5211 to 5219.
Do not use `G92.1` in the remainder of the first program.
The parameter values will be saved when the first program exits and restored when the second one starts up.
Use `G92.3` near the beginning of the second program.
That will restore the offsets saved in the first program.

[[gcode:g93-g94-g95]]
== G93, G94, G95 Feed Rate Mode(((G93, G94, G95 Feed Rate Mode)))

* 'G93' - is Inverse Time Mode.
  In inverse time feed rate mode, an F word means the move should be
  completed in [one divided by the F number] minutes.
  For example, if the F number is 2.0, the move should be completed in
  half a minute.
+
When the inverse time feed rate mode is active, an F word must appear
on every line which has a `G1`, `G2`, or `G3` motion, and an F-word on a line
that does not have `G1`, `G2`, or `G3` is ignored. Being in inverse time feed
rate mode does not affect `G0` (<<gcode:g0,rapid move>>) motions.

* 'G94' - is Units per Minute Mode.
  In units per minute feed mode,
  an F word is interpreted to mean the controlled point should move at a certain number of inches per minute,
  millimeters per minute, or degrees per minute,
  depending upon what length units are being used and which axis or axes are moving.

* 'G95' - is Units per Revolution Mode.
  In units per revolution mode,
  an F-word is interpreted to mean the controlled point should move a certain number of inches per revolution of the spindle,
  depending on what length units are being used and which axis or axes are moving.
  `G95` is not suitable for threading, for threading use `G33` or `G76`.
  `G95` requires that `spindle.N.speed-in` to be connected.
  The actual spindle to which the feed is synchronised is chosen by the `$` parameter.

It is an error if:

* Inverse time feed mode is active and a line with `G1`, `G2`, or `G3`  (explicitly or implicitly) does not have an F-word.
* A new feed rate is not specified after switching to `G94` or `G95`

[[gcode:g96-g97]]
== G96, G97 Spindle Control Mode(((G96, G97 Spindle Control Mode)))

[source,{ngc}]
----
G96 <D-> S- <$-> (Constant Surface Speed Mode)
G97 S- <$-> (RPM Mode)
----

. 'D' - maximum rotation speed (RPM), optional
. 'S' - spindle speed
. '$' - the spindle of which the speed will be varied, optional.

* 'G96 S- <D->' - selects constant surface speed of 'S':
** In feet per minute if `G20` is in effect,
** or meters per minute if `G21` is in effect.

When using G96, ensure that X0 in
the current coordinate system (including offsets and tool lengths) is
the center of rotation or LinuxCNC will not give the desired surface speed.
G96 is not affected by radius or diameter mode.

To achieve CSS mode on selected spindles programme successive G96 commands
for each spindle prior to issuing M3.

* 'G97' selects RPM mode.

.G96 Example Line
[source,{ngc}]
----
G96 D2500 S250 (set CSS with a max rpm of 2500 and a surface speed of 250)
----

It is an error if:

* S is not specified with G96
* A feed move is specified in G96 mode while the spindle is not turning

[[gcode:g98-g99]]
== G98, G99 Canned Cycle Return Level(((G98, G99 Canned Cycle Return)))

When spindle retracts during canned cycles, there are two options
to choose from for the way it does it:

* 'G98' - retract to the position that axis was in just before this
  series of one or more contiguous canned cycles was started.
* 'G99' - retract to the position specified by the R word of the canned
  cycle.

Program a 'G98' and the canned cycle will use the Z position prior to
the canned cycle as the Z return position if it is higher than the R
value specified in the cycle. If it is lower, the R value will be
used. The R word has different meanings in absolute distance mode and
incremental distance mode.

.G98 Retract to Origin
[source,{ngc}]
----
G0 X1 Y2 Z3
G90 G98 G81 X4 Y5 Z-0.6 R1.8 F10
----

The G98 to the second line above means that the return move will be to
the value of Z in the first line since it is higher that the R value
specified.

The 'initial' (G98) plane is reset any time cycle motion mode is
abandoned, whether explicitly (G80) or implicitly (any motion code
that is not a cycle). Switching among cycle modes (say G81
to G83) does NOT reset the 'initial' plane. It is possible to switch
between G98 and G99 during a series of cycles.

// vim: set syntax=asciidoc:<|MERGE_RESOLUTION|>--- conflicted
+++ resolved
@@ -1539,15 +1539,10 @@
 ----
 
 G52 is used in a part program as a temporary "local coordinate system
-<<<<<<< HEAD
-offset" within the workpiece coordinate system. More information on G52
-is in the <<sec:g52-and-g92-offsets,Local and Global Offsets>> section.
-=======
 offset" within the workpiece coordinate system. For more information about
 `G92` and `G52` and how they interact see the 
 <<sec:g52-and-g92-offsets,Local and Global Offsets>>
 section.
->>>>>>> 38044591
 
 [[gcode:g53]]
 == G53 Move in Machine Coordinates(((G53 Machine Coordinates)))
