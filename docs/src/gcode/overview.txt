--- conflicted
+++ resolved
@@ -103,14 +103,9 @@
 |I | X offset for arcs and G87 canned cycles
 |J | Y offset for arcs and G87 canned cycles
 |K | Z offset for arcs and G87 canned cycles.
-<<<<<<< HEAD
-| | Spindle-Motion Ratio for G33 synchronized movements.
+|  | Spindle-Motion Ratio for G33 synchronized movements.
 |L | generic parameter word for G10, M66 and others
 |M | Miscellaneous function (See table  <<cap:Modal-Groups,Modal Groups>>)
-=======
-|  | Spindle-Motion Ratio for G33 synchronized movements.
-|M | Miscellaneous function (See table <<cap:Modal-Groups>>)
->>>>>>> 291faf6f
 |N | Line number
 |P | Dwell time in canned cycles and with G4.
 |  | Key used with G10.
@@ -858,11 +853,7 @@
 part programs. In Axis sections of the preview can be turned off using
 special comments.
 
-<<<<<<< HEAD
-== G Code Order of Execution (((G Code Order of Execution)))[[sec:Order-of-Execution]]
-=======
-= G Code Order of Execution[[sec:Order-of-Execution]](((G Code Order of Execution)))
->>>>>>> 291faf6f
+== G Code Order of Execution[[sec:Order-of-Execution]](((G Code Order of Execution)))
 
 The order of execution of items on a line is defined not by the
 position of each item on the line, but by the following list:
@@ -889,16 +880,9 @@
  . Set path control mode (G61, G61.1, G64)
  . Set distance mode (G90, G91). 
  . Set retract mode (G98, G99).
-<<<<<<< HEAD
- .  Go to reference location (G28, G30) or change coordinate system data
-   (G10) or set axis offsets (G92, G92.1, G92.2, G94). 
- .  Perform motion (G0 to G3, G33, G38.x, G73, G76, G80 to G89), as modified
-   (possibly) by G53. 
-=======
  . Go to reference location (G28, G30) or change coordinate system 
    data (G10) or set axis offsets (G92, G92.1, G92.2, G94). 
- . Perform motion (G0 to G3, G33, G73, G76, G80 to G89), as modified (possibly) by G53. 
->>>>>>> 291faf6f
+ . Perform motion (G0 to G3, G33, G38.x, G73, G76, G80 to G89), as modified (possibly) by G53. 
  . Stop (M0, M1, M2, M30, M60).
 
 == G Code Best Practices (((G Code Best Practices)))
@@ -947,11 +931,7 @@
 
 === Don't put too many things on one line
 
-<<<<<<< HEAD
-Ignore everything in Section  <<sec:Order-of-Execution,Order of Execution>>, and instead
-=======
-Ignore everything in Section <<sec:Order-of-Execution>>, and instead
->>>>>>> 291faf6f
+Ignore everything in Section <<sec:Order-of-Execution,Order of Execution>>, and instead
 write no line of code that is the slightest bit ambiguous.
 
 === Don't set & use a parameter on the same line
@@ -974,7 +954,6 @@
 easier to use G93 inverse time feed mode to achieve the desired
 material removal rate.
 
-<<<<<<< HEAD
 [appendix]
 = Numbered Parameters persistence
 [[var_file_format]]
@@ -1028,5 +1007,3 @@
 
 
 
-=======
->>>>>>> 291faf6f
