.\" Copyright (c) 2014 Jeff Epler
.\"
.\" This is free documentation; you can redistribute it and/or
.\" modify it under the terms of the GNU General Public License as
.\" published by the Free Software Foundation; either version 2 of
.\" the License, or (at your option) any later version.
.\"
.\" The GNU General Public License's references to "object code"
.\" and "executables" are to be interpreted as the output of any
.\" document formatting or typesetting system, including
.\" intermediate and printed output.
.\"
.\" This manual is distributed in the hope that it will be useful,
.\" but WITHOUT ANY WARRANTY; without even the implied warranty of
.\" MERCHANTABILITY or FITNESS FOR A PARTICULAR PURPOSE.  See the
.\" GNU General Public License for more details.
.\"
.\" You should have received a copy of the GNU General Public
.\" License along with this manual; if not, write to the Free
.\" Software Foundation, Inc., 51 Franklin Street, Fifth Floor, Boston, MA 02110-1301,
.\" USA.
.TH funct "3rtapi" "2022-11-29" "LinuxCNC Documentation" "RTAPI"
.SH NAME

rtapi_io.h \- RTAPI wrappers for linux kernel functionality

.SH SYNTAX
.HP
#include <rtapi_io.h>
.HP
unsigned char rtapi_inb(unsigned short int port);
.HP
unsigned short rtapi_inw(unsigned short int port);
.HP
unsigned int rtapi_inl(unsigned short int port);
.HP
unsigned void rtapi_outb(unsigned char value, unsigned short int port);
.HP
unsigned void rtapi_outw(unsigned short value, unsigned short int port);
.HP
<<<<<<< HEAD
unsigned void rtapi_inl(unsigned int value, unsigned short int port);
.HP
int rtapi_ioperm(unsigned long from, unsigned long num, int turn_on);
=======
unsigned void rtapi_outl(unsigned int value, unsigned short int port);
>>>>>>> 052b0b83

.SH DESCRIPTION
In kernel space, each rtapi_xxx or RTAPI_XXX identifier is mapped to the
underlying kernel functionality, if available.

In userspace, or in kernels where the underlying functionality is not provided
by a kernel, generally another implementation--possibly with reduced
functionality--is provided.  (For example, the userspace implementation for
rtapi_device_register and the kernel space implementation of rtapi_ioperm always
succeeds)
.SH REALTIME CONSIDERATIONS
Call from init/cleanup code and from realtime tasks.  These functions will
cause illegal instruction exceptions in userspace components, as well as in
uspace rtapi_app when it is not setuid root.
.SH RETURN VALUE
As in Linux.
.SH SEE ALSO
\fBinb(3)\fR,
\fBinw(3)\fR,
\fBinl(3)\fR,
\fBoutb(3)\fR,
\fBoutw(3)\fR,
\fBoutl(3)\fR,
\fBioperm(3)\fR,
.SH AUTHOR
Jeff Epler<|MERGE_RESOLUTION|>--- conflicted
+++ resolved
@@ -38,13 +38,11 @@
 .HP
 unsigned void rtapi_outw(unsigned short value, unsigned short int port);
 .HP
-<<<<<<< HEAD
 unsigned void rtapi_inl(unsigned int value, unsigned short int port);
 .HP
 int rtapi_ioperm(unsigned long from, unsigned long num, int turn_on);
-=======
+.HP
 unsigned void rtapi_outl(unsigned int value, unsigned short int port);
->>>>>>> 052b0b83
 
 .SH DESCRIPTION
 In kernel space, each rtapi_xxx or RTAPI_XXX identifier is mapped to the
