\# Author Andy Pugh
\# Issued under the terms of the GPL v2 License or any later version
.TH SSERIAL "9" "2008-05-13" "LinuxCNC Documentation" "HAL Component"

.SH NAME
hostmot2 - Smart Serial LinuxCNC HAL driver for the Mesa Electronics HostMot2 Smart-Serial remote cards
.SH SYNOPSIS
<<<<<<< HEAD
The Mesa Smart-Serial interface is a 2.5Mbs proprietary interface between the
Mesa Anything-IO cards and a range of subsidiary devices termed "smart-serial remotes".
The remote cards perform a variety of functions, but typically they combine 
various classes of IO. 
The remote cards are self-configuring, in that they tell the main LinuxCNC 
Hostmot2 driver what their pin functions are and what they should be named. 

Many sserial remotes offer different pinouts depending on the mode they are started up in.
This is set using the sserial_port_N= option in the hm2_pci modparam.
See the hostmot2 manpage for further details. 

It is likely that this documentation will be permanently out of date. 

Each Anything-IO board can attach up to 8 sserial remotes to each header 
(either the 5-pin headers on the 5I20/5I22/5I23/7I43 or the 25-pin connectors on
the 5I25, 6I25 and 7I80). The remotes are grouped into "ports" of up to 8
"channels". Typically each header will be a single 8 channel port, but this is
not necessarily always the case. 
=======
The Mesa Smart-Serial interface is a 2.5Mbs proprietary interface between the Mesa Anything-IO cards and a range of subsidiary devices termed "smart-serial remotes".
The remote cards perform a variety of functions, but typically they combine various classes of IO. 
The remote cards are self-configuring, in that they tell the main LinuxCNC Hostmot2 driver what their pin functions are and what they should be named. 

Many sserial remotes offer different pinouts depending on the mode they are started up in.
This is set using the sserial_port_N= option in the hm2_pci modparam. See the hostmot2 manpage for further details. 

It is likely that this documentation will be permanently out of date.

Each Anything-IO board can attach up to 8 sserial remotes to each header
(either the 5-pin headers on the 5I20/5I22/5I23/7I43 or the 25-pin connectors on the 5I25, 6I25 and 7I80).
The remotes are grouped into "ports" of up to 8 "channels".
Typically each header will be a single 8 channel port, but this is not necessarily always the case.
>>>>>>> 08794927

.SH PORTS
In addition to the per-channel/device pins detailed below there are three per-port pins and three parameters.

\fBPins:\fR

(bit, in) .sserial.port\-N.run: Enables the specific Smart Serial module.
Setting this pin low will disable all boards on the port and puts the port in a pass-through mode where device parameter setting is possible.
It is necessary to toggle the state of this pin if there is a requirement to alter a remote parameter on a live system.
This pin defaults to TRUE and can be left unconnected.
However, toggling the pin low-to-high will re-enable a faulted drive so the pin could usefully be connected to the iocontrol.0.user\-enable\-out pin.

(u32, ro) .run_state: Shows the state of the sserial communications state-machine.
This pin will generally show a value of 0x03 in normal operation, 0x07 in setup mode and 0x00 when the "run" pin is false.

(u32, ro) .error\-count: Indicates the state of the Smart Serial error handler, see the parameters section for more details.

\fBParameters:\fR

(u32 r/w) .fault\-inc: Any over-run or handshaking error in the SmartSerial communications will increment the .fault\-count pin by the amount specified by this parameter.
Default = 10.

(u32 r/w) .fault\-dec: Every successful read/write cycle decrements the fault counter by this amount. Default = 1.

(u32 r/w) .fault\-lim: When the fault counter reaches this threshold the Smart Serial interface on the corresponding port will be stopped and an error printed in dmesg.
Together these three pins allow for control over the degree of fault- tolerance allowed in the interface.
The default values mean that if more than one transaction in ten fails, more than 20 times, then a hard error will be raised.
If the increment were to be set to zero then no error would ever be raised, and the system would carry on regardless.
Conversely setting decrement to zero, threshold to 1 and limit to 1 means that absolutely no errors will be tolerated.
(This structure is copied directly from vehicle ECU practice.)

Any other parameters than the ones above are created by the card istelf from data in the remote firmware.
They may be set in the HAL file using "setp" in the usual way.

NOTE: Because a Smart-Serial remote can only communicate non-process data to the host card in setup mode,
it is necessary to stop and re-start the smart-serial port associated with the card to alter the value of a parameter.

ALSO NOTE: in the case of parameters beginning with "nv" (which are stored in non-volatile memory) the effect will not be seen until after the next power cycle of the drive.

Unchanged values will not be re-written so it is safe to leave the "setp" commands in the HAL file or delete them as you see fit.

.SH DEVICES
The other pins and parameters created in HAL depend on the devices detected.
The following list of Smart Serial devices is by no means exhaustive.


<<<<<<< HEAD
.SS 8i20
The 8i20 is a 2.2 kW three-phase drive for brushless DC motors and AC servo
motors.
8i20 pins and parameters have names like
"hm2_\fI<BoardType>\fR.\fI<BoardNum>\fR.8i20.\fI<PortNum>\fR.\fI<ChanNum>\fR.\fI<Pin>\fR", for example
"hm2_5i23.0.8i20.1.3.current" would set the phase current for the drive
connected to the fourth channel of the second sserial port of the first 5I23
board. Note that the sserial ports do not necessarily correlate in layout or
number to the physical ports on the card.
=======
.SS 8I20
The 8I20 is a 2.2 kW three-phase drive for brushless DC motors and AC servo motors.
8I20 pins and parameters have names like "hm2_\fI<BoardType>\fR.\fI<BoardNum>\fR.8i20.\fI<PortNum>\fR.\fI<ChanNum>\fR.\fI<Pin>\fR",
for example "hm2_5i23.0.8i20.1.3.current" would set the phase current for the drive connected to the fourth channel of the second sserial port of the first 5I23 board.
Note that the sserial ports do not necessarily correlate in layout or number to the physical ports on the card.
>>>>>>> 08794927

\fBPins:\fR

.TP
(float in) angle
The rotor angle of the motor in fractions of a full \fBphase\fR revolution.
An angle of 0.5 indicates that the motor is half a turn / 180 degrees / \[*p] radians from the zero position.
The zero position is taken to be the position that the motor adopts under no load with a poitive voltage applied to the A (or U) phase
and both B and C (or V and W) connected to \-V or 0 V.
A 6 pole motor will have 3 zero positions per physical rotation.
Note that the 8I20 drive automatically adds the phase lead/lag angle, and that this pin should see the raw rotor angle.
There is a HAL module (bldc) which handles the complexity of differing motor and drive types.

.TP
(float, in) current
The phase current command to the drive.
This is scaled from \-1 to +1 for forwards and reverse maximum currents.
The absolute value of the current is set by the max_current parameter.

.TP
(float, ro) bus-voltage
The drive bus voltage in V. This will tend to show 25.6 V when the drive is unpowered and the drive will not operate below about 50 V.

.TP
(float, ro) temp
The temperature of the driver in degrees C.

.TP
(u32, ro) comms
The communication status of the drive. See the manual for more details.

.TP
(bit, ro) status and fault.
The following fault/status bits are exported. For further details see the 8I20 manual.
fault.U\-current / fault.U\-current\-not
fault.V\-current / fault.V\-current\-not
fault.W\-current / fault.W\-current\-not
fault.bus\-high /  fault.bus\-high\-not
fault.bus\-overv / fault.bus\-overv\-not
fault.bus\-underv / fault.bus\-underv\-not
fault.framingr / fault.framingr\-not
fault.module / fault.module\-not
fault.no\-enable / fault.no\-enable\-not
fault.overcurrent / fault.overcurrent\-not
fault.overrun / fault.overrun\-not
fault.overtemp / fault.overtemp\-not
fault.watchdog / fault.watchdog\-not

status.brake\-old / status.brake\-old\-not
status.brake\-on / status.brake\-on\-not
status.bus\-underv / status.bus\-underv\-not
status.current\-lim / status.current\-lim\-no
status.ext\-reset / status.ext\-reset\-not
status.no\-enable / status.no\-enable\-not
status.pid\-on / status.pid\-on\-not
status.sw\-reset / status.sw\-reset\-not
status.wd\-reset / status.wd\-reset\-not

.TP
\fBParameters:\fR
The following parameters are exported.
See the PDF documentation downloadable from Mesa for further details.

 hm2_5i25.0.8i20.0.1.angle\-maxlim
 hm2_5i25.0.8i20.0.1.angle\-minlim
 hm2_5i25.0.8i20.0.1.angle\-scalemax
 hm2_5i25.0.8i20.0.1.current\-maxlim
 hm2_5i25.0.8i20.0.1.current\-minlim
 hm2_5i25.0.8i20.0.1.current\-scalemax
 hm2_5i25.0.8i20.0.1.nvbrakeoffv
 hm2_5i25.0.8i20.0.1.nvbrakeonv
 hm2_5i25.0.8i20.0.1.nvbusoverv
 hm2_5i25.0.8i20.0.1.nvbusundervmax
 hm2_5i25.0.8i20.0.1.nvbusundervmin
 hm2_5i25.0.8i20.0.1.nvkdihi
 hm2_5i25.0.8i20.0.1.nvkdil
 hm2_5i25.0.8i20.0.1.nvkdilo
 hm2_5i25.0.8i20.0.1.nvkdp
 hm2_5i25.0.8i20.0.1.nvkqihi
 hm2_5i25.0.8i20.0.1.nvkqil
 hm2_5i25.0.8i20.0.1.nvkqilo
 hm2_5i25.0.8i20.0.1.nvkqp
 hm2_5i25.0.8i20.0.1.nvmaxcurrent
 hm2_5i25.0.8i20.0.1.nvrembaudrate
 hm2_5i25.0.8i20.0.1.swrevision
 hm2_5i25.0.8i20.0.1.unitnumber

.TP
(float, rw) max_current
Sets the maximum drive current in Amps.
The default value is the maximum current programmed into the drive EEPROM.
The value must be positive, and an error will be raised if a current in excess of the drive maximum is requested.

.TP
(u32, ro) serial_number
The serial number of the connected drive. This is also shown on the label on the drive.

.SS 7I64
The 7I64 is a 24-input 24-output IO card.
<<<<<<< HEAD
7I64 pins and parameters have names like "hm2_\fI<BoardType>\fR.\fI<BoardNum>\fR.7i64.
<PortNum>.<ChanNum>.<Pin>", for example hm2_5i23.0.7i64.1.3.output\-01
=======
7I64 pins and parameters have names like "hm2_\fI<BoardType>\fR.\fI<BoardNum>\fR.7i64.<PortNum>.<ChanNum>.<Pin>",
for example hm2_5i23.0.7i64.1.3.output\-01 .
>>>>>>> 08794927

\fBPins:\fR

(bit, in) 7i64.0.0.output\-NN: Writing a 1 or TRUE to this pin will enable output driver NN.
Note that the outputs are drivers (switches) rather than voltage outputs.
The LED adjacent to the connector on the board shows the status.
The output can be inverted by setting a parameter.

<<<<<<< HEAD
(bit, out) 7i64.0.0.input\-NN: The value of input NN. Note that the inputs are
isolated and both pins of each input must be connected. (Typically to signal and
the ground of the signal. This need not be the ground of the board.)
=======
(bit, out) 7i64.0.0.input\-NN: The value of input NN.
Note that the inputs are isolated and both pins of each input must be connected, typically to signal and the ground of the signal.
(This need not be the ground of the board.)
>>>>>>> 08794927

(bit, out)  7i64.0.0.input\-NN\-not: An inverted copy of the corresponding input.

(float, out) 7i64.0.0.analog0 & 7i64.0.0.analog1: The two analogue inputs (0 to 3.3 V) on the board.

\fBParameters:\fR

(bit, rw) 7i64.0.0.output\-NN\-invert: Setting this parameter to 1 / TRUE will invert the output value,
such that writing 0 to .gpio.NN.out will enable the output and vice-versa.

.SS 7I76
<<<<<<< HEAD
The 7I76 is not really a smart-serial device.
It serves as a breakout for a number of other Hostmot2 functions.
=======
The 7I76 is not really a smart-serial device. It serves as a breakout for a number of other Hostmot2 functions.
>>>>>>> 08794927
There are connections for 5 step generators (for which see the main hostmot2 manpage).
The stepgen pins are associated with the 5I25 (hm2_5i25.0.stepgen.00....)
whereas the smart-serial pins are associated with the 7I76 (hm2_5i25.0.7i76.0.0.output\-00).

\fBPins:\fR

(float out) .7i76.0.0.analogN (modes 1 and 2 only) Analogue input values.

(float out) .7i76.0.0.fieldvoltage (mode 2 only) Field voltage monitoring pin.

<<<<<<< HEAD
(bit in) .7i76.0.0.spindir:
This pin provides a means to drive the spindle VFD direction terminals on the 7I76 board. 

(bit in) .7i76.0.0.spinena: This pin drives the spindle-enable terminals on the 7I76 board.

(float in) .7i76.0.0.spinout: This controls the analogue output of the 7I76. 
This is intended as a speed control signal for a VFD. 

(bit out) .7i76.0.0.output\-NN: (NN = 0 to 15). 16 digital outputs.
The sense of the signal can be set via a parameter
=======
(bit in) .7i76.0.0.spindir: This pin provides a means to drive the spindle VFD direction terminals on the 7I76 board.

(bit in) .7i76.0.0.spinena: This pin drives the spindle-enable terminals on the 7I76 board.

(float in) .7i76.0.0.spinout: This controls the analogue output of the 7I76.
This is intended as a speed control signal for a VFD.

(bit out) .7i76.0.0.output\-NN: (NN = 0 to 15). 16 digital outputs. The sense of the signal can be set via a parameter.
>>>>>>> 08794927

(bit out) .7i76.0.0.input\-NN: (NN = 0 to 31) 32 digital inputs.

(bit in) .7i76.0.0.input\-NN\-not: (NN = 0 to 31) An inverted copy of the inputs provided for convenience.
<<<<<<< HEAD
The two complementary pins may be connected to different signal nets. 
=======
The two complementary pins may be connected to different signal nets.
>>>>>>> 08794927

\fBParameters:\fR

(u32 ro) .7i76.0.0.nvbaudrate: Indicates the vbaud rate. This probably should not be altered.

(u32 ro) .7i76.0.0.nvunitnumber: Indicates the serial number of the device and should match a sticker on the card.
This can be useful for working out which card is which.

(u32 ro) .7i76.0.0.nvwatchdogtimeout: The sserial remote watchdog timeout.
<<<<<<< HEAD
This is separate from the Anything-IO card timeout. This is unlikely to need to be changed. 

(bit rw) .7i76.0.0.output\-NN\-invert: Invert the sense of the corresponding output pin. 
=======
This is separate from the Anything-IO card timeout. This is unlikely to need to be changed.

(bit rw) .7i76.0.0.output\-NN\-invert: Invert the sense of the corresponding output pin.
>>>>>>> 08794927

(bit rw) .7i76.0.0.spindir\-invert: Invert the senseof the spindle direction pin.

(bit rw) .7i76.0.0.spinena\-invert: Invert the sense of the spindle\-enable pin.

(float rw) .7i76.0.0.spinout\-maxlim: The maximum speed request allowable

(float rw) .7i76.0.0.spinout\-minlim: The minimum speed request.

(float rw) .7i76.0.0.spinout\-scalemax: The spindle speed scaling.
This is the speed request which would correspond to full-scale output from the spindle control pin.
<<<<<<< HEAD
For example with a 10V drive voltage and a 10,000 rpm scalemax a value of 10,000 rpm on the spinout pin would produce 10V output.
However, if spinout\-maxlim were set to 5,000 rpm then no voltage above 5V would be output.
=======
For example with a 10 V drive voltage and a 10000 RPM scalemax a value of 10,000 RPM on the spinout pin would produce 10 V output.
However, if spinout\-maxlim were set to 5,000 RPM then no voltage above 5 V would be output.
>>>>>>> 08794927

(u32 ro) .7i76.0.0.swrevision: The onboard firmware revision number.
Utilities (man setsserial for details) exist to update and change this firmware.

.SS 7I77

<<<<<<< HEAD
The 7I77 is an 6-axis servo control card. The analogue outputs are smart-serial
devices but the encoders are conventional hostmot2 encoders and further details 
of them may be found in the hostmot2 manpage. 
=======
The 7I77 is an 6-axis servo control card. The analogue outputs are smart-serial devices,
but the encoders are conventional hostmot2 encoders and further details of them may be found in the hostmot2 manpage.
>>>>>>> 08794927

\fBPins:\fR

(bit out) .7i77.0.0.input\-NN: (NN = 0 to 31) 32 digital inputs.

(bit in) .7i77.0.0.input\-NN\-not: (NN = 0 to 31) An inverted copy of the inputs provided for convenience.
The two complementary pins may be connected to different signal nets.

<<<<<<< HEAD
(bit out) .7i77.0.0.output\-NN: (NN = 0 to 15). 16 digital outputs.
The sense of the signal can be set via a parameter.

(bit in) .7i77.0.0.spindir:
This pin provides a means to drive the spindle VFD direction terminals on the 7I76 board.
=======
(bit out) .7i77.0.0.output\-NN: (NN = 0 to 15). 16 digital outputs. The sense of the signal can be set via a parameter

(bit in) .7i77.0.0.spindir: This pin provides a means to drive the spindle VFD direction terminals on the 7I76 board.
>>>>>>> 08794927

(bit in) .7i77.0.0.spinena: This pin drives the spindle-enable terminals on the 7I76 board.

(float in) .7i77.0.0.spinout: This controls the analog output of the 7I77.
<<<<<<< HEAD
This is intended as a speed control signal for a VFD. 

(bit in) .7i77.0.1.analogena: This pin drives the analog enable terminals on the 7I77 board.

(float in) .7i77.0.1.analogoutN: (N = 0 to 5) This controls the analog output
of the 7I77.
=======
This is intended as a speed control signal for a VFD.

(bit in) .7i77.0.1.analogena: This pin drives the analog enable terminals on the 7I77 board.

(float in) .7i77.0.1.analogoutN: (N = 0 to 5) This controls the analog output of the 7I77.
>>>>>>> 08794927

\fBParameters:\fR

(bit rw) .7i77.0.0.output\-NN\-invert: Invert the sense of the corresponding output pin.

(bit rw) .7i77.0.0.spindir\-invert: Invert the sense of the spindle direction pin.

(bit rw) .7i77.0.0.spinena\-invert: Invert the sense of the spindle\-enable pin.

(float rw) .7i77.0.0.spinout\-maxlim: The maximum speed request allowable

(float rw) .7i77.0.0.spinout\-minlim: The minimum speed request.

(float rw) .7i77.0.0.spinout\-scalemax: The spindle speed scaling.
This is the speed request which would correspond to full-scale output from the spindle control pin.
<<<<<<< HEAD
For example with a 10V drive voltage and a 10,000 rpm scalemax a value of 10,000 rpm on the spinout pin would produce 10V output.
However, if spinout\-maxlim were set to 5,000 rpm then no voltage above 5V would be output.
=======
For example with a 10 V drive voltage and a 10000 RPM scalemax a value of 10,000 RPM on the spinout pin would produce 10 V output.
However, if spinout\-maxlim were set to 5,000 RPM then no voltage above 5 V would be output.
>>>>>>> 08794927

(float rw) .7i77.0.0.analogoutN\-maxlim: (N = 0 to 5) The maximum speed request allowable

(float rw) .7i77.0.0.analogoutN\-minlim: (N = 0 to 5) The minimum speed request.

(float rw) .7i77.0.0.analogoutN\-scalemax: (N = 0 to 5) The analog speed scaling.
This is the speed request which would correspond to full-scale output from the spindle control pin.
<<<<<<< HEAD
For example with a 10V drive voltage and a 10,000 rpm scalemax a value of 10,000 rpm on the spinout pin would produce 10V output.
However, if spinout\-maxlim were set to 5,000 rpm then no voltage above 5V would be output.


.SS 7I69
The 7I69 is a 48 channel digital IO card. It can be configured in four different modes:
=======
For example with a 10 V drive voltage and a 10000 RPM scalemax a value of 10,000 RPM on the spinout pin would produce 10 V output.
However, if spinout\-maxlim were set to 5,000 RPM then no voltage above 5 V would be output.

.SS 7I69
The 7I69 is a 48 channel digital IO card. It can be configured in four
different modes:
>>>>>>> 08794927

 MODE 0: Bidirectional mode (48 bits in 48 bits out)
 MODE 1: Input only mode (48 bits in)
 MODE 2: Output only mode (48 bits out)
 MODE 3: 24/24mode (24 bits in = bits 0..23 and 24 bits out = bits 24..47)
 MODE 4: Bidirectional mode (48 bits in 48 bits out) plus 4 MPG encoder channels oninputs 0 through 7

\fBPins:\fR

<<<<<<< HEAD
(bit in) .7i69.0.0.output\-NN: Digital output. Sense can be inverted with the corresponding Parameter
=======
(bit in) .7i69.0.0.output\-NN: Digital output. Sense can be inverted with the corresponding Parameter.
>>>>>>> 08794927

(bit out) .7i69.0.0.input\-NN: Digital input

(bit out) .7i69.0.0.input\-NN\-not: Digital input, inverted.

\fBParameters:\fR

(u32 ro) .7i69.0.0.nvbaudrate: Indicates the vbaud rate. This probably should not be altered.

<<<<<<< HEAD
(u32 ro) .7i69.0.0.nvunitnumber:
Indicates the serial number of the device and should match a sticker on the card.
This can be useful for working out which card is which.

(u32 ro) .7i69.0.0.nvwatchdogtimeout: The sserial remote watchdog timeout.
This is separate from the Anything-IO card timeout. This is unlikely to need to be changed. 
=======
(u32 ro) .7i69.0.0.nvunitnumber: Indicates the serial number of the device and should match a sticker on the card.
This can be useful for working out which card is which.

(u32 ro) .7i69.0.0.nvwatchdogtimeout: The sserial remote watchdog timeout.
This is separate from the Anything-IO card timeout. This is unlikely to need to be changed.
>>>>>>> 08794927

(bit rw) .7i69.0.0.output\-NN\-invert: Invert the sense of the corresponding output pin.

(u32 ro) .7i69.0.0.swrevision: The onboard firmware revision number.
Utilities exist to update and change this firmware.

.SS 7I70

The 7I70 is a remote isolated 48 input card. The 7I70 inputs sense positive inputs relative to a common field ground.
<<<<<<< HEAD
Input impedance is 10KΩ and input voltage can range from 5VDC to 32VDC.
All inputs have LED status indicators.  The input common field ground is galvanically isolated from the communications link.

The 7I70 has three software selectable modes.
These different modes select different sets of 7I70 data to be transferred between the host and the 7I70 during real time process data exchanges.
=======
Input impedance is 10 kΩ and input voltage can range from 5 VDC to 32 VDC. All inputs have LED status indicators.
The input common field ground is galvanically isolated from the communications link.

The 7I70 has three software selectable modes. These different modes select
different sets of 7I70 data to be transferred between the host and the 7I70 during real time process data exchanges.
>>>>>>> 08794927
For high speed applications, choosing the correct mode can reduced the data transfer sizes, resulting in higher maximum update rates.

 MODE 0: Input mode (48 bits input data only
 MODE 1: Input plus analog mode (48 bits input data plus 6 channels of analog data)
 MODE 2: Input plus field voltage

\fBPins:\fR

(float out) .7i70.0.0.analogN (modes 1 and 2 only) Analogue input values.

(float out) .7i70.0.0.fieldvoltage (mode 2 only) Field voltage monitoring pin.

(bit out) .7i70.0.0.input\-NN: (NN = 0 to 47) 48 digital inputs.

(bit in) .7i70.0.0.input\-NN\-not: (NN = 0 to 47) An inverted copy of the inputs provided for convenience.
The two complementary pins may be connected to different signal nets. 
 
\fBParameters:\fR

(u32 ro) .7i70.0.0.nvbaudrate: Indicates the vbaud rate. This probably should not be altered.

(u32 ro) .7i70.0.0.nvunitnumber: Indicates the serial number of the device and should match a sticker on the card.
This can be useful for working out which card is which.

<<<<<<< HEAD
(u32 ro) .7i70.0.0.nvwatchdogtimeout: The sserial remote watchdog timeout. This
is separate from the Anything-IO card timeout. This is unlikely to need to be changed. 
=======
(u32 ro) .7i70.0.0.nvwatchdogtimeout: The sserial remote watchdog timeout.
This is separate from the Anything-IO card timeout.
This is unlikely to need to be changed. 
>>>>>>> 08794927

(u32 ro) .7i69.0.0.swrevision: The onboard firmware revision number.
Utilities exist to update and change this firmware.

.SS 7I71

The 7I71 is a remote isolated 48 output card.
The 48 outputs are 8VDC to 28VDC sourcing drivers (common + field power) with 300 mA maximum current capability. 
All outputs have LED status indicators.

The 7I71 has two software selectable modes. For high speed applications, 
<<<<<<< HEAD
choosing the correct mode can reduced the data transfer sizes, resulting in higher maximum update rates:
=======
choosing the correct mode can reduced the data transfer sizes, resulting in higher maximum update rates
>>>>>>> 08794927

 MODE 0: Output only mode (48 bits output data only)
 MODE 1: Outputs plus read back field voltage


\fBPins:\fR

(float out) .7i71.0.0.fieldvoltage (mode 2 only) Field voltage monitoring pin.

(bit out) .7i71.0.0.output\-NN: (NN = 0 to 47) 48 digital outputs. The sense may be inverted by the invert parameter. 

<<<<<<< HEAD
(bit out) .7i71.0.0.output\-NN: (NN = 0 to 47) 48 digital outputs.
The sense may be inverted by the invert parameter. 
 
=======
>>>>>>> 08794927
\fBParameters:\fR

(bit rw) .7i71.0.0.output\-NN\-invert: Invert the sense of the corresponding output pin. 

(u32 ro) .7i71.0.0.nvbaudrate: Indicates the vbaud rate. This probably should not be altered.

<<<<<<< HEAD
(u32 ro) .7i71.0.0.nvunitnumber:
Indicates the serial number of the device and should match a sticker on the card.
This can be useful for determining which card is which.

(u32 ro) .7i71.0.0.nvwatchdogtimeout: The sserial remote watchdog timeout.
This is separate from the Anything-IO card timeout. This is unlikely to need to be changed. 
=======
(u32 ro) .7i71.0.0.nvunitnumber: Indicates the serial number of the device and should match a sticker on the card.
This can be useful for determining which card is which.

(u32 ro) .7i71.0.0.nvwatchdogtimeout: The sserial remote watchdog timeout.
This is separate from the Anything-IO card timeout. This is unlikely to need to be changed.
>>>>>>> 08794927

(u32 ro) .7i69.0.0.swrevision: The onboard firmware revision number.  Utilities exist to update and change this firmware.

.SS 7I73
<<<<<<< HEAD
The 7I73 is a remote real time pendant or control panel interface. 
=======
The 7I73 is a remote real time pendant or control panel interface.
>>>>>>> 08794927

The 7I73 supports up to four 50 kHz encoder inputs for MPGs, 8 digital inputs and 6 digital outputs and up to a 64 Key keypad.
If a smaller keypad is used, more digital inputs and outputs become available.
Up to eight 0.0 V to 3.3 V analog inputs are also provided.
The 7I73 can drive a 4 line 20 character LCD for local DRO applications.

The 7I73 has 3 software selectable process data modes.
These different modes select different sets of 7I73 data to be transferred between the host and the 7I73 during real time process data exchanges.
For high speed applications, choosing the correct mode can reduced the data transfer sizes, resulting in higher maximum update rates

 MODE 0: I/O + ENCODER
 MODE 1: I/O + ENCODER + ANALOG IN
 MODE 2: I/O + ENCODER + ANALOG IN FAST DISPLAY

\fBPins:\fR

<<<<<<< HEAD
(float out) .7i73.0.0.analoginN: Analogue inputs.
Up to 8 channels may be available dependent on software and hardware configuration modes
(see the PDF manual downloadable from www.mesanet.com).

(u32 in) .7i73.0.1.display (modes 1 and 2). Data for LCD display.
This pin may be conveniently driven by the HAL "lcd" component
which allows the formatted display of the values any number of HAL pins and textual content.
=======
(float out) .7i73.0.0.analoginN: Analogue inputs. Up to 8 channels may be available dependent on software and hardware configuration modes
(see the PDF manual downloadable from www.mesanet.com).

(u32 in) .7i73.0.1.display (modes 1 and 2). Data for LCD display.
This pin may be conveniently driven by the HAL "lcd" component which allows the formatted display of the values any number of HAL pins and textual content.
>>>>>>> 08794927

(u32 in) .7i73.0.1.display32 (mode 2 only). 4 bytes of data for LCD display.
This mode is not supported by the HAL "lcd" component.

(s32 out) .7i73.0.1.encN: The position of the MPG encoder counters.

(bit out) .7i73.0.1.input\-NN: Up to 24 digital inputs (dependent on config)

(bit out) .7i73.0.1.input\-NN\-not: Inverted copy of the digital inputs

(bit in) .7i73.0.1.output\-NN: Up to 22 digital outputs (dependent on config)

\fBParameters:\fR

 (u32 ro) .7i73.0.1.nvanalogfilter
 (u32 ro) .7i73.0.1.nvbaudrate
 (u32 ro) .7i73.0.1.nvcontrast
 (u32 ro) .7i73.0.1.nvdispmode
 (u32 ro) .7i73.0.1.nvencmode0
 (u32 ro) .7i73.0.1.nvencmode1
 (u32 ro) .7i73.0.1.nvencmode2
 (u32 ro) .7i73.0.1.nvencmode3
 (u32 ro) .7i73.0.1.nvkeytimer
 (u32 ro) .7i73.0.1.nvunitnumber
 (u32 ro) .7i73.0.1.nvwatchdogtimeout
 (u32 ro) .7i73.0.1.output\-00\-invert

For further details of the use of the above see the Mesa manual.

(bit rw) .7i73.0.1.output\-01\-invert: Invert the corresponding output bit.

(s32 ro) .7i73.0.1.swrevision: The version of firmware installed.

<<<<<<< HEAD

\# TODO: Add 7I66, 7I72, 7I83, 7I84, 7I87. 

=======
\# TODO: Add 7I66, 7I72, 7I83, 7I84, 7I87.
>>>>>>> 08794927
<|MERGE_RESOLUTION|>--- conflicted
+++ resolved
@@ -5,26 +5,6 @@
 .SH NAME
 hostmot2 - Smart Serial LinuxCNC HAL driver for the Mesa Electronics HostMot2 Smart-Serial remote cards
 .SH SYNOPSIS
-<<<<<<< HEAD
-The Mesa Smart-Serial interface is a 2.5Mbs proprietary interface between the
-Mesa Anything-IO cards and a range of subsidiary devices termed "smart-serial remotes".
-The remote cards perform a variety of functions, but typically they combine 
-various classes of IO. 
-The remote cards are self-configuring, in that they tell the main LinuxCNC 
-Hostmot2 driver what their pin functions are and what they should be named. 
-
-Many sserial remotes offer different pinouts depending on the mode they are started up in.
-This is set using the sserial_port_N= option in the hm2_pci modparam.
-See the hostmot2 manpage for further details. 
-
-It is likely that this documentation will be permanently out of date. 
-
-Each Anything-IO board can attach up to 8 sserial remotes to each header 
-(either the 5-pin headers on the 5I20/5I22/5I23/7I43 or the 25-pin connectors on
-the 5I25, 6I25 and 7I80). The remotes are grouped into "ports" of up to 8
-"channels". Typically each header will be a single 8 channel port, but this is
-not necessarily always the case. 
-=======
 The Mesa Smart-Serial interface is a 2.5Mbs proprietary interface between the Mesa Anything-IO cards and a range of subsidiary devices termed "smart-serial remotes".
 The remote cards perform a variety of functions, but typically they combine various classes of IO. 
 The remote cards are self-configuring, in that they tell the main LinuxCNC Hostmot2 driver what their pin functions are and what they should be named. 
@@ -38,7 +18,6 @@
 (either the 5-pin headers on the 5I20/5I22/5I23/7I43 or the 25-pin connectors on the 5I25, 6I25 and 7I80).
 The remotes are grouped into "ports" of up to 8 "channels".
 Typically each header will be a single 8 channel port, but this is not necessarily always the case.
->>>>>>> 08794927
 
 .SH PORTS
 In addition to the per-channel/device pins detailed below there are three per-port pins and three parameters.
@@ -85,23 +64,11 @@
 The following list of Smart Serial devices is by no means exhaustive.
 
 
-<<<<<<< HEAD
-.SS 8i20
-The 8i20 is a 2.2 kW three-phase drive for brushless DC motors and AC servo
-motors.
-8i20 pins and parameters have names like
-"hm2_\fI<BoardType>\fR.\fI<BoardNum>\fR.8i20.\fI<PortNum>\fR.\fI<ChanNum>\fR.\fI<Pin>\fR", for example
-"hm2_5i23.0.8i20.1.3.current" would set the phase current for the drive
-connected to the fourth channel of the second sserial port of the first 5I23
-board. Note that the sserial ports do not necessarily correlate in layout or
-number to the physical ports on the card.
-=======
 .SS 8I20
 The 8I20 is a 2.2 kW three-phase drive for brushless DC motors and AC servo motors.
 8I20 pins and parameters have names like "hm2_\fI<BoardType>\fR.\fI<BoardNum>\fR.8i20.\fI<PortNum>\fR.\fI<ChanNum>\fR.\fI<Pin>\fR",
 for example "hm2_5i23.0.8i20.1.3.current" would set the phase current for the drive connected to the fourth channel of the second sserial port of the first 5I23 board.
 Note that the sserial ports do not necessarily correlate in layout or number to the physical ports on the card.
->>>>>>> 08794927
 
 \fBPins:\fR
 
@@ -201,13 +168,8 @@
 
 .SS 7I64
 The 7I64 is a 24-input 24-output IO card.
-<<<<<<< HEAD
-7I64 pins and parameters have names like "hm2_\fI<BoardType>\fR.\fI<BoardNum>\fR.7i64.
-<PortNum>.<ChanNum>.<Pin>", for example hm2_5i23.0.7i64.1.3.output\-01
-=======
 7I64 pins and parameters have names like "hm2_\fI<BoardType>\fR.\fI<BoardNum>\fR.7i64.<PortNum>.<ChanNum>.<Pin>",
 for example hm2_5i23.0.7i64.1.3.output\-01 .
->>>>>>> 08794927
 
 \fBPins:\fR
 
@@ -216,15 +178,9 @@
 The LED adjacent to the connector on the board shows the status.
 The output can be inverted by setting a parameter.
 
-<<<<<<< HEAD
-(bit, out) 7i64.0.0.input\-NN: The value of input NN. Note that the inputs are
-isolated and both pins of each input must be connected. (Typically to signal and
-the ground of the signal. This need not be the ground of the board.)
-=======
 (bit, out) 7i64.0.0.input\-NN: The value of input NN.
 Note that the inputs are isolated and both pins of each input must be connected, typically to signal and the ground of the signal.
 (This need not be the ground of the board.)
->>>>>>> 08794927
 
 (bit, out)  7i64.0.0.input\-NN\-not: An inverted copy of the corresponding input.
 
@@ -236,12 +192,7 @@
 such that writing 0 to .gpio.NN.out will enable the output and vice-versa.
 
 .SS 7I76
-<<<<<<< HEAD
-The 7I76 is not really a smart-serial device.
-It serves as a breakout for a number of other Hostmot2 functions.
-=======
 The 7I76 is not really a smart-serial device. It serves as a breakout for a number of other Hostmot2 functions.
->>>>>>> 08794927
 There are connections for 5 step generators (for which see the main hostmot2 manpage).
 The stepgen pins are associated with the 5I25 (hm2_5i25.0.stepgen.00....)
 whereas the smart-serial pins are associated with the 7I76 (hm2_5i25.0.7i76.0.0.output\-00).
@@ -252,18 +203,6 @@
 
 (float out) .7i76.0.0.fieldvoltage (mode 2 only) Field voltage monitoring pin.
 
-<<<<<<< HEAD
-(bit in) .7i76.0.0.spindir:
-This pin provides a means to drive the spindle VFD direction terminals on the 7I76 board. 
-
-(bit in) .7i76.0.0.spinena: This pin drives the spindle-enable terminals on the 7I76 board.
-
-(float in) .7i76.0.0.spinout: This controls the analogue output of the 7I76. 
-This is intended as a speed control signal for a VFD. 
-
-(bit out) .7i76.0.0.output\-NN: (NN = 0 to 15). 16 digital outputs.
-The sense of the signal can be set via a parameter
-=======
 (bit in) .7i76.0.0.spindir: This pin provides a means to drive the spindle VFD direction terminals on the 7I76 board.
 
 (bit in) .7i76.0.0.spinena: This pin drives the spindle-enable terminals on the 7I76 board.
@@ -272,16 +211,11 @@
 This is intended as a speed control signal for a VFD.
 
 (bit out) .7i76.0.0.output\-NN: (NN = 0 to 15). 16 digital outputs. The sense of the signal can be set via a parameter.
->>>>>>> 08794927
 
 (bit out) .7i76.0.0.input\-NN: (NN = 0 to 31) 32 digital inputs.
 
 (bit in) .7i76.0.0.input\-NN\-not: (NN = 0 to 31) An inverted copy of the inputs provided for convenience.
-<<<<<<< HEAD
-The two complementary pins may be connected to different signal nets. 
-=======
 The two complementary pins may be connected to different signal nets.
->>>>>>> 08794927
 
 \fBParameters:\fR
 
@@ -291,15 +225,9 @@
 This can be useful for working out which card is which.
 
 (u32 ro) .7i76.0.0.nvwatchdogtimeout: The sserial remote watchdog timeout.
-<<<<<<< HEAD
-This is separate from the Anything-IO card timeout. This is unlikely to need to be changed. 
-
-(bit rw) .7i76.0.0.output\-NN\-invert: Invert the sense of the corresponding output pin. 
-=======
 This is separate from the Anything-IO card timeout. This is unlikely to need to be changed.
 
 (bit rw) .7i76.0.0.output\-NN\-invert: Invert the sense of the corresponding output pin.
->>>>>>> 08794927
 
 (bit rw) .7i76.0.0.spindir\-invert: Invert the senseof the spindle direction pin.
 
@@ -311,108 +239,66 @@
 
 (float rw) .7i76.0.0.spinout\-scalemax: The spindle speed scaling.
 This is the speed request which would correspond to full-scale output from the spindle control pin.
-<<<<<<< HEAD
+For example with a 10 V drive voltage and a 10000 RPM scalemax a value of 10,000 RPM on the spinout pin would produce 10 V output.
+However, if spinout\-maxlim were set to 5,000 RPM then no voltage above 5 V would be output.
+
+(u32 ro) .7i76.0.0.swrevision: The onboard firmware revision number.
+Utilities (man setsserial for details) exist to update and change this firmware.
+
+.SS 7I77
+
+The 7I77 is an 6-axis servo control card. The analogue outputs are smart-serial devices,
+but the encoders are conventional hostmot2 encoders and further details of them may be found in the hostmot2 manpage.
+
+\fBPins:\fR
+
+(bit out) .7i77.0.0.input\-NN: (NN = 0 to 31) 32 digital inputs.
+
+(bit in) .7i77.0.0.input\-NN\-not: (NN = 0 to 31) An inverted copy of the inputs provided for convenience.
+The two complementary pins may be connected to different signal nets.
+
+(bit out) .7i77.0.0.output\-NN: (NN = 0 to 15). 16 digital outputs. The sense of the signal can be set via a parameter
+
+(bit in) .7i77.0.0.spindir: This pin provides a means to drive the spindle VFD direction terminals on the 7I76 board.
+
+(bit in) .7i77.0.0.spinena: This pin drives the spindle-enable terminals on the 7I76 board.
+
+(float in) .7i77.0.0.spinout: This controls the analog output of the 7I77.
+This is intended as a speed control signal for a VFD.
+
+(bit in) .7i77.0.1.analogena: This pin drives the analog enable terminals on the 7I77 board.
+
+(float in) .7i77.0.1.analogoutN: (N = 0 to 5) This controls the analog output of the 7I77.
+
+\fBParameters:\fR
+
+(bit rw) .7i77.0.0.output\-NN\-invert: Invert the sense of the corresponding output pin.
+
+(bit rw) .7i77.0.0.spindir\-invert: Invert the sense of the spindle direction pin.
+
+(bit rw) .7i77.0.0.spinena\-invert: Invert the sense of the spindle\-enable pin.
+
+(float rw) .7i77.0.0.spinout\-maxlim: The maximum speed request allowable
+
+(float rw) .7i77.0.0.spinout\-minlim: The minimum speed request.
+
+(float rw) .7i77.0.0.spinout\-scalemax: The spindle speed scaling.
+This is the speed request which would correspond to full-scale output from the spindle control pin.
+For example with a 10 V drive voltage and a 10000 RPM scalemax a value of 10,000 RPM on the spinout pin would produce 10 V output.
+However, if spinout\-maxlim were set to 5,000 RPM then no voltage above 5 V would be output.
+
+(float rw) .7i77.0.0.analogoutN\-maxlim: (N = 0 to 5) The maximum speed request allowable
+
+(float rw) .7i77.0.0.analogoutN\-minlim: (N = 0 to 5) The minimum speed request.
+
+(float rw) .7i77.0.0.analogoutN\-scalemax: (N = 0 to 5) The analog speed scaling.
+This is the speed request which would correspond to full-scale output from the spindle control pin.
 For example with a 10V drive voltage and a 10,000 rpm scalemax a value of 10,000 rpm on the spinout pin would produce 10V output.
 However, if spinout\-maxlim were set to 5,000 rpm then no voltage above 5V would be output.
-=======
-For example with a 10 V drive voltage and a 10000 RPM scalemax a value of 10,000 RPM on the spinout pin would produce 10 V output.
-However, if spinout\-maxlim were set to 5,000 RPM then no voltage above 5 V would be output.
->>>>>>> 08794927
-
-(u32 ro) .7i76.0.0.swrevision: The onboard firmware revision number.
-Utilities (man setsserial for details) exist to update and change this firmware.
-
-.SS 7I77
-
-<<<<<<< HEAD
-The 7I77 is an 6-axis servo control card. The analogue outputs are smart-serial
-devices but the encoders are conventional hostmot2 encoders and further details 
-of them may be found in the hostmot2 manpage. 
-=======
-The 7I77 is an 6-axis servo control card. The analogue outputs are smart-serial devices,
-but the encoders are conventional hostmot2 encoders and further details of them may be found in the hostmot2 manpage.
->>>>>>> 08794927
-
-\fBPins:\fR
-
-(bit out) .7i77.0.0.input\-NN: (NN = 0 to 31) 32 digital inputs.
-
-(bit in) .7i77.0.0.input\-NN\-not: (NN = 0 to 31) An inverted copy of the inputs provided for convenience.
-The two complementary pins may be connected to different signal nets.
-
-<<<<<<< HEAD
-(bit out) .7i77.0.0.output\-NN: (NN = 0 to 15). 16 digital outputs.
-The sense of the signal can be set via a parameter.
-
-(bit in) .7i77.0.0.spindir:
-This pin provides a means to drive the spindle VFD direction terminals on the 7I76 board.
-=======
-(bit out) .7i77.0.0.output\-NN: (NN = 0 to 15). 16 digital outputs. The sense of the signal can be set via a parameter
-
-(bit in) .7i77.0.0.spindir: This pin provides a means to drive the spindle VFD direction terminals on the 7I76 board.
->>>>>>> 08794927
-
-(bit in) .7i77.0.0.spinena: This pin drives the spindle-enable terminals on the 7I76 board.
-
-(float in) .7i77.0.0.spinout: This controls the analog output of the 7I77.
-<<<<<<< HEAD
-This is intended as a speed control signal for a VFD. 
-
-(bit in) .7i77.0.1.analogena: This pin drives the analog enable terminals on the 7I77 board.
-
-(float in) .7i77.0.1.analogoutN: (N = 0 to 5) This controls the analog output
-of the 7I77.
-=======
-This is intended as a speed control signal for a VFD.
-
-(bit in) .7i77.0.1.analogena: This pin drives the analog enable terminals on the 7I77 board.
-
-(float in) .7i77.0.1.analogoutN: (N = 0 to 5) This controls the analog output of the 7I77.
->>>>>>> 08794927
-
-\fBParameters:\fR
-
-(bit rw) .7i77.0.0.output\-NN\-invert: Invert the sense of the corresponding output pin.
-
-(bit rw) .7i77.0.0.spindir\-invert: Invert the sense of the spindle direction pin.
-
-(bit rw) .7i77.0.0.spinena\-invert: Invert the sense of the spindle\-enable pin.
-
-(float rw) .7i77.0.0.spinout\-maxlim: The maximum speed request allowable
-
-(float rw) .7i77.0.0.spinout\-minlim: The minimum speed request.
-
-(float rw) .7i77.0.0.spinout\-scalemax: The spindle speed scaling.
-This is the speed request which would correspond to full-scale output from the spindle control pin.
-<<<<<<< HEAD
-For example with a 10V drive voltage and a 10,000 rpm scalemax a value of 10,000 rpm on the spinout pin would produce 10V output.
-However, if spinout\-maxlim were set to 5,000 rpm then no voltage above 5V would be output.
-=======
-For example with a 10 V drive voltage and a 10000 RPM scalemax a value of 10,000 RPM on the spinout pin would produce 10 V output.
-However, if spinout\-maxlim were set to 5,000 RPM then no voltage above 5 V would be output.
->>>>>>> 08794927
-
-(float rw) .7i77.0.0.analogoutN\-maxlim: (N = 0 to 5) The maximum speed request allowable
-
-(float rw) .7i77.0.0.analogoutN\-minlim: (N = 0 to 5) The minimum speed request.
-
-(float rw) .7i77.0.0.analogoutN\-scalemax: (N = 0 to 5) The analog speed scaling.
-This is the speed request which would correspond to full-scale output from the spindle control pin.
-<<<<<<< HEAD
-For example with a 10V drive voltage and a 10,000 rpm scalemax a value of 10,000 rpm on the spinout pin would produce 10V output.
-However, if spinout\-maxlim were set to 5,000 rpm then no voltage above 5V would be output.
 
 
 .SS 7I69
 The 7I69 is a 48 channel digital IO card. It can be configured in four different modes:
-=======
-For example with a 10 V drive voltage and a 10000 RPM scalemax a value of 10,000 RPM on the spinout pin would produce 10 V output.
-However, if spinout\-maxlim were set to 5,000 RPM then no voltage above 5 V would be output.
-
-.SS 7I69
-The 7I69 is a 48 channel digital IO card. It can be configured in four
-different modes:
->>>>>>> 08794927
 
  MODE 0: Bidirectional mode (48 bits in 48 bits out)
  MODE 1: Input only mode (48 bits in)
@@ -422,11 +308,7 @@
 
 \fBPins:\fR
 
-<<<<<<< HEAD
-(bit in) .7i69.0.0.output\-NN: Digital output. Sense can be inverted with the corresponding Parameter
-=======
 (bit in) .7i69.0.0.output\-NN: Digital output. Sense can be inverted with the corresponding Parameter.
->>>>>>> 08794927
 
 (bit out) .7i69.0.0.input\-NN: Digital input
 
@@ -436,20 +318,11 @@
 
 (u32 ro) .7i69.0.0.nvbaudrate: Indicates the vbaud rate. This probably should not be altered.
 
-<<<<<<< HEAD
-(u32 ro) .7i69.0.0.nvunitnumber:
-Indicates the serial number of the device and should match a sticker on the card.
-This can be useful for working out which card is which.
-
-(u32 ro) .7i69.0.0.nvwatchdogtimeout: The sserial remote watchdog timeout.
-This is separate from the Anything-IO card timeout. This is unlikely to need to be changed. 
-=======
 (u32 ro) .7i69.0.0.nvunitnumber: Indicates the serial number of the device and should match a sticker on the card.
 This can be useful for working out which card is which.
 
 (u32 ro) .7i69.0.0.nvwatchdogtimeout: The sserial remote watchdog timeout.
 This is separate from the Anything-IO card timeout. This is unlikely to need to be changed.
->>>>>>> 08794927
 
 (bit rw) .7i69.0.0.output\-NN\-invert: Invert the sense of the corresponding output pin.
 
@@ -459,19 +332,11 @@
 .SS 7I70
 
 The 7I70 is a remote isolated 48 input card. The 7I70 inputs sense positive inputs relative to a common field ground.
-<<<<<<< HEAD
 Input impedance is 10KΩ and input voltage can range from 5VDC to 32VDC.
 All inputs have LED status indicators.  The input common field ground is galvanically isolated from the communications link.
 
 The 7I70 has three software selectable modes.
 These different modes select different sets of 7I70 data to be transferred between the host and the 7I70 during real time process data exchanges.
-=======
-Input impedance is 10 kΩ and input voltage can range from 5 VDC to 32 VDC. All inputs have LED status indicators.
-The input common field ground is galvanically isolated from the communications link.
-
-The 7I70 has three software selectable modes. These different modes select
-different sets of 7I70 data to be transferred between the host and the 7I70 during real time process data exchanges.
->>>>>>> 08794927
 For high speed applications, choosing the correct mode can reduced the data transfer sizes, resulting in higher maximum update rates.
 
  MODE 0: Input mode (48 bits input data only
@@ -496,14 +361,9 @@
 (u32 ro) .7i70.0.0.nvunitnumber: Indicates the serial number of the device and should match a sticker on the card.
 This can be useful for working out which card is which.
 
-<<<<<<< HEAD
-(u32 ro) .7i70.0.0.nvwatchdogtimeout: The sserial remote watchdog timeout. This
-is separate from the Anything-IO card timeout. This is unlikely to need to be changed. 
-=======
 (u32 ro) .7i70.0.0.nvwatchdogtimeout: The sserial remote watchdog timeout.
 This is separate from the Anything-IO card timeout.
 This is unlikely to need to be changed. 
->>>>>>> 08794927
 
 (u32 ro) .7i69.0.0.swrevision: The onboard firmware revision number.
 Utilities exist to update and change this firmware.
@@ -515,11 +375,7 @@
 All outputs have LED status indicators.
 
 The 7I71 has two software selectable modes. For high speed applications, 
-<<<<<<< HEAD
 choosing the correct mode can reduced the data transfer sizes, resulting in higher maximum update rates:
-=======
-choosing the correct mode can reduced the data transfer sizes, resulting in higher maximum update rates
->>>>>>> 08794927
 
  MODE 0: Output only mode (48 bits output data only)
  MODE 1: Outputs plus read back field voltage
@@ -531,41 +387,26 @@
 
 (bit out) .7i71.0.0.output\-NN: (NN = 0 to 47) 48 digital outputs. The sense may be inverted by the invert parameter. 
 
-<<<<<<< HEAD
 (bit out) .7i71.0.0.output\-NN: (NN = 0 to 47) 48 digital outputs.
 The sense may be inverted by the invert parameter. 
  
-=======
->>>>>>> 08794927
 \fBParameters:\fR
 
 (bit rw) .7i71.0.0.output\-NN\-invert: Invert the sense of the corresponding output pin. 
 
 (u32 ro) .7i71.0.0.nvbaudrate: Indicates the vbaud rate. This probably should not be altered.
 
-<<<<<<< HEAD
 (u32 ro) .7i71.0.0.nvunitnumber:
 Indicates the serial number of the device and should match a sticker on the card.
 This can be useful for determining which card is which.
 
 (u32 ro) .7i71.0.0.nvwatchdogtimeout: The sserial remote watchdog timeout.
-This is separate from the Anything-IO card timeout. This is unlikely to need to be changed. 
-=======
-(u32 ro) .7i71.0.0.nvunitnumber: Indicates the serial number of the device and should match a sticker on the card.
-This can be useful for determining which card is which.
-
-(u32 ro) .7i71.0.0.nvwatchdogtimeout: The sserial remote watchdog timeout.
 This is separate from the Anything-IO card timeout. This is unlikely to need to be changed.
->>>>>>> 08794927
 
 (u32 ro) .7i69.0.0.swrevision: The onboard firmware revision number.  Utilities exist to update and change this firmware.
 
 .SS 7I73
-<<<<<<< HEAD
-The 7I73 is a remote real time pendant or control panel interface. 
-=======
 The 7I73 is a remote real time pendant or control panel interface.
->>>>>>> 08794927
 
 The 7I73 supports up to four 50 kHz encoder inputs for MPGs, 8 digital inputs and 6 digital outputs and up to a 64 Key keypad.
 If a smaller keypad is used, more digital inputs and outputs become available.
@@ -582,21 +423,12 @@
 
 \fBPins:\fR
 
-<<<<<<< HEAD
 (float out) .7i73.0.0.analoginN: Analogue inputs.
 Up to 8 channels may be available dependent on software and hardware configuration modes
 (see the PDF manual downloadable from www.mesanet.com).
 
 (u32 in) .7i73.0.1.display (modes 1 and 2). Data for LCD display.
-This pin may be conveniently driven by the HAL "lcd" component
-which allows the formatted display of the values any number of HAL pins and textual content.
-=======
-(float out) .7i73.0.0.analoginN: Analogue inputs. Up to 8 channels may be available dependent on software and hardware configuration modes
-(see the PDF manual downloadable from www.mesanet.com).
-
-(u32 in) .7i73.0.1.display (modes 1 and 2). Data for LCD display.
 This pin may be conveniently driven by the HAL "lcd" component which allows the formatted display of the values any number of HAL pins and textual content.
->>>>>>> 08794927
 
 (u32 in) .7i73.0.1.display32 (mode 2 only). 4 bytes of data for LCD display.
 This mode is not supported by the HAL "lcd" component.
@@ -630,10 +462,4 @@
 
 (s32 ro) .7i73.0.1.swrevision: The version of firmware installed.
 
-<<<<<<< HEAD
-
-\# TODO: Add 7I66, 7I72, 7I83, 7I84, 7I87. 
-
-=======
-\# TODO: Add 7I66, 7I72, 7I83, 7I84, 7I87.
->>>>>>> 08794927
+\# TODO: Add 7I66, 7I72, 7I83, 7I84, 7I87.