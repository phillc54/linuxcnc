--- conflicted
+++ resolved
@@ -16,11 +16,7 @@
 jobs:
 
   rip-and-test:
-<<<<<<< HEAD
-    runs-on: ubuntu-22.04
-=======
-    runs-on: ubuntu-24.04
->>>>>>> 87681611
+    runs-on: ubuntu-24.04
     steps:
     - name: Dump GitHub context
       env:
@@ -45,11 +41,7 @@
         eatmydata ../scripts/rip-environment runtests -p
 
   rip-and-test-clang:
-<<<<<<< HEAD
-    runs-on: ubuntu-22.04
-=======
-    runs-on: ubuntu-24.04
->>>>>>> 87681611
+    runs-on: ubuntu-24.04
     steps:
     - name: Dump GitHub context
       env:
@@ -75,11 +67,7 @@
         eatmydata ../scripts/rip-environment runtests -p
 
   htmldocs:
-<<<<<<< HEAD
-    runs-on: ubuntu-22.04
-=======
-    runs-on: ubuntu-24.04
->>>>>>> 87681611
+    runs-on: ubuntu-24.04
     steps:
     - name: Dump GitHub context
       env:
