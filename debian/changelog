--- conflicted
+++ resolved
@@ -1,10 +1,9 @@
-<<<<<<< HEAD
 linuxcnc (1:2.9.0~pre0) stretch; urgency=medium
 
   * Master branch open for new features.
 
  -- Sebastian Kuzminsky <seb@highlab.com>  Sun, 29 Nov 2020 15:00:00 +0000
-=======
+
 linuxcnc (1:2.8.2) buster; urgency=low
 
   * gladevcp: Numerous Updates
@@ -48,7 +47,6 @@
   * Revert bad change inside driver XHC-WHB04B-6 lcnc 2.8
 
  -- andypugh <andy@bodgesoc.org>  Sun, 20 Jun 2021 18:48:30 +0100
->>>>>>> 2493d191
 
 linuxcnc (1:2.8.1) buster; urgency=low
 
