<<<<<<< HEAD
linuxcnc (1:2.10.0~pre0) UNRELEASED; urgency=medium

  * Master branch open for new features.

 -- Andy Pugh <andy@bodgesoc.org>  Mon, 09 Oct 2023 10:39:03 +0100
=======
linuxcnc (1:2.9.2) UNRELEASED; urgency=medium

  * Add dither option to PWMGen for improved analog resolution
  * axis: Fix run-from-line - bug #2771
  * debian/changelog: fix epoch & white space
  * deleted craftsman gui, as it is not python 2 nor gtk3 based and not mantained for a long period
  * deleted gmoccapy plasma, as glade panels are still in gtk2
  * Docs: Many updates
  * fix hardcoded description in Spanish language Closes: #1057312
  * Fixes warnings for possible string truncation with strncpy()
  * Gladevcp: fix error on missing filter program
  * gmoccapy: Fixed Inappropriate Logical Expression (#2769)
  * gmoccapy: fixes error when trying to hide the turtle-jog button in gmoccapy
  * hal_glib -add get_linuxcnc_version function
  * Increase size of STACK_ENTRY_LEN
  * Merge pull request #2567 from petterreinholdtsen/2.9-gcode-g38.2
  * Merge pull request #2757 from dpslwk/patch-1
  * Merge pull request #2761 from LinuxCNC/s_code_fix
  * Merge pull request #2765 from LinuxCNC/pncconf_fix_missing_ssport
  * Merge pull request #2772 from hansu/fix-debian-1057312
  * Merge pull request #2775 from smoe/translation_breaking_po4a
  * Merge pull request #2782 from Sigma1912/patch-2
  * Merge pull request #2783 from Sigma1912/patch-3
  * Merge pull request #2790 from havardAasen/fix-string-truncation
  * Merge pull request #2791 from havardAasen/havardAasen-patch-1
  * Merge pull request #2795 from havardAasen/build-dependency
  * motion control: allow the spindle to be on with speed of 0
  * motion: fix brake/direction setting when S command is sent.
  * motion.c: Improve handling of misc_error pin names See #2780 #2773
  * pmx483-test: change package message to python3-serial
  * pncconf - change spindle stepgen enable from spindle-enable to machine-is-on
  * pncconf -fix HAL load command for 2 serialports
  * qtaxis -add version string to log
  * qtdragon -add a default 'factor' to avoid error message
  * qtdragon_hd -fix stylesheets for 5 axis, adjust qtdragon.ui
  * qtdragon/hd -add version messages to about and log
  * qtdragon/hd -fix spindle override quick setting buttons
  * qtdragon/hd -update version after fixing probing bug
  * qtplasmac docs: update python serial version
  * qtplasmac: fix 5th axis buttons
  * qtplasmac: fix case switching in run from line
  * qtplasmac: fix gcode filter comments error
  * qtplasmac: fix imperial cut parameter ranges
  * qtplasmac: fix power button styling
  * qtplasmac: fix removal of temporary materials in run from line
  * qtplasmac: fix run from line code restoration
  * qtplasmac: fix string formatting and version check
  * qtplasmac: fix translation error in pmx485_check
  * qtplasmac: fix updater typo, document update_log.txt
  * qtplasmac: prevent extra temporary material addition from conversational
  * qtplasmac: rework versioning due to master branch diverging
  * qtvcp -add vismach obj files to search, change path from debug to info
  * qtvcp -auto_height: improve logging/status output
  * qtvcp -copy panel: update to check for the qtvcp/screens or panels path
  * qtvcp -docs: the 'copy_dialog' panel changed to just 'copy'
  * qtvcp -notify: silence annoying error message
  * qtvcp -probe routines:fix spindle start on error or abort
  * qtvcp -touchoff_subprogram: fix typos so it works properly.
  * Restore functionality of NO_PROBE ini settings
  * revert changes for strncat()
  * RTAI: Fix build against RTAI+GNU11
  * snprintf uses %d on a double (issue 2784)
  * stdglue.py: Fix error on loading stdglue remaps using an R word. (The previous code errored on attempted comparison between dict and float)
  * tests: status.state should be checked against command execution status
  * Update build-dependency for OpenGL
  * Update combi_dro.py

 -- andypugh <andy@bodgesoc.org>  Wed, 20 Dec 2023 13:19:18 +0000
>>>>>>> dba2e414

linuxcnc (1:2.9.1) unstable; urgency=medium

  * Add 7I94T, 7I97T, 7I76EU card support
  * docs: Add manpage for emccalib
  * Merge pull request #2684 from petterreinholdtsen/2.9-whatis-limit_axis
  * Merge pull request #2611 from phillc54/phillc54/docs
  * gmoccapy - deleted unused code
  * halcompile: Accept hal pins of type "port"
  * G71 - G72 tests
  * G71 and G72 cycle fix. Addresses #707 and #1146
  * Merge pull request #2675 from LinuxCNC/c-morley-patch-1
  * Update hal_glib.py
  * docs: minor changes to suit sim configs

 -- Andy Pugh <andy@bodgesoc.org>  Sun, 08 Oct 2023 10:39:03 +0100

linuxcnc (1:2.9.0) unstable; urgency=medium

  * Add firmware 7i96d_1pwm for 7i96 for PNCconf
  * add GTK and Qt backends to the OpenGL wayland workaround
  * Add new Mesa card support from Master to 2.9
  * Add OutM simple output module support
  * Add preliminary 7I96S support
  * add sample hm2 stepper & servo configs for a couple of eth boards
  * add tests for mb2hal
  * Added user space HAL component for publishing HAL values to a MQTT broker.
  * Adding Limit_Axis Component
  * adding new Icons for manual and Linuxcnc
  * Axis Limits check: Revert bad fix, add "re-check"
  * axis.py: Address jog issue with missing axes. #2445
  * FixBug #2169: Issue with arcs immediately after homing
  * carousel.comp: Add direct position control for stepgen and encoder modes
  * clean up handling of canterp
  * docs - Hundreds of updates
  * docs29: small changes while translating
  * encoder.c: Fix bug 2535 - missing tooth unreliable at low speed
  * enum: Add a HAL component to handle enumerated types
  * Fix "userspace" vs "realtime" nomenclature
  * fix a race in communication between Task and Motion
  * Fix for https://github.com/LinuxCNC/linuxcnc/issues/2410
  * Fix for issue 2516: make sure the entire list is scanned when searching
  * Fix for issue 2530 G95, G96 and G97 with a $ to choose spindle
  * Fix gremlin commandline program to run again
  * fix halcompile test to work both rip and installed
  * Fix wonky filechooser behavior at first program load
  * gladevcp: - Many Updates
  * glcannon - Many Updates
  * gmoccapy - Many, Many Updates
  * hal_glib - Several Updates
  * hal_gpio: Generic GPIO driver for any platform supporting libgpiod
  * halcompile: Add command line arguments to provide compile and link flags
  * halscope: Several updats
  * hm2_eth: add support for 7i96
  * hm2_pktuart: Support changes in Rx and Tx modules
  * homing: Fix for #2169 introduced #2308.
  * homing.c: Apply suggested fix for #2629 and #2388 Fix suggested by  yuyue2013
  * homing.c: More conventional syntax for bitmasking
  * hostmot2 bspi: sanity-check that channel echo enable matches receive buffer present
  * interpmodule: add interpreter.active_spindle property
  * interpmodule: fix `speed` property
  * Issue #1232: Fixed
  * Issue #1747: Fixed
  * Issue #2169: Fixed
  * Issue #2483. Partially ficed
  * limit_axis:  - New component
  * Manually apply PR #2133 to 2.9 Original Author: luz paz <luzpaz@pm.me>
  * mb2hal Several Updates
  * Merge pull request #1976 from phillc54/phillc54/outm_for_2.8_pncconf
  * Merge pull request #1991 from smoe/docs_plasma
  * Merge pull request #2051 from hansu/docs-links
  * Merge pull request #2057 from hansu/gmoccapy-fix-missing-startup-code
  * Merge pull request #2069 from zz912/patch-11
  * Merge pull request #2120 from hansu/issue-2111
  * Merge pull request #2139 from smoe/docs_misc_mac_2
  * Merge pull request #2141 from petterreinholdtsen/doc-https-shorter
  * Merge pull request #2144 from smoe/docs_misc_mac_3
  * Merge pull request #2147 from petterreinholdtsen/debian-unstable-testing-supported
  * Merge pull request #2148 from smoe/docs_misc_mac_4
  * Merge pull request #2153 from adamlouis/2.8-fix-get-program
  * Merge pull request #2155 from smoe/docs29_mac_1
  * Merge pull request #2159 from smoe/docs29_mac_6_was_equiv_against_master
  * Merge pull request #2160 from smoe/docs29_mac_2
  * Merge pull request #2161 from smoe/docs29_mac_5_equiv_to_PR_against_master
  * Merge pull request #2163 from petterreinholdtsen/2.9-man-adoc-authors
  * Merge pull request #2164 from petterreinholdtsen/2.9-rtapi-ioperm
  * Merge pull request #2165 from petterreinholdtsen/2.9-man-rtapi-io
  * Merge pull request #2167 from hansu/fix-mb2hal-pin-names
  * Merge pull request #2172 from petterreinholdtsen/i2gc-url
  * Merge pull request #2181 from smoe/2.8
  * Merge pull request #2183 from smoe/docs_29_mac_11
  * Merge pull request #2187 from smoe/docs_man_reformatting_xhc
  * Merge pull request #2190 from smoe/docs_misc_10
  * Merge pull request #2192 from AlexmagToast/2.9
  * Merge pull request #2194 from hansu/gmoccapy-3-4-1
  * Merge pull request #2195 from smoe/netcat_build_deps
  * Merge pull request #2196 from LinuxCNC/find-zombies
  * Merge pull request #2207 from smoe/docs29_misc_pc_1
  * Merge pull request #2208 from smoe/docs29_misc_pc_2
  * Merge pull request #2216 from smoe/docs29_misc_pc_3
  * Merge pull request #2220 from smoe/docs29_misc_lenovo_1
  * Merge pull request #2223 from smoe/debian_build-indep
  * Merge pull request #2224 from smoe/docs29_misc_lenovo_2
  * Merge pull request #2232 from hansu/docs-halshow
  * Merge pull request #2233 from LinuxCNC/linuxcnc-module-docs
  * Merge pull request #2234 from LinuxCNC/log-jjogmode
  * Merge pull request #2235 from smoe/docs29_mac_14
  * Merge pull request #2238 from smoe/docs29_mac_12
  * Merge pull request #2239 from LinuxCNC/prettier-errors
  * Merge pull request #2241 from smoe/docs29_mac_11
  * Merge pull request #2242 from LinuxCNC/stricter-pluggable-interp
  * Merge pull request #2244 from LinuxCNC/canterp
  * Merge pull request #2246 from LinuxCNC/python2-to-3-in-sim-configs
  * Merge pull request #2248 from LinuxCNC/interpmodule-speed-type-2.8
  * Merge pull request #2249 from LinuxCNC/fix-xyzab-tdr-packaging
  * Merge pull request #2253 from petterreinholdtsen/comp-mqtt-client
  * Merge pull request #2255 from LinuxCNC/merge-2.8-into-2.9
  * Merge pull request #2256 from LinuxCNC/andypugh/halcompile_opts
  * Merge pull request #2265 from smoe/gmoccapy_suggests_installing_onboard
  * Merge pull request #2270 from sensille/mb2hal_fix_2.9
  * Merge pull request #2272 from hansu/document-r-option
  * Merge pull request #2274 from hansu/add-mb2hal-tests
  * Merge pull request #2278 from sensille/mb2hal_v1
  * Merge pull request #2280 from petterreinholdtsen/2.9-man-motion-spindle
  * Merge pull request #2283 from hansu/merge-2.8-into-2.9
  * Merge pull request #2284 from smoe/docs29_misc_15
  * Merge pull request #2288 from LinuxCNC/hm2-bspi-fixes
  * Merge pull request #2289 from LinuxCNC/2.8
  * Merge pull request #2290 from hansu/add-mb2hal-v1.1-test
  * Merge pull request #2291 from hansu/merge-2.8-into-2.9
  * Merge pull request #2293 from hansu/docs-move-halmodule
  * Merge pull request #2295 from hansu/docs-qtvcp-man-page
  * Merge pull request #2296 from LinuxCNC/halcompile-permissions
  * Merge pull request #2298 from sensille/mb2hal_v4
  * Merge pull request #2302 from jepler/channel-valid
  * Merge pull request #2309 from petterreinholdtsen/2.9-adoc-indent-warnings
  * Merge pull request #2311 from cradek/2.9
  * Merge pull request #2313 from jepler/no-glut
  * Merge pull request #2314 from LinuxCNC/pyopengl-glx
  * Merge pull request #2315 from LinuxCNC/fix-halcompile-tests
  * Merge pull request #2320 from Sigma1912/patch-1
  * Merge pull request #2322 from smoe/docs_hal_revisited
  * Merge pull request #2323 from LinuxCNC/gmoccapy_logging
  * Merge pull request #2324 from smoe/docs_hal_basics
  * Merge pull request #2328 from LinuxCNC/jepler-fix-glBitmap
  * Merge pull request #2330 from LinuxCNC/gmoccapy-3-4-2
  * Merge pull request #2333 from hansu/iconview-logging
  * Merge pull request #2334 from smoe/patch-12
  * Merge pull request #2336 from hansu/gmoccapy-notification-attribute-errors
  * Merge pull request #2345 from smoe/docs29_ini_config
  * Merge pull request #2346 from LinuxCNC/fix-glBitmap-again
  * Merge pull request #2350 from phillc54/phillc54/gmoccapy
  * Merge pull request #2356 from phillc54/phillc54/gscreen
  * Merge pull request #2357 from smoe/docs29_misc_16
  * Merge pull request #2360 from LinuxCNC/refresh-hm2-configs
  * Merge pull request #2362 from zz912/patch-13
  * Merge pull request #2366 from satiowadahc/patch-6
  * Merge pull request #2369 from LinuxCNC/dgarr/2.9vismach_fix
  * Merge pull request #2370 from LinuxCNC/hm2-rpspi-error-handling
  * Merge pull request #2373 from phillc54/phillc54/gladevcp
  * Merge pull request #2381 from phillc54/phillc54/gladevcp
  * Merge pull request #2383 from hansu/gmoccapy-3-4-2-1
  * Merge pull request #2389 from LinuxCNC/little-doc-fixes
  * Merge pull request #2391 from LinuxCNC/hal_parport-is-realtime
  * Merge pull request #2396 from phillc54/phillc54/glade
  * Merge pull request #2397 from hansu/docs-gcode-properties
  * Merge pull request #2403 from hansu/docs-linunxcnc-stat-feedrate
  * Merge pull request #2406 from phillc54/phillc54/gladevcp
  * Merge pull request #2409 from smoe/docs29_misc_17
  * Merge pull request #2421 from hansu/halscope-channel-selection
  * Merge pull request #2422 from LinuxCNC/libeditreadline
  * Merge pull request #2425 from LinuxCNC/fix-elbpcom
  * Merge pull request #2427 from havardAasen/haava/halscope-select-channel-dialog
  * Merge pull request #2428 from hansu/gladevcp-icons
  * Merge pull request #2430 from smoe/docs29_lenovo_100
  * Merge pull request #2434 from hansu/gladevcp-window1
  * Merge pull request #2438 from satiowadahc/cw-m5default
  * Merge pull request #2439 from LinuxCNC/fix-lintian
  * Merge pull request #2441 from hansu/gladevcp-icons-2
  * Merge pull request #2449 from mrbubble62/mqtt-publisher
  * Merge pull request #2451 from zz912/patch-16
  * Merge pull request #2452 from LinuxCNC/2.8-github-ci
  * Merge pull request #2456 from LinuxCNC/fix-mb2hal-tests-on-rtai
  * Merge pull request #2457 from hansu/docs-add-writing-tests
  * Merge pull request #2458 from LinuxCNC/fix-mb2hal-shutdown-segfaults
  * Merge pull request #2459 from LinuxCNC/fix-more-mb2hal-test-variability
  * Merge pull request #2461 from hansu/gmoccapy-3-4-3
  * Merge pull request #2472 from snowgoer540/gregc/debqtvcp
  * Merge pull request #2475 from LinuxCNC/little-doc-fixes
  * Merge pull request #2477 from LinuxCNC/halscope-fix-vert-scale
  * Merge pull request #2479 from LinuxCNC/fix-2386-task-motion-race
  * Merge pull request #2493 from LinuxCNC/oneshot-fix
  * Merge pull request #2494 from LinuxCNC/python3-gcode-generators
  * Merge pull request #2517 from LinuxCNC/mux_generic-headers
  * Merge pull request #2518 from LinuxCNC/fix-rtapi_shmem_new-issue-2516
  * Merge pull request #2519 from LinuxCNC/fix-single-step-test
  * Merge pull request #2521 from LinuxCNC/backport-clang-fixes-from-master
  * Merge pull request #2522 from rodw-au/2.9
  * Merge pull request #2525 from snowgoer540/gregc/floating-point
  * Merge pull request #2526 from petterreinholdtsen/2.8-motion-man-pin-names
  * Merge pull request #2529 from dpslwk/patch-1
  * Merge pull request #2533 from petterreinholdtsen/axis-lube-2.9
  * Merge pull request #2534 from petterreinholdtsen/docs-man-bugs
  * Merge pull request #2537 from smoe/docs29_mac_102
  * Merge pull request #2541 from petterreinholdtsen/docs-g30-typo
  * Merge pull request #2548 from luzpaz/config-typos-2.9
  * Merge pull request #2550 from luzpaz/typos-docs
  * Merge pull request #2555 from smoe/docs29_mac_101
  * Merge pull request #2556 from luzpaz/typos-lib
  * Merge pull request #2557 from petterreinholdtsen/2.9-man-mux-crossref
  * Merge pull request #2558 from LinuxCNC/suggest-libeditreadline
  * Merge pull request #2560 from luzpaz/typos-src-2.9
  * Merge pull request #2563 from luzpaz/docs-typos
  * Merge pull request #2574 from petterreinholdtsen/2.9-iocontrol-pindesc-sync
  * Merge pull request #2578 from smoe/docs29_mac_103
  * Merge pull request #2582 from luzpaz/typos-various-2.9
  * Merge pull request #2592 from smoe/docs29_mac_104
  * Merge pull request #2594 from petterreinholdtsen/2.9-sid-gcc-13
  * Merge pull request #2595 from rodw-au/rodw-au-getting-linuxcnc-update
  * Merge pull request #2597 from phillc54/phillc54/halcomp
  * Merge pull request #2603 from The-going/parallel-building-2.9
  * Merge pull request #2606 from smoe/configure.ac_source_beautification
  * Merge pull request #2638 from itaib/rigid_tap_fix
  * Merge pull request #2659 from LinuxCNC/spindle_ini_fix
  * Merge pull request #2660 from phillc54/phillc54/pncconf
  * Merge pull request #2673 from petterreinholdtsen/2.9-test-g71-issues-707
  * Mesa abs encoders: Fix config parsing error Found whilst checking for bug.
  * mesa_modbus: New Driver
  * mesa_pktgyro_test.comp Allow use of uarts > 0
  * mesa-7i65: fix a bug with stale data in fifo
  * message: Update HAL component docs to match behavior
  * Motion Type: Set the motion-type of rigid tap to 2 to match other spindle-sync cycles
  * ohmic.comp - fix bugs
  * pncconf - Many updates
  * qt_istat.py: Fix typos
  * qt5_graphics - Several Updates
  * qtaxis - Several Updates
  * qtdagon - 100+ Updates
  * qtplasmac  - 100+ Updates
  * qttouchy -fix sample config loading error, remove MPG selection buttons
  * qtvcp - 200+ updates
  * qtvcp --mdi_line: fix multi axes movement Addresses Closes: #1053251
  * Revert "update pot files"
  * RS274: M5 default to all spindles.
  * sai: Fix https://github.com/LinuxCNC/linuxcnc/issues/1279
  * sims: fix startup issues in axis sims
  * sims: fix startup issues in qtvcp sims
  * sims: update and tidy qtplasmac sims
  * spindle INI -fix non working M4 in some situations
  * tooldata Added a tool database interface
  * wj200: only complain once about "failed to get status"
  * wj200: whitespace cleanup, no behavior change
  * xhc-hb04.tcl accept upper or lowercase keywords
  * xyzab_tdr sim config fix wrong sign in fwd kins

 -- Andy Pugh <bodgesoc@gmail.com>  Mon, 7 Nov 2022 23:31:00 +0000

linuxcnc (1:2.9.0~pre1) UNRELEASED; urgency=medium

  * githelper.sh: New master glob
  * qtplasmac: add event logging
  * qtplasmac: update sim configs
  * qtvcp -docs: add update versaprobe details
  * qtdragon -docs: update versaprobe image
  * qtvcp -versaprobe: improve help dialog layout/use
  * qtvcp -panels: fix details of cam_align controls
  * qtvcp -docs: cam_align controls, loading options
  * qtvcp -axis embedded cam_align: add size and rotation increment
  * qtvcp -cam_align panel: add ability to set rotation increment
  * qtvcp -camview_widget: add the rotation increment display
  * qtvcp -cam_align panel: add window size setting option
  * docs: qtplasmac fix image, add deprication notice
  * docs: add div2 to .gitignore
  * Merge pull request #2119 from Roguish000/component-div2

 -- andypugh <andy@bodgesoc.org>  Sun, 13 Nov 2022 17:36:52 +0000

linuxcnc (1:2.9.0~pre1) UNRELEASED; urgency=medium

  * First 2.9 pre-release preparatory to release.
  * Bugfixes welcome, new features by negotiation

 -- Andy Pugh <bodgesoc@gmail.com>  Mon, 7 Nov 2022 23:31:00 +0000

linuxcnc (1:2.9.0~pre0) UNRELEASED; urgency=medium

  * Master branch open for new features.

 -- Sebastian Kuzminsky <seb@highlab.com>  Fri, 12 Aug 2022 20:56:25 +0200

linuxcnc (2.9.0~pre0+git20221023.7a5beabae0-1) unstable; urgency=medium

  * New upstream version 2.9.0_pre0+git20221023.7a5beabae0
  * Add deb package with German translated docs.
  * Fix autopkgtest.
  * Fix build on armhf.
  * Fix a divide-by-zero bug in the software encoder counter component.
  * Fix some bugs in carousel component.
  * Fix exception handling bug in python plugin/sai.
  * Improve AppStream metadata.
  * Bump language standards to gnu11 & gnu++17.
  * Add hm2 oneshot support.
  * Lots of improvements to the docs & translations.
  * Improvements to several GUIs.
  * Add scaled sum component.
  * Add anglejog component.
  * Update debian/ files

 -- Sebastian Kuzminsky <seb@highlab.com>  Sun, 23 Oct 2022 22:26:38 -0400

linuxcnc (2.9.0~pre0+git20220906.02744cdef6-1) unstable; urgency=medium

  * New upstream version 2.9.0~pre0+git20220906.02744cdef6
  * Fix RPC linking (changed in glibc 2.34-1).
  * Improve docs.
  * QtVCP: add API function to remove keybinding.

 -- Sebastian Kuzminsky <seb@highlab.com>  Tue, 06 Sep 2022 16:49:06 -0600

linuxcnc (2.9.0~pre0+git20220905.b2e28a88c3-1) unstable; urgency=medium

  * New upstream version 2.9.0~pre0+git20220905.b2e28a88c3
    (Closes: #1019212).
  * deadzone comp: fix a typo in a HAL pin name.
  * Misc updates to QtVCP.
  * Minor fixes to docs.

 -- Sebastian Kuzminsky <seb@highlab.com>  Mon, 05 Sep 2022 17:38:14 -0600

linuxcnc (2.9.0~pre0+git20220903.c8c4c539b1-1) unstable; urgency=medium

  * New upstream version 2.9.0~pre0+git20220903.c8c4c539b1
  * regenerate debian/* files using d/configure
  * Update docs & translations.
  * QtVCP fixes & improvements.
  * Work around autopkgtest failure.

 -- Sebastian Kuzminsky <seb@highlab.com>  Sat, 03 Sep 2022 16:29:26 -0600

linuxcnc (2.9.0~pre0+git20220827.f7d1c37ffd-1) unstable; urgency=medium

  * Improved translation infrastructure.
  * Misc bug fixes and new features.

 -- Sebastian Kuzminsky <seb@highlab.com>  Sat, 27 Aug 2022 17:50:53 -0600

linuxcnc (2.9.0~pre0+git20220402.2500863908-4) unstable; urgency=medium

  * Team upload.
  * Fixing build-depends - also binary packages need asciidoc to build
    (Closes: #969416).
  * Please do not yet use this version in production environments. This
    upload still aims technical issues to resolve for the next pre-release.

 -- Steffen Moeller <meller@debian.org>  Wed, 06 Apr 2022 16:23:49 +0200

linuxcnc (2.9.0~pre0+git20220402.2500863908-3) unstable; urgency=medium

  * Team upload.
  * Failed attempt to build indeps.

 -- Steffen Moeller <meller@debian.org>  Wed, 06 Apr 2022 12:43:17 +0200

linuxcnc (2.9.0~pre0+git20220402.2500863908-2) unstable; urgency=medium

  * Team upload.
  * Failed attempt to build indeps.

 -- Steffen Moeller <meller@debian.org>  Sun, 03 Apr 2022 19:20:29 +0200

linuxcnc (2.9.0~pre0+git20220402.2500863908-1) unstable; urgency=medium

  * Team upload.
  * First source-only upload to be built across architectures
    - Update of Classic Ladder to 0.8.10
    - Fixes for AppStream

 -- Steffen Moeller <meller@debian.org>  Sun, 03 Apr 2022 16:57:36 +0200

linuxcnc (2.9.0~pre0+git20220224.3ba0951743-1) unstable; urgency=medium

  * Initial upload that was checked by FTPmasters

 -- Sebastian Kuzminsky <seb@highlab.com>  Fri, 25 Feb 2022 18:40:12 +0100

linuxcnc (1:2.8.4) buster; urgency=medium

  * Add driver support for Mesa 7i96S
  * Add pncconf support fo Mesa 7i96S
  * calculatorwidget: increased buttons to be more touch-friendly
  * gmoccapy: Fix jogging with max velocity (SHIFT + jog key)
  * Czech translation for Gmoccapy
  * gmoccapy: fix attribute error in tooltip text
  * gmoccapy: fix "spindle speed override wasn't applied in reverse direction"
  * docs: add note to obsolete property 'FEATURES'

 -- andypugh <andy@bodgesoc.org>  Sun, 18 Sep 2022 20:33:29 +0100

linuxcnc (1:2.8.3) buster; urgency=low

  * CraftsmanCNC: A new GUI written from scratch Intended for CNC router
      applications.
  * Merge pull request #1706 from
      hansu/gmoccapy-fix-buttonstate-settings-2.8
  * pncconf: add 7i96s
  * command.c: EMCMOT_JOINT_ABORT set joint jog inactive
  * Several patches from zz912 to improve translations
  * Gmoccapy - many updates
  * PNCconf bug - bad arrow
  * Update cpu_info.c for Raspberry revision 1.5
  * qtvcp -file_manager: fix indent error
  * task: disallow task mode change if jogging
  * Fix the building of packages (broken by Japanese docs)
  * carousel: Fix homing bug.
  * qtvcp - many updates
  * docs: added japanese PDF docs from MasaoSakai
      (https://github.com/MasaoSakai/LinuxCNC)
  * docs: many updates
  * docs: make an index.html page for the PDF docs
  * Merge pull request #1644 from alkabal/alkabal-2.8-xhc-whb04b-6
  * Several pull requests from elovalvo/
  * Update for new version of Rpi400
  * mb2hal: added pins to manpage
  * Merge pull request #1641 from JTrantow/2.8
  * Change EDITOR = geany. Restore more generous dirhold and dirsetup
      timing.
  * Updated the gantry example 
  * linuxcncrsh: check for errors when creating listening socket
  * gscreen -fix error related to keyboard jogging and limit switch
  * getting-linuxcnc.txt list alternate keyserver
  * axis.py: stop continuous jogs if mdi tab     #1519
  * mitsub_vfd docs: several updates
  * improved german translation
  * plasmac: many updates
  * FIxed IRC webclient URL
  * Update man-pages for latency-* scripts.
  * Docs: Update RTAI install instructions.
  * Merge pull request #1234 from LinuxCNC/fix-md5-sum
  * Update getting-linuxcnc_es.txt
  * Update getting-linuxcnc-cn.txt
  * Fix MD5 / SHA256 sums
  * docs: fix some minor glitches in INI config docs.
  * Docs add axis lathe info and images
  * pncconf: several updates
  * pncconf -raise the stepper timing maximum to 50000
  * Merge pull request #1199 from LinuxCNC/shuttle
  * parport: Clarify messages when parport_pc has not found the device.
  * Docs: Bump kernel version for RTAI in "Getting LinuxCNC"
  * shuttle: driver and docs updates
  * full update xhc-whb04b-6 for 2.8

 -- andypugh <andy@bodgesoc.org>  Tue, 09 Aug 2022 22:13:13 +0100

linuxcnc (1:2.8.2) buster; urgency=low

  * gladevcp: Numerous Updates
  * qtvcp -cam_align panel: allow selection of camera number
  * gmoccapy_3_1_3_8 - many updates
  * Typo correction Axis.py "Geometry reading" XYZBCUVW > XYZABCUVW
  * Docs add info on loading halscope
  * update 2.8 from master for xhc-whb04b-6
  * Merge pull request #1024 from kiall/2.8-axis-error-pin
  * translations - fixed moccapy / gmoccapy errors
  * Update hostmot2.9
  * Fix: update manual SSI
  * Update abs_encoder.c
  * add info on installing mesaflash
  * rx_mode typo in hm2_uart_setup
  * Docs: Many updates
  * flipflop: Add an inverted output pin, like the classic D-type latch
  * pncconf -fix inverting of steppers, in the tune axis test
  * qtvcp -qtaxis: change controls for lathe configs
  * pyui -fix commands for joints/axis changes
  * Docs: Correct pin direction 14 in the parallel port docs
  * gmoccapy_translations - new translation files
  * interp_o_word.cc: mdi-opened files leak #1088
  * command.c: use consistent external offset epsilon
  * sendkeys: A HAL component to send keystrokes and UI events
  * plasmac: fix material verter for sheetcam update
  * fix halcompile singleton option on userspace components
  * pncconf -fix internal description of 7i73 mode 1
  * pncconf -fix sserial number when parcing XML
  * pncconf -fix sserial channel number for the 7i96
  * Docs: Update URL to updated Pi SD card image. Also document limitations.
  * Merge pull request #1052 from Hans470/2.8-restructure-hal-doc
  * pncconf -many uodates
  * Added new version of Raspberry Pi4 and Raspberry Pi 400
  * AXIS: Add an axisui.error pin
  * qtvcp -qtDragon docs: add a bit of information about probing.
  * Update near.comp add {} for syntax coherence
  * PlasmaC: Many Updates
  * hal_glib -fix check_for_modes always failing
  * emccanon.cc GET_EXTERNAL_TOOL_SLOT hdl bogus request
  * Revert bad change inside driver XHC-WHB04B-6 lcnc 2.8

 -- andypugh <andy@bodgesoc.org>  Sun, 20 Jun 2021 18:48:30 +0100

linuxcnc (1:2.8.1) buster; urgency=low

  * Docs: Updated Chinese "Getting Started"
  * plasmac: fix conversational path error
  * hostmot2: Add support for Mesa 7i95, 7i97 and 7c80
  * qtvcp -qtdragon: updates
  * plasmac: Bugfixes
  * qtvcp -many updates
  * Forgot to add source file to Makefile
  * Fix for pre-c99 compilers
  * hm2_rpspi: remove and reinstate the kernel spi driver at startup/shutdown
  * plasmac: Don't pierce spotting operations and many other updates
  * changed pocket_number to mod_pocket in direction logic
  * motion.9 motion.feed-inhibit gcode only (not jogs)
  * command.c for consistency, allow jogs if feedhold
  * control.c joint jogs inhibition if feedhold
  * userkins.comp (new) userkins using halcompile
  * gs2_vfd: Fixes how many registers that is written to Closes #506
  * Update internal names after file renaming in 2004 Closes #922
  * Fix gpio and pin relationship on rpi2 and later Closes #955
  * qtvcp -update camview
  * pncconf -allow different home switch offsets on tandem axes
  * added hal pin to allow preview refresh
  * pncconf -raise spinbox limits in tune test
  * pncconf -fix PID maxerror setting in the tune test for metric machines
  * Docs: Pi links should be http not https
  * Docs: Add links to the Raspberry Pi SD card image to the install docs
  * dbounce.comp (new) alternative debounce component
  * docs: plasmac user guide update

 -- andypugh <andy@bodgesoc.org>  Sun, 29 Nov 2020 14:43:33 +0000

linuxcnc (1:2.8.0) buster; urgency=low

  * Finally merge "Joints Axes". Joints and cartesian axes are no longer
    treated as the same thing, making control of robots and non-trivial
    kinematics significantly tidier.
  * Add a script to automatically update to the new INI file layout and
    new HAL pin names.
  * Multispindle: LinuxCNC now supports up to 9 spindles.
  * Tandem axes handled properly, including auto-squaring.
  * Reverse-Run: Negative feed-override will now run the G-code path in
    reverse.
  * External Offsets, axes may now be moved from HAL as well as G-code.
  * increase max tools from 55 to 1000.
  * Many Trajector Planner improvements.

  * M98/M99 subprograms: - Support Fanuc-style subroutines
  * Add G74/G84 floating tap cycles
  * Enable remap of M62-M68
  * Implement G52 offsets
  * G33.1 Rigid Tapping speedup, with optional faster return move

  * pentakins kinematics.
  * trivkins now allows arbitrary mapping of axes to joints.
  * dh-parameters.txt doc (with graphics for rv-6sl)
  * corexy sims: demonstrate two methods
  * kins: add scorbot-kins
  * rotarydelta config with simulation
  * Rotary delta kinematics

  * QTvcp: New QT-based VCP framework
  * QTdragon, QTlathe, QTtouchy, QTscreen - new GUIs based on QTVP
  * Silverdragon: New gscreen based GUI
  * plasmac: New full-featured Plasma cutter controller
  * Back tool lathe support in axis and gmoccapy
  * Many Axis improvements
  * Many Gmoccapy improvements
  * stepconf - various improvements
  * pncconf - many improvements

  * Much enlarged new Spanish language translations
  * it.po: New Italian translation file.
  * Improve German translation
  * Add international support for classicladder
  * Added Chinese translations for some docs
  * Some new French translations

  * Mesa 7i96 support added
  * RPi4 fixes and Mesa 7C80/7C81 board additions
  * hal_pi_gpio: Add a HAL driver for Raspberry Pi GPIO
  * hal_bb_gpio: new hardware driver for BeagleBone Black GPIO
  * add ohmic.comp plus supporting documentation
  * demux: A new HAL component
  * Create Spindle_monitor.comp
  * thermistor comp:
  * limit3.comp add enable pin
  * pmx485: New component, Modbus comms to PowerMax Plasma cutter
  * add a driver for the Huanyang GT series VFD
  * mitsub_vfd -add a driver for Mitsubishi VFDs
  * xhc_whb04b-6: New HAL driver for the xhc-whb04b-6 pendant

  * rtapi: add a halcmd command to set the messaging level
  * Touchy: Allow re-homing and unhoming in JA systems.
  * G33.1 Fix for #639 & #703
  * bldc_hall3: Remove bldc_hall3 as it is more than replaced by bldc.
  * homing - support absolute encoders for homing
  * remove limit of bits from weighted sum component
  * FEATURES: Convert the [RS274NGC] FEATURES bitmask to INI entries
  * Contour Shuttle: Add vendor ID etc for ShuttleProV2
  * halcompile: Allow userspace component compile with RTAI
  * iocontrols tool_number and interps current_tool now return the same
      value, as expected and documented
  * halcompile: Document extra_compile_args
  * Make amp-enable go false when kinematics fails.
      https://github.com/LinuxCNC/linuxcnc/issues/655
  * Axis preview improved with wrapped rotary axis.
  * Many other Axis UI improvements
  * glcanon -Make the cone size adjustable via INI
  * docs -Add modbus message info for Classicladder
  * Add FF3 term to PID
  * carousel.comp: Many updates including fwd-rev duty cycles, parity
  * mesa_uart.comp: Fix a long-standing names bug.
  * python-interface.txt: expand jog parameters defs
  * BUGFIX: hostmot2 encoder quadrature error reporting bug. Previous to
      this patch the quadrature errors were not reported correctly and
      could be lost.
  * sserial,c: Don't report "remote error" as the error when there is a
      remote error https://github.com/LinuxCNC/linuxcnc/issues/439
  * halcompile: MAX_PERSONALITIES=64, docs update
  * Module to send notifications over DBus to the system notification server
  * mux_generic: Fix some long-standing bugs
  * Add spindle.N.amp-fault-in pins to motion, to report spindle amplifier
      faults
  * pid: use command-deriv when supplied
  * Hostmot2 / resolver.c Add the option to fake absolute encoders with
      resolvers
  * gremlin_view.py: improve standalone focus behavior
  * puma_cube.ini new introductory sim config
  * lcd.c - fix a read out of bounds bug
  * docs: add missing num_sserials info to hm2 manpage
  * docs: add G20/G21 unit info to G-code Quick Ref
  * Vismach / Puma: Make the Puma simulator geometry match the kinematics.
  * limit3: add .in-limit pin
  * homing:describe home_sequence startnum restriction
  * hm2_eth: add support for Mesa 7i93 AnyIO ethernet board
  * add support for float values in the sserial driver.
  * GladeVCP - CombiDRO - bugfixes
  * siggen.c: add reset pin
  * Tooledit fixes
  * Hostmot2 Absolute Encoders: Add a flag to inhibit encoder wrapping.
  * latency-histogram: new option (--nox) for no X gui
  * update_ini: Script to auto-convert configs to the Joints-Axes format
  * rtapi: Add rtapi_open_as_root API
  * uspace: add uspace+xenomai realtime
  * uspace: add uspace+rtai realtime
  * add a sample config for the scorbot-er-3 robot arm
  * docs: document AXIS's foam mode

 -- andypugh <andy@bodgesoc.org>  Sun, 12 Jul 2020 20:29:54 +0100

linuxcnc (1:2.8.0~pre1) rosa; urgency=low
  * New external axis offsets
  * New support for Mesa 7i96 ethernet card
  * New experimental QT based VCP
  * New G52 local coordinate system offset
  * New support for multiple spindles up to 9
  * G33.1 Rigid Tapping speedup, with optional faster return move
  * Back tool lathe support in axis and gmoccapy
  * Separate joint and axis limits for non trivial kins machines
  * bldc_hall removed: use bldc

 -- Sebastian Kuzminsky <seb@highlab.com>  Sun, 26 Oct 2014 23:18:24 -0600

linuxcnc (1:2.7.15) unstable; urgency=medium

  * gaxis: use the theme that was made for it
  * gmoccapy: fix unit change behavior (G20/G21)
  * gmoccapy: fix offsetpage closing after editing one cell
  * gscreen: show linked themes
  * gscreen: fix error when selecting run-from-line startpoint
  * gscreen: fix user message feature
  * gladevcp: fix a bug with ProgressBar widget
  * gladevcp: fix mode error in MDIHistory widget
  * image-to-gcode: fix a startup crash on newer distros

  * stepconf: fix simulated parport invert pin error
  * pncconf: don't refer to kernel_version when not is_kernelspace (closes #159)
  * pncconf: set PID maxerror reasonably on both imperial and metric machines
  * pncconf: fix translations
  * pncconf: fix maximise script for AXIS
  * emccalib: fix parsing ini HALFILE=file items (fixes servo tuning in Axis GUI etc)

  * hostmot2: fix a tram bug mostly affecting bspi (closes #451)
  * pid: use command-deriv when supplied
  * mux_generic: fix some long-standing bugs
  * time component: add pause pin to pause timing while code is paused
  * mb2hal: add support for libmodbus 3.1.2 and newer
  * hy_gy_vfd: fix modbus byte timeout
  * hm2 encoder: fix a quadrature error reporting bug
  * hm2 sserial: fix "remote error" reporting (closes #439)
  * hm2 muxed encoder: fix deskew bug (closes #394)
  * mesa_uart component: fix an old bug with name handling

  * tcl hallib: fix a bug in get_netlist
  * vismach: fix import of ASCII STLs

  * sample configs: add vismach 3 axis mill example
  * sample configs: use user-friendly tool table editor
  * sample configs: fix `ok_for_mdi()` example Python function homing check

  * docs: fix misc typos and broken links
  * docs: [TRAJ]LINEAR_UNITS must be either mm or inch
  * docs: pwmgen has all pins now, no params
  * docs: improve lowpass manpage
  * docs: improve vismach example
  * docs: improve pyvcp container info
  * docs: add a pyvcp example
  * docs: fix incorrect pin names in hostmot2 manpage
  * docs: improve O-word examples & docs
  * docs: fix & improve G28, G30, and G92
  * docs: improve G38 & probe result params
  * docs: improve restart description in M0/M1 docs
  * docs: improve M7, M8, and M9
  * docs: add a link to the web forum to About LinuxCNC
  * docs: fix command for launching pyvcp example
  * docs: add component usage information to halcomp docs
  * docs: add arc tolerance ini settings
  * docs: improve backlash & screw compensation docs
  * docs: improve python UI library docs
  * docs: fix #<_coord_system> values
  * docs: fix indentation in remap docs example
  * docs: fix broken link in comments of comp311.ngc example program
  * docs: add missing info about motion.motion-type to Core Components
  * docs: clarify o-word subroutine effects
  * docs: update links to point at new Wheezy ISO
  * docs: fix a broken link in French docs
  * docs: fix German translation (fixes #597)
  * docs: fix homing docs about HOME_FINAL_VEL

  * Interp: fix MDI calls after sub updated (fixes #455)
  * Interp: fix motion after Abort (fixes #579)

  * TP: fix fallback to parabolic blending when tangent blend fails (fixes #477)
  * TP: fix accel violation with G96 and arc blending
  * TP: fix exact-stop when falling back to alternative blend methods
  * TP: fix accel violations with near-tangent segments (fixes #546)
  * TP: apply minimum displacement checks consistently (fixes #550)

  * RTAPI: allow rtapi to compile with kernel 4.14+

  * make better use of autoconfigured `grep` executable in scripts
  * scripts/linuxcnc: run better in Docker
  * scripts/linuxcnc: fix cleanup log messages

  * simulate_probe: rebrand EMC -> LinuxCNC in error messages

  * clean up and modernize out use of yapps (for halcompile)
  * better build & packaging support for Debian 10 "Buster"
  * packaging: don't depend on python-gnome2
  * remove unused program halgui
  * fix compile error in C99 mode
  * build system: require `intltool-extract` executable
  * build system: support Ubuntu 16.04 and 18.04, and LinuxMint 18.* and 19.*
  * tests: add an Interp test of G33.1
  * tests: add an Interp test for issue #455
  * travis: use ccache

 -- Sebastian Kuzminsky <seb@highlab.com>  Thu, 02 Jan 2020 11:59:23 -0700


linuxcnc (1:2.7.14) unstable; urgency=medium

  * docs: improve motion.requested-vel description

  * stepconf: fix wrong stepgen number in lathe config

  * pncconf: only put firmware directory info for cards that need it
  * pncconf: fix typo for loading second 7i80
  * pncconf: fix firmware data typo 7i92-7i76_with one 7i76
  * pncconf: add 7i92-7i77_7i76 firmware data

 -- Sebastian Kuzminsky <seb@highlab.com>  Mon, 18 Jun 2018 12:22:48 -0600

linuxcnc (1:2.7.13) unstable; urgency=medium

  * docs: correct g33.1 warning and text
  * docs: describe motion.program-line in motion manpage
  * docs: remove last mention of pins from PID description in rtcomps
  * docs: update the PID section of rtcomps (#388)
  * docs: add missing num_sserials info to hm2 manpage
  * docs: add missing .tool-prep-index parameter to io manpage
  * docs: add some docstrings to the linuxcnc python module
  * docs: make the tool table docs more findable
  * docs: fix a spelling error in bldc manpage
  * docs: M19 is no longer an unused M-code

  * axis GUI: fix file open dialog with recent py/tcl (#414)

  * gscreen industrial GUI: fix DRO display if VCP panel added
  * gscreen GUI: fix error if gstreamer library missing

  * stepconf: fix lathe configs; Z axis must be 2 not 1

  * pncconf: fix lathe configs z axis should be 2 not 1
  * pncconf: fix tandem stepper command signals
  * pncconf: fix control type with tandem axes

  * gladevcp: fix a warning about icon size

  * interp: require < after # for named parameters (#424)

  * hm2 7i90: fix indentation for legibility
  * halrmt: fix confusing indentation
  * classicladder: fix indentation

  * io: fix a misleading comment
  * io: update the status buffer when prepping the loaded tool
  * io: set the HAL pins/params even for the loaded tool
  * io: remove an incorrect debug message

  * test: add tests of reloading the loaded tool
  * test: add a test for interp variable name bug (#424)

  * packaging: use dh_prep instead of deprecated 'dh_clean -k'
  * packaging: remove trailing whitespace in changelog
  * packaging: note copyright on yapps

 -- Sebastian Kuzminsky <seb@highlab.com>  Tue, 08 May 2018 21:12:41 -0600

linuxcnc (1:2.7.12) unstable; urgency=medium

  * docs: clean up net commands in orient docs
  * docs: fix hyphen/minus confusion in manpages
  * docs: fix axis name error in gmoccapy "Probe Information"
  * docs: add G20/G21 unit info to G-code Quick Ref
  * docs: make G96/G97 comments consistent
  * docs: [TRAJ]HOME is ignored on trivial kinematics machines
  * docs: fix a typo in mux_generic manpage
  * docs: improve docstring for `linuxcnc.wait_complete()`
  * docs: improve .motion-type pin info in motion manpage
  * docs: add G99 to G-code Quick Ref
  * docs: new Chinese translations
  * docs: fixup capitalization of variables in Homing docs
  * docs: clarify valid values of HOME_OFFSET
  * docs: add Chinese translation
  * docs: improve milltask manpage
  * docs: remove mention of ancient "bfloat" program from hm2_7i43 manpage
  * docs: fix typos here and there

  * axis gui: remove a startup-time debug message
  * axis gui: fix cursor keys in MDI window
  * axis gui: add 'Select Max velocity' key bindings in quick ref
  * axis gui: fix jog speed key bindings (#268)
  * axis gui: don't try to convert unicode to unicode
  * gmoccapy gui: fix bug with lathe DRO size and missing gst
  * gscreen gui: fix DRO display with VCP in 'industrial' config

  * limit3: complete rewrite, much better behavior

  * stepconf: restore translation

  * pncconf: fix stepgen MAXVEL and MAXACCEL setting with backlash
  * pncconf: add internal firmware for g540x2
  * pncconf: add internal data for 7i92 and 7i80HD cards
  * pncconf: restore translation

  * hm2: stop a spurious "IOPort ignored" warning
  * hm2: fix a copy/paste bug in an error message
  * hm2 sserial: quiet excessive warning messages
  * hm2 sserial: fix bug with spurious port shutdown
  * hm2 dpll: fix even-numbered timers (#211)
  * hm2 7i34, 7i90: don't silently fail with blank config strings

  * puma: update puma kins, vismach model, and configs for D6 joint

  * glcanon: fix a "DRO disappears" bug with wrapped rotaries

  * linuxcnctop: decrease CPU usage and memory leakiness
  * linuxcnctop: split long lines at whitespace
  * linuxcnctop: fix display of some sequence-type data

  * sim_pin: improve help for signals with no writers

  * motion: cancel unlock requests when motion disabled

  * rtapi: fix a sched_setaffinity error on uspace with old glibc

  * tests: protect sim.var file, dpkg removes *.orig
  * tests: increased coverage of limit3 tests

  * src/configure: verify python's pango & cairo modules are installed

  * build: rebuild gmoccapy.pot
  * fix a typo in maintainer docs

  * packaging: add Keywords to all .desktop files
  * packaging: validate desktop files
  * packaging: update debian/copyright to conform to DEP-5
  * packaging: improve short descriptions
  * packaging: build-depend on intltool (for building gmoccapy.pot)

 -- Sebastian Kuzminsky <seb@highlab.com>  Wed, 24 Jan 2018 21:59:53 -0700

linuxcnc (1:2.7.11) unstable; urgency=medium

  * doc changes for the transition to github
  * carousel: fix a bug with tool number of zero
  * axis/gremlin: a better way to avoid leaking files
  * test that the Python interpreter prints the right errors

 -- Sebastian Kuzminsky <seb@highlab.com>  Thu, 27 Jul 2017 22:36:58 -0600

linuxcnc (1:2.7.10) unstable; urgency=medium

  * docs: document [EMCMOT]COMM_TIMEOUT
  * docs: teach buildsystem to generate manpages from asciidoc source
  * docs: add info about the Touchy radio buttons
  * docs: improve some hm2_bspi manpages

  * gmoccapy: added Num_Pad jogging
  * image-to-gcode: work around gratuitous breakage in PIL

  * GladeVCP: don't exit if CombiDRO fails to poll status

  * hy_vfd: add --motor-poles, to set PD143
  * hy_vfd: add --base-frequency to set PD004 on the VFD
  * hy_vfd: document PD004/base-freq better in the manpage
  * hy_vfd: fix some typos in --help output and comments

  * add a driver for the Huanyang GT series VFD

  * hm2_eth: add support for Mesa 7i93 AnyIO ethernet board
  * hm2_sserial: Fix a bug where the second port would not work if the
      first was disabled

  * gcodemodule: make interp really close part program
  * pluto: use rtapi's fabs() instead of the kernel's abs()
  * steptest: don't change position-cmd when not running

  * uspace: find top online CPU

  * tests: make timeouts simpler & smarter in halui/jogging test

  * build: fix building linuxcnc.1 when docs not requested
  * build: don't fail when requested not to build documentation
  * build: ensure asciidoc manpages are built before checklink is run
  * build: build-depend on asciidoc-dblatex on debian stretch
  * build: on Debian Stretch and newer, depend on gstreamer 1.0
  * build: add debian/configure stanza for debian stretch
  * build: rename the GS2 VFD Makefile variables for clarity

 -- Sebastian Kuzminsky <seb@highlab.com>  Tue, 18 Jul 2017 21:02:57 -0600

linuxcnc (1:2.7.9) unstable; urgency=medium

  * support "auxiliary apps", distributed separately from LinuxCNC

  * docs: add a bit more info to position feedback ini setting
  * docs: sort board list in hm2_eth manpage
  * docs: fix pyvcp multi label description
  * docs: fix pyvcp example so it runs
  * docs: clarify return value in hal_pin_new(3) manpage
  * docs: add missing var section to index header
  * docs: add machine building info to integrator document
  * docs: add manpage for hal_parport realtime component
  * docs: add units info to halui max-velocity pins in manpage
  * docs: flesh out max-velocity pins in halui manpage
  * docs: fix incorrect info for stat.motion_type and stat.motion_mode
  * docs: code notes: a pose has 9 coordinates, not 6
  * docs: add hal_manualtoolchange manpage
  * docs: add info about remap debug messages
  * docs: fix paraport/parport typos
  * docs: fix pin names in thcud manpage example HAL config
  * docs: clean up the note about T0 handling
  * docs: add some info for the hal python module
  * docs: clarify an ambiguity about siggen in the HAL documentation
  * docs: add information about addf command in the HAL documentation
  * docs: add details on epp_dir command line parameter of hal_ppmc
  * docs: remove a footnote about the behavior of emc2 v2.4
  * docs: add or2 example
  * docs: fix description of USER_DEFINED_FUNCTION_MAX_DIRS in ini-config
  * docs: clarify g28/30 description
  * docs: add link to G54-G59.3 User Coordinates section
  * docs: clean up Machine Coordinate System section
  * docs: remove M6 from modal group description
  * docs: add links to machine origin from several places
  * docs: fix typos and markup problems all over
  * docs: add more information about the addf command
  * docs: sorted gmoccapy video links with headlines
  * docs: add a known problem with macros to gmoccapy docs
  * docs: fix cut-n-paste bug in mb2hal manpage
  * docs: expand on different ways of starting LinuxCNC
  * docs: document some features of the Axis GUI
  * docs: add info about the basic directory structure
  * docs: correct misleading descriptions of named parameters
  * docs: update info about 'save' command in halcmd manpage & help

  * Axis GUI: avoid unbounded memory growth in text widgets on stretch
  * Axis GUI: make tool info display widget larger
  * Axis GUI: remove unused .info.offset widget
  * Axis GUI: shorten tool touch off widget title text
  * gmoccapy GUI: removed unused code
  * gmoccapy GUI: added get_joints_amount() for compatibility 2.7 and master
  * gmoccapy GUI: new hal pin gmoccapy.ignore-limits
  * gmoccapy GUI: bug if no macros in ini file
  * gmoccapy GUI: bug in macro button handling
  * gmoccapy GUI: G96 bug solved
  * gscreen GUI: fix missing .themes folder error
  * halui: fix halui.program.run

  * gladeVCP: make CombiDRO compatible for both 2.7 and master
  * gladeVCP: fix delta scale pin not updating if wheel scroll used
  * gladeVCP: add missing icon image for hal_dial

  * pncconf: fix spindle command using wrong signal name
  * pncconf: fix sserial mode setting in HAL file

  * hal_ppmc: add command line arg to turn on/off port direction change

  * mitsub_vfd: add a driver for Mitsubishi VFDs

  * classicladder: fix sequential variable access
  * classicladder: fix whitespace errors

  * ilowpass: round the output instead of truncating

  * halcmd: waitusr: avoid race condition

  * hm2: better error message on unexpected pin descriptors
  * hm2_eth: don't segfault on interfaces without addresses

  * linuxcnc python module: add doc string for stat.motion_mode
  * linuxcnc python module: add doc string for stat.motion_type
  * linuxcnc python module: add a doc string for stat.queued_mdi_commands
  * linuxcnc python module: add EMC_MOTION_TYPE_* constants

  * hal python module: better doc strings for connect() and new_sig()

  * Interp: fix a typo in a cutter-comp error message
  * Task: set the stat struct member queuedMDIcommands

  * example G-code: fix Z value reported by rectangle_probe.ngc
  * example configs: fix hal pin names in gmoccapy_plasma
  * example configs: limit led without off color in gmoccapy_plasma
  * example configs: xhc-hb04.tcl: if prior connects, continue with msg

  * rtapi: better error message when failing to connect

  * uspace: allow calculated parameter array sizes

  * tests: let introspection complete before continuing in the t0 tests
  * tests: fixup hm2-idrom test to match new hm2 PD error message
  * tests: add a test of ilowpass with low gain
  * tests: reorg ilowpass test so i can add a low-gain test next to it
  * tests: add a test of stat.queued_mdi_commands
  * travis: manually uninstall gpl3 readline
  * build: fix link error on i686 with gcc, or maybe objcopy 2.27
  * packaging: add the new LinuxCNC_Integrator pdf to the doc package

 -- Sebastian Kuzminsky <seb@highlab.com>  Fri, 02 Jun 2017 12:49:44 -0600

linuxcnc (1:2.7.8) unstable; urgency=medium

  * docs: fix pdf duplicate history listing
  * docs: use out-of-date French translation of Updating LinuxCNC
  * docs: fix broken links in Spanish translation of html index
  * docs: fix broken links in French translation of html index
  * docs: INI File settings added some gmoccapy stuff
  * docs: punctuation fixes in Updating LinuxCNC
  * docs: add more info about program extensions
  * docs: add links to both NIST papers
  * docs: clarify feed rate info
  * docs: update g61 for the new trajectory planner
  * docs: remove byte-order-mark from linux-faq-es.txt
  * docs: elbpcom manpage fix: default address is 192.168.1.121
  * docs: add info about tool_table and example code
  * docs: add info about python module return types and constants
  * docs: fix asciidoc markup
  * docs build system: accept id tags in more elements
  * docs build system: add missing dependency
  * docs build system: remove obsolete makefile rules

  * gmoccapy: use INI Entry CYCLE_TIME as poll interval
  * gmoccapy: cosmetic and double entry
  * gmoccapy: subroutine bug solved
  * gmoccapy: check for INI entry DEFAULT_SPINDLE_SPEED
  * gmoccapy: bug fix halui spindle override
  * gmoccapy: bug in halui.spindle-override.increase

  * GladeVCP - CombiDRO - new property cycle time

  * canon: return correct feed rate in G95 mode

  * glcanon: make the grid stay in the machine limits box
  * glcanon: fix position of the machine limits box
  * glcanon: fix red boxed constraint numbers in AXIS preview

  * linuxcnc python module: add doc string for s.settings
  * twopass bugfix: support all ini var substitutions
  * image-to-gcode: compensate for incompatible changes in numpy

  * latency-histogram: more info in error message

  * interp: fix bug 160, surprise motion after g41/no move/g40
  * interp: revert "move end-of-program cleanup code to its own function"
  * interp: after syncing settings from canon, update all copies of the info
  * interp: fix incorrect `_setup.sequence_number` after remaps

  * task: fix race condition queueing MDI queue busters

  * tests: add an abort-vs-feed-rate test
  * tests: add a motion-logger S-word test
  * tests: add `mdi-while-queuebuster-waitflag` test
  * tests: add Z axis to `interp/g10/g10-l1-l10` tests
  * tests: remove `g10-l1` test, identical to `g10-l1-10`
  * tests: specify var filename in interp compile test
  * tests: add a test of early exit from cutter comp
  * tests: add a test demonstrating a remap bug
  * tests: do what the README says in `nested-remaps-oword` test

  * remove note about defunct weblate service

 -- Sebastian Kuzminsky <seb@highlab.com>  Tue, 08 Nov 2016 20:42:02 -0700

linuxcnc (1:2.7.7) unstable; urgency=medium

  * docs: fix example scripts so they work when copied and pasted
  * docs: fix minor mux_generic(9) manpage quibbles

  * Axis GUI: work around python-tk "True" bug
  * halui: correctly report "mode.is_joint"

  * lcd: stop processing when page_num is too high
  * lcd: add missing call to hal_ready

  * pncconf: add ability to set gs2 vfd serial device

  * Interp: support subs placed after main program
  * Interp: don't drop remap level at prog exit
  * Interp: fix startup regression regarding coordinate systems and more

  * add test validating initial coordinate system and RS274NGC_STARTUP_CODE
  * add test validating the startup state of the Status buffer
  * add test for M30 and remapped command interaction

  * travis-ci: Disable e-mail notifications
  * build: include metadata for Travis CI integration

 -- Sebastian Kuzminsky <seb@highlab.com>  Wed, 07 Sep 2016 19:00:54 -0600

linuxcnc (1:2.7.6) unstable; urgency=medium

  * docs: add info about updating
  * docs: fix a typo in gcode overview
  * docs: remove a cut and paste error

  * axis: add keyboard shortcut to open the menu to quick reference
  * gmoccapy: fix bug in user tabs button
  * gmoccapy: fix bug in initialize optional stops
  * gmoccapy: added the bugfix from 1.5.6.2.1

  * hostmot2: improve handling of packet loss for hm2 ethernet cards

  * wj200 vfd driver: fix segfault
  * thcud component: doc fixes

  * sample configs: fix typo in plasma-thc-sim config

  * Task: Revert ill-advised stale-statbuffer fix added in 2.7.5.
    This should fix "linuxcnc hangs when limit switch trips" and other
    problems.

  * motion: when motion disables, mark all joints as "in position"

  * test: add a hard limit test
  * interp list: log calls to clear() when debugging

 -- Sebastian Kuzminsky <seb@highlab.com>  Sat, 30 Jul 2016 23:54:47 -0600

linuxcnc (1:2.7.5) unstable; urgency=medium

  * docs: update GladeVCP SpeedControl
  * docs: fix a typo in example gcode
  * docs: add some detail to Getting LinuxCNC
  * docs: clarify the intro to the python-interface documentation
  * docs: fix typo in python-interface docs
  * docs: fix information about opening a terminal
  * docs: add info about non network updates to Updating LinuxCNC
  * docs: update location of ISOs in Getting LinuxCNC
  * docs: fix command to add an apt source to Getting LinuxCNC
  * docs: fix typo in Getting Started guide
  * docs: new GladeVCP widget SpeedControl
  * docs: remove outdated remap information
  * docs: add more info on Classic Ladder compare and groups
  * docs: add info to pncconfig docs about editing a config
  * hm2_eth manpage: note the irq-coalesce trick
  * hal_input manpage: don't try to document udev rules syntax
  * linuxcncrsh manpage: remove wrong info about open G-code files

  * Axis GUI: fix File/Open on ini files with no [DISPLAY]PROGRAM_PREFIX
  * gmoccapy: small bug fixes (iconview and handlers)
  * gmoccapy: bugfix caused due to rests of alarm page
  * tklinuxcnc GUI: rebranding

  * carousel comp: Fix a bad initialisation in index mode
  * gantry comp: fix typo in docs
  * wj200 comp: warn on unhandled command-line arguments
  * xhc-hb04: accommodate prior connections to the
      motion.spindle-speed-out-rps-abs pin

  * shuttlexpress: clean up the manpage & asciidocs

  * GladeVCP: SpeedControl - changing limits do reset the increment
  * GladeVCP: SpeedControl - set default increment after setting a new adjustment
  * GladeVCP: SpeedControl - added widget icon
  * GladeVCP: tooledit.glade - corrected typo
  * GladeVCP: hal_sourceview - fix permissions of created files
  * GladevCP: gremlin - bugfix mouse button modes 4 and 6
  * GladeVCP: IconView - Bug due to double click
  * GladeVCP: Iconview - sensitivity bugfix
  * GladeVCP: Fix mdi error with tiny values
  * pyngcgui: find gcmc if not specified in ini
  * pyngcgui: remove mention of incorrect --height argument
  * hal_glib: add callLevel to EMC_TASK_STAT class, to fix file-loaded bug

  * stepconf: fix default pitch for A axis
  * stepconf: dynamically show how step scale is calculated
  * pncconf: add support for 5i24
  * pncconf: fix GUI's jog default settings
  * pncconf: fix user created stepper names error
  * pncconf: fix halui commands error
  * pncconf: fix spindle feedback signal error
  * pncconf: fix spindle display not working with encoder
  * pncconf: fix wrong inverted step/direction pin
  * pncconf: fix axis tests with invert step/pwm pins
  * pncconf: PID P calculation was wrong for steppers
  * pncconf: set PID P to a better default for stepper systems
  * pncconf: fix error when selecting both-home-x or y or

  * Pico configs: add lots of documenting comments
  * Pico configs: update format of tool table
  * configs: let it trigger a gladevcp bug

  * GM6-PCI driver: add support for PCI SubDevice ID 0x6ACC

  * rs274: work around boost::python bug
  * rs274: implement makeInterp for external users of librs274
  * interp: consistently set feed rate to 0 on M2/M30
  * interp: don't return potentially stacked data
  * interp: fix message for INTERP_FILE_NOT_OPEN (fixes #63)
  * interp: reset Interp and Canon state on Abort
  * interp: move end-of-program cleanup code to its own function
  * interp: fix build errors on Ubuntu 16.04
  * interp: don't return potentially stacked data
  * Task: fix a recent "surprise motion on abort" bug
  * Task: Fix serial number handling after 516deaef
  * Task: add drain_interp_list
  * Task: simplify handling of emcCommand
  * Task: only turn off the spindle once, when entering Estop
  * Task: only call emcTaskPlanInit() once during startup
  * Task: don't call emcAbortCleanup() in emcIoAbort()
  * Task: fixup indentation
  * rtapi (sim): flush stdout/stderr after rtapi_print()
  * rtapi parport: make all inline functions static
  * motion: remove overruns parameter
  * motion: remove heuristic delay warning
  * linuxcncsrv: ioctl(FIONREAD) wants int*, not ulong*
  * glcanon: is_lathe() is a function
  * HAL: fix comments describing HAL thread & funct times

  * tests: longer timeout in halui mdi test
  * tests: hm2-idrom: exit early when a test fails
  * tests: compile an example user of librs274
  * tests: add comments to motion-logger/basic 'expected' file
  * tests: add a test of STARTUP_GCODE vs Abort
  * tests: add a test to reproduce the g5x/abort preview problem

  * src/configure: detect potential readline license conflict
  * src/configure: fix a typo in a hep message
  * debian/configure: modernize usage/help message
  * debian/configure: add info about kernel
  * platform-is-supported: detect OS in a more portable way
  * rip-environment: rebranding
  * build: make failure copying images an error
  * packaging: interface with udev better

 -- Sebastian Kuzminsky <seb@highlab.com>  Tue, 12 Jul 2016 21:47:18 -0600

linuxcnc (1:2.7.4) unstable; urgency=medium

  * docs: update hm2_eth manpage with supported boards
  * docs: fix hostmot2 manpage markup
  * docs: update gs2 vfd docs with new command-line args
  * docs: update pyvcp docs (labels, leds, buttons)
  * docs: improve info on installing preempt-rt kernel
  * docs: add warning about entering a root password during install
  * docs: improve contributing instructions
  * docs: add a bit more info on ngcgui
  * docs: update max AIO from 16 to 64 in motion manpage
  * docs: update homing diagram (dxf and image)
  * docs: clarify homing variable names
  * docs: add missing keyboard short cuts to Axis documentation
  * docs: clarify what "option userspace yes" means to halcompile
  * docs: add info about min and max soft limits
  * docs: add mb2hal manpage and documentation
  * docs: add a link to the github bug tracker
  * docs: github is more official now
  * docs: fix a broken links
  * docs: fix a couple of places to note nine axes or planes supported
  * docs: add info on how to stop the Axis GUI "do you really want to
        quit" dialog
  * docs: add info about examples of logging from G-code
  * docs: make example code easier to cut and paste
  * docs: fix descriptions for G43.1 and G43.2
  * docs: acknowledge Debian and UBUNTU trademarks
  * docs: fix incorrect example syntax and typo
  * docs: fix manpage markup bug in rtapi_app_{main,exit}.3rtapi
  * docs: describe the new gladevcp iconview signal "sensitive"
  * docs: add info about the rs274 stand alone interpreter
  * docs: fix level offset in pdf docs
  * docs: remove jessie rt-preempt kernel instructions
  * docs: use a longer GPG keyy fingerprint
  * docs: minor fixed in gmoccapy docs
  * docs: restore line numbers in example G-code

  * Axis GUI: add missing keyboard short cuts to help quick reference
  * gmoccapy: fix dangerous bug in jogging with keyboard
  * gmoccapy: deleted alarm entry and added new settings for combi_dro
  * gmoccapy: small bug fix in hal jogging and fixed a typo
  * gmoccapy: stay synchronized with iconview widget button states
  * gscreen: fix industrial skin's A axis DTO readout
  * Mini GUI: remove duplicate geo mgmt of widget
  * keystick UI: fix signal handler a second time
  * gladevcp: fix hal_dial for wheezy
  * gladevcp: hide error message from hal_lightbutton
  * gladevcp: iconview could create exception in some circumstances
  * gladevcp: offset_widget: fix rare error of non-existent var file

  * add gantry.comp from Charles Steinkuehler
  * xhc-hb04: fix negative jogs on non-x86 architectures
  * hostmot2: improved sserial error handling (don't crash)
  * hy-vfd: set spindle_at_speed correctly when spindle is running
        reverse
  * serport: fix pin-1-in-not
  * sim_parport: fix pin names of inverted input

  * stepconf: fix error when using inverted pins on sim config
  * pncconf: fix spindle setting controls not showing sometimes
  * pncconf: fix setting or PID maxerror on servo configs
  * sample configs: make sim/canterp.ini runnable
  * sample configs: connect the orient mode pin to allow rotation
        direction to be controlled in the VMC Vismach model

  * emcmodule: Fix incorrect memory access by PyArg_ParseTuple and add better checks for string arguments
  * interp: fix two error message typos that would lead a user astray
  * support RTAI 5
  * better error reporting in rtapi/sim

  * realtime script: wait for the last rtapi_app to die when stopping
        realtime
  * tests: verify that the exported realtime math functions exist
  * build: remove unsupported docs/src/Makefile
  * build: build-depend on docbook-xsl, instead of using the network at
        build-time
  * packaging: include udev rule file for ShuttleXpress USB jog pendant
  * packaging: gmoccapy depends on gstreamer0.10-plugins-base
  * packaging: use "set -e" to fail on error in the postinst script
  * remove stray execute permissions

 -- Sebastian Kuzminsky <seb@highlab.com>  Sun, 07 Feb 2016 22:30:01 -0700

linuxcnc (1:2.7.3) unstable; urgency=medium

  * docs: update install instructions for glade
  * docs: correct description of m19 feedback requirements
  * docs: clarify some pins in the halui manpage
  * docs: fix link to the giteveryday(1) manpage
  * docs: combine jog wheel information to one place
  * docs: minor changes to gmoccapy documentation
  * docs: fix links in Gcode Quick Reference (English and French)

  * gmoccapy: document updates and deleted some pin
  * halui: fix some jogging bugs
  * halui: fix a copy-paste error that could prevent homing
  * tooledit_widget.py: tool diameter sorting fix

  * hal: don't segfault if rtapi_init() fails
  * rtapi: error messages are better than errno numbers
  * tp: purge old circle length function
  * tp: overhaul spiral fit computation to use more numerically stable quadratic formula
  * tp: fix for arc-arc coplanar check
  * bugfix:  Start line and remap interaction
  * interp: it's nonsense to take a boost::cref(this)
  * build system: verify links in the Gcode Quick Reference documents

  * linuxcnc launch script: export LINUXCNC_NCFILES_DIR
  * rip-environment: export LINUXCNC_VERSION

  * halui/jogging test: change which joint is selected while jogging
  * tests: test homing in halui/jogging
  * tests: add a motion-logger test of a remap bug

 -- Sebastian Kuzminsky <seb@highlab.com>  Sun, 29 Nov 2015 12:51:49 -0700

linuxcnc (1:2.7.2) unstable; urgency=low

  * docs: improve parport docs

  * hm2_7i90 manpage: clarify firmware management
  * hm2_7i90 manpage: remove incorrect EPP info

  * interp: fix an old bug in canned cycle preliminary & in-between moves

  * sample configs: fix homing in sim/axis/halui_pyvcp
  * sample configs: fix homing in sim/axis/classicladder

  * realtime script: wait for the last rtapi_app to die when stopping realtime
  * tests: add an interpreter test of G81
  * tests: add motion-logger, a debugging tool
  * motion: motion_debug.h needs to include motion.h

 -- Sebastian Kuzminsky <seb@highlab.com>  Sun, 01 Nov 2015 10:07:24 -0700

linuxcnc (1:2.7.1) wheezy; urgency=low

  * docs: correct and expand description of #<_coord_system>
  * docs: clarify "Updating from 2.6 to 2.7"
  * docs: fix misc markup issues, typos, and minor issues
  * docs: add more information about parallel ports
  * docs: remove duplicate include
  * docs: clarify dmesg info in Linux FAQ
  * docs: update the desktop menus
  * docs: add info on using % to wrap G-code files
  * docs: update code notes on M61
  * docs: add link to upgrade page from 2.5 to 2.6
  * docs: show complete ini entry names for homing
  * docs: fix display of terminal commands in pdf viewers
  * docs: clarify G2 and G3 with R and P
  * docs: document hal alias APIs with manpages
  * docs: hostmot2 manpage fixes
  * docs: update checksums for new Wheezy image containing 2.7.0

  * gmoccapy: fix single stepping bug
  * gmoccapy: bug in tool info handling with tool number being "-1"
  * gmoccapy: bug in handling tool info with tool being "-1"
  * update copyright dates for AXIS and Touchy
  * gremlin: improve ini file find
  * ngcgui: improve ini file find
  * ngcgui: fix fullscreen regression

  * pncconf: fix spindle control signals
  * pncconf: fix spindle control error
  * pncconf: fix HAL file - VFD always being selected

  * hm2_eth: don't just crash when packets get lost

  * toggle2nist: does not require floating-point

  * xhc-hb04: honor mpg_accels for all manual_mode jogs
  * xhc-hb04: fix output scaling
  * xhc_hb04: update man page text
  * xhc-hb04: support twopass usage

  * hy-vfd: set P144 correctly
  * gs2 vfd: add support for configs that power off the VFD on E-stop

  * fix bug #439, non-NCD arcs on machines with ABCUVW axes
  * motion: set the "In Position" emcmot status flag when aborting

  * add option to disable line number reset in hal_sourceview when idle
  * build system: make the git scripts more user friendly
  * tp: fix warning: function declaration isn't a prototype
  * uspace_rtapi_app: clean up on failed "realtime" module load
  * task: fix a compile warning (heartbeat is unsigned long)
  * io: "no tool" is spelled "0", not "-1"
  * io: fix HAL pins on "M61 Q0"
  * hal_lib: actually export hal_xxx_alias

  * tests: add a lathe test
  * tests: add another loadrt test
  * tests: add "spindle unloading" to m61 test

 -- Sebastian Kuzminsky <seb@highlab.com>  Sat, 17 Oct 2015 21:07:44 -0600

linuxcnc (1:2.7.0) wheezy; urgency=low

  * docs: add jessie rtpreempt install instructions
  * docs: clean up Gscreen GUI docs and add to html and pdf
  * docs: make the Hungarian translation of Gmoccapy stand out better
  * docs: update the GFDL blurb
  * docs: fix html validation errors
  * docs: make the html docs remember what was open
  * docs: fix typo in pyvcp example
  * docs: add missing pyvcp parameter and misc clean up
  * docs: remove note about 2.5.0
  * docs: refresh Axis GUI screenshot
  * docs: fix a copy/paste error in hy-vfd manpage
  * docs: add hy-vfd HAL interface change to "Updating LinuxCNC" docs
  * docs: remove tool tips from html landing page
  * docs: fix html landing page for non-javascript browsers
  * docs: fix expand/collapse in html docs
  * docs: fix a broken link in Spanish Master Document
  * docs: misc minor cleanups

  * touchy: G64 now takes optional Q
  * gscreen: add info about theme support to docs
  * gscreen: add a local theme suited to touchscreens
  * gscreen: add local theme capability
  * gaxis: name some widgets so the theme can see them
  * gaxis: use Override widgets for overrides
  * gladevcp: add override slider widget
  * add support for TCL halfiles in [HAL]POSTGUI_HALFILE ini settings

  * hostmot2: remove pet_watchdog hal function, as per the prophecy
  * hostmot2: change default dpll time constant to avoid
    following errors from ntp

  * thcud: fix manpage formatting
  * thc component: add pin to show current offset

  * latency-plot: don't depend on a specific wish interpreter

  * packaging: switch to dh_python2 on Jessie and later
  * packaging: libgnomeprintui2.2 is not available on Debian Jessie
  * packaging: allow sample configs in /usr/share/doc/linuxcnc/examples to run

 -- Sebastian Kuzminsky <seb@highlab.com>  Sat, 05 Sep 2015 14:15:27 -0600

linuxcnc (1:2.7.0~pre7) wheezy; urgency=low

  * docs now use expanding/collapsing layout
  * docs: lots of fixes and cleanup
  * docs: fix incorrect image width in pdf docs
  * docs: add info on Vismach
  * docs: hm2 Smart-serial boards can have HAL pins identified by board serial numbers
  * docs: update G33.1 example to include S100 M3
  * docs: document motion.feed-inhibit better
  * docs: better usage info & manpage for moveoff_gui
  * docs: G64 now optionally takes Q
  * docs: add info on index-enable and home
  * docs: add info and links on embedding tabs
  * docs: fix bugs in encoder.9 manpage
  * docs: improve documentation of timers in hostmot2 manpage
  * docs: include the manpage pdf in linuxcnc-doc-en.deb
  * docs: improve G92.1 and G92.2 descriptions

  * axis: Fix regression of control disabling, bug #423
  * touchy: fix Set Tool/Origin defaults on lathes
  * gmoccapy: several new keyboard shortcuts
  * gmoccapy: new place for full size preview button
  * gmoccapy: bug in fullsize / edit change
  * gmoccapy: add Hungarian translation
  * gladeVCP: Add new HAL_LightButton widget
  * gremlin: Add another mouse mode 6: l-move, m-zoom, r-zoom
  * halscope: report shm key when rtapi_shmem_new() fails
  * halui: better error reporting
  * UIs: better tolerance for task latency
  * halcmd now supports 32 tokens per line (up from 20)
  * xhc-hb04: fix a memory leak
  * Calibration dialog: fix finding of halfiles with tunable variables
  * moveoff: add gladevcp demo
  * streamer: add clock and clock-mode pins
  * add a driver for the Huanyang VFD
  * vismach: work around a bug in mesa
  * add a carousel toolchanger component and a vismach sample config

  * stepconf: add support for importing Mach3(tm) config files
  * stepconf: fix invert of signals on pp2 during axis test
  * stepconf: fix multiple picked outputs in axis test being ignored
  * pncconf: fix sserial combobox not selectable

  * hm2 ethernet: improved startup behavior
  * hm2 ethernet: support multiple fpga ethernet boards
  * hm2 ethernet: make unrecognized boards work
  * hm2 ethernet: do iptables and sysctl configuration automatically
  * hm2: don't overload queue_write's length argument (internal cleanup)
  * hm2: support split reads
  * hm2: avoid losing negative velocity commands on arm
  * hm2: enable encoder dpll (when supported by firmware)
  * add elpbcom, a program to communicate directly with mesa ethernet cards

  * add missing memory barriers for ARM

  * uspace: ensure that the thread-specific key is initialized
  * uspace: must advise user to set RTAPI_FIFO_PATH
  * uspace: fix uninitialized bytes in syscall sigaction

  * halcompile: fix parsing of >> and <<

  * task: fix a bug in sequence number tracking
  * task: warn when dropping queued mdi commands

  * interp: log messages to stderr as intended, instead of crashing
  * canon: fix constraint violations with rotated g18/g19 arcs (bug #430)

  * io: initialize the tool-in-spindle info correctly

  * trajectory planner: pausing during G95 fix
  * trajectory planner: fix some bugs and constraint violations

 -- Sebastian Kuzminsky <seb@highlab.com>  Thu, 13 Aug 2015 08:52:48 -0600

linuxcnc (1:2.7.0~pre6) wheezy; urgency=low

  * remove a useless warning message at linuxcnc startup

  * axis: Use a preferred form of "switch" (closes: SF#411)

  * gscreen: check the user directory for GTK2 themes
  * gscreen: added rapid override

  * gmoccapy: fix a bug in ignore limits
  * gmoccapy: include user dir in search for themes

  * xhc-hb04: support lower accels for mpg jogging
  * xhc-hb04: add pin for in or mm icon
  * xhc-hb04: err_exit for missing inifile stanzas
  * xhc-hb04 sim configs: typo fix

  * gladevcp: -H will now load hal tcl files as well as plain hal files
  * gladevcp: add HALIO_Button widget

  * stepconf: fix check for spindle encoder signals for pp2
  * stepconf: fix check for spindle signals for pp2

  * tooledit: fix a typo

  * hal-histogram: minor display improvements
  * latencybins.comp: fix ref to using script name

  * docs: fix latency-histogram.png image
  * docs: fix hal_pin_new() and hal_param_new() manpages

  * halcmd: clarify a getp error message

  * interp: verify that spindle is turning for G76
  * tp: fix for pause during spindle synced motion regression from 2.6
  * fix a type error with arcBlendGapCycles
  * hal: fix fatal memory corruption bug on linking pin to a signal

 -- Sebastian Kuzminsky <seb@highlab.com>  Thu, 09 Apr 2015 20:22:33 -0600

linuxcnc (1:2.7.0~pre5) wheezy; urgency=low

  * gmoccapy: fixed division by zero error on spindle
  * gmoccapy: introduced frensh translation
  * gmoccapy: bug in btn_brake_macro

  * xhc-hb04 jog pendant: add man page, improve docs
  * xhc-hb04.tcl: bugfix, new connect, sig names
  * xhc-hb04.tcl: improve assign of coords to switch

  * moveoff: allow_backtracking_enable_change
  * moveoff: provide -no_display option
  * moveoff: honor changes in backtrack-enable
  * moveoff: verify non-connect of some pins
  * moveoff: improve demo sample configs

  * stepconf: fix missing parport reset commands

  * pncconf: add the 7i84 daughter card as an option
  * pncconf: add combobox filters to sserial and ss encoders
  * pncconf: have the sserial tabs display subboard names
  * pncconf: fix wrong auto-selection of last firmware
  * pncconf: add support for 7i76e
  * pncconf: add spindle vfd options
  * pncconf: improve spindle data collection
  * pncconf: fix calculation of STEPGEN_MAXVEL

  * latency-histogram: include min,max,stddev

  * hal-histogram: add a histogram utility for hal pins

  * halcmd: report error correctly when loadrt fails in uspace

  * halcompile: provide rtapi_math64.h

  * fix velocity & acceleration values on non-G17 arcs
  * fix rigid tapping/threading
  * possible fix for non-zero displayed velocity when stopped

  * motion: ensure that syncedIO is not disrupted
  * motion: catch non-fatal error during new segment and ensure that atspeed is not ignored

  * several internal fixes in the new trajectory planner
  * tp: fixed spindle atspeed overrun due to prev line consumption
  * tp: Improved handling of low-queue state

  * hal_procs_lib.tcl: no error if thread not found
  * hal_procs_lib.tcl: consolidate common procs

 -- Sebastian Kuzminsky <seb@highlab.com>  Tue, 10 Mar 2015 08:46:32 -0600

linuxcnc (1:2.7.0~pre4) wheezy; urgency=low

  * axis gui: fix transition to world mode

 -- Sebastian Kuzminsky <seb@highlab.com>  Sat, 21 Feb 2015 10:11:11 -0700

linuxcnc (1:2.7.0~pre3) wheezy; urgency=low

  * parport: remove probe_parport, it's no longer needed
  * add moveoff, a simple jog-while-paused implementation

  * axis gui: fix too-fast UVW jogs on inch machines displaying mm
  * axis gui: fix too-slow shift-jog speed on inch machines displaying mm
  * axis gui: let the user confirm before closing the window
  * axis gui: fix jog speed in Free mode

  * gmoccapy: fixed a serious bug with PAUSE / RESUME / STOP
  * gmoccapy: initialize mouse button mode corrected
  * gmoccapy: PAUSE button did not get active on M01
  * gmoccapy: virtual keyboard "bug" not initialized settings correct
  * gmoccapy: report gcode errors
  * gmoccapy: better docs
  * gmoccapy: add polish translation
  * gmoccapy: turtle jog and analog in for slider values
  * gmoccapy: added support to select number of digits
  * gmoccapy: deleted unneeded stuff and new translation
  * gmoccapy: new hal pin and some renaming
  * gmoccapy: solved a bug in counts handling
  * gmoccapy: bug/limit in tool sensor height
  * gmoccapy: bug because I missed two self.
  * gmoccapy: added a clock and date label
  * gmoccapy: bug in hal pin updating, new spindle handling
  * gmoccapy: bug in initializing lathe mode

  * pncconf: fix icon/image path error
  * pncconf: lower default watchdog timeout
  * pncconf: fix double POSITION_OFFSET/FEEDBACK INI entry
  * pncconf: fix a kernal/kernel misspelling

  * stepconf & pncconf: remove probe_parport command
  * stepconf: use linux parport enumeration number as default
  * stepconf: remove a debug print
  * stepconf: fix a typo in a variable name
  * stepconf: fix the check_for_rt() function for uspace
  * stepconf: optionally generate configs with simulated hardware

  * xhc-hb04.tcl: support fractional scale factors
  * xhc-hb04.tcl: it's an error if halui is not running
  * xhc-hb04.tcl: simplify pin_exists proc
  * xhc-hb04: fix a memory leak
  * lincurve: better manpage
  * gs2_vfd: add missing -A, -D, and -R command-line args
  * gs2_vfd: accept -g to turn on debug output
  * sim_pin: use Toggle by default instead of Pulse
  * debounce: add an example of creating filter groups to manpage
  * encoder: document the surprising encoder num_chan=0 behavior in manpage

  * gladevcp: jogwheel improvements
  * gladevcp: fix a bug foreground color of combi_dro
  * gladevcp: add hiny versions of the hal_bar and led widgets

  * pyvcp: fix a bug in radio button widget

  * latency-test: fix a bug in command-line argument time parsing
  * latency-histogram: clean up on ^C
  * latency-histogram: show linuxcnc version
  * popupkeyboard.py: support standalone demonstration
  * linuxcnc, haltcl: pass args to haltcl file
  * twopass.tcl: handle haltcl files with args
  * util_lib.tcl utilities for haltcl halfiles
  * hal_gremlin: Emit signal in case of gcode error
  * linuxcnc: defer starting [APPLICATIONS]APPs

  * halui: don't forget the Task mode when queueing MDI commands

  * increase default arc radius tolerance (accept larger errors)
  * make arc radius tolerance an ini setting

  * hal: change function .time from parameter to pin
  * hal: increase shared memory size limits

  * halcmd: manage prompt better

  * hallib: support for system-wide halfiles
  * hallib: add sim_lib & basic_sim
  * hallib: relocate common halfiles to lib/hallib
  * hallib: add halcheck, a library halfile to check common errors

  * haltcl: allow haltcl twopass files to use non-builtin Tk widgets

  * inihal: bugfix for ini.n.backlash
  * inihal: document ini hal pins

  * sample configs: use as HALFILE not POSTGUI_HALFILE in Smithy configs

  * gm6: Add USPACE support
  * gm6: Fix RS485 DAC problem, when DAC has zero V output.

  * hm2: fix second default address of EPP port in 7i43 and 7i90 drivers
  * hm2 eth: use defines for all timeouts in driver
  * hm2 eth: cleanup unused code and leftover from rtnet
  * hm2 sserial: fix driver not reporting all sserial remote faults
  * hm2 sserial: fix reporting sserial remote faults
  * hm2 sserial: Fix .scalemax parameter was ignored on analog inputs
  * hm2 sserial: warning when remote sserial device has firmware version lower than r14.
  * hm2 sserial: report link failure

  * task: fix a bug that could drop mdi commands
  * task: fix a dead store

  * motion: rebrand a realtime warning message
  * motion: ignore feed-override when jogging
  * motion: reduce the scope of a state variable
  * motion: redo arc spiral handling
  * motion: several trajectory planner fixes

  * genhexkins: add hal pins for joints coordinates
  * hexapod-sim: support hal pins for joints coordinates

  * rtapi: fix release region

  * uspace: remove debugging message in parport driver
  * uspace: don't try to use rt hardening except on a realtime kernel

  * ini file variables can now span multiple lines using backslash

  * docs: lots of updates to the Getting Started document
  * docs: tidy up the top-level README a bit
  * docs: describe hal_manualtoolchange.change_button
  * docs: describe our git workflow briefly
  * docs: describe our Signed-Off-By procedure
  * docs: update Polish translation of software strings
  * docs: better G2/G3 description
  * docs: better G43 description
  * docs: update stepconf docs and images
  * docs: document io's lube pin a bit more
  * docs: include all manpages in the html & pdf docs
  * docs: fix inaccuracies in hal_init manpage
  * docs: describe postgui_halfiles with twopass info
  * docs: improve docs of hal tools
  * docs: improve docs of latency test tools
  * docs: move parallel port address docs to the correct place
  * docs: misc clarifications & minor improvements
  * docs: fixup manpage syntax for rtapi_app_main.3 & rtapi_app_exit.3
  * docs: improve Servo-To-Go docs

  * halcompile: fix & document 'option extra_link_args'
  * halcompile: don't overrun the names[] array
  * halcompile: improve 'option rtapi_app no' description
  * halcompile: fix indentation nitpick in generated C code
  * halcompile: reject empty names
  * halcompile: document "option userspace" a bit more
  * halcompile: misc docs improvements

  * use /usr/bin/python in all python scripts

  * nml: implement command queue with reliable reception
  * nml: convert arch-dependent types to fixed-width types

  * build: refactor how manpages are generated
  * build: install the new pncconf python modules
  * build: depend on inkscape
  * build: use correct dependencies on Debian Jessie

  * tests: minor improvements to hm2 test
  * tests: fix a spurious false failure in the tlo test
  * tests: reorganize the halui jogging test dir layout
  * tests: give halui a few seconds to switch the task mode back
  * tests: add a halui mdi test
  * tests: add an nml-over-tcp test
  * tests: simplify t0 test and increase task queue usage
  * tests: fix a race condition in the toolchanger/toolno-pocket-differ test
  * tests: longer timeout in halui jogging test
  * tests: test names= and counts= of halcompile-generated comps
  * tests: loadrt must handle failure from rtapi_app_main
  * tests: add a test of jogwheel jogging via Motion
  * tests: fix a spurious failure of the tlo test
  * tests: add arc radius tests

 -- Sebastian Kuzminsky <seb@highlab.com>  Wed, 18 Feb 2015 20:14:41 -0700

linuxcnc (1:2.7.0~pre2) wheezy; urgency=low

  * Fixup release tag signing.

 -- Sebastian Kuzminsky <seb@highlab.com>  Wed, 22 Oct 2014 08:16:57 -0600

linuxcnc (1:2.7.0~pre1) wheezy; urgency=low

  * Brand new trajectory planner!
  * Support for the RT-Preempt realtime kernel.
  * Other things!

 -- Sebastian Kuzminsky <seb@highlab.com>  Tue, 21 Oct 2014 14:31:54 -0500

linuxcnc (1:2.6.13) unstable; urgency=medium

  * docs: clean up shuttlexpress manpage & asciidocs
  * docs: remove note about defunct weblate service
  * docs: fix link to the install ISO files
  * docs: improve contributing instructions
  * docs: change max AIOs in motion manpage from 16 to 64

  * sample configs: improved comments in Pico configs
  * sample configs: update tool table format
  * sample configs: let manual-example trigger a gladevcp bug

  * axis gui: work around python-tk "True" bug
  * gmoccapy gui: fix bug in halui.spindle-override.increase
  * gmoccapy: fix bug in initialize optional stops
  * gmoccapy: fix bug caused due to rests of alarm page
  * gmoccapy: fix keyboard jogging bug
  * gmoccapy: small bug fix in hal jogging and fixed a typo
  * gmoccapy: deleted alarm entry and added new settings for combi_dro
  * tklinuxcnc gui: fix Help->About error (rebranding)
  * gremlin: lathe-mode preview moving bug fix

  * halui: correctly report "mode.is_joint"
  * halui: check for errors in a non-crazy way
  * gladevcp: fix hal_sourceview file creation mode
  * gladevcp: fix mdi error with tiny values
  * gladevcp: fix icon select bug in Iconview

  * stepgen component: handle up to 16 channels
  * wj200 driver: fix startup crash with later versions of libmodbus
  * lcd component: stop processing when page_num is too high
  * lcd component: missing call to hal_ready
  * add gantry.comp
  * include udev rule file for ShuttleXpress USB jog pendant

  * linuxcnc python module: add doc string for stat.settings

  * interp: after syncing settings from canon, update all copies
  * interp: Fix subs breaking when placed after main program
  * interp: don't drop remap level at prog exit
  * interp: Fix incorrect `_setup.sequence_number` after remaps
  * interp: consistently set feed rate to 0 on M2/M30
  * interp: don't return potentially stacked data

  * canon: return correct feed rate in G95 mode

  * task: only turn off the spindle once, when entering Estop
  * task: fix startup regression regarding coordinate systems and more
  * task: don't call emcTaskPlanInit() redundantly
  * task: don't redundantly call emcAbortCleanup() in emcIoAbort()
  * task: fixup indentation

  * motion: when motion disables, mark all joints as "in position"

  * glcanon: fix "is_lathe() is a function" bug
  * linuxcncsrv: ioctl(FIONREAD) wants int*, not ulong*
  * interp list: log calls to clear() when debugging is enabled
  * rtapi (sim): flush stdout/stderr after rtapi_print()
  * hal: fix header file comments describing HAL thread & funct times
  * rip-environment: rebranding

  * platform-is-supported: detect os in a more portable way
  * motion-logger: handle SPINDLE_ON/SPINDLE_OFF better
  * tests: add an abort-vs-feed-rate test (skipped)
  * tests: add a motion-logger S-word test
  * tests: add Z axis to `interp/g10/g10-l1-l10` tests
  * tests: add a test of early exit from cutter comp (skipped)
  * tests: add a test for M30 and remapped command interaction
  * tests: add a test demonstrating a remap bug
  * tests: add a test validating the startup state of the Status buffer
  * tests: add a test of initial coord system and RS274NGC_STARTUP_CODE
  * tests: add a hard limit test
  * tests: fixup `nested-remaps-oword` test
  * tests: remove `g10-l1` test, identical to `g10-l1-10`
  * tests: longer timeout in halui mdi test
  * tests: add comments to motion-logger/basic 'expected' file

  * tests: fix cut/paste errors in rs274ngc-startup and startup-state
  * tests: rs274ngc-startup test: wait for Task to start up
  * tests: throw a valid exception on timeout in startup-state test
  * tests: interp test of subs after main program

 -- Sebastian Kuzminsky <seb@highlab.com>  Fri, 04 Nov 2016 07:55:00 -0600

linuxcnc (1:2.6.12) unstable; urgency=low

  * docs: add more github info to Contributing to LinuxCNC
  * docs: improve G43.1 info
  * docs: acknowledge Debian and UBUNTU trademarks
  * docs: fix incorrect GladeVCP example syntax and typo
  * docs: fix manpage markup bug in rtapi_app_{main,exit}.3rtapi
  * docs: gladevcp - describe the new iconview signal "sensitive"
  * docs: restore line numbers in example G-code
  * docs: clarify some pins in the halui manpage
  * docs: fix M70-M73 links in French Gcode Quick Reference
  * docs: fix link to the giteveryday(1) manpage
  * docs: describe gmoccapy Show Aux Display feature
  * docs: document gmoccapy updates and deleted some pin

  * mini.tcl: remove duplicate geo mgmt of widget
  * keystick: fix signal handler a second time
  * gladevcp: iconview could create exception in some circumstances
  * gmoccapy: stay synchronized with iconview widget button states
  * gladevcp/offset_widget: fix rare error of non-existent var file
  * gscreen: fix industrial skin's A axis DRO readout
  * tooledit_widget.py: tool diameter sorting fix
  * halui: fix some jogging bugs
  * halui: fix a copy-paste error that could prevent homing
  * serport: fix pin-1-in-not

  * task: fix start-from-line and remap interaction
  * interp: it's nonsense to take a boost::cref(this)
  * emcmodule: fix argument parsing
  * rtapi/sim: better error reporting
  * rtapi: error messages are better than errno numbers
  * hal: don't segfault if rtapi_init() fails
  * realtime script: wait for rtapi_app to die when stopping realtime

  * halui/jogging test: change which joint is selected while jogging
  * tests: test homing in halui/jogging
  * tests: add a motion-logger test of a remap bug
  * packaging: use "set -e" to fail on error in the postinst script
  * buildbot: don't try to build on Jessie RTAI
  * build: verify links in the gcode Quick Reference (English & French)

 -- Sebastian Kuzminsky <seb@highlab.com>  Sun, 10 Jan 2016 10:07:09 -0700

linuxcnc (1:2.6.11) UNRELEASED; urgency=low

  * docs: update code notes on M61

  * hm2_7i90 manpage: clarify firmware management
  * hm2_7i90 manpage: remove incorrect EPP info

  * gmoccapy: bug in tool info handling with tool number being "-1"

  * interp: fix an old bug in canned cycle preliminary & in-between moves

  * io: "no tool" is spelled "0", not "-1"
  * io: fix HAL pins on "M61 Q0"

  * tests: add an interpreter test of G81
  * tests: add spindle unloading to m61 test
  * add motion-logger, a debugging tool
  * motion: motion_debug.h needs to include motion.h

 -- Sebastian Kuzminsky <seb@highlab.com>  Sun, 01 Nov 2015 10:16:51 -0700

linuxcnc (1:2.6.10) wheezy; urgency=low

  * docs: specify that G92.1 and G92.2 only affect the G92 offsets
  * docs: update the GFDL blurb
  * docs: remove a stray ")" in User Intro

  * fix constraint violations with rotated G18/G19 arcs (SF bug #430)

  * touchy: G64 now takes optional Q

  * gmoccapy: fix single stepping through a program

  * pncconf: fix spindle control error

  * toggle2nist: does not require floating-point

  * motion: set the "In Position" status flag when aborting

  * task: fix a compile warning (heartbeat is unsigned long)
  * latency-plot: don't depend on a specific wish interpreter
  * sim_rtapi_app: clean up on failed "realtime" module load
  * build system: make the git scripts more user friendly
  * tests: add another loadrt test
  * packaging: switch to dh_python2 on Jessie and later
  * packaging: Debian Jessie and Ubuntu 14.04 don't have libgnomeprintui2.2

 -- Sebastian Kuzminsky <seb@highlab.com>  Fri, 02 Oct 2015 19:03:15 -0600

linuxcnc (1:2.6.9) wheezy; urgency=low

  * docs: update G33.1 example to include S100 M3
  * docs: document motion.feed-inhibit better
  * docs: update encoder.9 manpage
  * docs: improve haltcl docs
  * docs: misc minor fixes & improvements

  * UIs: tolerate task latency better
  * touchy: Fix Set Tool/Origin defaults on lathes
  * gmoccapy: introduced hungarian translation
  * gmoccapy: several new keyboard shortcuts
  * gmoccapy: new place for full size preview button
  * gmoccapy: bug in fullsize / edit change
  * hal_glib: do not emit signal file changed on remap
  * vismach: work around a bug in mesa

  * hm2: Smart-serial boards can have HAL pins identified by board serial numbers

  * interp: don't set an invalid sequence number
  * interp: log messages to stderr as intended, instead of crashing

  * task: warn if the main loop takes too long
  * task: warn when dropping queued mdi commands

  * io: initialize the tool-in-spindle info correctly

 -- Sebastian Kuzminsky <seb@highlab.com>  Sat, 08 Aug 2015 16:00:57 -0600

linuxcnc (1:2.6.8) precise; urgency=low

  * Axis GUI: Fix regression of control disabling, SF#423
  * Axis GUI: Use a preferred form of "switch" (closes: SF#411)

  * gmoccapy GUI: bug in ignore limits solved
  * gmoccapy GUI: search also in the users dir for themes
  * gmoccapy GUI: fixed division by zero error on spindle
  * gmoccapy GUI: introduced french translation
  * gmoccapy GUI: bug in btn_brake_macro

  * tooledit: fix a typo/bug in a switch statement

  * stepconf: fix check for spindle encoder signals for pp2
  * stepconf: fix check for spindle signals for pp2

  * xhc-hb04 sim configs: typo fix

  * emccalib.tcl: allow whitespace on detected setp lines

  * halcmd: err msg applies pins or params
  * hal: fix fatal memory corruption bug on linking pin to a signal
  * hal: fix a dubious type cast

  * docs: fix hal_pin_new() and hal_param_new() manpages

  * packaging: depend on a GPLv2 version of readline
  * build system: clean up cache files

 -- Sebastian Kuzminsky <seb@highlab.com>  Sun, 10 May 2015 13:37:22 -0600

linuxcnc (1:2.6.7) precise; urgency=low

  * axis gui: fix transition to world mode

 -- Sebastian Kuzminsky <seb@highlab.com>  Sat, 21 Feb 2015 10:04:33 -0700

linuxcnc (1:2.6.6) precise; urgency=low

  * axis gui: fix jog speed on nontrivkins machines

  * gmoccapy: bug in initializing lathe mode
  * gmoccapy: bug because I missed two self.
  * gmoccapy: added a clock and date label
  * gmoccapy: bug in hal pin updating, new spindle handling
  * gmoccapy: bug/limit in tool sensor height
  * gmoccapy: solved a bug in counts handling
  * gmoccapy: new hal pin and some renaming
  * gmoccapy: deleted unneeded stuff and new translation
  * gmoccapy: added support to select number of digits
  * gmoccapy: turtle jog and analog in for slider values
  * gmoccapy: introduced polish translation
  * gmoccapy: report about gcode errors

  * pncconf: lower default watchdog limit
  * pncconf: fix double POSITION_OFFSET/FEEDBACK INI entry

  * halui: don't forget the Task mode when queueing MDI commands

  * debounce: document filter groups better in the manpage
  * pyvcp: Bug in radio button widgets
  * gladevcp: bug in combi_dro foreground color attribute
  * hal_gremlin - Emit signal in case of gcode error
  * inihal: bugfix, typo for ini.n.backlash

  * xhc-hb04: Fix memory leak
  * xhc-hb04: error exit if [HAL]HALUI not set

  * gm6: Fix RS485 DAC problem, when DAC has zero V output

  * better error message when a component fails to load in sim

  * comp: don't overrun the names[] array
  * comp: fix indentation nitpick in generated C code

  * docs: include a warning about power supplies for the STG
  * docs: update gmoccapy docs
  * docs: improve 'option rtapi_app no' description of comp
  * docs: fixup manpage syntax for rtapi_app_main.3 & rtapi_app_exit.3
  * docs: fix inaccuracies in hal_init manpage
  * docs: document the surprising encoder num_chan=0 behavior
  * docs: update the md5sum of the Live/Install Image
  * docs: misc minor improvements

  * tests: fix a spurious failure of the tlo test
  * tests: test names= and counts= args of comp-generated components
  * tests: longer timeout in halui jogging test
  * tests: fix a race condition in the toolchanger/toolno-pocket-differ test
  * tests: simplify t0 test and increase task queue usage
  * tests: loadrt must handle failure from rtapi_app_main

  * packaging: use correct dependencies on Debian Jessie
  * packaging: tclx is a runtime dependency, not a build-dep

 -- Sebastian Kuzminsky <seb@highlab.com>  Wed, 18 Feb 2015 21:15:08 -0700

linuxcnc (1:2.6.5) precise; urgency=low

  * gmoccapy: virtual keyboard "bug" not initialized settings correct
  * gmoccapy: initialize mouse button mode corrected
  * gmoccapy: PAUSE button did not get active on M01

  * hostmot2: fix default address of the second EPP port (7i43 and 7i90)

  * gs2_vfd: add missing short command line arguments -g, -A, -D, and -R
  * lincurve: improve manpage

  * docs: correct G43 description
  * docs: improve G2 examples
  * docs: fix up whitespace in mux_generic(9) manpage
  * docs: document comp extra_link_args
  * docs: document Signed-off-By procedure
  * docs: include many missing manpages in the html index

  * comp: test that option extra_link_args works
  * comp: 'option extra_link_args' needs a string

  * latency-histogram: clean up on ^C

  * task: remove some dead code
  * task: fix a dropped-mdi bug

  * rebrand a realtime warning message from motion

  * tests: reorganize the halui test dir layout
  * tests: add a halui mdi test
  * tests: fix a spurious false failure in the tlo test

  * NML: improved debugging in interp_list

 -- Sebastian Kuzminsky <seb@highlab.com>  Mon, 08 Dec 2014 22:38:23 -0700

linuxcnc (1:2.6.4) precise; urgency=low

  * axis gui: fix shift-jog speed being too slow on inch configs displaying mm
  * axis gui: fix UVW jogs being too fast by 25.4x, on inch configs displaying mm

  * gmoccapy gui: fixed serious bug with PAUSE / RESUME / STOP
  * gmoccapy gui: bug fixes, minor layout changes
  * gmoccapy gui: support now also matchbox-keyboard

  * hal: make 'halcmd save comp' order match original 'loadrt' order

  * gladevcp tooledit widget: flush tool file to disk
  * gladevcp tooledit widget: fix bugs with tool comment field
  * gladevcp led widget: fix blinking in GLADE editor problem

  * xhc-hb04: improve README

  * emccalib: fix a bug in hal file parsing
  * emccalib: enable search in POSTGUI_HALFILEs

  * popupkeyboard: support standalone demonstration

  * hm2: fix long-standing encoder velocity estimation error
  * hm2: fix FPGA names for 5i24, 5i25, and 6i25

  * sim_pin: remove special case (-0) in isnegative

  * latency-test: fix a bug in "implied microseconds" mode

  * docs: update download & install information
  * docs: fix a copy/paste error in the hostmot2.9 manpage
  * docs: give units of ini vars in homing docs
  * docs: update stepper quickstart equation
  * docs: remove description of removed 'blocks' component
  * docs: update halshow description to remove outdated blocks component
  * docs: change stepconf values so they cover most common drives
  * docs: document some missing declarations in the comp tool
  * docs: in comp, variables should be of type float, not double
  * docs: update README build instructions to include autogen
  * docs: add gmoccapy documentation
  * docs: document milltask's "ini.*" hal pins
  * docs: fix some pyvcp examples
  * docs: fix a typo in the System Requirements document
  * docs: fix a markup bug in the Developer Manual
  * docs: fix motion-type description in motion manpage
  * docs: add info about remapped code reading hal pins
  * docs: fix some spellos in remap docs
  * docs: describe our git workflow briefly

  * tests: fix a transient failure in the halui-jogging test

 -- Sebastian Kuzminsky <seb@highlab.com>  Sat, 01 Nov 2014 11:26:33 -0600

linuxcnc (1:2.6.3) precise; urgency=low

  * axis GUI: add ability to set default spindle speed
  * gmoccapy GUI: iteration over None object message
  * gmoccapy GUI: hal user message system introduced
  * gmoccapy GUI: corrected message system
  * xhc-hb04 jog pendant: move udev rule to the right place
  * python: fix exception in MultiFileBuilder.set_translation_domain
  * emccalib: fix bug #389 (not writing file)
  * estop-latch: improve documentation; set default pin values
  * hm2_7i90: remove some dead code
  * hm2 sample configs: set HOME_SEQUENCE
  * hm2 sample configs: let hm2-stepper estop when hm2 watchdog bites
        (Closes: #391)
  * docs: better description of 5420-5428
  * docs: the remap inifile var is PYTHON_APPEND
  * docs: all html links work now
  * docs: section ids are externally accessible hyperlinks
  * french doc update: default spindle speed
  * french doc update: clarify comp's usage of count and names
  * french doc update: fix startup code example
  * packaging: recommend the correct hostmot2 package
  * packaging: Debian testing (Jessie) requires tcl/tk 8.6
  * build system: misc minor portability fixes
  * tests: no need to track var file

 -- Sebastian Kuzminsky <seb@highlab.com>  Fri, 05 Sep 2014 18:53:11 -0600

linuxcnc (1:2.6.2) precise; urgency=low

  * xhc-hb04: fix device file permissions

  * pncconf: fix error with firmware with more than 5 sserial channels

  * docs: update french translation
  * docs: fix startup code example
  * docs: misc minor fixes

  * sample configs: fix sim/axis/gantry backplot display

 -- Sebastian Kuzminsky <seb@highlab.com>  Sat, 09 Aug 2014 09:19:48 -0600

linuxcnc (1:2.6.1) precise; urgency=low

  * Fix stepconf - generating new configs now works on Debian Wheezy
        and Ubuntu Precise.
  * Touchy: Disable macro button if there aren't any macros defined
  * Fix sim/axis/axis.ini sample config so the splash screen runs
        without re-zeroing G54.
  * minor docs improvements

 -- Sebastian Kuzminsky <seb@highlab.com>  Mon, 04 Aug 2014 21:41:55 -0600

linuxcnc (1:2.6.0) precise; urgency=low

  * add missing copyright and GPL license on all files
  * fix many file & directory permissions
  * fix firmware paths in hm2 5i22 sample configs
  * fix incorrect values on iocontrol.0.tool-prep-pocket (io and iov2)
  * note gmoccapy runtime dependency on python-gst0
  * axis: get interpreter address the right way

 -- Sebastian Kuzminsky <seb@highlab.com>  Mon, 28 Jul 2014 19:21:10 -0600

linuxcnc (1:2.6.0~pre5) precise; urgency=low

  * Add G43.2 - this lets G-code sum an arbitrary number of tool length
      offsets by calling G43.2 multiple times.

  * add a demo config showing remapped G43.2

  * touchy: add support for G43.2

  * gmoccapy: screen2 bug fix
  * gmoccapy: new hal pins for program progress
  * gmoccapy: solved bug using change remap and tool edit widget
  * gmoccapy: fix a bug with remapped tool change

  * pncconf: fix an incompatibility between Mesa and LinuxCNC XMLs

  * pid: change pins from IO to IN
  * thcud: fix velocity tolerance calculation
  * debounce: improve manpage
  * parport: fix API manpage cut & paste errors

  * docs: G43.1 works with all axes, not just XZ
  * docs: French translation updates
  * docs: misc minor cleanups
  * docs: HAL floats are 64 bits wide now, not 32

  * sim: fix 32-bit truncation of rdtsc on x86_64

  * interp: print correct filename in message
  * interp: need to initialize context_struct

  * task: silence a warning with gcc 4.8 + boost 1.55.0
  * task: don't link with ULAPISRCS
  * task: safer message formatting

  * rtapi: use proper type for rtapi_print_msg level
  * rtapi: Remove unused define

  * build-depend on libtk-img and make missing img::png a build-time failure

  * build: Fix a crash on gcc4.7.2 (Debian Wheezy)
  * build: fix inconsistency when multiple versions of tcl/tk are available

 -- Sebastian Kuzminsky <seb@highlab.com>  Mon, 21 Jul 2014 09:52:26 -0600

linuxcnc (1:2.6.0~pre4) precise; urgency=low

  * fix several bugs with NURBS handling (G5, G5.1, G5.2)
  * add a Rapid Override control (analogous to Feed Override)
  * support moving 3, 6, or all 9 axes for a tool change

  * add a driver for the WJ200 VFD
  * add a driver for the Mesa 7i90 AnyIO board

  * general mechatronics: fix a NULL pointer bug

  * touchy: accept all axes for G43.1 TLOs
  * gmoccapy: fix a couple of bugs

  * comp: reject invalid .comp files that don't match the component name

  * docs: add docs for G5, G5.1, G5.2 NURBS G-codes
  * docs: clarify naming requirements of .comp files
  * docs: update classic ladder manpage
  * docs: add info on the servo axis calibration assistant in Axis GUI
  * docs: misc minor fixes

  * fix a "crawling scrollbar" cosmetic bug in linuxcnctop
  * fix handling of shell metacharacters in .ini filenames
  * fix auto-closing of directories in config picker

 -- Sebastian Kuzminsky <seb@highlab.com>  Wed, 11 Jun 2014 21:39:31 -0600

linuxcnc (1:2.6.0~pre3) precise; urgency=low

  * HAL: make halcmd arrow syntax ('=>', '<=', '<=>') more strict
      (matches manpage now)
  * HAL: fix halcmd 'pin = value' and 'param = value' (matches manpage
      now)
  * HAL: don't clobber pin value when connecting to a net
  * HAL: fix a cosmetic bug in signal memory allocation

  * motion: add a pin giving the motion type (motion.motion_type)

  * pid: default to using previous target to compute error.  This will
      disturb existing tunings, so those with old configs who do not want
      to re-tune may want to set pid.N.error-previous-target to false.

  * hm2: fix a bug in 5i24 support on some motherboards
  * hm2: fix 5i24 connector names
  * hm2: expose encoder inputs (A, B, Index) as HAL pins

  * fix a bug in the comp(1) tool that would let invalid .comp files
      compile, but crash when the invalid code executed
  * fix a crash in the biquad component (and add a test)
  * fix a crash in the mesa 7i65 driver

  * pickconfig: always allow creation of shortcuts (fixes bug #372)

  * gmoccapy: add option to hide 4th axis
  * gmoccapy: fix problem of pin_value changing on startup
  * gmoccapy: let user change the DRO font size
  * gmoccapy: reset error pin when user clears the message in GUI

  * gladevcp: fix a bug in iconview

  * sample configs: fix a bug in the gmoccapy config
  * sample configs: make xhc-hb04 program-run button automatically
      switch to auto mode

  * docs: update French translation
  * docs: update motion(9) manpage to match reality
  * docs: fix a markup error in hostmot2(9) manpage
  * docs: fix hostmot2(9) manpage encoder .rawcounts pin name
  * docs: update hm2_pci(9) manpage list of supported boards
  * docs: fix some bugs in the comp(1) documentation

 -- Sebastian Kuzminsky <seb@highlab.com>  Sun, 25 May 2014 08:52:14 -0600

linuxcnc (1:2.6.0~pre2) precise; urgency=low

  * pncconf: fix bug with 7i43 address handling
  * pncconf: fix off-by-one error on pin numbering of 5i25 boards
  * General mechatronics driver: fix initialization for certain BIOSes
  * General Mechatronics driver: Improve DAC from 8 bit to 14 bit resolution
  * Axis: Fix mist and flood buttons (sf bug #371)
  * Axis: Fix spindle control buttons
  * gmoccapy: fix G92 as system bug
  * GUIs: better error message when tryint to tune un-tuneable ini file
  * gladevcp: fix a bug in the offsetpage widget
  * gladevcp: screen 2 "bug" solved and gcode.lang is back
  * halsh: initialize stubs library (this fixes builds on Ubuntu 14.04 Trusty)
  * edge component: Fix a couple of minor bugs
  * Add sample configs for Pico Systems PPMC with velocity estimation
  * docs: add descriptions of the new spindle speed pins in motion
  * docs: add descriptions of the new feed- and spindle-inhibit pins
  * daisy.ngc: Moves are way too short to make tones, if in mm mode

 -- Sebastian Kuzminsky <seb@highlab.com>  Sun, 27 Apr 2014 16:25:56 -0600

linuxcnc (1:2.6.0~pre1) precise; urgency=low

  * reorganized sample configs to improve clarity
  * .ini files now support a '#INCLUDE' directive

  * pncconf: bug fixes and improvements

  * docs: lots of updates & improvements
  * docs: removed untranslated placeholders, german & polish
  * docs: updated italian translations (of the programs)

  * GUI: Axis: allow feed rate override display to go up to 9999%
  * GUI: Axis: XYUV foam cutter support
  * GUI: touchy: wheel scrolling of program start point

  * GUI: add new gmoccapy gui
  * GUI: add new gscreen gui

  * gladevcp: add new widgets: calculator, tool editor, source view,
        dro, offset display, jogwheel, pyngcgui, etc

  * HAL: haltcl now accepts -i or -ini
  * HAL: halcmd now supports tilde expansion
  * HAL: halscope now shows the first derivative of probe channels
  * HAL: hal_glib got a number of new signals

  * HAL: stepgen now supports 16 channels (up from 8 in 2.5)
  * HAL: gs2 VFD driver now supports configurable acceleration and
        deceleration, and has support for a braking resistor
  * HAL: halui now switches to manual mode automatically when the user
        requests jogging

  * HAL: new drivers:
      * VFS11 VFD
      * Delta VFD-B
      * General Mechatronics 6 axis motion control card
      * xhc-hb04 USB jog pendant

  * HAL: new components:
      * mux_generic: generic multiplexer, any number of pins, any data type
      * lincurve: linearization curve lookup table
      * matrix_kb: matrix keyboard driver
      * mb2hal: generic Modbus-to-HAL interface
      * orient: works with M19 to control spindle position
      * sim-encoder: simulate an encoder, for useful for testing
      * thcud: torch height control for plasma

  * Hostmot2: add support for 5i24 AnyIO board
  * Hostmot2: add support for buffered SPI
  * Hostmot2: add support for the Mesa 7i65 (bspi 8xServo)
  * Hostmot2: add support for uarts
  * Hostmot2: add support for serial encoders (ssi, biss, and fanuc)
  * Hostmot2: add support for table-mode stepgens
  * Hostmot2: add support for DPLL
  * Hostmot2: detect & report encoder quadrature error
  * Hostmot2: improved support for encoders (configurable filter rate)
  * Hostmot2: improved support for muxed encoders (configurable skew rate)
  * Hostmot2: changed handling of 8i20 and 7i64 (.hal file changes needed!)

  * interp: G-codes can now be remapped
  * interp: added read-only named parameters (#<_x> etc)
  * interp: added M19 (orient spindle) and an orient component
  * interp: added saving and restoring of modal G-code state with M70-M73
  * interp: bug fixes in O-word handling
  * interp: add python subroutines

  * motion: coolant and lube are now user-controllable at all times
  * motion: add spindle speed inihibit and feed inhibit input pins
  * motion: add spindle absolute speed output pins
  * motion: rapid velocity now ignores feed override setting

  * rtapi: misc bug fixes

  * removed usrmot (buggy & unused)
  * removed freqgen component, it's been replaced by stepgen's
        velocity mode

  * build: simplified our usage of libmodbus

 -- Sebastian Kuzminsky <seb@highlab.com>  Wed, 16 Apr 2014 21:12:39 -0600

linuxcnc (1:2.5.5) lucid; urgency=low

  * AXIS: fix UVW jogs being too fast on inch configs displaying mm
  * AXIS: fix shift-jog being too slow on inch configs displaying mm
  * Docs: many fixes and updates
  * HAL: biquad: fix crash when first enabled
  * HAL: comp: fail to build some kinds of buggy comp code,
    instead of successfully compiling and then crashing at runtime.
  * HAL: comp: reject comp files whose names don't match the
    component name
  * HAL: edge: fix out-invert pin on first invocation
  * HAL: edge: fix output pulse width
  * HAL: halsh: fix for tcl8.6 in (x)ubuntu 14.04
  * HAL: serport: fix pin-1-in-not not being notted
  * HAL: stepgen: support 16 stepgens instead of 8
  * HAL: fix pin values changing when linking/unlinking them
  * Linuxcnctop: fix crawling scrollbar
  * Motion: fix canned cycles when old Z is below retract plane
  * NURBS: reject incorrect NURBS specifications instead of
    accepting them and then generating incorrect motion
  * NURBS: fix path calculation and discontinuous motion
  * Pncconf: fix some GPIO pins not showing
  * Pncconf: sserial fixes

 -- Chris Radek <chris@timeguy.com>  Wed, 11 May 2016 19:46:47 -0500

linuxcnc (1:2.5.4) lucid; urgency=low

  * Build: update dependencies for Debian 7
  * Docs: many fixes and updates
  * HAL: blend: fix docs to match the real behavior
  * HAL: edge: fix incorrect edge trigger at startup: Bug #346
  * HAL: ilowpass: handle encoder counter overflows properly
  * HAL: lcd: fix formatting when no format length is specified
  * HAL: new components bin2gray, gray2bin for Gray code conversion
  * HAL: new components bitwise and bitslice, for bitwise math operations
  * HAL: pcl720: fix in-not pins
  * HAL: thc: fix incorrect calculation of velocity tolerance: Bug #348
  * Hostmot2: document ability to have multiple 7i43 cards
  * Hostmot2: fix for PCI transfers on Linux 3.x kernels
  * Hostmot2: fix resolver index emulation/detection
  * Hostmot2: fix resolver total brokenness on 64-bit builds
  * Interpreter: fix crash when returning from a subroutine, to a file
    that has been deleted: Bug #357
  * Interpreter: fix VW-plane (G19.1) canned cycles
  * NGCGUI: Always apply tool offset when loading a tool
  * NGCGUI: Fix qpocket stepover, ramping for mm users
  * NML: fix remote clients talking to linuxcncserver
  * Pncconf: allow setting the number of classicladder bits and words
  * Pncconf: fix configurations requesting gladevcp panels without
    spindle speed displays
  * Pncconf: fix 7i43 address designation: Bug #358
  * Pncconf: fix 5i25+prob_rfx2 pin numbering problem: Bug #331
  * Pncconf: fix testing of smart-serial based spindles
  * Pncconf: place STEPGEN_MAXVEL/STEPGEN_MAXACCEL values in the ini
  * PPMC: Add new sample config showing encoder velocity estimation
  * PyVCP: in a spinbox, allow entering a value with Return: Bug #364
  * Stepconf: better defaults for axis-test distances
  * Stepconf: fix spindle-at-speed connection
  * Task: fix several problems with M61 (set currently-loaded tool)
  * Touchy: MDI support for M61 Q
  * Touchy: MDI support for multi-turn arcs
  * TP: fix a minor acceleration constraint violation in some arcs

 -- Chris Radek <chris@timeguy.com>  Thu, 17 Apr 2014 11:49:12 -0500

linuxcnc (1:2.5.3) lucid; urgency=low

  * AXIS: fix disable/enable of the toolbar's reload button
  * BUILD: fix linking on 32 bit x86 debian 7.1
  * Configs: use names= everywhere to make the sim configs clearer
  * Docs: Many improvements
  * HAL: clarkeinv: allow rotation of the input vector
  * HAL: sim_pin: add support for u32, s32, float types
  * HAL: abs_s32: don't unnecessarily require floating point
  * HAL: comp: fix option userinit
  * HAL: comp: improve handling of build failures and error reporting
  * HAL: twopass: improve error reporting
  * Hostmot2: fix smart serial port shutdown
  * Interpreter: Fix bug 315 part 2, O-call through named parameter
  * Kins: replace 5axiskins.c, used by a sample config
  * Kins: 5axiskins: remove misleading tool-length pin
  * Motion: allow for floating point in the base thread
  * PPMC: add encoder timestamp velocity estimation
  * PPMC: selectable encoder filter clock
  * PyVCP: fix several behaviors in the dial widget
  * Task: fix MDI-queueing problems
  * USC: new sample config for Pico USC with encoders
  * linuxcncrsh: many stability fixes
  * pncconf: fix 5i25 GPIO numbering
  * pncconf: fix default PDM rate
  * pncconf: fix open loop test
  * pncconf: fix incorrect zh_CN translation which broke millimeter mode

 -- Chris Radek <chris@timeguy.com>  Tue, 23 Jul 2013 12:34:46 -0500

linuxcnc (1:2.5.2) lucid; urgency=low

  * AXIS: Allow the setting of the top end of the Max Velocity slider
    according to [DISPLAY]MAX_LINEAR_VELOCITY as the docs say
  * Components: Fix mux16's debounce function
  * Components: LCD character display driver
  * Components: New multiclick component detects single, double, triple clicks
  * Docs: Many improvements
  * Gremlin: Better error reporting for gcode errors
  * Gremlin: Fix rotated axes display
  * Halui: Include tool length offsets in relative position outputs
  * Hostmot2: Fixes to sserial
  * Kins: Fix teleop jogging of ABC axes in the negative direction
  * Modbus: Fix TCP communication time out error
  * New config: Gecko G540
  * New config: Smithy 1240combined_mm
  * PID: Optional new error-previous-target mode to reduce ferrors detected
    by motion.  This is especially useful for torque-mode loops and those
    tunings that use large I gains
  * pncconf: Many fixes
  * PPMC: Better error checking for hardware problems causing miscommunication
  * Tool Table: Many fixes to tool table handling, making tool tables on
    nonrandom setups using mismatched tool and pocket numbers work correctly
  * Translations: German for tooledit
  * Translations: Many improvements to French
  * Utilities: new latencyhistogram program that shows details about latency
  * Utilities: sim_pin, a script that simulates writing to hal pins

 -- Chris Radek <chris@timeguy.com>  Sun, 03 Mar 2013 17:07:57 -0600

linuxcnc (1:2.5.1) lucid; urgency=low

  * Motion: fix incorrect spindle direction after G43 in CSS+M4 mode
  * Interpreter: allow G10 L1 to set front/back angles when not
    also changing offsets
  * Interpreter: correctly report G96/G97 mode to the UI
  * Interpreter: explicitly set the default spindle mode at startup
  * task: fix incorrect spindle speed display when switching mode
    (Manual/MDI)
  * PPMC: fix a bug that would cause missing encoder velocity pins on
    some versions
  * Hostmot2: Fix a couple of bugs affecting sserial (crash on
    shutdown, memory leak)
  * Hostmot2: Add support for 6i25
  * AXIS: fix a surprise jog when the jog increment combobox was open
  * AXIS: show S word in active gcode pane
  * AXIS: rebranding
  * Touchy: rebranding, change program path to ~/linuxcnc/nc_files
  * Docs: improvements/clarifications to the halui.1 manpage
  * Docs: improvements/clarifications to the gladevcp docs
  * Docs: improvements/clarifications to the halcmd docs
  * Docs: improvements/clarifications to the gcode docs
  * Docs: fix misc typos, misspellings, grammar, and markup bugs
  * Docs: updates to French translations
  * GladeVCP: fix EMC_Action_Open
  * GladeVCP: new default-value example
  * tooledit: save/restore geometry, allow sorting on specific columns
  * tooledit: bugfixes and i18n
  * ngcgui: minor fixes and additions
  * pncconf: lots of bug fixes and incremental improvements
  * portability fix for Ubuntu Precise 12.04 LTS
  * portability fix for Fedora 16
  * Calibration: fix missing entries in tuning/calibration screens
  * emcrsh: fix incorrect relative position report for some offset settings
  * time.comp: fix hours wrapping at 60

 -- Chris Radek <chris@timeguy.com>  Sun, 29 Jul 2012 13:48:25 -0500

linuxcnc (1:2.5.0) lucid; urgency=low

  * AXIS: dynamic tabs can embed other applications, including virtual
    control panels
  * AXIS: make the gcode readout resizable
  * AXIS: many speedups in preview generation
  * AXIS: new OpenGL preview with antialiased fonts
  * AXIS: optional blending in the program preview can make very complex
    programs easier to see
  * AXIS: prompt when homing a joint that's already homed
  * AXIS: Selectable tool touch off to workpiece or fixture
  * AXIS: show all offsets and rotation separately in the BIG DRO
  * AXIS: show G5x and G92 offsets graphically in the preview
  * AXIS: user-configurable MDI history file
  * AXIS: A comment (AXIS,notify,message) will print "message" when the
    preview is generated, instead of just at run-time.

  * Configs: many configuration updates for Smithy machines
  * Configs: update motenc sample configs for encoder index
  * Configs: add filtering (image-to-gcode etc) to hostmot2 samples
  * Configs: univpwm sample uses new encoder velocity for pid

  * GladeVCP: a new framework for making virtual control panels with the
    Glade screen designer

  * Gremlin: AXIS's program preview is now separated out as gremlin,
    for use with GladeVCP/Touchy/etc.

  * HAL: fix rare problem with freqgen output getting stuck "on"
  * HAL: gearchange component: support up to 32 gears
  * HAL: make commanded (unaffected by spindle override) spindle speed
    available on a pin, for gear selection etc.
  * HAL: make limit3 parameters into pins
  * HAL: new axis.N.motor-offset pins can be used to detect position loss
    between homings
  * HAL: new component bldc_sine: commutation for BLDC with encoder feedback
  * HAL: new mux16 component
  * HAL: new time comp, which converts seconds to hr/min/sec
  * HAL: new watchdog component
  * HAL: remove deprecated hal_m5i20 driver
  * HAL: new component for ShuttleXpress USB jog dongle
  * HAL: support names= options for encoder_ratio, sim_encoder, at_pid, siggen
  * HAL: a new component, message, to display user messages from HAL
  * HAL: a new component, multiswitch, to toggle through bits with one button

  * Halshow: add menu with load/save/exit
  * Halshow: fix the tree to not cut off after a certain depth

  * HAL: standardize on maximum hal name length

  * HALUI: allow direct-value input to spindle and feed overrides and
    max velocity
  * HALUI: handle the situation better when many command inputs change
    simultaneously

  * Hostmot2: fix a rare problem in stepgen mode setting
  * Hostmot2: fix stepgen moving VERY slowly when it should have been
    stopped
  * Hostmot2: handle failed card registration better
  * Hostmot2: support for multiplexed encoders like on the 7i48
  * Hostmot2: support for onboard diagnostic LEDs
  * Hostmot2: support for three phase PWM
  * Hostmot2: improve watchdog reliability and defaults

  * Interpreter: fixes to always use . for a decimal, no matter the locale
  * Interpreter: fix G83 peck retract to match fanuc
  * Interpreter: fix G98/G99 to match fanuc retract planes behavior
  * Interpreter: fix "run from line" when the start line is between a
    sub definition and its call
  * Interpreter: give correct errors when rotary axes are commanded to
    move in canned cycles
  * Interpreter: improve arc endpoint radius-mismatch error checking
  * Interpreter: maintain G5x and G92 offsets separately
  * Interpreter: make current position including all offsets and in the
    current program units available in parameters 5420-5428
  * Interpreter: make EMC version available in named parameters _vminor,
    _vmajor
  * Interpreter: make G92 offset rotated coordinate systems correctly
  * Interpreter: make more errors translatable
  * Interpreter: many fixes to allow O-call of subroutines from MDI mode
  * Interpreter: many new tests in the test suite, including the ability
    to verify errors
  * Interpreter: new G10 L11 code for tool touch off to fixture instead
    of active work coordinate system
  * Interpreter: new unary function EXISTS tells whether a certain
    parameter exists
  * Interpreter: search path for subroutines: [RS274NGC]SUBROUTINE_PATH
  * Interpreter: search path for user M-codes: [RS274NGC]USER_M_PATH
  * Interpreter: detect and error on malformed O-if[] statements

  * IOcontrol: make aborting tool changes work

  * Kinematics: several improvements to the general serial kinematics module

  * Motenc, VTI, Opto_ac5: PCI-related update for new kernel versions

  * Motion: allow translations of more error messages
  * Motion: fix stuttering motion in NURBS
  * Motion: support for indexing/locking rotary axes

  * ngcgui: many new features and bugfixes

  * PID: accept external command-deriv and feedback-deriv connections to
    use a high quality velocity signal when it is available

  * pncconf: many new features and bugfixes

  * PPMC: improve error messages when cards are not found

  * Probing: correctly abort motion when the probe trips during a non-probe
    MDI command

  * Rebranding: rename EMC to LinuxCNC

  * TkEMC: display and allow entry of all tool offsets
  * TkEMC: in Set Coordinates, display the correct axes
  * TkEMC: only display active axes
  * TkEMC: show coordinate system in offset widget
  * TkEMC: show work offsets for all axes

  * Touchy: add a spindle speed readout on the manual tab
  * Touchy: dynamic tabs can embed other applications, including virtual
    control panels
  * Touchy: macro capability that uses MDI O-call
  * Touchy: make single-block switch work like feed hold
  * Touchy: save maximum velocity (MV) value across runs
  * Touchy: Selectable tool touch off to workpiece or fixture
  * Touchy: show all offsets separately in the status information
  * Touchy: show the total number of lines in the loaded program
  * Touchy: show which tools are in which pockets
  * Touchy: support for metric configurations
  * Touchy: support panel indicators for status readout
  * Touchy: use appropriate jog and maxvel increments for metric and degrees
  * Touchy: turning the wheel during a continuous jog changes the current
    jog speed

  * add a G-code language spec for gedit
  * add latencyplot, a strip-chart type display of latency test results

 -- Chris Radek <chris@timeguy.com>  Fri, 30 Mar 2012 13:20:02 -0500<|MERGE_RESOLUTION|>--- conflicted
+++ resolved
@@ -1,10 +1,9 @@
-<<<<<<< HEAD
 linuxcnc (1:2.10.0~pre0) UNRELEASED; urgency=medium
 
   * Master branch open for new features.
 
  -- Andy Pugh <andy@bodgesoc.org>  Mon, 09 Oct 2023 10:39:03 +0100
-=======
+
 linuxcnc (1:2.9.2) UNRELEASED; urgency=medium
 
   * Add dither option to PWMGen for improved analog resolution
@@ -73,7 +72,6 @@
   * Update combi_dro.py
 
  -- andypugh <andy@bodgesoc.org>  Wed, 20 Dec 2023 13:19:18 +0000
->>>>>>> dba2e414
 
 linuxcnc (1:2.9.1) unstable; urgency=medium
 
