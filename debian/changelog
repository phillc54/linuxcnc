--- conflicted
+++ resolved
@@ -1,10 +1,9 @@
-<<<<<<< HEAD
 linuxcnc (1:2.8.0~pre1) wheezy; urgency=low
 
   * Upcoming release, any year now!  Watch this space!
 
  -- Sebastian Kuzminsky <seb@highlab.com>  Sun, 26 Oct 2014 23:17:34 -0600
-=======
+
 linuxcnc (1:2.7.0) wheezy; urgency=low
 
   * docs: add jessie rtpreempt install instructions
@@ -48,7 +47,6 @@
   * packaging: allow sample configs in /usr/share/doc/linuxcnc/examples to run
 
  -- Sebastian Kuzminsky <seb@highlab.com>  Sat, 05 Sep 2015 14:15:27 -0600
->>>>>>> 54675033
 
 linuxcnc (1:2.7.0~pre7) wheezy; urgency=low
 
