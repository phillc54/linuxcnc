<<<<<<< HEAD
linuxcnc (1:2.10.0~pre0) UNRELEASED; urgency=medium

  * Master branch open for new features.

 -- Andy Pugh <bodgesoc@gmail.com>  Mon, 7 Nov 2022 23:31:00 +0000
=======
linuxcnc (1:2.9.1) unstable; urgency=medium

  * Add 7I94T, 7I97T, 7I76EU card support
  * docs: Add manpage for emccalib
  * Merge pull request #2684 from petterreinholdtsen/2.9-whatis-limit_axis
  * Merge pull request #2611 from phillc54/phillc54/docs
  * gmoccapy - deleted unused code
  * halcompile: Accept hal pins of type "port"
  * G71 - G72 tests
  * G71 and G72 cycle fix. Addresses #707 and #1146
  * Merge pull request #2675 from LinuxCNC/c-morley-patch-1
  * Update hal_glib.py
  * docs: minor changes to suit sim configs


 -- Andy Pugh <andy@bodgesoc.org>  Sun, 08 Oct 2023 10:39:03 +0100

linuxcnc (2.9.0) unstable; urgency=medium

  * Add firmware 7i96d_1pwm for 7i96 for PNCconf
  * add GTK and Qt backends to the OpenGL wayland workaround
  * Add new Mesa card support from Master to 2.9
  * Add OutM simple output module support
  * Add preliminary 7I96S support
  * add sample hm2 stepper & servo configs for a couple of eth boards
  * add tests for mb2hal
  * Added user space HAL component for publishing HAL values to a MQTT broker.
  * Adding Limit_Axis Component
  * adding new Icons for manual and Linuxcnc
  * Axis Limits check: Revert bad fix, add "re-check"
  * axis.py: Address jog issue with missing axes. #2445
  * FixBug #2169: Issue with arcs immediately after homing
  * carousel.comp: Add direct position control for stepgen and encoder modes
  * clean up handling of canterp
  * docs - Hundreds of updates
  * docs29: small changes while translating
  * encoder.c: Fix bug 2535 - missing tooth unreliable at low speed
  * enum: Add a HAL component to handle enumerated types
  * Fix "userspace" vs "realtime" nomenclature
  * fix a race in communication between Task and Motion
  * Fix for https://github.com/LinuxCNC/linuxcnc/issues/2410
  * Fix for issue 2516: make sure the entire list is scanned when searching
  * Fix for issue 2530 G95, G96 and G97 with a $ to choose spindle
  * Fix gremlin commandline program to run again
  * fix halcompile test to work both rip and installed
  * Fix wonky filechooser behavior at first program load
  * gladevcp: - Many Updates
  * glcannon - Many Updates
  * gmoccapy - Many, Many Updates
  * hal_glib - Several Updates
  * hal_gpio: Generic GPIO driver for any platform supporting libgpiod
  * halcompile: Add command line arguments to provide compile and link flags
  * halscope: Several updats
  * hm2_eth: add support for 7i96
  * hm2_pktuart: Support changes in Rx and Tx modules
  * homing: Fix for #2169 introduced #2308.
  * homing.c: Apply suggested fix for #2629 and #2388 Fix suggested by  yuyue2013
  * homing.c: More conventional syntax for bitmasking
  * hostmot2 bspi: sanity-check that channel echo enable matches receive buffer present
  * interpmodule: add interpreter.active_spindle property
  * interpmodule: fix `speed` property
  * Issue #1232: Fixed
  * Issue #1747: Fixed
  * Issue #2169: Fixed
  * Issue #2483. Partially ficed
  * limit_axis:  - New component
  * Manually apply PR #2133 to 2.9 Original Author: luz paz <luzpaz@pm.me>
  * mb2hal Several Updates
  * Merge pull request #1976 from phillc54/phillc54/outm_for_2.8_pncconf
  * Merge pull request #1991 from smoe/docs_plasma
  * Merge pull request #2051 from hansu/docs-links
  * Merge pull request #2057 from hansu/gmoccapy-fix-missing-startup-code
  * Merge pull request #2069 from zz912/patch-11
  * Merge pull request #2120 from hansu/issue-2111
  * Merge pull request #2139 from smoe/docs_misc_mac_2
  * Merge pull request #2141 from petterreinholdtsen/doc-https-shorter
  * Merge pull request #2144 from smoe/docs_misc_mac_3
  * Merge pull request #2147 from petterreinholdtsen/debian-unstable-testing-supported
  * Merge pull request #2148 from smoe/docs_misc_mac_4
  * Merge pull request #2153 from adamlouis/2.8-fix-get-program
  * Merge pull request #2155 from smoe/docs29_mac_1
  * Merge pull request #2159 from smoe/docs29_mac_6_was_equiv_against_master
  * Merge pull request #2160 from smoe/docs29_mac_2
  * Merge pull request #2161 from smoe/docs29_mac_5_equiv_to_PR_against_master
  * Merge pull request #2163 from petterreinholdtsen/2.9-man-adoc-authors
  * Merge pull request #2164 from petterreinholdtsen/2.9-rtapi-ioperm
  * Merge pull request #2165 from petterreinholdtsen/2.9-man-rtapi-io
  * Merge pull request #2167 from hansu/fix-mb2hal-pin-names
  * Merge pull request #2172 from petterreinholdtsen/i2gc-url
  * Merge pull request #2181 from smoe/2.8
  * Merge pull request #2183 from smoe/docs_29_mac_11
  * Merge pull request #2187 from smoe/docs_man_reformatting_xhc
  * Merge pull request #2190 from smoe/docs_misc_10
  * Merge pull request #2192 from AlexmagToast/2.9
  * Merge pull request #2194 from hansu/gmoccapy-3-4-1
  * Merge pull request #2195 from smoe/netcat_build_deps
  * Merge pull request #2196 from LinuxCNC/find-zombies
  * Merge pull request #2207 from smoe/docs29_misc_pc_1
  * Merge pull request #2208 from smoe/docs29_misc_pc_2
  * Merge pull request #2216 from smoe/docs29_misc_pc_3
  * Merge pull request #2220 from smoe/docs29_misc_lenovo_1
  * Merge pull request #2223 from smoe/debian_build-indep
  * Merge pull request #2224 from smoe/docs29_misc_lenovo_2
  * Merge pull request #2232 from hansu/docs-halshow
  * Merge pull request #2233 from LinuxCNC/linuxcnc-module-docs
  * Merge pull request #2234 from LinuxCNC/log-jjogmode
  * Merge pull request #2235 from smoe/docs29_mac_14
  * Merge pull request #2238 from smoe/docs29_mac_12
  * Merge pull request #2239 from LinuxCNC/prettier-errors
  * Merge pull request #2241 from smoe/docs29_mac_11
  * Merge pull request #2242 from LinuxCNC/stricter-pluggable-interp
  * Merge pull request #2244 from LinuxCNC/canterp
  * Merge pull request #2246 from LinuxCNC/python2-to-3-in-sim-configs
  * Merge pull request #2248 from LinuxCNC/interpmodule-speed-type-2.8
  * Merge pull request #2249 from LinuxCNC/fix-xyzab-tdr-packaging
  * Merge pull request #2253 from petterreinholdtsen/comp-mqtt-client
  * Merge pull request #2255 from LinuxCNC/merge-2.8-into-2.9
  * Merge pull request #2256 from LinuxCNC/andypugh/halcompile_opts
  * Merge pull request #2265 from smoe/gmoccapy_suggests_installing_onboard
  * Merge pull request #2270 from sensille/mb2hal_fix_2.9
  * Merge pull request #2272 from hansu/document-r-option
  * Merge pull request #2274 from hansu/add-mb2hal-tests
  * Merge pull request #2278 from sensille/mb2hal_v1
  * Merge pull request #2280 from petterreinholdtsen/2.9-man-motion-spindle
  * Merge pull request #2283 from hansu/merge-2.8-into-2.9
  * Merge pull request #2284 from smoe/docs29_misc_15
  * Merge pull request #2288 from LinuxCNC/hm2-bspi-fixes
  * Merge pull request #2289 from LinuxCNC/2.8
  * Merge pull request #2290 from hansu/add-mb2hal-v1.1-test
  * Merge pull request #2291 from hansu/merge-2.8-into-2.9
  * Merge pull request #2293 from hansu/docs-move-halmodule
  * Merge pull request #2295 from hansu/docs-qtvcp-man-page
  * Merge pull request #2296 from LinuxCNC/halcompile-permissions
  * Merge pull request #2298 from sensille/mb2hal_v4
  * Merge pull request #2302 from jepler/channel-valid
  * Merge pull request #2309 from petterreinholdtsen/2.9-adoc-indent-warnings
  * Merge pull request #2311 from cradek/2.9
  * Merge pull request #2313 from jepler/no-glut
  * Merge pull request #2314 from LinuxCNC/pyopengl-glx
  * Merge pull request #2315 from LinuxCNC/fix-halcompile-tests
  * Merge pull request #2320 from Sigma1912/patch-1
  * Merge pull request #2322 from smoe/docs_hal_revisited
  * Merge pull request #2323 from LinuxCNC/gmoccapy_logging
  * Merge pull request #2324 from smoe/docs_hal_basics
  * Merge pull request #2328 from LinuxCNC/jepler-fix-glBitmap
  * Merge pull request #2330 from LinuxCNC/gmoccapy-3-4-2
  * Merge pull request #2333 from hansu/iconview-logging
  * Merge pull request #2334 from smoe/patch-12
  * Merge pull request #2336 from hansu/gmoccapy-notification-attribute-errors
  * Merge pull request #2345 from smoe/docs29_ini_config
  * Merge pull request #2346 from LinuxCNC/fix-glBitmap-again
  * Merge pull request #2350 from phillc54/phillc54/gmoccapy
  * Merge pull request #2356 from phillc54/phillc54/gscreen
  * Merge pull request #2357 from smoe/docs29_misc_16
  * Merge pull request #2360 from LinuxCNC/refresh-hm2-configs
  * Merge pull request #2362 from zz912/patch-13
  * Merge pull request #2366 from satiowadahc/patch-6
  * Merge pull request #2369 from LinuxCNC/dgarr/2.9vismach_fix
  * Merge pull request #2370 from LinuxCNC/hm2-rpspi-error-handling
  * Merge pull request #2373 from phillc54/phillc54/gladevcp
  * Merge pull request #2381 from phillc54/phillc54/gladevcp
  * Merge pull request #2383 from hansu/gmoccapy-3-4-2-1
  * Merge pull request #2389 from LinuxCNC/little-doc-fixes
  * Merge pull request #2391 from LinuxCNC/hal_parport-is-realtime
  * Merge pull request #2396 from phillc54/phillc54/glade
  * Merge pull request #2397 from hansu/docs-gcode-properties
  * Merge pull request #2403 from hansu/docs-linunxcnc-stat-feedrate
  * Merge pull request #2406 from phillc54/phillc54/gladevcp
  * Merge pull request #2409 from smoe/docs29_misc_17
  * Merge pull request #2421 from hansu/halscope-channel-selection
  * Merge pull request #2422 from LinuxCNC/libeditreadline
  * Merge pull request #2425 from LinuxCNC/fix-elbpcom
  * Merge pull request #2427 from havardAasen/haava/halscope-select-channel-dialog
  * Merge pull request #2428 from hansu/gladevcp-icons
  * Merge pull request #2430 from smoe/docs29_lenovo_100
  * Merge pull request #2434 from hansu/gladevcp-window1
  * Merge pull request #2438 from satiowadahc/cw-m5default
  * Merge pull request #2439 from LinuxCNC/fix-lintian
  * Merge pull request #2441 from hansu/gladevcp-icons-2
  * Merge pull request #2449 from mrbubble62/mqtt-publisher
  * Merge pull request #2451 from zz912/patch-16
  * Merge pull request #2452 from LinuxCNC/2.8-github-ci
  * Merge pull request #2456 from LinuxCNC/fix-mb2hal-tests-on-rtai
  * Merge pull request #2457 from hansu/docs-add-writing-tests
  * Merge pull request #2458 from LinuxCNC/fix-mb2hal-shutdown-segfaults
  * Merge pull request #2459 from LinuxCNC/fix-more-mb2hal-test-variability
  * Merge pull request #2461 from hansu/gmoccapy-3-4-3
  * Merge pull request #2472 from snowgoer540/gregc/debqtvcp
  * Merge pull request #2475 from LinuxCNC/little-doc-fixes
  * Merge pull request #2477 from LinuxCNC/halscope-fix-vert-scale
  * Merge pull request #2479 from LinuxCNC/fix-2386-task-motion-race
  * Merge pull request #2493 from LinuxCNC/oneshot-fix
  * Merge pull request #2494 from LinuxCNC/python3-gcode-generators
  * Merge pull request #2517 from LinuxCNC/mux_generic-headers
  * Merge pull request #2518 from LinuxCNC/fix-rtapi_shmem_new-issue-2516
  * Merge pull request #2519 from LinuxCNC/fix-single-step-test
  * Merge pull request #2521 from LinuxCNC/backport-clang-fixes-from-master
  * Merge pull request #2522 from rodw-au/2.9
  * Merge pull request #2525 from snowgoer540/gregc/floating-point
  * Merge pull request #2526 from petterreinholdtsen/2.8-motion-man-pin-names
  * Merge pull request #2529 from dpslwk/patch-1
  * Merge pull request #2533 from petterreinholdtsen/axis-lube-2.9
  * Merge pull request #2534 from petterreinholdtsen/docs-man-bugs
  * Merge pull request #2537 from smoe/docs29_mac_102
  * Merge pull request #2541 from petterreinholdtsen/docs-g30-typo
  * Merge pull request #2548 from luzpaz/config-typos-2.9
  * Merge pull request #2550 from luzpaz/typos-docs
  * Merge pull request #2555 from smoe/docs29_mac_101
  * Merge pull request #2556 from luzpaz/typos-lib
  * Merge pull request #2557 from petterreinholdtsen/2.9-man-mux-crossref
  * Merge pull request #2558 from LinuxCNC/suggest-libeditreadline
  * Merge pull request #2560 from luzpaz/typos-src-2.9
  * Merge pull request #2563 from luzpaz/docs-typos
  * Merge pull request #2574 from petterreinholdtsen/2.9-iocontrol-pindesc-sync
  * Merge pull request #2578 from smoe/docs29_mac_103
  * Merge pull request #2582 from luzpaz/typos-various-2.9
  * Merge pull request #2592 from smoe/docs29_mac_104
  * Merge pull request #2594 from petterreinholdtsen/2.9-sid-gcc-13
  * Merge pull request #2595 from rodw-au/rodw-au-getting-linuxcnc-update
  * Merge pull request #2597 from phillc54/phillc54/halcomp
  * Merge pull request #2603 from The-going/parallel-building-2.9
  * Merge pull request #2606 from smoe/configure.ac_source_beautification
  * Merge pull request #2638 from itaib/rigid_tap_fix
  * Merge pull request #2659 from LinuxCNC/spindle_ini_fix
  * Merge pull request #2660 from phillc54/phillc54/pncconf
  * Merge pull request #2673 from petterreinholdtsen/2.9-test-g71-issues-707
  * Mesa abs encoders: Fix config parsing error Found whilst checking for bug.
  * mesa_modbus: New Driver
  * mesa_pktgyro_test.comp Allow use of uarts > 0
  * mesa-7i65: fix a bug with stale data in fifo
  * message: Update HAL component docs to match behavior
  * Motion Type: Set the motion-type of rigid tap to 2 to match other spindle-sync cycles
  * ohmic.comp - fix bugs
  * pncconf - Many updates
  * qt_istat.py: Fix typos
  * qt5_graphics - Several Updates
  * qtaxis - Several Updates
  * qtdagon - 100+ Updates
  * qtplasmac  - 100+ Updates
  * qttouchy -fix sample config loading error, remove MPG selection buttons
  * qtvcp - 200+ updates
  * qtvcp --mdi_line: fix multi axes movement Addresses Closes: #1053251
  * Revert "update pot files"
  * RS274: M5 default to all spindles.
  * sai: Fix https://github.com/LinuxCNC/linuxcnc/issues/1279
  * sims: fix startup issues in axis sims
  * sims: fix startup issues in qtvcp sims
  * sims: update and tidy qtplasmac sims
  * spindle INI -fix non working M4 in some situations
  * tooldata Added a tool database interface
  * wj200: only complain once about "failed to get status"
  * wj200: whitespace cleanup, no behavior change
  * xhc-hb04.tcl accept upper or lowercase keywords
  * xyzab_tdr sim config fix wrong sign in fwd kins

 -- andypugh <andy@bodgesoc.org>  Wed, 4 Oct 2023 12:07:00 +0100
>>>>>>> fbe8d7ae

linuxcnc (1:2.9.0~pre1) UNRELEASED; urgency=medium

  * githelper.sh: New master glob
  * qtplasmac: add event logging
  * qtplasmac: update sim configs
  * qtvcp -docs: add update versaprobe details
  * qtdragon -docs: update versaprobe image
  * qtvcp -versaprobe: improve help dialog layout/use
  * qtvcp -panels: fix details of cam_align controls
  * qtvcp -docs: cam_align controls, loading options
  * qtvcp -axis embedded cam_align: add size and rotation increment
  * qtvcp -cam_align panel: add ability to set rotation increment
  * qtvcp -camview_widget: add the rotation increment display
  * qtvcp -cam_align panel: add window size setting option
  * docs: qtplasmac fix image, add deprication notice
  * docs: add div2 to .gitignore
  * Merge pull request #2119 from Roguish000/component-div2

 -- andypugh <andy@bodgesoc.org>  Sun, 13 Nov 2022 17:36:52 +0000

linuxcnc (1:2.9.0~pre1) UNRELEASED; urgency=medium

  * First 2.9 pre-release preparatory to release.
  * Bugfixes welcome, new features by negotiation

 -- Andy Pugh <bodgesoc@gmail.com>  Mon, 7 Nov 2022 23:31:00 +0000

linuxcnc (1:2.9.0~pre0) UNRELEASED; urgency=medium

  * Master branch open for new features.

 -- Sebastian Kuzminsky <seb@highlab.com>  Fri, 12 Aug 2022 20:56:25 +0200

linuxcnc (2.9.0~pre0+git20221023.7a5beabae0-1) unstable; urgency=medium

  * New upstream version 2.9.0_pre0+git20221023.7a5beabae0
  * Add deb package with German translated docs.
  * Fix autopkgtest.
  * Fix build on armhf.
  * Fix a divide-by-zero bug in the software encoder counter component.
  * Fix some bugs in carousel component.
  * Fix exception handling bug in python plugin/sai.
  * Improve AppStream metadata.
  * Bump language standards to gnu11 & gnu++17.
  * Add hm2 oneshot support.
  * Lots of improvements to the docs & translations.
  * Improvements to several GUIs.
  * Add scaled sum component.
  * Add anglejog component.
  * Update debian/ files

 -- Sebastian Kuzminsky <seb@highlab.com>  Sun, 23 Oct 2022 22:26:38 -0400

linuxcnc (2.9.0~pre0+git20220906.02744cdef6-1) unstable; urgency=medium

  * New upstream version 2.9.0~pre0+git20220906.02744cdef6
  * Fix RPC linking (changed in glibc 2.34-1).
  * Improve docs.
  * QtVCP: add API function to remove keybinding.

 -- Sebastian Kuzminsky <seb@highlab.com>  Tue, 06 Sep 2022 16:49:06 -0600

linuxcnc (2.9.0~pre0+git20220905.b2e28a88c3-1) unstable; urgency=medium

  * New upstream version 2.9.0~pre0+git20220905.b2e28a88c3
    (Closes: #1019212).
  * deadzone comp: fix a typo in a HAL pin name.
  * Misc updates to QtVCP.
  * Minor fixes to docs.

 -- Sebastian Kuzminsky <seb@highlab.com>  Mon, 05 Sep 2022 17:38:14 -0600

linuxcnc (2.9.0~pre0+git20220903.c8c4c539b1-1) unstable; urgency=medium

  * New upstream version 2.9.0~pre0+git20220903.c8c4c539b1
  * regenerate debian/* files using d/configure
  * Update docs & translations.
  * QtVCP fixes & improvements.
  * Work around autopkgtest failure.

 -- Sebastian Kuzminsky <seb@highlab.com>  Sat, 03 Sep 2022 16:29:26 -0600

linuxcnc (2.9.0~pre0+git20220827.f7d1c37ffd-1) unstable; urgency=medium

  * Improved translation infrastructure.
  * Misc bug fixes and new features.

 -- Sebastian Kuzminsky <seb@highlab.com>  Sat, 27 Aug 2022 17:50:53 -0600

linuxcnc (2.9.0~pre0+git20220402.2500863908-4) unstable; urgency=medium

  * Team upload.
  * Fixing build-depends - also binary packages need asciidoc to build
    (Closes: #969416).
  * Please do not yet use this version in production environments. This
    upload still aims technical issues to resolve for the next pre-release.

 -- Steffen Moeller <meller@debian.org>  Wed, 06 Apr 2022 16:23:49 +0200

linuxcnc (2.9.0~pre0+git20220402.2500863908-3) unstable; urgency=medium

  * Team upload.
  * Failed attempt to build indeps.

 -- Steffen Moeller <meller@debian.org>  Wed, 06 Apr 2022 12:43:17 +0200

linuxcnc (2.9.0~pre0+git20220402.2500863908-2) unstable; urgency=medium

  * Team upload.
  * Failed attempt to build indeps.

 -- Steffen Moeller <meller@debian.org>  Sun, 03 Apr 2022 19:20:29 +0200

linuxcnc (2.9.0~pre0+git20220402.2500863908-1) unstable; urgency=medium

  * Team upload.
  * First source-only upload to be built across architectures
    - Update of Classic Ladder to 0.8.10
    - Fixes for AppStream

 -- Steffen Moeller <meller@debian.org>  Sun, 03 Apr 2022 16:57:36 +0200

linuxcnc (2.9.0~pre0+git20220224.3ba0951743-1) unstable; urgency=medium

  * Initial upload that was checked by FTPmasters

 -- Sebastian Kuzminsky <seb@highlab.com>  Fri, 25 Feb 2022 18:40:12 +0100

linuxcnc (1:2.8.4) buster; urgency=medium

  * Add driver support for Mesa 7i96S
  * Add pncconf support fo Mesa 7i96S
  * calculatorwidget: increased buttons to be more touch-friendly
  * gmoccapy: Fix jogging with max velocity (SHIFT + jog key)
  * Czech translation for Gmoccapy
  * gmoccapy: fix attribute error in tooltip text
  * gmoccapy: fix "spindle speed override wasn't applied in reverse direction"
  * docs: add note to obsolete property 'FEATURES'

 -- andypugh <andy@bodgesoc.org>  Sun, 18 Sep 2022 20:33:29 +0100

linuxcnc (1:2.8.3) buster; urgency=low

  * CraftsmanCNC: A new GUI written from scratch Intended for CNC router
      applications.
  * Merge pull request #1706 from
      hansu/gmoccapy-fix-buttonstate-settings-2.8
  * pncconf: add 7i96s
  * command.c: EMCMOT_JOINT_ABORT set joint jog inactive
  * Several patches from zz912 to improve translations
  * Gmoccapy - many updates
  * PNCconf bug - bad arrow
  * Update cpu_info.c for Raspberry revision 1.5
  * qtvcp -file_manager: fix indent error
  * task: disallow task mode change if jogging
  * Fix the building of packages (broken by Japanese docs)
  * carousel: Fix homing bug.
  * qtvcp - many updates
  * docs: added japanese PDF docs from MasaoSakai
      (https://github.com/MasaoSakai/LinuxCNC)
  * docs: many updates
  * docs: make an index.html page for the PDF docs
  * Merge pull request #1644 from alkabal/alkabal-2.8-xhc-whb04b-6
  * Several pull requests from elovalvo/
  * Update for new version of Rpi400
  * mb2hal: added pins to manpage
  * Merge pull request #1641 from JTrantow/2.8
  * Change EDITOR = geany. Restore more generous dirhold and dirsetup
      timing.
  * Updated the gantry example 
  * linuxcncrsh: check for errors when creating listening socket
  * gscreen -fix error related to keyboard jogging and limit switch
  * getting-linuxcnc.txt list alternate keyserver
  * axis.py: stop continuous jogs if mdi tab     #1519
  * mitsub_vfd docs: several updates
  * improved german translation
  * plasmac: many updates
  * FIxed IRC webclient URL
  * Update man-pages for latency-* scripts.
  * Docs: Update RTAI install instructions.
  * Merge pull request #1234 from LinuxCNC/fix-md5-sum
  * Update getting-linuxcnc_es.txt
  * Update getting-linuxcnc-cn.txt
  * Fix MD5 / SHA256 sums
  * docs: fix some minor glitches in INI config docs.
  * Docs add axis lathe info and images
  * pncconf: several updates
  * pncconf -raise the stepper timing maximum to 50000
  * Merge pull request #1199 from LinuxCNC/shuttle
  * parport: Clarify messages when parport_pc has not found the device.
  * Docs: Bump kernel version for RTAI in "Getting LinuxCNC"
  * shuttle: driver and docs updates
  * full update xhc-whb04b-6 for 2.8

 -- andypugh <andy@bodgesoc.org>  Tue, 09 Aug 2022 22:13:13 +0100

linuxcnc (1:2.8.2) buster; urgency=low

  * gladevcp: Numerous Updates
  * qtvcp -cam_align panel: allow selection of camera number
  * gmoccapy_3_1_3_8 - many updates
  * Typo correction Axis.py "Geometry reading" XYZBCUVW > XYZABCUVW
  * Docs add info on loading halscope
  * update 2.8 from master for xhc-whb04b-6
  * Merge pull request #1024 from kiall/2.8-axis-error-pin
  * translations - fixed moccapy / gmoccapy errors
  * Update hostmot2.9
  * Fix: update manual SSI
  * Update abs_encoder.c
  * add info on installing mesaflash
  * rx_mode typo in hm2_uart_setup
  * Docs: Many updates
  * flipflop: Add an inverted output pin, like the classic D-type latch
  * pncconf -fix inverting of steppers, in the tune axis test
  * qtvcp -qtaxis: change controls for lathe configs
  * pyui -fix commands for joints/axis changes
  * Docs: Correct pin direction 14 in the parallel port docs
  * gmoccapy_translations - new translation files
  * interp_o_word.cc: mdi-opened files leak #1088
  * command.c: use consistent external offset epsilon
  * sendkeys: A HAL component to send keystrokes and UI events
  * plasmac: fix material verter for sheetcam update
  * fix halcompile singleton option on userspace components
  * pncconf -fix internal description of 7i73 mode 1
  * pncconf -fix sserial number when parcing XML
  * pncconf -fix sserial channel number for the 7i96
  * Docs: Update URL to updated Pi SD card image. Also document limitations.
  * Merge pull request #1052 from Hans470/2.8-restructure-hal-doc
  * pncconf -many uodates
  * Added new version of Raspberry Pi4 and Raspberry Pi 400
  * AXIS: Add an axisui.error pin
  * qtvcp -qtDragon docs: add a bit of information about probing.
  * Update near.comp add {} for syntax coherence
  * PlasmaC: Many Updates
  * hal_glib -fix check_for_modes always failing
  * emccanon.cc GET_EXTERNAL_TOOL_SLOT hdl bogus request
  * Revert bad change inside driver XHC-WHB04B-6 lcnc 2.8

 -- andypugh <andy@bodgesoc.org>  Sun, 20 Jun 2021 18:48:30 +0100

linuxcnc (1:2.8.1) buster; urgency=low

  * Docs: Updated Chinese "Getting Started"
  * plasmac: fix conversational path error
  * hostmot2: Add support for Mesa 7i95, 7i97 and 7c80
  * qtvcp -qtdragon: updates
  * plasmac: Bugfixes
  * qtvcp -many updates
  * Forgot to add source file to Makefile
  * Fix for pre-c99 compilers
  * hm2_rpspi: remove and reinstate the kernel spi driver at startup/shutdown
  * plasmac: Don't pierce spotting operations and many other updates
  * changed pocket_number to mod_pocket in direction logic
  * motion.9 motion.feed-inhibit gcode only (not jogs)
  * command.c for consistency, allow jogs if feedhold
  * control.c joint jogs inhibition if feedhold
  * userkins.comp (new) userkins using halcompile
  * gs2_vfd: Fixes how many registers that is written to Closes #506
  * Update internal names after file renaming in 2004 Closes #922
  * Fix gpio and pin relationship on rpi2 and later Closes #955
  * qtvcp -update camview
  * pncconf -allow different home switch offsets on tandem axes
  * added hal pin to allow preview refresh
  * pncconf -raise spinbox limits in tune test
  * pncconf -fix PID maxerror setting in the tune test for metric machines
  * Docs: Pi links should be http not https
  * Docs: Add links to the Raspberry Pi SD card image to the install docs
  * dbounce.comp (new) alternative debounce component
  * docs: plasmac user guide update

 -- andypugh <andy@bodgesoc.org>  Sun, 29 Nov 2020 14:43:33 +0000

linuxcnc (1:2.8.0) buster; urgency=low

  * Finally merge "Joints Axes". Joints and cartesian axes are no longer
    treated as the same thing, making control of robots and non-trivial
    kinematics significantly tidier.
  * Add a script to automatically update to the new INI file layout and
    new HAL pin names.
  * Multispindle: LinuxCNC now supports up to 9 spindles.
  * Tandem axes handled properly, including auto-squaring.
  * Reverse-Run: Negative feed-override will now run the G-code path in
    reverse.
  * External Offsets, axes may now be moved from HAL as well as G-code.
  * increase max tools from 55 to 1000.
  * Many Trajector Planner improvements.

  * M98/M99 subprograms: - Support Fanuc-style subroutines
  * Add G74/G84 floating tap cycles
  * Enable remap of M62-M68
  * Implement G52 offsets
  * G33.1 Rigid Tapping speedup, with optional faster return move

  * pentakins kinematics.
  * trivkins now allows arbitrary mapping of axes to joints.
  * dh-parameters.txt doc (with graphics for rv-6sl)
  * corexy sims: demonstrate two methods
  * kins: add scorbot-kins
  * rotarydelta config with simulation
  * Rotary delta kinematics

  * QTvcp: New QT-based VCP framework
  * QTdragon, QTlathe, QTtouchy, QTscreen - new GUIs based on QTVP
  * Silverdragon: New gscreen based GUI
  * plasmac: New full-featured Plasma cutter controller
  * Back tool lathe support in axis and gmoccapy
  * Many Axis improvements
  * Many Gmoccapy improvements
  * stepconf - various improvements
  * pncconf - many improvements

  * Much enlarged new Spanish language translations
  * it.po: New Italian translation file.
  * Improve German translation
  * Add international support for classicladder
  * Added Chinese translations for some docs
  * Some new French translations

  * Mesa 7i96 support added
  * RPi4 fixes and Mesa 7C80/7C81 board additions
  * hal_pi_gpio: Add a HAL driver for Raspberry Pi GPIO
  * hal_bb_gpio: new hardware driver for BeagleBone Black GPIO
  * add ohmic.comp plus supporting documentation
  * demux: A new HAL component
  * Create Spindle_monitor.comp
  * thermistor comp:
  * limit3.comp add enable pin
  * pmx485: New component, Modbus comms to PowerMax Plasma cutter
  * add a driver for the Huanyang GT series VFD
  * mitsub_vfd -add a driver for Mitsubishi VFDs
  * xhc_whb04b-6: New HAL driver for the xhc-whb04b-6 pendant

  * rtapi: add a halcmd command to set the messaging level
  * Touchy: Allow re-homing and unhoming in JA systems.
  * G33.1 Fix for #639 & #703
  * bldc_hall3: Remove bldc_hall3 as it is more than replaced by bldc.
  * homing - support absolute encoders for homing
  * remove limit of bits from weighted sum component
  * FEATURES: Convert the [RS274NGC] FEATURES bitmask to INI entries
  * Contour Shuttle: Add vendor ID etc for ShuttleProV2
  * halcompile: Allow userspace component compile with RTAI
  * iocontrols tool_number and interps current_tool now return the same
      value, as expected and documented
  * halcompile: Document extra_compile_args
  * Make amp-enable go false when kinematics fails.
      https://github.com/LinuxCNC/linuxcnc/issues/655
  * Axis preview improved with wrapped rotary axis.
  * Many other Axis UI improvements
  * glcanon -Make the cone size adjustable via INI
  * docs -Add modbus message info for Classicladder
  * Add FF3 term to PID
  * carousel.comp: Many updates including fwd-rev duty cycles, parity
  * mesa_uart.comp: Fix a long-standing names bug.
  * python-interface.txt: expand jog parameters defs
  * BUGFIX: hostmot2 encoder quadrature error reporting bug. Previous to
      this patch the quadrature errors were not reported correctly and
      could be lost.
  * sserial,c: Don't report "remote error" as the error when there is a
      remote error https://github.com/LinuxCNC/linuxcnc/issues/439
  * halcompile: MAX_PERSONALITIES=64, docs update
  * Module to send notifications over DBus to the system notification server
  * mux_generic: Fix some long-standing bugs
  * Add spindle.N.amp-fault-in pins to motion, to report spindle amplifier
      faults
  * pid: use command-deriv when supplied
  * Hostmot2 / resolver.c Add the option to fake absolute encoders with
      resolvers
  * gremlin_view.py: improve standalone focus behavior
  * puma_cube.ini new introductory sim config
  * lcd.c - fix a read out of bounds bug
  * docs: add missing num_sserials info to hm2 manpage
  * docs: add G20/G21 unit info to G-code Quick Ref
  * Vismach / Puma: Make the Puma simulator geometry match the kinematics.
  * limit3: add .in-limit pin
  * homing:describe home_sequence startnum restriction
  * hm2_eth: add support for Mesa 7i93 AnyIO ethernet board
  * add support for float values in the sserial driver.
  * GladeVCP - CombiDRO - bugfixes
  * siggen.c: add reset pin
  * Tooledit fixes
  * Hostmot2 Absolute Encoders: Add a flag to inhibit encoder wrapping.
  * latency-histogram: new option (--nox) for no X gui
  * update_ini: Script to auto-convert configs to the Joints-Axes format
  * rtapi: Add rtapi_open_as_root API
  * uspace: add uspace+xenomai realtime
  * uspace: add uspace+rtai realtime
  * add a sample config for the scorbot-er-3 robot arm
  * docs: document AXIS's foam mode

 -- andypugh <andy@bodgesoc.org>  Sun, 12 Jul 2020 20:29:54 +0100

linuxcnc (1:2.8.0~pre1) rosa; urgency=low
  * New external axis offsets
  * New support for Mesa 7i96 ethernet card
  * New experimental QT based VCP
  * New G52 local coordinate system offset
  * New support for multiple spindles up to 9
  * G33.1 Rigid Tapping speedup, with optional faster return move
  * Back tool lathe support in axis and gmoccapy
  * Separate joint and axis limits for non trivial kins machines
  * bldc_hall removed: use bldc

 -- Sebastian Kuzminsky <seb@highlab.com>  Sun, 26 Oct 2014 23:18:24 -0600

linuxcnc (1:2.7.15) unstable; urgency=medium

  * gaxis: use the theme that was made for it
  * gmoccapy: fix unit change behavior (G20/G21)
  * gmoccapy: fix offsetpage closing after editing one cell
  * gscreen: show linked themes
  * gscreen: fix error when selecting run-from-line startpoint
  * gscreen: fix user message feature
  * gladevcp: fix a bug with ProgressBar widget
  * gladevcp: fix mode error in MDIHistory widget
  * image-to-gcode: fix a startup crash on newer distros

  * stepconf: fix simulated parport invert pin error
  * pncconf: don't refer to kernel_version when not is_kernelspace (closes #159)
  * pncconf: set PID maxerror reasonably on both imperial and metric machines
  * pncconf: fix translations
  * pncconf: fix maximise script for AXIS
  * emccalib: fix parsing ini HALFILE=file items (fixes servo tuning in Axis GUI etc)

  * hostmot2: fix a tram bug mostly affecting bspi (closes #451)
  * pid: use command-deriv when supplied
  * mux_generic: fix some long-standing bugs
  * time component: add pause pin to pause timing while code is paused
  * mb2hal: add support for libmodbus 3.1.2 and newer
  * hy_gy_vfd: fix modbus byte timeout
  * hm2 encoder: fix a quadrature error reporting bug
  * hm2 sserial: fix "remote error" reporting (closes #439)
  * hm2 muxed encoder: fix deskew bug (closes #394)
  * mesa_uart component: fix an old bug with name handling

  * tcl hallib: fix a bug in get_netlist
  * vismach: fix import of ASCII STLs

  * sample configs: add vismach 3 axis mill example
  * sample configs: use user-friendly tool table editor
  * sample configs: fix `ok_for_mdi()` example Python function homing check

  * docs: fix misc typos and broken links
  * docs: [TRAJ]LINEAR_UNITS must be either mm or inch
  * docs: pwmgen has all pins now, no params
  * docs: improve lowpass manpage
  * docs: improve vismach example
  * docs: improve pyvcp container info
  * docs: add a pyvcp example
  * docs: fix incorrect pin names in hostmot2 manpage
  * docs: improve O-word examples & docs
  * docs: fix & improve G28, G30, and G92
  * docs: improve G38 & probe result params
  * docs: improve restart description in M0/M1 docs
  * docs: improve M7, M8, and M9
  * docs: add a link to the web forum to About LinuxCNC
  * docs: fix command for launching pyvcp example
  * docs: add component usage information to halcomp docs
  * docs: add arc tolerance ini settings
  * docs: improve backlash & screw compensation docs
  * docs: improve python UI library docs
  * docs: fix #<_coord_system> values
  * docs: fix indentation in remap docs example
  * docs: fix broken link in comments of comp311.ngc example program
  * docs: add missing info about motion.motion-type to Core Components
  * docs: clarify o-word subroutine effects
  * docs: update links to point at new Wheezy ISO
  * docs: fix a broken link in French docs
  * docs: fix German translation (fixes #597)
  * docs: fix homing docs about HOME_FINAL_VEL

  * Interp: fix MDI calls after sub updated (fixes #455)
  * Interp: fix motion after Abort (fixes #579)

  * TP: fix fallback to parabolic blending when tangent blend fails (fixes #477)
  * TP: fix accel violation with G96 and arc blending
  * TP: fix exact-stop when falling back to alternative blend methods
  * TP: fix accel violations with near-tangent segments (fixes #546)
  * TP: apply minimum displacement checks consistently (fixes #550)

  * RTAPI: allow rtapi to compile with kernel 4.14+

  * make better use of autoconfigured `grep` executable in scripts
  * scripts/linuxcnc: run better in Docker
  * scripts/linuxcnc: fix cleanup log messages

  * simulate_probe: rebrand EMC -> LinuxCNC in error messages

  * clean up and modernize out use of yapps (for halcompile)
  * better build & packaging support for Debian 10 "Buster"
  * packaging: don't depend on python-gnome2
  * remove unused program halgui
  * fix compile error in C99 mode
  * build system: require `intltool-extract` executable
  * build system: support Ubuntu 16.04 and 18.04, and LinuxMint 18.* and 19.*
  * tests: add an Interp test of G33.1
  * tests: add an Interp test for issue #455
  * travis: use ccache

 -- Sebastian Kuzminsky <seb@highlab.com>  Thu, 02 Jan 2020 11:59:23 -0700


linuxcnc (1:2.7.14) unstable; urgency=medium

  * docs: improve motion.requested-vel description

  * stepconf: fix wrong stepgen number in lathe config

  * pncconf: only put firmware directory info for cards that need it
  * pncconf: fix typo for loading second 7i80
  * pncconf: fix firmware data typo 7i92-7i76_with one 7i76
  * pncconf: add 7i92-7i77_7i76 firmware data

 -- Sebastian Kuzminsky <seb@highlab.com>  Mon, 18 Jun 2018 12:22:48 -0600

linuxcnc (1:2.7.13) unstable; urgency=medium

  * docs: correct g33.1 warning and text
  * docs: describe motion.program-line in motion manpage
  * docs: remove last mention of pins from PID description in rtcomps
  * docs: update the PID section of rtcomps (#388)
  * docs: add missing num_sserials info to hm2 manpage
  * docs: add missing .tool-prep-index parameter to io manpage
  * docs: add some docstrings to the linuxcnc python module
  * docs: make the tool table docs more findable
  * docs: fix a spelling error in bldc manpage
  * docs: M19 is no longer an unused M-code

  * axis GUI: fix file open dialog with recent py/tcl (#414)

  * gscreen industrial GUI: fix DRO display if VCP panel added
  * gscreen GUI: fix error if gstreamer library missing

  * stepconf: fix lathe configs; Z axis must be 2 not 1

  * pncconf: fix lathe configs z axis should be 2 not 1
  * pncconf: fix tandem stepper command signals
  * pncconf: fix control type with tandem axes

  * gladevcp: fix a warning about icon size

  * interp: require < after # for named parameters (#424)

  * hm2 7i90: fix indentation for legibility
  * halrmt: fix confusing indentation
  * classicladder: fix indentation

  * io: fix a misleading comment
  * io: update the status buffer when prepping the loaded tool
  * io: set the HAL pins/params even for the loaded tool
  * io: remove an incorrect debug message

  * test: add tests of reloading the loaded tool
  * test: add a test for interp variable name bug (#424)

  * packaging: use dh_prep instead of deprecated 'dh_clean -k'
  * packaging: remove trailing whitespace in changelog
  * packaging: note copyright on yapps

 -- Sebastian Kuzminsky <seb@highlab.com>  Tue, 08 May 2018 21:12:41 -0600

linuxcnc (1:2.7.12) unstable; urgency=medium

  * docs: clean up net commands in orient docs
  * docs: fix hyphen/minus confusion in manpages
  * docs: fix axis name error in gmoccapy "Probe Information"
  * docs: add G20/G21 unit info to G-code Quick Ref
  * docs: make G96/G97 comments consistent
  * docs: [TRAJ]HOME is ignored on trivial kinematics machines
  * docs: fix a typo in mux_generic manpage
  * docs: improve docstring for `linuxcnc.wait_complete()`
  * docs: improve .motion-type pin info in motion manpage
  * docs: add G99 to G-code Quick Ref
  * docs: new Chinese translations
  * docs: fixup capitalization of variables in Homing docs
  * docs: clarify valid values of HOME_OFFSET
  * docs: add Chinese translation
  * docs: improve milltask manpage
  * docs: remove mention of ancient "bfloat" program from hm2_7i43 manpage
  * docs: fix typos here and there

  * axis gui: remove a startup-time debug message
  * axis gui: fix cursor keys in MDI window
  * axis gui: add 'Select Max velocity' key bindings in quick ref
  * axis gui: fix jog speed key bindings (#268)
  * axis gui: don't try to convert unicode to unicode
  * gmoccapy gui: fix bug with lathe DRO size and missing gst
  * gscreen gui: fix DRO display with VCP in 'industrial' config

  * limit3: complete rewrite, much better behavior

  * stepconf: restore translation

  * pncconf: fix stepgen MAXVEL and MAXACCEL setting with backlash
  * pncconf: add internal firmware for g540x2
  * pncconf: add internal data for 7i92 and 7i80HD cards
  * pncconf: restore translation

  * hm2: stop a spurious "IOPort ignored" warning
  * hm2: fix a copy/paste bug in an error message
  * hm2 sserial: quiet excessive warning messages
  * hm2 sserial: fix bug with spurious port shutdown
  * hm2 dpll: fix even-numbered timers (#211)
  * hm2 7i34, 7i90: don't silently fail with blank config strings

  * puma: update puma kins, vismach model, and configs for D6 joint

  * glcanon: fix a "DRO disappears" bug with wrapped rotaries

  * linuxcnctop: decrease CPU usage and memory leakiness
  * linuxcnctop: split long lines at whitespace
  * linuxcnctop: fix display of some sequence-type data

  * sim_pin: improve help for signals with no writers

  * motion: cancel unlock requests when motion disabled

  * rtapi: fix a sched_setaffinity error on uspace with old glibc

  * tests: protect sim.var file, dpkg removes *.orig
  * tests: increased coverage of limit3 tests

  * src/configure: verify python's pango & cairo modules are installed

  * build: rebuild gmoccapy.pot
  * fix a typo in maintainer docs

  * packaging: add Keywords to all .desktop files
  * packaging: validate desktop files
  * packaging: update debian/copyright to conform to DEP-5
  * packaging: improve short descriptions
  * packaging: build-depend on intltool (for building gmoccapy.pot)

 -- Sebastian Kuzminsky <seb@highlab.com>  Wed, 24 Jan 2018 21:59:53 -0700

linuxcnc (1:2.7.11) unstable; urgency=medium

  * doc changes for the transition to github
  * carousel: fix a bug with tool number of zero
  * axis/gremlin: a better way to avoid leaking files
  * test that the Python interpreter prints the right errors

 -- Sebastian Kuzminsky <seb@highlab.com>  Thu, 27 Jul 2017 22:36:58 -0600

linuxcnc (1:2.7.10) unstable; urgency=medium

  * docs: document [EMCMOT]COMM_TIMEOUT
  * docs: teach buildsystem to generate manpages from asciidoc source
  * docs: add info about the Touchy radio buttons
  * docs: improve some hm2_bspi manpages

  * gmoccapy: added Num_Pad jogging
  * image-to-gcode: work around gratuitous breakage in PIL

  * GladeVCP: don't exit if CombiDRO fails to poll status

  * hy_vfd: add --motor-poles, to set PD143
  * hy_vfd: add --base-frequency to set PD004 on the VFD
  * hy_vfd: document PD004/base-freq better in the manpage
  * hy_vfd: fix some typos in --help output and comments

  * add a driver for the Huanyang GT series VFD

  * hm2_eth: add support for Mesa 7i93 AnyIO ethernet board
  * hm2_sserial: Fix a bug where the second port would not work if the
      first was disabled

  * gcodemodule: make interp really close part program
  * pluto: use rtapi's fabs() instead of the kernel's abs()
  * steptest: don't change position-cmd when not running

  * uspace: find top online CPU

  * tests: make timeouts simpler & smarter in halui/jogging test

  * build: fix building linuxcnc.1 when docs not requested
  * build: don't fail when requested not to build documentation
  * build: ensure asciidoc manpages are built before checklink is run
  * build: build-depend on asciidoc-dblatex on debian stretch
  * build: on Debian Stretch and newer, depend on gstreamer 1.0
  * build: add debian/configure stanza for debian stretch
  * build: rename the GS2 VFD Makefile variables for clarity

 -- Sebastian Kuzminsky <seb@highlab.com>  Tue, 18 Jul 2017 21:02:57 -0600

linuxcnc (1:2.7.9) unstable; urgency=medium

  * support "auxiliary apps", distributed separately from LinuxCNC

  * docs: add a bit more info to position feedback ini setting
  * docs: sort board list in hm2_eth manpage
  * docs: fix pyvcp multi label description
  * docs: fix pyvcp example so it runs
  * docs: clarify return value in hal_pin_new(3) manpage
  * docs: add missing var section to index header
  * docs: add machine building info to integrator document
  * docs: add manpage for hal_parport realtime component
  * docs: add units info to halui max-velocity pins in manpage
  * docs: flesh out max-velocity pins in halui manpage
  * docs: fix incorrect info for stat.motion_type and stat.motion_mode
  * docs: code notes: a pose has 9 coordinates, not 6
  * docs: add hal_manualtoolchange manpage
  * docs: add info about remap debug messages
  * docs: fix paraport/parport typos
  * docs: fix pin names in thcud manpage example HAL config
  * docs: clean up the note about T0 handling
  * docs: add some info for the hal python module
  * docs: clarify an ambiguity about siggen in the HAL documentation
  * docs: add information about addf command in the HAL documentation
  * docs: add details on epp_dir command line parameter of hal_ppmc
  * docs: remove a footnote about the behavior of emc2 v2.4
  * docs: add or2 example
  * docs: fix description of USER_DEFINED_FUNCTION_MAX_DIRS in ini-config
  * docs: clarify g28/30 description
  * docs: add link to G54-G59.3 User Coordinates section
  * docs: clean up Machine Coordinate System section
  * docs: remove M6 from modal group description
  * docs: add links to machine origin from several places
  * docs: fix typos and markup problems all over
  * docs: add more information about the addf command
  * docs: sorted gmoccapy video links with headlines
  * docs: add a known problem with macros to gmoccapy docs
  * docs: fix cut-n-paste bug in mb2hal manpage
  * docs: expand on different ways of starting LinuxCNC
  * docs: document some features of the Axis GUI
  * docs: add info about the basic directory structure
  * docs: correct misleading descriptions of named parameters
  * docs: update info about 'save' command in halcmd manpage & help

  * Axis GUI: avoid unbounded memory growth in text widgets on stretch
  * Axis GUI: make tool info display widget larger
  * Axis GUI: remove unused .info.offset widget
  * Axis GUI: shorten tool touch off widget title text
  * gmoccapy GUI: removed unused code
  * gmoccapy GUI: added get_joints_amount() for compatibility 2.7 and master
  * gmoccapy GUI: new hal pin gmoccapy.ignore-limits
  * gmoccapy GUI: bug if no macros in ini file
  * gmoccapy GUI: bug in macro button handling
  * gmoccapy GUI: G96 bug solved
  * gscreen GUI: fix missing .themes folder error
  * halui: fix halui.program.run

  * gladeVCP: make CombiDRO compatible for both 2.7 and master
  * gladeVCP: fix delta scale pin not updating if wheel scroll used
  * gladeVCP: add missing icon image for hal_dial

  * pncconf: fix spindle command using wrong signal name
  * pncconf: fix sserial mode setting in HAL file

  * hal_ppmc: add command line arg to turn on/off port direction change

  * mitsub_vfd: add a driver for Mitsubishi VFDs

  * classicladder: fix sequential variable access
  * classicladder: fix whitespace errors

  * ilowpass: round the output instead of truncating

  * halcmd: waitusr: avoid race condition

  * hm2: better error message on unexpected pin descriptors
  * hm2_eth: don't segfault on interfaces without addresses

  * linuxcnc python module: add doc string for stat.motion_mode
  * linuxcnc python module: add doc string for stat.motion_type
  * linuxcnc python module: add a doc string for stat.queued_mdi_commands
  * linuxcnc python module: add EMC_MOTION_TYPE_* constants

  * hal python module: better doc strings for connect() and new_sig()

  * Interp: fix a typo in a cutter-comp error message
  * Task: set the stat struct member queuedMDIcommands

  * example G-code: fix Z value reported by rectangle_probe.ngc
  * example configs: fix hal pin names in gmoccapy_plasma
  * example configs: limit led without off color in gmoccapy_plasma
  * example configs: xhc-hb04.tcl: if prior connects, continue with msg

  * rtapi: better error message when failing to connect

  * uspace: allow calculated parameter array sizes

  * tests: let introspection complete before continuing in the t0 tests
  * tests: fixup hm2-idrom test to match new hm2 PD error message
  * tests: add a test of ilowpass with low gain
  * tests: reorg ilowpass test so i can add a low-gain test next to it
  * tests: add a test of stat.queued_mdi_commands
  * travis: manually uninstall gpl3 readline
  * build: fix link error on i686 with gcc, or maybe objcopy 2.27
  * packaging: add the new LinuxCNC_Integrator pdf to the doc package

 -- Sebastian Kuzminsky <seb@highlab.com>  Fri, 02 Jun 2017 12:49:44 -0600

linuxcnc (1:2.7.8) unstable; urgency=medium

  * docs: fix pdf duplicate history listing
  * docs: use out-of-date French translation of Updating LinuxCNC
  * docs: fix broken links in Spanish translation of html index
  * docs: fix broken links in French translation of html index
  * docs: INI File settings added some gmoccapy stuff
  * docs: punctuation fixes in Updating LinuxCNC
  * docs: add more info about program extensions
  * docs: add links to both NIST papers
  * docs: clarify feed rate info
  * docs: update g61 for the new trajectory planner
  * docs: remove byte-order-mark from linux-faq-es.txt
  * docs: elbpcom manpage fix: default address is 192.168.1.121
  * docs: add info about tool_table and example code
  * docs: add info about python module return types and constants
  * docs: fix asciidoc markup
  * docs build system: accept id tags in more elements
  * docs build system: add missing dependency
  * docs build system: remove obsolete makefile rules

  * gmoccapy: use INI Entry CYCLE_TIME as poll interval
  * gmoccapy: cosmetic and double entry
  * gmoccapy: subroutine bug solved
  * gmoccapy: check for INI entry DEFAULT_SPINDLE_SPEED
  * gmoccapy: bug fix halui spindle override
  * gmoccapy: bug in halui.spindle-override.increase

  * GladeVCP - CombiDRO - new property cycle time

  * canon: return correct feed rate in G95 mode

  * glcanon: make the grid stay in the machine limits box
  * glcanon: fix position of the machine limits box
  * glcanon: fix red boxed constraint numbers in AXIS preview

  * linuxcnc python module: add doc string for s.settings
  * twopass bugfix: support all ini var substitutions
  * image-to-gcode: compensate for incompatible changes in numpy

  * latency-histogram: more info in error message

  * interp: fix bug 160, surprise motion after g41/no move/g40
  * interp: revert "move end-of-program cleanup code to its own function"
  * interp: after syncing settings from canon, update all copies of the info
  * interp: fix incorrect `_setup.sequence_number` after remaps

  * task: fix race condition queueing MDI queue busters

  * tests: add an abort-vs-feed-rate test
  * tests: add a motion-logger S-word test
  * tests: add `mdi-while-queuebuster-waitflag` test
  * tests: add Z axis to `interp/g10/g10-l1-l10` tests
  * tests: remove `g10-l1` test, identical to `g10-l1-10`
  * tests: specify var filename in interp compile test
  * tests: add a test of early exit from cutter comp
  * tests: add a test demonstrating a remap bug
  * tests: do what the README says in `nested-remaps-oword` test

  * remove note about defunct weblate service

 -- Sebastian Kuzminsky <seb@highlab.com>  Tue, 08 Nov 2016 20:42:02 -0700

linuxcnc (1:2.7.7) unstable; urgency=medium

  * docs: fix example scripts so they work when copied and pasted
  * docs: fix minor mux_generic(9) manpage quibbles

  * Axis GUI: work around python-tk "True" bug
  * halui: correctly report "mode.is_joint"

  * lcd: stop processing when page_num is too high
  * lcd: add missing call to hal_ready

  * pncconf: add ability to set gs2 vfd serial device

  * Interp: support subs placed after main program
  * Interp: don't drop remap level at prog exit
  * Interp: fix startup regression regarding coordinate systems and more

  * add test validating initial coordinate system and RS274NGC_STARTUP_CODE
  * add test validating the startup state of the Status buffer
  * add test for M30 and remapped command interaction

  * travis-ci: Disable e-mail notifications
  * build: include metadata for Travis CI integration

 -- Sebastian Kuzminsky <seb@highlab.com>  Wed, 07 Sep 2016 19:00:54 -0600

linuxcnc (1:2.7.6) unstable; urgency=medium

  * docs: add info about updating
  * docs: fix a typo in gcode overview
  * docs: remove a cut and paste error

  * axis: add keyboard shortcut to open the menu to quick reference
  * gmoccapy: fix bug in user tabs button
  * gmoccapy: fix bug in initialize optional stops
  * gmoccapy: added the bugfix from 1.5.6.2.1

  * hostmot2: improve handling of packet loss for hm2 ethernet cards

  * wj200 vfd driver: fix segfault
  * thcud component: doc fixes

  * sample configs: fix typo in plasma-thc-sim config

  * Task: Revert ill-advised stale-statbuffer fix added in 2.7.5.
    This should fix "linuxcnc hangs when limit switch trips" and other
    problems.

  * motion: when motion disables, mark all joints as "in position"

  * test: add a hard limit test
  * interp list: log calls to clear() when debugging

 -- Sebastian Kuzminsky <seb@highlab.com>  Sat, 30 Jul 2016 23:54:47 -0600

linuxcnc (1:2.7.5) unstable; urgency=medium

  * docs: update GladeVCP SpeedControl
  * docs: fix a typo in example gcode
  * docs: add some detail to Getting LinuxCNC
  * docs: clarify the intro to the python-interface documentation
  * docs: fix typo in python-interface docs
  * docs: fix information about opening a terminal
  * docs: add info about non network updates to Updating LinuxCNC
  * docs: update location of ISOs in Getting LinuxCNC
  * docs: fix command to add an apt source to Getting LinuxCNC
  * docs: fix typo in Getting Started guide
  * docs: new GladeVCP widget SpeedControl
  * docs: remove outdated remap information
  * docs: add more info on Classic Ladder compare and groups
  * docs: add info to pncconfig docs about editing a config
  * hm2_eth manpage: note the irq-coalesce trick
  * hal_input manpage: don't try to document udev rules syntax
  * linuxcncrsh manpage: remove wrong info about open G-code files

  * Axis GUI: fix File/Open on ini files with no [DISPLAY]PROGRAM_PREFIX
  * gmoccapy: small bug fixes (iconview and handlers)
  * gmoccapy: bugfix caused due to rests of alarm page
  * tklinuxcnc GUI: rebranding

  * carousel comp: Fix a bad initialisation in index mode
  * gantry comp: fix typo in docs
  * wj200 comp: warn on unhandled command-line arguments
  * xhc-hb04: accommodate prior connections to the
      motion.spindle-speed-out-rps-abs pin

  * shuttlexpress: clean up the manpage & asciidocs

  * GladeVCP: SpeedControl - changing limits do reset the increment
  * GladeVCP: SpeedControl - set default increment after setting a new adjustment
  * GladeVCP: SpeedControl - added widget icon
  * GladeVCP: tooledit.glade - corrected typo
  * GladeVCP: hal_sourceview - fix permissions of created files
  * GladevCP: gremlin - bugfix mouse button modes 4 and 6
  * GladeVCP: IconView - Bug due to double click
  * GladeVCP: Iconview - sensitivity bugfix
  * GladeVCP: Fix mdi error with tiny values
  * pyngcgui: find gcmc if not specified in ini
  * pyngcgui: remove mention of incorrect --height argument
  * hal_glib: add callLevel to EMC_TASK_STAT class, to fix file-loaded bug

  * stepconf: fix default pitch for A axis
  * stepconf: dynamically show how step scale is calculated
  * pncconf: add support for 5i24
  * pncconf: fix GUI's jog default settings
  * pncconf: fix user created stepper names error
  * pncconf: fix halui commands error
  * pncconf: fix spindle feedback signal error
  * pncconf: fix spindle display not working with encoder
  * pncconf: fix wrong inverted step/direction pin
  * pncconf: fix axis tests with invert step/pwm pins
  * pncconf: PID P calculation was wrong for steppers
  * pncconf: set PID P to a better default for stepper systems
  * pncconf: fix error when selecting both-home-x or y or

  * Pico configs: add lots of documenting comments
  * Pico configs: update format of tool table
  * configs: let it trigger a gladevcp bug

  * GM6-PCI driver: add support for PCI SubDevice ID 0x6ACC

  * rs274: work around boost::python bug
  * rs274: implement makeInterp for external users of librs274
  * interp: consistently set feed rate to 0 on M2/M30
  * interp: don't return potentially stacked data
  * interp: fix message for INTERP_FILE_NOT_OPEN (fixes #63)
  * interp: reset Interp and Canon state on Abort
  * interp: move end-of-program cleanup code to its own function
  * interp: fix build errors on Ubuntu 16.04
  * interp: don't return potentially stacked data
  * Task: fix a recent "surprise motion on abort" bug
  * Task: Fix serial number handling after 516deaef
  * Task: add drain_interp_list
  * Task: simplify handling of emcCommand
  * Task: only turn off the spindle once, when entering Estop
  * Task: only call emcTaskPlanInit() once during startup
  * Task: don't call emcAbortCleanup() in emcIoAbort()
  * Task: fixup indentation
  * rtapi (sim): flush stdout/stderr after rtapi_print()
  * rtapi parport: make all inline functions static
  * motion: remove overruns parameter
  * motion: remove heuristic delay warning
  * linuxcncsrv: ioctl(FIONREAD) wants int*, not ulong*
  * glcanon: is_lathe() is a function
  * HAL: fix comments describing HAL thread & funct times

  * tests: longer timeout in halui mdi test
  * tests: hm2-idrom: exit early when a test fails
  * tests: compile an example user of librs274
  * tests: add comments to motion-logger/basic 'expected' file
  * tests: add a test of STARTUP_GCODE vs Abort
  * tests: add a test to reproduce the g5x/abort preview problem

  * src/configure: detect potential readline license conflict
  * src/configure: fix a typo in a hep message
  * debian/configure: modernize usage/help message
  * debian/configure: add info about kernel
  * platform-is-supported: detect OS in a more portable way
  * rip-environment: rebranding
  * build: make failure copying images an error
  * packaging: interface with udev better

 -- Sebastian Kuzminsky <seb@highlab.com>  Tue, 12 Jul 2016 21:47:18 -0600

linuxcnc (1:2.7.4) unstable; urgency=medium

  * docs: update hm2_eth manpage with supported boards
  * docs: fix hostmot2 manpage markup
  * docs: update gs2 vfd docs with new command-line args
  * docs: update pyvcp docs (labels, leds, buttons)
  * docs: improve info on installing preempt-rt kernel
  * docs: add warning about entering a root password during install
  * docs: improve contributing instructions
  * docs: add a bit more info on ngcgui
  * docs: update max AIO from 16 to 64 in motion manpage
  * docs: update homing diagram (dxf and image)
  * docs: clarify homing variable names
  * docs: add missing keyboard short cuts to Axis documentation
  * docs: clarify what "option userspace yes" means to halcompile
  * docs: add info about min and max soft limits
  * docs: add mb2hal manpage and documentation
  * docs: add a link to the github bug tracker
  * docs: github is more official now
  * docs: fix a broken links
  * docs: fix a couple of places to note nine axes or planes supported
  * docs: add info on how to stop the Axis GUI "do you really want to
        quit" dialog
  * docs: add info about examples of logging from G-code
  * docs: make example code easier to cut and paste
  * docs: fix descriptions for G43.1 and G43.2
  * docs: acknowledge Debian and UBUNTU trademarks
  * docs: fix incorrect example syntax and typo
  * docs: fix manpage markup bug in rtapi_app_{main,exit}.3rtapi
  * docs: describe the new gladevcp iconview signal "sensitive"
  * docs: add info about the rs274 stand alone interpreter
  * docs: fix level offset in pdf docs
  * docs: remove jessie rt-preempt kernel instructions
  * docs: use a longer GPG keyy fingerprint
  * docs: minor fixed in gmoccapy docs
  * docs: restore line numbers in example G-code

  * Axis GUI: add missing keyboard short cuts to help quick reference
  * gmoccapy: fix dangerous bug in jogging with keyboard
  * gmoccapy: deleted alarm entry and added new settings for combi_dro
  * gmoccapy: small bug fix in hal jogging and fixed a typo
  * gmoccapy: stay synchronized with iconview widget button states
  * gscreen: fix industrial skin's A axis DTO readout
  * Mini GUI: remove duplicate geo mgmt of widget
  * keystick UI: fix signal handler a second time
  * gladevcp: fix hal_dial for wheezy
  * gladevcp: hide error message from hal_lightbutton
  * gladevcp: iconview could create exception in some circumstances
  * gladevcp: offset_widget: fix rare error of non-existent var file

  * add gantry.comp from Charles Steinkuehler
  * xhc-hb04: fix negative jogs on non-x86 architectures
  * hostmot2: improved sserial error handling (don't crash)
  * hy-vfd: set spindle_at_speed correctly when spindle is running
        reverse
  * serport: fix pin-1-in-not
  * sim_parport: fix pin names of inverted input

  * stepconf: fix error when using inverted pins on sim config
  * pncconf: fix spindle setting controls not showing sometimes
  * pncconf: fix setting or PID maxerror on servo configs
  * sample configs: make sim/canterp.ini runnable
  * sample configs: connect the orient mode pin to allow rotation
        direction to be controlled in the VMC Vismach model

  * emcmodule: Fix incorrect memory access by PyArg_ParseTuple and add better checks for string arguments
  * interp: fix two error message typos that would lead a user astray
  * support RTAI 5
  * better error reporting in rtapi/sim

  * realtime script: wait for the last rtapi_app to die when stopping
        realtime
  * tests: verify that the exported realtime math functions exist
  * build: remove unsupported docs/src/Makefile
  * build: build-depend on docbook-xsl, instead of using the network at
        build-time
  * packaging: include udev rule file for ShuttleXpress USB jog pendant
  * packaging: gmoccapy depends on gstreamer0.10-plugins-base
  * packaging: use "set -e" to fail on error in the postinst script
  * remove stray execute permissions

 -- Sebastian Kuzminsky <seb@highlab.com>  Sun, 07 Feb 2016 22:30:01 -0700

linuxcnc (1:2.7.3) unstable; urgency=medium

  * docs: update install instructions for glade
  * docs: correct description of m19 feedback requirements
  * docs: clarify some pins in the halui manpage
  * docs: fix link to the giteveryday(1) manpage
  * docs: combine jog wheel information to one place
  * docs: minor changes to gmoccapy documentation
  * docs: fix links in Gcode Quick Reference (English and French)

  * gmoccapy: document updates and deleted some pin
  * halui: fix some jogging bugs
  * halui: fix a copy-paste error that could prevent homing
  * tooledit_widget.py: tool diameter sorting fix

  * hal: don't segfault if rtapi_init() fails
  * rtapi: error messages are better than errno numbers
  * tp: purge old circle length function
  * tp: overhaul spiral fit computation to use more numerically stable quadratic formula
  * tp: fix for arc-arc coplanar check
  * bugfix:  Start line and remap interaction
  * interp: it's nonsense to take a boost::cref(this)
  * build system: verify links in the Gcode Quick Reference documents

  * linuxcnc launch script: export LINUXCNC_NCFILES_DIR
  * rip-environment: export LINUXCNC_VERSION

  * halui/jogging test: change which joint is selected while jogging
  * tests: test homing in halui/jogging
  * tests: add a motion-logger test of a remap bug

 -- Sebastian Kuzminsky <seb@highlab.com>  Sun, 29 Nov 2015 12:51:49 -0700

linuxcnc (1:2.7.2) unstable; urgency=low

  * docs: improve parport docs

  * hm2_7i90 manpage: clarify firmware management
  * hm2_7i90 manpage: remove incorrect EPP info

  * interp: fix an old bug in canned cycle preliminary & in-between moves

  * sample configs: fix homing in sim/axis/halui_pyvcp
  * sample configs: fix homing in sim/axis/classicladder

  * realtime script: wait for the last rtapi_app to die when stopping realtime
  * tests: add an interpreter test of G81
  * tests: add motion-logger, a debugging tool
  * motion: motion_debug.h needs to include motion.h

 -- Sebastian Kuzminsky <seb@highlab.com>  Sun, 01 Nov 2015 10:07:24 -0700

linuxcnc (1:2.7.1) wheezy; urgency=low

  * docs: correct and expand description of #<_coord_system>
  * docs: clarify "Updating from 2.6 to 2.7"
  * docs: fix misc markup issues, typos, and minor issues
  * docs: add more information about parallel ports
  * docs: remove duplicate include
  * docs: clarify dmesg info in Linux FAQ
  * docs: update the desktop menus
  * docs: add info on using % to wrap G-code files
  * docs: update code notes on M61
  * docs: add link to upgrade page from 2.5 to 2.6
  * docs: show complete ini entry names for homing
  * docs: fix display of terminal commands in pdf viewers
  * docs: clarify G2 and G3 with R and P
  * docs: document hal alias APIs with manpages
  * docs: hostmot2 manpage fixes
  * docs: update checksums for new Wheezy image containing 2.7.0

  * gmoccapy: fix single stepping bug
  * gmoccapy: bug in tool info handling with tool number being "-1"
  * gmoccapy: bug in handling tool info with tool being "-1"
  * update copyright dates for AXIS and Touchy
  * gremlin: improve ini file find
  * ngcgui: improve ini file find
  * ngcgui: fix fullscreen regression

  * pncconf: fix spindle control signals
  * pncconf: fix spindle control error
  * pncconf: fix HAL file - VFD always being selected

  * hm2_eth: don't just crash when packets get lost

  * toggle2nist: does not require floating-point

  * xhc-hb04: honor mpg_accels for all manual_mode jogs
  * xhc-hb04: fix output scaling
  * xhc_hb04: update man page text
  * xhc-hb04: support twopass usage

  * hy-vfd: set P144 correctly
  * gs2 vfd: add support for configs that power off the VFD on E-stop

  * fix bug #439, non-NCD arcs on machines with ABCUVW axes
  * motion: set the "In Position" emcmot status flag when aborting

  * add option to disable line number reset in hal_sourceview when idle
  * build system: make the git scripts more user friendly
  * tp: fix warning: function declaration isn't a prototype
  * uspace_rtapi_app: clean up on failed "realtime" module load
  * task: fix a compile warning (heartbeat is unsigned long)
  * io: "no tool" is spelled "0", not "-1"
  * io: fix HAL pins on "M61 Q0"
  * hal_lib: actually export hal_xxx_alias

  * tests: add a lathe test
  * tests: add another loadrt test
  * tests: add "spindle unloading" to m61 test

 -- Sebastian Kuzminsky <seb@highlab.com>  Sat, 17 Oct 2015 21:07:44 -0600

linuxcnc (1:2.7.0) wheezy; urgency=low

  * docs: add jessie rtpreempt install instructions
  * docs: clean up Gscreen GUI docs and add to html and pdf
  * docs: make the Hungarian translation of Gmoccapy stand out better
  * docs: update the GFDL blurb
  * docs: fix html validation errors
  * docs: make the html docs remember what was open
  * docs: fix typo in pyvcp example
  * docs: add missing pyvcp parameter and misc clean up
  * docs: remove note about 2.5.0
  * docs: refresh Axis GUI screenshot
  * docs: fix a copy/paste error in hy-vfd manpage
  * docs: add hy-vfd HAL interface change to "Updating LinuxCNC" docs
  * docs: remove tool tips from html landing page
  * docs: fix html landing page for non-javascript browsers
  * docs: fix expand/collapse in html docs
  * docs: fix a broken link in Spanish Master Document
  * docs: misc minor cleanups

  * touchy: G64 now takes optional Q
  * gscreen: add info about theme support to docs
  * gscreen: add a local theme suited to touchscreens
  * gscreen: add local theme capability
  * gaxis: name some widgets so the theme can see them
  * gaxis: use Override widgets for overrides
  * gladevcp: add override slider widget
  * add support for TCL halfiles in [HAL]POSTGUI_HALFILE ini settings

  * hostmot2: remove pet_watchdog hal function, as per the prophecy
  * hostmot2: change default dpll time constant to avoid
    following errors from ntp

  * thcud: fix manpage formatting
  * thc component: add pin to show current offset

  * latency-plot: don't depend on a specific wish interpreter

  * packaging: switch to dh_python2 on Jessie and later
  * packaging: libgnomeprintui2.2 is not available on Debian Jessie
  * packaging: allow sample configs in /usr/share/doc/linuxcnc/examples to run

 -- Sebastian Kuzminsky <seb@highlab.com>  Sat, 05 Sep 2015 14:15:27 -0600

linuxcnc (1:2.7.0~pre7) wheezy; urgency=low

  * docs now use expanding/collapsing layout
  * docs: lots of fixes and cleanup
  * docs: fix incorrect image width in pdf docs
  * docs: add info on Vismach
  * docs: hm2 Smart-serial boards can have HAL pins identified by board serial numbers
  * docs: update G33.1 example to include S100 M3
  * docs: document motion.feed-inhibit better
  * docs: better usage info & manpage for moveoff_gui
  * docs: G64 now optionally takes Q
  * docs: add info on index-enable and home
  * docs: add info and links on embedding tabs
  * docs: fix bugs in encoder.9 manpage
  * docs: improve documentation of timers in hostmot2 manpage
  * docs: include the manpage pdf in linuxcnc-doc-en.deb
  * docs: improve G92.1 and G92.2 descriptions

  * axis: Fix regression of control disabling, bug #423
  * touchy: fix Set Tool/Origin defaults on lathes
  * gmoccapy: several new keyboard shortcuts
  * gmoccapy: new place for full size preview button
  * gmoccapy: bug in fullsize / edit change
  * gmoccapy: add Hungarian translation
  * gladeVCP: Add new HAL_LightButton widget
  * gremlin: Add another mouse mode 6: l-move, m-zoom, r-zoom
  * halscope: report shm key when rtapi_shmem_new() fails
  * halui: better error reporting
  * UIs: better tolerance for task latency
  * halcmd now supports 32 tokens per line (up from 20)
  * xhc-hb04: fix a memory leak
  * Calibration dialog: fix finding of halfiles with tunable variables
  * moveoff: add gladevcp demo
  * streamer: add clock and clock-mode pins
  * add a driver for the Huanyang VFD
  * vismach: work around a bug in mesa
  * add a carousel toolchanger component and a vismach sample config

  * stepconf: add support for importing Mach3(tm) config files
  * stepconf: fix invert of signals on pp2 during axis test
  * stepconf: fix multiple picked outputs in axis test being ignored
  * pncconf: fix sserial combobox not selectable

  * hm2 ethernet: improved startup behavior
  * hm2 ethernet: support multiple fpga ethernet boards
  * hm2 ethernet: make unrecognized boards work
  * hm2 ethernet: do iptables and sysctl configuration automatically
  * hm2: don't overload queue_write's length argument (internal cleanup)
  * hm2: support split reads
  * hm2: avoid losing negative velocity commands on arm
  * hm2: enable encoder dpll (when supported by firmware)
  * add elpbcom, a program to communicate directly with mesa ethernet cards

  * add missing memory barriers for ARM

  * uspace: ensure that the thread-specific key is initialized
  * uspace: must advise user to set RTAPI_FIFO_PATH
  * uspace: fix uninitialized bytes in syscall sigaction

  * halcompile: fix parsing of >> and <<

  * task: fix a bug in sequence number tracking
  * task: warn when dropping queued mdi commands

  * interp: log messages to stderr as intended, instead of crashing
  * canon: fix constraint violations with rotated g18/g19 arcs (bug #430)

  * io: initialize the tool-in-spindle info correctly

  * trajectory planner: pausing during G95 fix
  * trajectory planner: fix some bugs and constraint violations

 -- Sebastian Kuzminsky <seb@highlab.com>  Thu, 13 Aug 2015 08:52:48 -0600

linuxcnc (1:2.7.0~pre6) wheezy; urgency=low

  * remove a useless warning message at linuxcnc startup

  * axis: Use a preferred form of "switch" (closes: SF#411)

  * gscreen: check the user directory for GTK2 themes
  * gscreen: added rapid override

  * gmoccapy: fix a bug in ignore limits
  * gmoccapy: include user dir in search for themes

  * xhc-hb04: support lower accels for mpg jogging
  * xhc-hb04: add pin for in or mm icon
  * xhc-hb04: err_exit for missing inifile stanzas
  * xhc-hb04 sim configs: typo fix

  * gladevcp: -H will now load hal tcl files as well as plain hal files
  * gladevcp: add HALIO_Button widget

  * stepconf: fix check for spindle encoder signals for pp2
  * stepconf: fix check for spindle signals for pp2

  * tooledit: fix a typo

  * hal-histogram: minor display improvements
  * latencybins.comp: fix ref to using script name

  * docs: fix latency-histogram.png image
  * docs: fix hal_pin_new() and hal_param_new() manpages

  * halcmd: clarify a getp error message

  * interp: verify that spindle is turning for G76
  * tp: fix for pause during spindle synced motion regression from 2.6
  * fix a type error with arcBlendGapCycles
  * hal: fix fatal memory corruption bug on linking pin to a signal

 -- Sebastian Kuzminsky <seb@highlab.com>  Thu, 09 Apr 2015 20:22:33 -0600

linuxcnc (1:2.7.0~pre5) wheezy; urgency=low

  * gmoccapy: fixed division by zero error on spindle
  * gmoccapy: introduced frensh translation
  * gmoccapy: bug in btn_brake_macro

  * xhc-hb04 jog pendant: add man page, improve docs
  * xhc-hb04.tcl: bugfix, new connect, sig names
  * xhc-hb04.tcl: improve assign of coords to switch

  * moveoff: allow_backtracking_enable_change
  * moveoff: provide -no_display option
  * moveoff: honor changes in backtrack-enable
  * moveoff: verify non-connect of some pins
  * moveoff: improve demo sample configs

  * stepconf: fix missing parport reset commands

  * pncconf: add the 7i84 daughter card as an option
  * pncconf: add combobox filters to sserial and ss encoders
  * pncconf: have the sserial tabs display subboard names
  * pncconf: fix wrong auto-selection of last firmware
  * pncconf: add support for 7i76e
  * pncconf: add spindle vfd options
  * pncconf: improve spindle data collection
  * pncconf: fix calculation of STEPGEN_MAXVEL

  * latency-histogram: include min,max,stddev

  * hal-histogram: add a histogram utility for hal pins

  * halcmd: report error correctly when loadrt fails in uspace

  * halcompile: provide rtapi_math64.h

  * fix velocity & acceleration values on non-G17 arcs
  * fix rigid tapping/threading
  * possible fix for non-zero displayed velocity when stopped

  * motion: ensure that syncedIO is not disrupted
  * motion: catch non-fatal error during new segment and ensure that atspeed is not ignored

  * several internal fixes in the new trajectory planner
  * tp: fixed spindle atspeed overrun due to prev line consumption
  * tp: Improved handling of low-queue state

  * hal_procs_lib.tcl: no error if thread not found
  * hal_procs_lib.tcl: consolidate common procs

 -- Sebastian Kuzminsky <seb@highlab.com>  Tue, 10 Mar 2015 08:46:32 -0600

linuxcnc (1:2.7.0~pre4) wheezy; urgency=low

  * axis gui: fix transition to world mode

 -- Sebastian Kuzminsky <seb@highlab.com>  Sat, 21 Feb 2015 10:11:11 -0700

linuxcnc (1:2.7.0~pre3) wheezy; urgency=low

  * parport: remove probe_parport, it's no longer needed
  * add moveoff, a simple jog-while-paused implementation

  * axis gui: fix too-fast UVW jogs on inch machines displaying mm
  * axis gui: fix too-slow shift-jog speed on inch machines displaying mm
  * axis gui: let the user confirm before closing the window
  * axis gui: fix jog speed in Free mode

  * gmoccapy: fixed a serious bug with PAUSE / RESUME / STOP
  * gmoccapy: initialize mouse button mode corrected
  * gmoccapy: PAUSE button did not get active on M01
  * gmoccapy: virtual keyboard "bug" not initialized settings correct
  * gmoccapy: report gcode errors
  * gmoccapy: better docs
  * gmoccapy: add polish translation
  * gmoccapy: turtle jog and analog in for slider values
  * gmoccapy: added support to select number of digits
  * gmoccapy: deleted unneeded stuff and new translation
  * gmoccapy: new hal pin and some renaming
  * gmoccapy: solved a bug in counts handling
  * gmoccapy: bug/limit in tool sensor height
  * gmoccapy: bug because I missed two self.
  * gmoccapy: added a clock and date label
  * gmoccapy: bug in hal pin updating, new spindle handling
  * gmoccapy: bug in initializing lathe mode

  * pncconf: fix icon/image path error
  * pncconf: lower default watchdog timeout
  * pncconf: fix double POSITION_OFFSET/FEEDBACK INI entry
  * pncconf: fix a kernal/kernel misspelling

  * stepconf & pncconf: remove probe_parport command
  * stepconf: use linux parport enumeration number as default
  * stepconf: remove a debug print
  * stepconf: fix a typo in a variable name
  * stepconf: fix the check_for_rt() function for uspace
  * stepconf: optionally generate configs with simulated hardware

  * xhc-hb04.tcl: support fractional scale factors
  * xhc-hb04.tcl: it's an error if halui is not running
  * xhc-hb04.tcl: simplify pin_exists proc
  * xhc-hb04: fix a memory leak
  * lincurve: better manpage
  * gs2_vfd: add missing -A, -D, and -R command-line args
  * gs2_vfd: accept -g to turn on debug output
  * sim_pin: use Toggle by default instead of Pulse
  * debounce: add an example of creating filter groups to manpage
  * encoder: document the surprising encoder num_chan=0 behavior in manpage

  * gladevcp: jogwheel improvements
  * gladevcp: fix a bug foreground color of combi_dro
  * gladevcp: add hiny versions of the hal_bar and led widgets

  * pyvcp: fix a bug in radio button widget

  * latency-test: fix a bug in command-line argument time parsing
  * latency-histogram: clean up on ^C
  * latency-histogram: show linuxcnc version
  * popupkeyboard.py: support standalone demonstration
  * linuxcnc, haltcl: pass args to haltcl file
  * twopass.tcl: handle haltcl files with args
  * util_lib.tcl utilities for haltcl halfiles
  * hal_gremlin: Emit signal in case of gcode error
  * linuxcnc: defer starting [APPLICATIONS]APPs

  * halui: don't forget the Task mode when queueing MDI commands

  * increase default arc radius tolerance (accept larger errors)
  * make arc radius tolerance an ini setting

  * hal: change function .time from parameter to pin
  * hal: increase shared memory size limits

  * halcmd: manage prompt better

  * hallib: support for system-wide halfiles
  * hallib: add sim_lib & basic_sim
  * hallib: relocate common halfiles to lib/hallib
  * hallib: add halcheck, a library halfile to check common errors

  * haltcl: allow haltcl twopass files to use non-builtin Tk widgets

  * inihal: bugfix for ini.n.backlash
  * inihal: document ini hal pins

  * sample configs: use as HALFILE not POSTGUI_HALFILE in Smithy configs

  * gm6: Add USPACE support
  * gm6: Fix RS485 DAC problem, when DAC has zero V output.

  * hm2: fix second default address of EPP port in 7i43 and 7i90 drivers
  * hm2 eth: use defines for all timeouts in driver
  * hm2 eth: cleanup unused code and leftover from rtnet
  * hm2 sserial: fix driver not reporting all sserial remote faults
  * hm2 sserial: fix reporting sserial remote faults
  * hm2 sserial: Fix .scalemax parameter was ignored on analog inputs
  * hm2 sserial: warning when remote sserial device has firmware version lower than r14.
  * hm2 sserial: report link failure

  * task: fix a bug that could drop mdi commands
  * task: fix a dead store

  * motion: rebrand a realtime warning message
  * motion: ignore feed-override when jogging
  * motion: reduce the scope of a state variable
  * motion: redo arc spiral handling
  * motion: several trajectory planner fixes

  * genhexkins: add hal pins for joints coordinates
  * hexapod-sim: support hal pins for joints coordinates

  * rtapi: fix release region

  * uspace: remove debugging message in parport driver
  * uspace: don't try to use rt hardening except on a realtime kernel

  * ini file variables can now span multiple lines using backslash

  * docs: lots of updates to the Getting Started document
  * docs: tidy up the top-level README a bit
  * docs: describe hal_manualtoolchange.change_button
  * docs: describe our git workflow briefly
  * docs: describe our Signed-Off-By procedure
  * docs: update Polish translation of software strings
  * docs: better G2/G3 description
  * docs: better G43 description
  * docs: update stepconf docs and images
  * docs: document io's lube pin a bit more
  * docs: include all manpages in the html & pdf docs
  * docs: fix inaccuracies in hal_init manpage
  * docs: describe postgui_halfiles with twopass info
  * docs: improve docs of hal tools
  * docs: improve docs of latency test tools
  * docs: move parallel port address docs to the correct place
  * docs: misc clarifications & minor improvements
  * docs: fixup manpage syntax for rtapi_app_main.3 & rtapi_app_exit.3
  * docs: improve Servo-To-Go docs

  * halcompile: fix & document 'option extra_link_args'
  * halcompile: don't overrun the names[] array
  * halcompile: improve 'option rtapi_app no' description
  * halcompile: fix indentation nitpick in generated C code
  * halcompile: reject empty names
  * halcompile: document "option userspace" a bit more
  * halcompile: misc docs improvements

  * use /usr/bin/python in all python scripts

  * nml: implement command queue with reliable reception
  * nml: convert arch-dependent types to fixed-width types

  * build: refactor how manpages are generated
  * build: install the new pncconf python modules
  * build: depend on inkscape
  * build: use correct dependencies on Debian Jessie

  * tests: minor improvements to hm2 test
  * tests: fix a spurious false failure in the tlo test
  * tests: reorganize the halui jogging test dir layout
  * tests: give halui a few seconds to switch the task mode back
  * tests: add a halui mdi test
  * tests: add an nml-over-tcp test
  * tests: simplify t0 test and increase task queue usage
  * tests: fix a race condition in the toolchanger/toolno-pocket-differ test
  * tests: longer timeout in halui jogging test
  * tests: test names= and counts= of halcompile-generated comps
  * tests: loadrt must handle failure from rtapi_app_main
  * tests: add a test of jogwheel jogging via Motion
  * tests: fix a spurious failure of the tlo test
  * tests: add arc radius tests

 -- Sebastian Kuzminsky <seb@highlab.com>  Wed, 18 Feb 2015 20:14:41 -0700

linuxcnc (1:2.7.0~pre2) wheezy; urgency=low

  * Fixup release tag signing.

 -- Sebastian Kuzminsky <seb@highlab.com>  Wed, 22 Oct 2014 08:16:57 -0600

linuxcnc (1:2.7.0~pre1) wheezy; urgency=low

  * Brand new trajectory planner!
  * Support for the RT-Preempt realtime kernel.
  * Other things!

 -- Sebastian Kuzminsky <seb@highlab.com>  Tue, 21 Oct 2014 14:31:54 -0500

linuxcnc (1:2.6.13) unstable; urgency=medium

  * docs: clean up shuttlexpress manpage & asciidocs
  * docs: remove note about defunct weblate service
  * docs: fix link to the install ISO files
  * docs: improve contributing instructions
  * docs: change max AIOs in motion manpage from 16 to 64

  * sample configs: improved comments in Pico configs
  * sample configs: update tool table format
  * sample configs: let manual-example trigger a gladevcp bug

  * axis gui: work around python-tk "True" bug
  * gmoccapy gui: fix bug in halui.spindle-override.increase
  * gmoccapy: fix bug in initialize optional stops
  * gmoccapy: fix bug caused due to rests of alarm page
  * gmoccapy: fix keyboard jogging bug
  * gmoccapy: small bug fix in hal jogging and fixed a typo
  * gmoccapy: deleted alarm entry and added new settings for combi_dro
  * tklinuxcnc gui: fix Help->About error (rebranding)
  * gremlin: lathe-mode preview moving bug fix

  * halui: correctly report "mode.is_joint"
  * halui: check for errors in a non-crazy way
  * gladevcp: fix hal_sourceview file creation mode
  * gladevcp: fix mdi error with tiny values
  * gladevcp: fix icon select bug in Iconview

  * stepgen component: handle up to 16 channels
  * wj200 driver: fix startup crash with later versions of libmodbus
  * lcd component: stop processing when page_num is too high
  * lcd component: missing call to hal_ready
  * add gantry.comp
  * include udev rule file for ShuttleXpress USB jog pendant

  * linuxcnc python module: add doc string for stat.settings

  * interp: after syncing settings from canon, update all copies
  * interp: Fix subs breaking when placed after main program
  * interp: don't drop remap level at prog exit
  * interp: Fix incorrect `_setup.sequence_number` after remaps
  * interp: consistently set feed rate to 0 on M2/M30
  * interp: don't return potentially stacked data

  * canon: return correct feed rate in G95 mode

  * task: only turn off the spindle once, when entering Estop
  * task: fix startup regression regarding coordinate systems and more
  * task: don't call emcTaskPlanInit() redundantly
  * task: don't redundantly call emcAbortCleanup() in emcIoAbort()
  * task: fixup indentation

  * motion: when motion disables, mark all joints as "in position"

  * glcanon: fix "is_lathe() is a function" bug
  * linuxcncsrv: ioctl(FIONREAD) wants int*, not ulong*
  * interp list: log calls to clear() when debugging is enabled
  * rtapi (sim): flush stdout/stderr after rtapi_print()
  * hal: fix header file comments describing HAL thread & funct times
  * rip-environment: rebranding

  * platform-is-supported: detect os in a more portable way
  * motion-logger: handle SPINDLE_ON/SPINDLE_OFF better
  * tests: add an abort-vs-feed-rate test (skipped)
  * tests: add a motion-logger S-word test
  * tests: add Z axis to `interp/g10/g10-l1-l10` tests
  * tests: add a test of early exit from cutter comp (skipped)
  * tests: add a test for M30 and remapped command interaction
  * tests: add a test demonstrating a remap bug
  * tests: add a test validating the startup state of the Status buffer
  * tests: add a test of initial coord system and RS274NGC_STARTUP_CODE
  * tests: add a hard limit test
  * tests: fixup `nested-remaps-oword` test
  * tests: remove `g10-l1` test, identical to `g10-l1-10`
  * tests: longer timeout in halui mdi test
  * tests: add comments to motion-logger/basic 'expected' file

  * tests: fix cut/paste errors in rs274ngc-startup and startup-state
  * tests: rs274ngc-startup test: wait for Task to start up
  * tests: throw a valid exception on timeout in startup-state test
  * tests: interp test of subs after main program

 -- Sebastian Kuzminsky <seb@highlab.com>  Fri, 04 Nov 2016 07:55:00 -0600

linuxcnc (1:2.6.12) unstable; urgency=low

  * docs: add more github info to Contributing to LinuxCNC
  * docs: improve G43.1 info
  * docs: acknowledge Debian and UBUNTU trademarks
  * docs: fix incorrect GladeVCP example syntax and typo
  * docs: fix manpage markup bug in rtapi_app_{main,exit}.3rtapi
  * docs: gladevcp - describe the new iconview signal "sensitive"
  * docs: restore line numbers in example G-code
  * docs: clarify some pins in the halui manpage
  * docs: fix M70-M73 links in French Gcode Quick Reference
  * docs: fix link to the giteveryday(1) manpage
  * docs: describe gmoccapy Show Aux Display feature
  * docs: document gmoccapy updates and deleted some pin

  * mini.tcl: remove duplicate geo mgmt of widget
  * keystick: fix signal handler a second time
  * gladevcp: iconview could create exception in some circumstances
  * gmoccapy: stay synchronized with iconview widget button states
  * gladevcp/offset_widget: fix rare error of non-existent var file
  * gscreen: fix industrial skin's A axis DRO readout
  * tooledit_widget.py: tool diameter sorting fix
  * halui: fix some jogging bugs
  * halui: fix a copy-paste error that could prevent homing
  * serport: fix pin-1-in-not

  * task: fix start-from-line and remap interaction
  * interp: it's nonsense to take a boost::cref(this)
  * emcmodule: fix argument parsing
  * rtapi/sim: better error reporting
  * rtapi: error messages are better than errno numbers
  * hal: don't segfault if rtapi_init() fails
  * realtime script: wait for rtapi_app to die when stopping realtime

  * halui/jogging test: change which joint is selected while jogging
  * tests: test homing in halui/jogging
  * tests: add a motion-logger test of a remap bug
  * packaging: use "set -e" to fail on error in the postinst script
  * buildbot: don't try to build on Jessie RTAI
  * build: verify links in the gcode Quick Reference (English & French)

 -- Sebastian Kuzminsky <seb@highlab.com>  Sun, 10 Jan 2016 10:07:09 -0700

linuxcnc (1:2.6.11) UNRELEASED; urgency=low

  * docs: update code notes on M61

  * hm2_7i90 manpage: clarify firmware management
  * hm2_7i90 manpage: remove incorrect EPP info

  * gmoccapy: bug in tool info handling with tool number being "-1"

  * interp: fix an old bug in canned cycle preliminary & in-between moves

  * io: "no tool" is spelled "0", not "-1"
  * io: fix HAL pins on "M61 Q0"

  * tests: add an interpreter test of G81
  * tests: add spindle unloading to m61 test
  * add motion-logger, a debugging tool
  * motion: motion_debug.h needs to include motion.h

 -- Sebastian Kuzminsky <seb@highlab.com>  Sun, 01 Nov 2015 10:16:51 -0700

linuxcnc (1:2.6.10) wheezy; urgency=low

  * docs: specify that G92.1 and G92.2 only affect the G92 offsets
  * docs: update the GFDL blurb
  * docs: remove a stray ")" in User Intro

  * fix constraint violations with rotated G18/G19 arcs (SF bug #430)

  * touchy: G64 now takes optional Q

  * gmoccapy: fix single stepping through a program

  * pncconf: fix spindle control error

  * toggle2nist: does not require floating-point

  * motion: set the "In Position" status flag when aborting

  * task: fix a compile warning (heartbeat is unsigned long)
  * latency-plot: don't depend on a specific wish interpreter
  * sim_rtapi_app: clean up on failed "realtime" module load
  * build system: make the git scripts more user friendly
  * tests: add another loadrt test
  * packaging: switch to dh_python2 on Jessie and later
  * packaging: Debian Jessie and Ubuntu 14.04 don't have libgnomeprintui2.2

 -- Sebastian Kuzminsky <seb@highlab.com>  Fri, 02 Oct 2015 19:03:15 -0600

linuxcnc (1:2.6.9) wheezy; urgency=low

  * docs: update G33.1 example to include S100 M3
  * docs: document motion.feed-inhibit better
  * docs: update encoder.9 manpage
  * docs: improve haltcl docs
  * docs: misc minor fixes & improvements

  * UIs: tolerate task latency better
  * touchy: Fix Set Tool/Origin defaults on lathes
  * gmoccapy: introduced hungarian translation
  * gmoccapy: several new keyboard shortcuts
  * gmoccapy: new place for full size preview button
  * gmoccapy: bug in fullsize / edit change
  * hal_glib: do not emit signal file changed on remap
  * vismach: work around a bug in mesa

  * hm2: Smart-serial boards can have HAL pins identified by board serial numbers

  * interp: don't set an invalid sequence number
  * interp: log messages to stderr as intended, instead of crashing

  * task: warn if the main loop takes too long
  * task: warn when dropping queued mdi commands

  * io: initialize the tool-in-spindle info correctly

 -- Sebastian Kuzminsky <seb@highlab.com>  Sat, 08 Aug 2015 16:00:57 -0600

linuxcnc (1:2.6.8) precise; urgency=low

  * Axis GUI: Fix regression of control disabling, SF#423
  * Axis GUI: Use a preferred form of "switch" (closes: SF#411)

  * gmoccapy GUI: bug in ignore limits solved
  * gmoccapy GUI: search also in the users dir for themes
  * gmoccapy GUI: fixed division by zero error on spindle
  * gmoccapy GUI: introduced french translation
  * gmoccapy GUI: bug in btn_brake_macro

  * tooledit: fix a typo/bug in a switch statement

  * stepconf: fix check for spindle encoder signals for pp2
  * stepconf: fix check for spindle signals for pp2

  * xhc-hb04 sim configs: typo fix

  * emccalib.tcl: allow whitespace on detected setp lines

  * halcmd: err msg applies pins or params
  * hal: fix fatal memory corruption bug on linking pin to a signal
  * hal: fix a dubious type cast

  * docs: fix hal_pin_new() and hal_param_new() manpages

  * packaging: depend on a GPLv2 version of readline
  * build system: clean up cache files

 -- Sebastian Kuzminsky <seb@highlab.com>  Sun, 10 May 2015 13:37:22 -0600

linuxcnc (1:2.6.7) precise; urgency=low

  * axis gui: fix transition to world mode

 -- Sebastian Kuzminsky <seb@highlab.com>  Sat, 21 Feb 2015 10:04:33 -0700

linuxcnc (1:2.6.6) precise; urgency=low

  * axis gui: fix jog speed on nontrivkins machines

  * gmoccapy: bug in initializing lathe mode
  * gmoccapy: bug because I missed two self.
  * gmoccapy: added a clock and date label
  * gmoccapy: bug in hal pin updating, new spindle handling
  * gmoccapy: bug/limit in tool sensor height
  * gmoccapy: solved a bug in counts handling
  * gmoccapy: new hal pin and some renaming
  * gmoccapy: deleted unneeded stuff and new translation
  * gmoccapy: added support to select number of digits
  * gmoccapy: turtle jog and analog in for slider values
  * gmoccapy: introduced polish translation
  * gmoccapy: report about gcode errors

  * pncconf: lower default watchdog limit
  * pncconf: fix double POSITION_OFFSET/FEEDBACK INI entry

  * halui: don't forget the Task mode when queueing MDI commands

  * debounce: document filter groups better in the manpage
  * pyvcp: Bug in radio button widgets
  * gladevcp: bug in combi_dro foreground color attribute
  * hal_gremlin - Emit signal in case of gcode error
  * inihal: bugfix, typo for ini.n.backlash

  * xhc-hb04: Fix memory leak
  * xhc-hb04: error exit if [HAL]HALUI not set

  * gm6: Fix RS485 DAC problem, when DAC has zero V output

  * better error message when a component fails to load in sim

  * comp: don't overrun the names[] array
  * comp: fix indentation nitpick in generated C code

  * docs: include a warning about power supplies for the STG
  * docs: update gmoccapy docs
  * docs: improve 'option rtapi_app no' description of comp
  * docs: fixup manpage syntax for rtapi_app_main.3 & rtapi_app_exit.3
  * docs: fix inaccuracies in hal_init manpage
  * docs: document the surprising encoder num_chan=0 behavior
  * docs: update the md5sum of the Live/Install Image
  * docs: misc minor improvements

  * tests: fix a spurious failure of the tlo test
  * tests: test names= and counts= args of comp-generated components
  * tests: longer timeout in halui jogging test
  * tests: fix a race condition in the toolchanger/toolno-pocket-differ test
  * tests: simplify t0 test and increase task queue usage
  * tests: loadrt must handle failure from rtapi_app_main

  * packaging: use correct dependencies on Debian Jessie
  * packaging: tclx is a runtime dependency, not a build-dep

 -- Sebastian Kuzminsky <seb@highlab.com>  Wed, 18 Feb 2015 21:15:08 -0700

linuxcnc (1:2.6.5) precise; urgency=low

  * gmoccapy: virtual keyboard "bug" not initialized settings correct
  * gmoccapy: initialize mouse button mode corrected
  * gmoccapy: PAUSE button did not get active on M01

  * hostmot2: fix default address of the second EPP port (7i43 and 7i90)

  * gs2_vfd: add missing short command line arguments -g, -A, -D, and -R
  * lincurve: improve manpage

  * docs: correct G43 description
  * docs: improve G2 examples
  * docs: fix up whitespace in mux_generic(9) manpage
  * docs: document comp extra_link_args
  * docs: document Signed-off-By procedure
  * docs: include many missing manpages in the html index

  * comp: test that option extra_link_args works
  * comp: 'option extra_link_args' needs a string

  * latency-histogram: clean up on ^C

  * task: remove some dead code
  * task: fix a dropped-mdi bug

  * rebrand a realtime warning message from motion

  * tests: reorganize the halui test dir layout
  * tests: add a halui mdi test
  * tests: fix a spurious false failure in the tlo test

  * NML: improved debugging in interp_list

 -- Sebastian Kuzminsky <seb@highlab.com>  Mon, 08 Dec 2014 22:38:23 -0700

linuxcnc (1:2.6.4) precise; urgency=low

  * axis gui: fix shift-jog speed being too slow on inch configs displaying mm
  * axis gui: fix UVW jogs being too fast by 25.4x, on inch configs displaying mm

  * gmoccapy gui: fixed serious bug with PAUSE / RESUME / STOP
  * gmoccapy gui: bug fixes, minor layout changes
  * gmoccapy gui: support now also matchbox-keyboard

  * hal: make 'halcmd save comp' order match original 'loadrt' order

  * gladevcp tooledit widget: flush tool file to disk
  * gladevcp tooledit widget: fix bugs with tool comment field
  * gladevcp led widget: fix blinking in GLADE editor problem

  * xhc-hb04: improve README

  * emccalib: fix a bug in hal file parsing
  * emccalib: enable search in POSTGUI_HALFILEs

  * popupkeyboard: support standalone demonstration

  * hm2: fix long-standing encoder velocity estimation error
  * hm2: fix FPGA names for 5i24, 5i25, and 6i25

  * sim_pin: remove special case (-0) in isnegative

  * latency-test: fix a bug in "implied microseconds" mode

  * docs: update download & install information
  * docs: fix a copy/paste error in the hostmot2.9 manpage
  * docs: give units of ini vars in homing docs
  * docs: update stepper quickstart equation
  * docs: remove description of removed 'blocks' component
  * docs: update halshow description to remove outdated blocks component
  * docs: change stepconf values so they cover most common drives
  * docs: document some missing declarations in the comp tool
  * docs: in comp, variables should be of type float, not double
  * docs: update README build instructions to include autogen
  * docs: add gmoccapy documentation
  * docs: document milltask's "ini.*" hal pins
  * docs: fix some pyvcp examples
  * docs: fix a typo in the System Requirements document
  * docs: fix a markup bug in the Developer Manual
  * docs: fix motion-type description in motion manpage
  * docs: add info about remapped code reading hal pins
  * docs: fix some spellos in remap docs
  * docs: describe our git workflow briefly

  * tests: fix a transient failure in the halui-jogging test

 -- Sebastian Kuzminsky <seb@highlab.com>  Sat, 01 Nov 2014 11:26:33 -0600

linuxcnc (1:2.6.3) precise; urgency=low

  * axis GUI: add ability to set default spindle speed
  * gmoccapy GUI: iteration over None object message
  * gmoccapy GUI: hal user message system introduced
  * gmoccapy GUI: corrected message system
  * xhc-hb04 jog pendant: move udev rule to the right place
  * python: fix exception in MultiFileBuilder.set_translation_domain
  * emccalib: fix bug #389 (not writing file)
  * estop-latch: improve documentation; set default pin values
  * hm2_7i90: remove some dead code
  * hm2 sample configs: set HOME_SEQUENCE
  * hm2 sample configs: let hm2-stepper estop when hm2 watchdog bites
        (Closes: #391)
  * docs: better description of 5420-5428
  * docs: the remap inifile var is PYTHON_APPEND
  * docs: all html links work now
  * docs: section ids are externally accessible hyperlinks
  * french doc update: default spindle speed
  * french doc update: clarify comp's usage of count and names
  * french doc update: fix startup code example
  * packaging: recommend the correct hostmot2 package
  * packaging: Debian testing (Jessie) requires tcl/tk 8.6
  * build system: misc minor portability fixes
  * tests: no need to track var file

 -- Sebastian Kuzminsky <seb@highlab.com>  Fri, 05 Sep 2014 18:53:11 -0600

linuxcnc (1:2.6.2) precise; urgency=low

  * xhc-hb04: fix device file permissions

  * pncconf: fix error with firmware with more than 5 sserial channels

  * docs: update french translation
  * docs: fix startup code example
  * docs: misc minor fixes

  * sample configs: fix sim/axis/gantry backplot display

 -- Sebastian Kuzminsky <seb@highlab.com>  Sat, 09 Aug 2014 09:19:48 -0600

linuxcnc (1:2.6.1) precise; urgency=low

  * Fix stepconf - generating new configs now works on Debian Wheezy
        and Ubuntu Precise.
  * Touchy: Disable macro button if there aren't any macros defined
  * Fix sim/axis/axis.ini sample config so the splash screen runs
        without re-zeroing G54.
  * minor docs improvements

 -- Sebastian Kuzminsky <seb@highlab.com>  Mon, 04 Aug 2014 21:41:55 -0600

linuxcnc (1:2.6.0) precise; urgency=low

  * add missing copyright and GPL license on all files
  * fix many file & directory permissions
  * fix firmware paths in hm2 5i22 sample configs
  * fix incorrect values on iocontrol.0.tool-prep-pocket (io and iov2)
  * note gmoccapy runtime dependency on python-gst0
  * axis: get interpreter address the right way

 -- Sebastian Kuzminsky <seb@highlab.com>  Mon, 28 Jul 2014 19:21:10 -0600

linuxcnc (1:2.6.0~pre5) precise; urgency=low

  * Add G43.2 - this lets G-code sum an arbitrary number of tool length
      offsets by calling G43.2 multiple times.

  * add a demo config showing remapped G43.2

  * touchy: add support for G43.2

  * gmoccapy: screen2 bug fix
  * gmoccapy: new hal pins for program progress
  * gmoccapy: solved bug using change remap and tool edit widget
  * gmoccapy: fix a bug with remapped tool change

  * pncconf: fix an incompatibility between Mesa and LinuxCNC XMLs

  * pid: change pins from IO to IN
  * thcud: fix velocity tolerance calculation
  * debounce: improve manpage
  * parport: fix API manpage cut & paste errors

  * docs: G43.1 works with all axes, not just XZ
  * docs: French translation updates
  * docs: misc minor cleanups
  * docs: HAL floats are 64 bits wide now, not 32

  * sim: fix 32-bit truncation of rdtsc on x86_64

  * interp: print correct filename in message
  * interp: need to initialize context_struct

  * task: silence a warning with gcc 4.8 + boost 1.55.0
  * task: don't link with ULAPISRCS
  * task: safer message formatting

  * rtapi: use proper type for rtapi_print_msg level
  * rtapi: Remove unused define

  * build-depend on libtk-img and make missing img::png a build-time failure

  * build: Fix a crash on gcc4.7.2 (Debian Wheezy)
  * build: fix inconsistency when multiple versions of tcl/tk are available

 -- Sebastian Kuzminsky <seb@highlab.com>  Mon, 21 Jul 2014 09:52:26 -0600

linuxcnc (1:2.6.0~pre4) precise; urgency=low

  * fix several bugs with NURBS handling (G5, G5.1, G5.2)
  * add a Rapid Override control (analogous to Feed Override)
  * support moving 3, 6, or all 9 axes for a tool change

  * add a driver for the WJ200 VFD
  * add a driver for the Mesa 7i90 AnyIO board

  * general mechatronics: fix a NULL pointer bug

  * touchy: accept all axes for G43.1 TLOs
  * gmoccapy: fix a couple of bugs

  * comp: reject invalid .comp files that don't match the component name

  * docs: add docs for G5, G5.1, G5.2 NURBS G-codes
  * docs: clarify naming requirements of .comp files
  * docs: update classic ladder manpage
  * docs: add info on the servo axis calibration assistant in Axis GUI
  * docs: misc minor fixes

  * fix a "crawling scrollbar" cosmetic bug in linuxcnctop
  * fix handling of shell metacharacters in .ini filenames
  * fix auto-closing of directories in config picker

 -- Sebastian Kuzminsky <seb@highlab.com>  Wed, 11 Jun 2014 21:39:31 -0600

linuxcnc (1:2.6.0~pre3) precise; urgency=low

  * HAL: make halcmd arrow syntax ('=>', '<=', '<=>') more strict
      (matches manpage now)
  * HAL: fix halcmd 'pin = value' and 'param = value' (matches manpage
      now)
  * HAL: don't clobber pin value when connecting to a net
  * HAL: fix a cosmetic bug in signal memory allocation

  * motion: add a pin giving the motion type (motion.motion_type)

  * pid: default to using previous target to compute error.  This will
      disturb existing tunings, so those with old configs who do not want
      to re-tune may want to set pid.N.error-previous-target to false.

  * hm2: fix a bug in 5i24 support on some motherboards
  * hm2: fix 5i24 connector names
  * hm2: expose encoder inputs (A, B, Index) as HAL pins

  * fix a bug in the comp(1) tool that would let invalid .comp files
      compile, but crash when the invalid code executed
  * fix a crash in the biquad component (and add a test)
  * fix a crash in the mesa 7i65 driver

  * pickconfig: always allow creation of shortcuts (fixes bug #372)

  * gmoccapy: add option to hide 4th axis
  * gmoccapy: fix problem of pin_value changing on startup
  * gmoccapy: let user change the DRO font size
  * gmoccapy: reset error pin when user clears the message in GUI

  * gladevcp: fix a bug in iconview

  * sample configs: fix a bug in the gmoccapy config
  * sample configs: make xhc-hb04 program-run button automatically
      switch to auto mode

  * docs: update French translation
  * docs: update motion(9) manpage to match reality
  * docs: fix a markup error in hostmot2(9) manpage
  * docs: fix hostmot2(9) manpage encoder .rawcounts pin name
  * docs: update hm2_pci(9) manpage list of supported boards
  * docs: fix some bugs in the comp(1) documentation

 -- Sebastian Kuzminsky <seb@highlab.com>  Sun, 25 May 2014 08:52:14 -0600

linuxcnc (1:2.6.0~pre2) precise; urgency=low

  * pncconf: fix bug with 7i43 address handling
  * pncconf: fix off-by-one error on pin numbering of 5i25 boards
  * General mechatronics driver: fix initialization for certain BIOSes
  * General Mechatronics driver: Improve DAC from 8 bit to 14 bit resolution
  * Axis: Fix mist and flood buttons (sf bug #371)
  * Axis: Fix spindle control buttons
  * gmoccapy: fix G92 as system bug
  * GUIs: better error message when tryint to tune un-tuneable ini file
  * gladevcp: fix a bug in the offsetpage widget
  * gladevcp: screen 2 "bug" solved and gcode.lang is back
  * halsh: initialize stubs library (this fixes builds on Ubuntu 14.04 Trusty)
  * edge component: Fix a couple of minor bugs
  * Add sample configs for Pico Systems PPMC with velocity estimation
  * docs: add descriptions of the new spindle speed pins in motion
  * docs: add descriptions of the new feed- and spindle-inhibit pins
  * daisy.ngc: Moves are way too short to make tones, if in mm mode

 -- Sebastian Kuzminsky <seb@highlab.com>  Sun, 27 Apr 2014 16:25:56 -0600

linuxcnc (1:2.6.0~pre1) precise; urgency=low

  * reorganized sample configs to improve clarity
  * .ini files now support a '#INCLUDE' directive

  * pncconf: bug fixes and improvements

  * docs: lots of updates & improvements
  * docs: removed untranslated placeholders, german & polish
  * docs: updated italian translations (of the programs)

  * GUI: Axis: allow feed rate override display to go up to 9999%
  * GUI: Axis: XYUV foam cutter support
  * GUI: touchy: wheel scrolling of program start point

  * GUI: add new gmoccapy gui
  * GUI: add new gscreen gui

  * gladevcp: add new widgets: calculator, tool editor, source view,
        dro, offset display, jogwheel, pyngcgui, etc

  * HAL: haltcl now accepts -i or -ini
  * HAL: halcmd now supports tilde expansion
  * HAL: halscope now shows the first derivative of probe channels
  * HAL: hal_glib got a number of new signals

  * HAL: stepgen now supports 16 channels (up from 8 in 2.5)
  * HAL: gs2 VFD driver now supports configurable acceleration and
        deceleration, and has support for a braking resistor
  * HAL: halui now switches to manual mode automatically when the user
        requests jogging

  * HAL: new drivers:
      * VFS11 VFD
      * Delta VFD-B
      * General Mechatronics 6 axis motion control card
      * xhc-hb04 USB jog pendant

  * HAL: new components:
      * mux_generic: generic multiplexer, any number of pins, any data type
      * lincurve: linearization curve lookup table
      * matrix_kb: matrix keyboard driver
      * mb2hal: generic Modbus-to-HAL interface
      * orient: works with M19 to control spindle position
      * sim-encoder: simulate an encoder, for useful for testing
      * thcud: torch height control for plasma

  * Hostmot2: add support for 5i24 AnyIO board
  * Hostmot2: add support for buffered SPI
  * Hostmot2: add support for the Mesa 7i65 (bspi 8xServo)
  * Hostmot2: add support for uarts
  * Hostmot2: add support for serial encoders (ssi, biss, and fanuc)
  * Hostmot2: add support for table-mode stepgens
  * Hostmot2: add support for DPLL
  * Hostmot2: detect & report encoder quadrature error
  * Hostmot2: improved support for encoders (configurable filter rate)
  * Hostmot2: improved support for muxed encoders (configurable skew rate)
  * Hostmot2: changed handling of 8i20 and 7i64 (.hal file changes needed!)

  * interp: G-codes can now be remapped
  * interp: added read-only named parameters (#<_x> etc)
  * interp: added M19 (orient spindle) and an orient component
  * interp: added saving and restoring of modal G-code state with M70-M73
  * interp: bug fixes in O-word handling
  * interp: add python subroutines

  * motion: coolant and lube are now user-controllable at all times
  * motion: add spindle speed inihibit and feed inhibit input pins
  * motion: add spindle absolute speed output pins
  * motion: rapid velocity now ignores feed override setting

  * rtapi: misc bug fixes

  * removed usrmot (buggy & unused)
  * removed freqgen component, it's been replaced by stepgen's
        velocity mode

  * build: simplified our usage of libmodbus

 -- Sebastian Kuzminsky <seb@highlab.com>  Wed, 16 Apr 2014 21:12:39 -0600

linuxcnc (1:2.5.5) lucid; urgency=low

  * AXIS: fix UVW jogs being too fast on inch configs displaying mm
  * AXIS: fix shift-jog being too slow on inch configs displaying mm
  * Docs: many fixes and updates
  * HAL: biquad: fix crash when first enabled
  * HAL: comp: fail to build some kinds of buggy comp code,
    instead of successfully compiling and then crashing at runtime.
  * HAL: comp: reject comp files whose names don't match the
    component name
  * HAL: edge: fix out-invert pin on first invocation
  * HAL: edge: fix output pulse width
  * HAL: halsh: fix for tcl8.6 in (x)ubuntu 14.04
  * HAL: serport: fix pin-1-in-not not being notted
  * HAL: stepgen: support 16 stepgens instead of 8
  * HAL: fix pin values changing when linking/unlinking them
  * Linuxcnctop: fix crawling scrollbar
  * Motion: fix canned cycles when old Z is below retract plane
  * NURBS: reject incorrect NURBS specifications instead of
    accepting them and then generating incorrect motion
  * NURBS: fix path calculation and discontinuous motion
  * Pncconf: fix some GPIO pins not showing
  * Pncconf: sserial fixes

 -- Chris Radek <chris@timeguy.com>  Wed, 11 May 2016 19:46:47 -0500

linuxcnc (1:2.5.4) lucid; urgency=low

  * Build: update dependencies for Debian 7
  * Docs: many fixes and updates
  * HAL: blend: fix docs to match the real behavior
  * HAL: edge: fix incorrect edge trigger at startup: Bug #346
  * HAL: ilowpass: handle encoder counter overflows properly
  * HAL: lcd: fix formatting when no format length is specified
  * HAL: new components bin2gray, gray2bin for Gray code conversion
  * HAL: new components bitwise and bitslice, for bitwise math operations
  * HAL: pcl720: fix in-not pins
  * HAL: thc: fix incorrect calculation of velocity tolerance: Bug #348
  * Hostmot2: document ability to have multiple 7i43 cards
  * Hostmot2: fix for PCI transfers on Linux 3.x kernels
  * Hostmot2: fix resolver index emulation/detection
  * Hostmot2: fix resolver total brokenness on 64-bit builds
  * Interpreter: fix crash when returning from a subroutine, to a file
    that has been deleted: Bug #357
  * Interpreter: fix VW-plane (G19.1) canned cycles
  * NGCGUI: Always apply tool offset when loading a tool
  * NGCGUI: Fix qpocket stepover, ramping for mm users
  * NML: fix remote clients talking to linuxcncserver
  * Pncconf: allow setting the number of classicladder bits and words
  * Pncconf: fix configurations requesting gladevcp panels without
    spindle speed displays
  * Pncconf: fix 7i43 address designation: Bug #358
  * Pncconf: fix 5i25+prob_rfx2 pin numbering problem: Bug #331
  * Pncconf: fix testing of smart-serial based spindles
  * Pncconf: place STEPGEN_MAXVEL/STEPGEN_MAXACCEL values in the ini
  * PPMC: Add new sample config showing encoder velocity estimation
  * PyVCP: in a spinbox, allow entering a value with Return: Bug #364
  * Stepconf: better defaults for axis-test distances
  * Stepconf: fix spindle-at-speed connection
  * Task: fix several problems with M61 (set currently-loaded tool)
  * Touchy: MDI support for M61 Q
  * Touchy: MDI support for multi-turn arcs
  * TP: fix a minor acceleration constraint violation in some arcs

 -- Chris Radek <chris@timeguy.com>  Thu, 17 Apr 2014 11:49:12 -0500

linuxcnc (1:2.5.3) lucid; urgency=low

  * AXIS: fix disable/enable of the toolbar's reload button
  * BUILD: fix linking on 32 bit x86 debian 7.1
  * Configs: use names= everywhere to make the sim configs clearer
  * Docs: Many improvements
  * HAL: clarkeinv: allow rotation of the input vector
  * HAL: sim_pin: add support for u32, s32, float types
  * HAL: abs_s32: don't unnecessarily require floating point
  * HAL: comp: fix option userinit
  * HAL: comp: improve handling of build failures and error reporting
  * HAL: twopass: improve error reporting
  * Hostmot2: fix smart serial port shutdown
  * Interpreter: Fix bug 315 part 2, O-call through named parameter
  * Kins: replace 5axiskins.c, used by a sample config
  * Kins: 5axiskins: remove misleading tool-length pin
  * Motion: allow for floating point in the base thread
  * PPMC: add encoder timestamp velocity estimation
  * PPMC: selectable encoder filter clock
  * PyVCP: fix several behaviors in the dial widget
  * Task: fix MDI-queueing problems
  * USC: new sample config for Pico USC with encoders
  * linuxcncrsh: many stability fixes
  * pncconf: fix 5i25 GPIO numbering
  * pncconf: fix default PDM rate
  * pncconf: fix open loop test
  * pncconf: fix incorrect zh_CN translation which broke millimeter mode

 -- Chris Radek <chris@timeguy.com>  Tue, 23 Jul 2013 12:34:46 -0500

linuxcnc (1:2.5.2) lucid; urgency=low

  * AXIS: Allow the setting of the top end of the Max Velocity slider
    according to [DISPLAY]MAX_LINEAR_VELOCITY as the docs say
  * Components: Fix mux16's debounce function
  * Components: LCD character display driver
  * Components: New multiclick component detects single, double, triple clicks
  * Docs: Many improvements
  * Gremlin: Better error reporting for gcode errors
  * Gremlin: Fix rotated axes display
  * Halui: Include tool length offsets in relative position outputs
  * Hostmot2: Fixes to sserial
  * Kins: Fix teleop jogging of ABC axes in the negative direction
  * Modbus: Fix TCP communication time out error
  * New config: Gecko G540
  * New config: Smithy 1240combined_mm
  * PID: Optional new error-previous-target mode to reduce ferrors detected
    by motion.  This is especially useful for torque-mode loops and those
    tunings that use large I gains
  * pncconf: Many fixes
  * PPMC: Better error checking for hardware problems causing miscommunication
  * Tool Table: Many fixes to tool table handling, making tool tables on
    nonrandom setups using mismatched tool and pocket numbers work correctly
  * Translations: German for tooledit
  * Translations: Many improvements to French
  * Utilities: new latencyhistogram program that shows details about latency
  * Utilities: sim_pin, a script that simulates writing to hal pins

 -- Chris Radek <chris@timeguy.com>  Sun, 03 Mar 2013 17:07:57 -0600

linuxcnc (1:2.5.1) lucid; urgency=low

  * Motion: fix incorrect spindle direction after G43 in CSS+M4 mode
  * Interpreter: allow G10 L1 to set front/back angles when not
    also changing offsets
  * Interpreter: correctly report G96/G97 mode to the UI
  * Interpreter: explicitly set the default spindle mode at startup
  * task: fix incorrect spindle speed display when switching mode
    (Manual/MDI)
  * PPMC: fix a bug that would cause missing encoder velocity pins on
    some versions
  * Hostmot2: Fix a couple of bugs affecting sserial (crash on
    shutdown, memory leak)
  * Hostmot2: Add support for 6i25
  * AXIS: fix a surprise jog when the jog increment combobox was open
  * AXIS: show S word in active gcode pane
  * AXIS: rebranding
  * Touchy: rebranding, change program path to ~/linuxcnc/nc_files
  * Docs: improvements/clarifications to the halui.1 manpage
  * Docs: improvements/clarifications to the gladevcp docs
  * Docs: improvements/clarifications to the halcmd docs
  * Docs: improvements/clarifications to the gcode docs
  * Docs: fix misc typos, misspellings, grammar, and markup bugs
  * Docs: updates to French translations
  * GladeVCP: fix EMC_Action_Open
  * GladeVCP: new default-value example
  * tooledit: save/restore geometry, allow sorting on specific columns
  * tooledit: bugfixes and i18n
  * ngcgui: minor fixes and additions
  * pncconf: lots of bug fixes and incremental improvements
  * portability fix for Ubuntu Precise 12.04 LTS
  * portability fix for Fedora 16
  * Calibration: fix missing entries in tuning/calibration screens
  * emcrsh: fix incorrect relative position report for some offset settings
  * time.comp: fix hours wrapping at 60

 -- Chris Radek <chris@timeguy.com>  Sun, 29 Jul 2012 13:48:25 -0500

linuxcnc (1:2.5.0) lucid; urgency=low

  * AXIS: dynamic tabs can embed other applications, including virtual
    control panels
  * AXIS: make the gcode readout resizable
  * AXIS: many speedups in preview generation
  * AXIS: new OpenGL preview with antialiased fonts
  * AXIS: optional blending in the program preview can make very complex
    programs easier to see
  * AXIS: prompt when homing a joint that's already homed
  * AXIS: Selectable tool touch off to workpiece or fixture
  * AXIS: show all offsets and rotation separately in the BIG DRO
  * AXIS: show G5x and G92 offsets graphically in the preview
  * AXIS: user-configurable MDI history file
  * AXIS: A comment (AXIS,notify,message) will print "message" when the
    preview is generated, instead of just at run-time.

  * Configs: many configuration updates for Smithy machines
  * Configs: update motenc sample configs for encoder index
  * Configs: add filtering (image-to-gcode etc) to hostmot2 samples
  * Configs: univpwm sample uses new encoder velocity for pid

  * GladeVCP: a new framework for making virtual control panels with the
    Glade screen designer

  * Gremlin: AXIS's program preview is now separated out as gremlin,
    for use with GladeVCP/Touchy/etc.

  * HAL: fix rare problem with freqgen output getting stuck "on"
  * HAL: gearchange component: support up to 32 gears
  * HAL: make commanded (unaffected by spindle override) spindle speed
    available on a pin, for gear selection etc.
  * HAL: make limit3 parameters into pins
  * HAL: new axis.N.motor-offset pins can be used to detect position loss
    between homings
  * HAL: new component bldc_sine: commutation for BLDC with encoder feedback
  * HAL: new mux16 component
  * HAL: new time comp, which converts seconds to hr/min/sec
  * HAL: new watchdog component
  * HAL: remove deprecated hal_m5i20 driver
  * HAL: new component for ShuttleXpress USB jog dongle
  * HAL: support names= options for encoder_ratio, sim_encoder, at_pid, siggen
  * HAL: a new component, message, to display user messages from HAL
  * HAL: a new component, multiswitch, to toggle through bits with one button

  * Halshow: add menu with load/save/exit
  * Halshow: fix the tree to not cut off after a certain depth

  * HAL: standardize on maximum hal name length

  * HALUI: allow direct-value input to spindle and feed overrides and
    max velocity
  * HALUI: handle the situation better when many command inputs change
    simultaneously

  * Hostmot2: fix a rare problem in stepgen mode setting
  * Hostmot2: fix stepgen moving VERY slowly when it should have been
    stopped
  * Hostmot2: handle failed card registration better
  * Hostmot2: support for multiplexed encoders like on the 7i48
  * Hostmot2: support for onboard diagnostic LEDs
  * Hostmot2: support for three phase PWM
  * Hostmot2: improve watchdog reliability and defaults

  * Interpreter: fixes to always use . for a decimal, no matter the locale
  * Interpreter: fix G83 peck retract to match fanuc
  * Interpreter: fix G98/G99 to match fanuc retract planes behavior
  * Interpreter: fix "run from line" when the start line is between a
    sub definition and its call
  * Interpreter: give correct errors when rotary axes are commanded to
    move in canned cycles
  * Interpreter: improve arc endpoint radius-mismatch error checking
  * Interpreter: maintain G5x and G92 offsets separately
  * Interpreter: make current position including all offsets and in the
    current program units available in parameters 5420-5428
  * Interpreter: make EMC version available in named parameters _vminor,
    _vmajor
  * Interpreter: make G92 offset rotated coordinate systems correctly
  * Interpreter: make more errors translatable
  * Interpreter: many fixes to allow O-call of subroutines from MDI mode
  * Interpreter: many new tests in the test suite, including the ability
    to verify errors
  * Interpreter: new G10 L11 code for tool touch off to fixture instead
    of active work coordinate system
  * Interpreter: new unary function EXISTS tells whether a certain
    parameter exists
  * Interpreter: search path for subroutines: [RS274NGC]SUBROUTINE_PATH
  * Interpreter: search path for user M-codes: [RS274NGC]USER_M_PATH
  * Interpreter: detect and error on malformed O-if[] statements

  * IOcontrol: make aborting tool changes work

  * Kinematics: several improvements to the general serial kinematics module

  * Motenc, VTI, Opto_ac5: PCI-related update for new kernel versions

  * Motion: allow translations of more error messages
  * Motion: fix stuttering motion in NURBS
  * Motion: support for indexing/locking rotary axes

  * ngcgui: many new features and bugfixes

  * PID: accept external command-deriv and feedback-deriv connections to
    use a high quality velocity signal when it is available

  * pncconf: many new features and bugfixes

  * PPMC: improve error messages when cards are not found

  * Probing: correctly abort motion when the probe trips during a non-probe
    MDI command

  * Rebranding: rename EMC to LinuxCNC

  * TkEMC: display and allow entry of all tool offsets
  * TkEMC: in Set Coordinates, display the correct axes
  * TkEMC: only display active axes
  * TkEMC: show coordinate system in offset widget
  * TkEMC: show work offsets for all axes

  * Touchy: add a spindle speed readout on the manual tab
  * Touchy: dynamic tabs can embed other applications, including virtual
    control panels
  * Touchy: macro capability that uses MDI O-call
  * Touchy: make single-block switch work like feed hold
  * Touchy: save maximum velocity (MV) value across runs
  * Touchy: Selectable tool touch off to workpiece or fixture
  * Touchy: show all offsets separately in the status information
  * Touchy: show the total number of lines in the loaded program
  * Touchy: show which tools are in which pockets
  * Touchy: support for metric configurations
  * Touchy: support panel indicators for status readout
  * Touchy: use appropriate jog and maxvel increments for metric and degrees
  * Touchy: turning the wheel during a continuous jog changes the current
    jog speed

  * add a G-code language spec for gedit
  * add latencyplot, a strip-chart type display of latency test results

 -- Chris Radek <chris@timeguy.com>  Fri, 30 Mar 2012 13:20:02 -0500<|MERGE_RESOLUTION|>--- conflicted
+++ resolved
@@ -1,10 +1,6 @@
-<<<<<<< HEAD
 linuxcnc (1:2.10.0~pre0) UNRELEASED; urgency=medium
 
   * Master branch open for new features.
-
- -- Andy Pugh <bodgesoc@gmail.com>  Mon, 7 Nov 2022 23:31:00 +0000
-=======
 linuxcnc (1:2.9.1) unstable; urgency=medium
 
   * Add 7I94T, 7I97T, 7I76EU card support
@@ -260,8 +256,7 @@
   * xhc-hb04.tcl accept upper or lowercase keywords
   * xyzab_tdr sim config fix wrong sign in fwd kins
 
- -- andypugh <andy@bodgesoc.org>  Wed, 4 Oct 2023 12:07:00 +0100
->>>>>>> fbe8d7ae
+ -- Andy Pugh <bodgesoc@gmail.com>  Mon, 7 Nov 2022 23:31:00 +0000
 
 linuxcnc (1:2.9.0~pre1) UNRELEASED; urgency=medium
 
