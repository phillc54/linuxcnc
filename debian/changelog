--- conflicted
+++ resolved
@@ -1,23 +1,9 @@
-<<<<<<< HEAD
 linuxcnc (1:2.10.0~pre0) UNRELEASED; urgency=medium
 
   * Master branch open for new features.
 
  -- Andy Pugh <bodgesoc@gmail.com>  Mon, 7 Nov 2022 23:31:00 +0000
 
-linuxcnc (1:2.9.0~pre1) UNRELEASED; urgency=medium
-
-  * First 2.9 pre-release preparatory to release.
-  * Bugfixes welcome, new features by negotiation
-
- -- Andy Pugh <bodgesoc@gmail.com>  Mon, 7 Nov 2022 23:31:00 +0000
-
-linuxcnc (1:2.9.0~pre0) UNRELEASED; urgency=medium
-
-  * Master branch open for new features.
-
- -- Sebastian Kuzminsky <seb@highlab.com>  Fri, 12 Aug 2022 20:56:25 +0200
-=======
 linuxcnc (1:2.9.0~pre1) UNRELEASED; urgency=medium
 
   * githelper.sh: New master glob
@@ -37,7 +23,19 @@
   * Merge pull request #2119 from Roguish000/component-div2
 
  -- andypugh <andy@bodgesoc.org>  Sun, 13 Nov 2022 17:36:52 +0000
->>>>>>> cd90b27d
+
+linuxcnc (1:2.9.0~pre1) UNRELEASED; urgency=medium
+
+  * First 2.9 pre-release preparatory to release.
+  * Bugfixes welcome, new features by negotiation
+
+ -- Andy Pugh <bodgesoc@gmail.com>  Mon, 7 Nov 2022 23:31:00 +0000
+
+linuxcnc (1:2.9.0~pre0) UNRELEASED; urgency=medium
+
+  * Master branch open for new features.
+
+ -- Sebastian Kuzminsky <seb@highlab.com>  Fri, 12 Aug 2022 20:56:25 +0200
 
 linuxcnc (2.9.0~pre0+git20221023.7a5beabae0-1) unstable; urgency=medium
 
