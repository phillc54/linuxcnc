--- conflicted
+++ resolved
@@ -1,10 +1,9 @@
-<<<<<<< HEAD
 linuxcnc (1:2.8.0~pre1) wheezy; urgency=low
 
   * Upcoming release, any year now!  Watch this space!
 
  -- Sebastian Kuzminsky <seb@highlab.com>  Sun, 26 Oct 2014 23:17:34 -0600
-=======
+
 linuxcnc (1:2.7.0~pre6) wheezy; urgency=low
 
   * remove a useless warning message at linuxcnc startup
@@ -44,7 +43,6 @@
   * hal: fix fatal memory corruption bug on linking pin to a signal
 
  -- Sebastian Kuzminsky <seb@highlab.com>  Thu, 09 Apr 2015 20:22:33 -0600
->>>>>>> bc4a0dfc
 
 linuxcnc (1:2.7.0~pre5) wheezy; urgency=low
 
