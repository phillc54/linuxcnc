<<<<<<< HEAD
linuxcnc (1:2.7.0) wheezy; urgency=low

  * docs: add jessie rtpreempt install instructions
  * docs: clean up Gscreen GUI docs and add to html and pdf
  * docs: make the Hungarian translation of Gmoccapy stand out better
  * docs: update the GFDL blurb
  * docs: fix html validation errors
  * docs: make the html docs remember what was open
  * docs: fix typo in pyvcp example
  * docs: add missing pyvcp parameter and misc clean up
  * docs: remove note about 2.5.0
  * docs: refresh Axis GUI screenshot
  * docs: fix a copy/paste error in hy-vfd manpage
  * docs: add hy-vfd HAL interface change to "Updating LinuxCNC" docs
  * docs: remove tool tips from html landing page
  * docs: fix html landing page for non-javascript browsers
  * docs: fix expand/collapse in html docs
  * docs: fix a broken link in Spanish Master Document
  * docs: misc minor cleanups

  * touchy: G64 now takes optional Q
  * gscreen: add info about theme support to docs
  * gscreen: add a local theme suited to touchscreens
  * gscreen: add local theme capability
  * gaxis: name some widgets so the theme can see them
  * gaxis: use Override widgets for overrides
  * gladevcp: add override slider widget
  * add support for TCL halfiles in [HAL]POSTGUI_HALFILE ini settings

  * hostmot2: remove pet_watchdog hal function, as per the prophecy
  * hostmot2: change default dpll time constant to avoid
    following errors from ntp

  * thcud: fix manpage formatting
  * thc component: add pin to show current offset

  * latency-plot: don't depend on a specific wish interpreter

  * packaging: switch to dh_python2 on Jessie and later
  * packaging: libgnomeprintui2.2 is not available on Debian Jessie
  * packaging: allow sample configs in /usr/share/doc/linuxcnc/examples to run

 -- Sebastian Kuzminsky <seb@highlab.com>  Sat, 05 Sep 2015 14:15:27 -0600

linuxcnc (1:2.7.0~pre7) wheezy; urgency=low

  * docs now use expanding/collapsing layout
  * docs: lots of fixes and cleanup
  * docs: fix incorrect image width in pdf docs
  * docs: add info on Vismach
  * docs: hm2 Smart-serial boards can have HAL pins identified by board serial numbers
  * docs: update G33.1 example to include S100 M3
  * docs: document motion.feed-inhibit better
  * docs: better usage info & manpage for moveoff_gui
  * docs: G64 now optionally takes Q
  * docs: add info on index-enable and home
  * docs: add info and links on embedding tabs
  * docs: fix bugs in encoder.9 manpage
  * docs: improve documentation of timers in hostmot2 manpage
  * docs: include the manpage pdf in linuxcnc-doc-en.deb
  * docs: improve G92.1 and G92.2 descriptions

  * axis: Fix regression of control disabling, bug #423
  * touchy: fix Set Tool/Origin defaults on lathes
  * gmoccapy: several new keyboard shortcuts
  * gmoccapy: new place for full size preview button
  * gmoccapy: bug in fullsize / edit change
  * gmoccapy: add Hungarian translation
  * gladeVCP: Add new HAL_LightButton widget
  * gremlin: Add another mouse mode 6: l-move, m-zoom, r-zoom
  * halscope: report shm key when rtapi_shmem_new() fails
  * halui: better error reporting
  * UIs: better tolerance for task latency
  * halcmd now supports 32 tokens per line (up from 20)
  * xhc-hb04: fix a memory leak
  * Calibration dialog: fix finding of halfiles with tunable variables
  * moveoff: add gladevcp demo
  * streamer: add clock and clock-mode pins
  * add a driver for the Huanyang VFD
  * vismach: work around a bug in mesa
  * add a carousel toolchanger component and a vismach sample config

  * stepconf: add support for importing Mach3(tm) config files
  * stepconf: fix invert of signals on pp2 during axis test
  * stepconf: fix multiple picked outputs in axis test being ignored
  * pncconf: fix sserial combobox not selectable

  * hm2 ethernet: improved startup behavior
  * hm2 ethernet: support multiple fpga ethernet boards
  * hm2 ethernet: make unrecognized boards work
  * hm2 ethernet: do iptables and sysctl configuration automatically
  * hm2: don't overload queue_write's length argument (internal cleanup)
  * hm2: support split reads
  * hm2: avoid losing negative velocity commands on arm
  * hm2: enable encoder dpll (when supported by firmware)
  * add elpbcom, a program to communicate directly with mesa ethernet cards

  * add missing memory barriers for ARM

  * uspace: ensure that the thread-specific key is initialized
  * uspace: must advise user to set RTAPI_FIFO_PATH
  * uspace: fix uninitialized bytes in syscall sigaction

  * halcompile: fix parsing of >> and <<

  * task: fix a bug in sequence number tracking
  * task: warn when dropping queued mdi commands

  * interp: log messages to stderr as intended, instead of crashing
  * canon: fix constraint violations with rotated g18/g19 arcs (bug #430)

  * io: initialize the tool-in-spindle info correctly

  * trajectory planner: pausing during G95 fix
  * trajectory planner: fix some bugs and constraint violations

 -- Sebastian Kuzminsky <seb@highlab.com>  Thu, 13 Aug 2015 08:52:48 -0600

linuxcnc (1:2.7.0~pre6) wheezy; urgency=low

  * remove a useless warning message at linuxcnc startup

  * axis: Use a preferred form of "switch" (closes: SF#411)

  * gscreen: check the user directory for GTK2 themes
  * gscreen: added rapid override

  * gmoccapy: fix a bug in ignore limits
  * gmoccapy: include user dir in search for themes

  * xhc-hb04: support lower accels for mpg jogging
  * xhc-hb04: add pin for in or mm icon
  * xhc-hb04: err_exit for missing inifile stanzas
  * xhc-hb04 sim configs: typo fix

  * gladevcp: -H will now load hal tcl files as well as plain hal files
  * gladevcp: add HALIO_Button widget

  * stepconf: fix check for spindle encoder signals for pp2
  * stepconf: fix check for spindle signals for pp2

  * tooledit: fix a typo

  * hal-histogram: minor display improvements
  * latencybins.comp: fix ref to using script name

  * docs: fix latency-histogram.png image
  * docs: fix hal_pin_new() and hal_param_new() manpages

  * halcmd: clarify a getp error message

  * interp: verify that spindle is turning for G76
  * tp: fix for pause during spindle synced motion regression from 2.6
  * fix a type error with arcBlendGapCycles
  * hal: fix fatal memory corruption bug on linking pin to a signal

 -- Sebastian Kuzminsky <seb@highlab.com>  Thu, 09 Apr 2015 20:22:33 -0600

linuxcnc (1:2.7.0~pre5) wheezy; urgency=low

  * gmoccapy: fixed division by zero error on spindle
  * gmoccapy: introduced frensh translation
  * gmoccapy: bug in btn_brake_macro

  * xhc-hb04 jog pendant: add man page, improve docs
  * xhc-hb04.tcl: bugfix, new connect, sig names
  * xhc-hb04.tcl: improve assign of coords to switch

  * moveoff: allow_backtracking_enable_change
  * moveoff: provide -no_display option
  * moveoff: honor changes in backtrack-enable
  * moveoff: verify non-connect of some pins
  * moveoff: improve demo sample configs

  * stepconf: fix missing parport reset commands

  * pncconf: add the 7i84 daughter card as an option
  * pncconf: add combobox filters to sserial and ss encoders
  * pncconf: have the sserial tabs display subboard names
  * pncconf: fix wrong auto-selection of last firmware
  * pncconf: add support for 7i76e
  * pncconf: add spindle vfd options
  * pncconf: improve spindle data collection
  * pncconf: fix calculation of STEPGEN_MAXVEL

  * latency-histogram: include min,max,stddev

  * hal-histogram: add a histogram utility for hal pins

  * halcmd: report error correctly when loadrt fails in uspace

  * halcompile: provide rtapi_math64.h

  * fix velocity & acceleration values on non-G17 arcs
  * fix rigid tapping/threading
  * possible fix for non-zero displayed velocity when stopped

  * motion: ensure that syncedIO is not disrupted
  * motion: catch non-fatal error during new segment and ensure that atspeed is not ignored

  * several internal fixes in the new trajectory planner
  * tp: fixed spindle atspeed overrun due to prev line consumption
  * tp: Improved handling of low-queue state

  * hal_procs_lib.tcl: no error if thread not found
  * hal_procs_lib.tcl: consolidate common procs

 -- Sebastian Kuzminsky <seb@highlab.com>  Tue, 10 Mar 2015 08:46:32 -0600

linuxcnc (1:2.7.0~pre4) wheezy; urgency=low

  * axis gui: fix transition to world mode

 -- Sebastian Kuzminsky <seb@highlab.com>  Sat, 21 Feb 2015 10:11:11 -0700

linuxcnc (1:2.7.0~pre3) wheezy; urgency=low

  * parport: remove probe_parport, it's no longer needed
  * add moveoff, a simple jog-while-paused implementation

  * axis gui: fix too-fast UVW jogs on inch machines displaying mm
  * axis gui: fix too-slow shift-jog speed on inch machines displaying mm
  * axis gui: let the user confirm before closing the window
  * axis gui: fix jog speed in Free mode

  * gmoccapy: fixed a serious bug with PAUSE / RESUME / STOP
  * gmoccapy: initialize mouse button mode corrected
  * gmoccapy: PAUSE button did not get active on M01
  * gmoccapy: virtual keyboard "bug" not initialized settings correct
  * gmoccapy: report gcode errors
  * gmoccapy: better docs
  * gmoccapy: add polish translation
  * gmoccapy: turtle jog and analog in for slider values
  * gmoccapy: added support to select number of digits
  * gmoccapy: deleted unneeded stuff and new translation
  * gmoccapy: new hal pin and some renaming
  * gmoccapy: solved a bug in counts handling
  * gmoccapy: bug/limit in tool sensor height
  * gmoccapy: bug because I missed two self.
  * gmoccapy: added a clock and date label
  * gmoccapy: bug in hal pin updating, new spindle handling
  * gmoccapy: bug in initializing lathe mode

  * pncconf: fix icon/image path error
  * pncconf: lower default watchdog timeout
  * pncconf: fix double POSITION_OFFSET/FEEBACK INI entry
  * pncconf: fix a kernal/kernel misspelling

  * stepconf & pncconf: remove probe_parport command
  * stepconf: use linux parport enumeration number as default
  * stepconf: remove a debug print
  * stepconf: fix a typo in a variable name
  * stepconf: fix the check_for_rt() function for uspace
  * stepconf: optionally generate configs with simulated hardware

  * xhc-hb04.tcl: support fractional scale factors
  * xhc-hb04.tcl: it's an error if halui is not running
  * xhc-hb04.tcl: simplify pin_exists proc
  * xhc-hb04: fix a memory leak
  * lincurve: better manpage
  * gs2_vfd: add missing -A, -D, and -R command-line args
  * gs2_vfd: accept -g to turn on debug output
  * sim_pin: use Toggle by default instead of Pulse
  * debounce: add an example of creating filter groups to manpage
  * encoder: document the surprising encoder num_chan=0 behavior in manpage

  * gladevcp: jogwheel improvements
  * gladevcp: fix a bug forground color of combi_dro 
  * gladevcp: add hiny versions of the hal_bar and led widgets

  * pyvcp: fix a bug in radio button widget

  * latency-test: fix a bug in command-line argument time parsing
  * latency-histogram: clean up on ^C
  * latency-histogram: show linuxcnc version
  * popupkeyboard.py: support standalone demonstration
  * linuxcnc, haltcl: pass args to haltcl file
  * twopass.tcl: handle haltcl files with args
  * util_lib.tcl utilities for haltcl halfiles
  * hal_gremlin: Emit signal in case of gcode error
  * linuxcnc: defer starting [APPLICATIONS]APPs

  * halui: don't forget the Task mode when queueing MDI commands

  * increase default arc radius tolerance (accept larger errors)
  * make arc radius tolerance an ini setting

  * hal: change function .time from parameter to pin
  * hal: increase shared memory size limits

  * halcmd: manage prompt better

  * hallib: support for system-wide halfiles
  * hallib: add sim_lib & basic_sim
  * hallib: relocate common halfiles to lib/hallib
  * hallib: add halcheck, a library halfile to check common errors

  * haltcl: allow haltcl twopass files to use non-builtin Tk widgets

  * inihal: bugfix for ini.n.backlash
  * inihal: document ini hal pins

  * sample configs: use as HALFILE not POSTGUI_HALFILE in Smithy configs

  * gm6: Add USPACE support
  * gm6: Fix RS485 DAC problem, when DAC has zero V output.

  * hm2: fix second default address of EPP port in 7i43 and 7i90 drivers
  * hm2 eth: use defines for all timeouts in driver
  * hm2 eth: cleanup unused code and leftover from rtnet
  * hm2 sserial: fix driver not reporting all sserial remote faults
  * hm2 sserial: fix reporting sserial remote faults
  * hm2 sserial: Fix .scalemax parameter was ignored on analog inputs
  * hm2 sserial: warning when remote sserial device has firmware version lower than r14.
  * hm2 sserial: report link failure

  * task: fix a bug that could drop mdi commands
  * task: fix a dead store

  * motion: rebrand a realtime warning message
  * motion: ignore feed-override when jogging
  * motion: reduce the scope of a state variable
  * motion: redo arc spiral handling
  * motion: several trajectory planner fixes

  * genhexkins: add hal pins for joints coordinates
  * hexapod-sim: support hal pins for joints coordinates

  * rtapi: fix release region

  * uspace: remove debugging message in parport driver
  * uspace: don't try to use rt hardening except on a realtime kernel

  * ini file variables can now span multiple lines using backslash

  * docs: lots of updates to the Getting Started document
  * docs: tidy up the top-level README a bit
  * docs: describe hal_manualtoolchange.change_button
  * docs: describe our git workflow briefly
  * docs: describe our Signed-Off-By procedure
  * docs: update Polish translation of software strings
  * docs: better G2/G3 description
  * docs: better G43 description
  * docs: update stepconf docs and images
  * docs: document io's lube pin a bit more
  * docs: include all manpages in the html & pdf docs
  * docs: fix inaccuracies in hal_init manpage
  * docs: describe postgui_halfiles with twopass info
  * docs: improve docs of hal tools
  * docs: improve docs of latency test tools
  * docs: move parallel port address docs to the correct place
  * docs: misc clarifications & minor improvements
  * docs: fixup manpage syntax for rtapi_app_main.3 & rtapi_app_exit.3
  * docs: improve Servo-To-Go docs

  * halcompile: fix & document 'option extra_link_args'
  * halcompile: don't overrun the names[] array
  * halcompile: improve 'option rtapi_app no' description
  * halcompile: fix indentation nitpick in generated C code
  * halcompile: reject empty names
  * halcompile: document "option userspace" a bit more
  * halcompile: misc docs improvements

  * use /usr/bin/python in all python scripts

  * nml: implement command queue with reliable reception
  * nml: convert arch-dependent types to fixed-width types

  * build: refactor how manpages are generated
  * build: install the new pncconf python modules
  * build: depend on inkscape
  * build: use correct dependencies on Debian Jessie

  * tests: minor improvements to hm2 test
  * tests: fix a spurious false failure in the tlo test
  * tests: reorganize the halui jogging test dir layout
  * tests: give halui a few seconds to switch the task mode back
  * tests: add a halui mdi test
  * tests: add an nml-over-tcp test
  * tests: simplify t0 test and increase task queue usage
  * tests: fix a race condition in the toolchanger/toolno-pocket-differ test
  * tests: longer timeout in halui jogging test
  * tests: test names= and counts= of halcompile-generated comps
  * tests: loadrt must handle failure from rtapi_app_main
  * tests: add a test of jogwheel jogging via Motion
  * tests: fix a spurious failure of the tlo test
  * tests: add arc radius tests

 -- Sebastian Kuzminsky <seb@highlab.com>  Wed, 18 Feb 2015 20:14:41 -0700

linuxcnc (1:2.7.0~pre2) wheezy; urgency=low

  * Fixup release tag signing.

 -- Sebastian Kuzminsky <seb@highlab.com>  Wed, 22 Oct 2014 08:16:57 -0600

linuxcnc (1:2.7.0~pre1) wheezy; urgency=low

  * Brand new trajectory planner!
  * Support for the RT-Preempt realtime kernel.
  * Other things!

 -- Sebastian Kuzminsky <seb@highlab.com>  Tue, 21 Oct 2014 14:31:54 -0500
=======
linuxcnc (1:2.6.10) wheezy; urgency=low

  * docs: specify that G92.1 and G92.2 only affect the G92 offsets
  * docs: update the GFDL blurb
  * docs: remove a stray ")" in User Intro

  * fix constraint violations with rotated G18/G19 arcs (SF bug #430)

  * touchy: G64 now takes optional Q

  * gmoccapy: fix single stepping through a program

  * pncconf: fix spindle control error

  * toggle2nist: does not require floating-point

  * motion: set the "In Position" status flag when aborting

  * task: fix a compile warning (heartbeat is unsigned long)
  * latency-plot: don't depend on a specific wish interpreter
  * sim_rtapi_app: clean up on failed "realtime" module load
  * build system: make the git scripts more user friendly
  * tests: add another loadrt test
  * packaging: switch to dh_python2 on Jessie and later
  * packaging: Debian Jessie and Ubuntu 14.04 don't have libgnomeprintui2.2

 -- Sebastian Kuzminsky <seb@highlab.com>  Fri, 02 Oct 2015 19:03:15 -0600
>>>>>>> c056b103

linuxcnc (1:2.6.9) wheezy; urgency=low

  * docs: update G33.1 example to include S100 M3
  * docs: document motion.feed-inhibit better
  * docs: update encoder.9 manpage
  * docs: improve haltcl docs
  * docs: misc minor fixes & improvements

  * UIs: tolerate task latency better
  * touchy: Fix Set Tool/Origin defaults on lathes
  * gmoccapy: introduced hungarian translation
  * gmoccapy: several new keyboard shortcuts
  * gmoccapy: new place for full size preview button
  * gmoccapy: bug in fullsize / edit change
  * hal_glib: do not emit signal file changed on remap
  * vismach: work around a bug in mesa

  * hm2: Smart-serial boards can have HAL pins identified by board serial numbers

  * interp: don't set an invalid sequence number
  * interp: log messages to stderr as intended, instead of crashing

  * task: warn if the main loop takes too long
  * task: warn when dropping queued mdi commands

  * io: initialize the tool-in-spindle info correctly

 -- Sebastian Kuzminsky <seb@highlab.com>  Sat, 08 Aug 2015 16:00:57 -0600

linuxcnc (1:2.6.8) precise; urgency=low

  * Axis GUI: Fix regression of control disabling, SF#423
  * Axis GUI: Use a preferred form of "switch" (closes: SF#411)

  * gmoccapy GUI: bug in ignore limits solved
  * gmoccapy GUI: search also in the users dir for themes
  * gmoccapy GUI: fixed division by zero error on spindle
  * gmoccapy GUI: introduced french translation
  * gmoccapy GUI: bug in btn_brake_macro

  * tooledit: fix a typo/bug in a switch statement

  * stepconf: fix check for spindle encoder signals for pp2
  * stepconf: fix check for spindle signals for pp2

  * xhc-hb04 sim configs: typo fix

  * emccalib.tcl: allow whitespace on detected setp lines

  * halcmd: err msg applies pins or params
  * hal: fix fatal memory corruption bug on linking pin to a signal
  * hal: fix a dubious type cast

  * docs: fix hal_pin_new() and hal_param_new() manpages

  * packaging: depend on a GPLv2 version of readline
  * build system: clean up cache files

 -- Sebastian Kuzminsky <seb@highlab.com>  Sun, 10 May 2015 13:37:22 -0600

linuxcnc (1:2.6.7) precise; urgency=low

  * axis gui: fix transition to world mode

 -- Sebastian Kuzminsky <seb@highlab.com>  Sat, 21 Feb 2015 10:04:33 -0700

linuxcnc (1:2.6.6) precise; urgency=low

  * axis gui: fix jog speed on nontrivkins machines

  * gmoccapy: bug in initializing lathe mode
  * gmoccapy: bug because I missed two self.
  * gmoccapy: added a clock and date label
  * gmoccapy: bug in hal pin updating, new spindle handling
  * gmoccapy: bug/limit in tool sensor height
  * gmoccapy: solved a bug in counts handling
  * gmoccapy: new hal pin and some renaming
  * gmoccapy: deleted unneeded stuff and new translation
  * gmoccapy: added support to select number of digits
  * gmoccapy: turtle jog and analog in for slider values
  * gmoccapy: introduced polish translation
  * gmoccapy: report about gcode errors

  * pncconf: lower default watchdog limit
  * pncconf: fix double POSITION_OFFSET/FEEBACK INI entry

  * halui: don't forget the Task mode when queueing MDI commands

  * debounce: document filter groups better in the manpage
  * pyvcp: Bug in radio button widgets
  * gladevcp: bug in combi_dro foreground color attribute
  * hal_gremlin - Emit signal in case of gcode error
  * inihal: bugfix, typo for ini.n.backlash

  * xhc-hb04: Fix memory leak
  * xhc-hb04: error exit if [HAL]HALUI not set

  * gm6: Fix RS485 DAC problem, when DAC has zero V output

  * better error message when a component fails to load in sim

  * comp: don't overrun the names[] array
  * comp: fix indentation nitpick in generated C code

  * docs: include a warning about power supplies for the STG
  * docs: update gmoccapy docs
  * docs: improve 'option rtapi_app no' description of comp
  * docs: fixup manpage syntax for rtapi_app_main.3 & rtapi_app_exit.3
  * docs: fix inaccuracies in hal_init manpage
  * docs: document the surprising encoder num_chan=0 behavior
  * docs: update the md5sum of the Live/Install Image
  * docs: misc minor improvements

  * tests: fix a spurious failure of the tlo test
  * tests: test names= and counts= args of comp-generated components
  * tests: longer timeout in halui jogging test
  * tests: fix a race condition in the toolchanger/toolno-pocket-differ test
  * tests: simplify t0 test and increase task queue usage
  * tests: loadrt must handle failure from rtapi_app_main

  * packaging: use correct dependencies on Debian Jessie
  * packaging: tclx is a runtime dependency, not a build-dep

 -- Sebastian Kuzminsky <seb@highlab.com>  Wed, 18 Feb 2015 21:15:08 -0700

linuxcnc (1:2.6.5) precise; urgency=low

  * gmoccapy: virtual keyboard "bug" not initialized settings correct
  * gmoccapy: initialize mouse button mode corrected
  * gmoccapy: PAUSE button did not get active on M01

  * hostmot2: fix default address of the second EPP port (7i43 and 7i90)

  * gs2_vfd: add missing short command line arguments -g, -A, -D, and -R
  * lincurve: improve manpage

  * docs: correct G43 description
  * docs: improve G2 examples
  * docs: fix up whitespace in mux_generic(9) manpage
  * docs: document comp extra_link_args
  * docs: document Signed-off-By procedure
  * docs: include many missing manpages in the html index

  * comp: test that option extra_link_args works
  * comp: 'option extra_link_args' needs a string

  * latency-histogram: clean up on ^C

  * task: remove some dead code
  * task: fix a dropped-mdi bug

  * rebrand a realtime warning message from motion

  * tests: reorganize the halui test dir layout
  * tests: add a halui mdi test
  * tests: fix a spurious false failure in the tlo test

  * NML: improved debugging in interp_list

 -- Sebastian Kuzminsky <seb@highlab.com>  Mon, 08 Dec 2014 22:38:23 -0700

linuxcnc (1:2.6.4) precise; urgency=low

  * axis gui: fix shift-jog speed being too slow on inch configs displaying mm
  * axis gui: fix UVW jogs being too fast by 25.4x, on inch configs displaying mm

  * gmoccapy gui: fixed serious bug with PAUSE / RESUME / STOP
  * gmoccapy gui: bug fixes, minor layout changes
  * gmoccapy gui: support now also matchbox-keyboard

  * hal: make 'halcmd save comp' order match original 'loadrt' order

  * gladevcp tooledit widget: flush tool file to disk
  * gladevcp tooledit widget: fix bugs with tool comment field
  * gladevcp led widget: fix blinking in GLADE editor problem

  * xhc-hb04: improve README

  * emccalib: fix a bug in hal file parsing
  * emccalib: enable search in POSTGUI_HALFILEs

  * popupkeyboard: support standalone demonstration

  * hm2: fix long-standing encoder velocity estimation error
  * hm2: fix FPGA names for 5i24, 5i25, and 6i25

  * sim_pin: remove special case (-0) in isnegative

  * latency-test: fix a bug in "implied microseconds" mode

  * docs: update download & install information
  * docs: fix a copy/paste error in the hostmot2.9 manpage
  * docs: give units of ini vars in homing docs
  * docs: update stepper quickstart equation
  * docs: remove description of removed 'blocks' component
  * docs: update halshow description to remove outdated blocks component
  * docs: change stepconf values so they cover most common drives
  * docs: document some missing declarations in the comp tool
  * docs: in comp, variables should be of type float, not double
  * docs: update README build instructions to include autogen
  * docs: add gmoccapy documentation
  * docs: document milltask's "ini.*" hal pins
  * docs: fix some pyvcp examples
  * docs: fix a typo in the System Requirements document
  * docs: fix a markup bug in the Developer Manual
  * docs: fix motion-type description in motion manpage
  * docs: add info about remapped code reading hal pins
  * docs: fix some spellos in remap docs
  * docs: describe our git workflow briefly

  * tests: fix a transient failure in the halui-jogging test

 -- Sebastian Kuzminsky <seb@highlab.com>  Sat, 01 Nov 2014 11:26:33 -0600

linuxcnc (1:2.6.3) precise; urgency=low

  * axis GUI: add ability to set default spindle speed
  * gmoccapy GUI: iteration over None object message
  * gmoccapy GUI: hal user message system introduced
  * gmoccapy GUI: corrected message system
  * xhc-hb04 jog pendant: move udev rule to the right place
  * python: fix exception in MultiFileBuilder.set_translation_domain
  * emccalib: fix bug #389 (not writing file)
  * estop-latch: improve documentation; set default pin values
  * hm2_7i90: remove some dead code
  * hm2 sample configs: set HOME_SEQUENCE
  * hm2 sample configs: let hm2-stepper estop when hm2 watchdog bites
        (Closes: #391)
  * docs: better description of 5420-5428
  * docs: the remap inifile var is PYTHON_APPEND
  * docs: all html links work now
  * docs: section ids are externally accessible hyperlinks
  * french doc update: default spindle speed
  * french doc update: clarify comp's usage of count and names
  * french doc update: fix startup code example
  * packaging: recommend the correct hostmot2 package
  * packaging: Debian testing (Jessie) requires tcl/tk 8.6
  * build system: misc minor portability fixes
  * tests: no need to track var file

 -- Sebastian Kuzminsky <seb@highlab.com>  Fri, 05 Sep 2014 18:53:11 -0600

linuxcnc (1:2.6.2) precise; urgency=low

  * xhc-hb04: fix device file permissions

  * pncconf: fix error with firmware with more than 5 sserial channels

  * docs: update french translation
  * docs: fix startup code example
  * docs: misc minor fixes

  * sample configs: fix sim/axis/gantry backplot display

 -- Sebastian Kuzminsky <seb@highlab.com>  Sat, 09 Aug 2014 09:19:48 -0600

linuxcnc (1:2.6.1) precise; urgency=low

  * Fix stepconf - generating new configs now works on Debian Wheezy
        and Ubuntu Precise.
  * Touchy: Disable macro button if there aren't any macros defined
  * Fix sim/axis/axis.ini sample config so the splash screen runs
        without re-zeroing G54.
  * minor docs improvements

 -- Sebastian Kuzminsky <seb@highlab.com>  Mon, 04 Aug 2014 21:41:55 -0600

linuxcnc (1:2.6.0) precise; urgency=low

  * add missing copyright and GPL license on all files
  * fix many file & directory permissions
  * fix firmware paths in hm2 5i22 sample configs
  * fix incorrect values on iocontrol.0.tool-prep-pocket (io and iov2)
  * note gmoccapy runtime dependency on python-gst0
  * axis: get interpreter address the right way

 -- Sebastian Kuzminsky <seb@highlab.com>  Mon, 28 Jul 2014 19:21:10 -0600

linuxcnc (1:2.6.0~pre5) precise; urgency=low

  * Add G43.2 - this lets G-code sum an arbitrary number of tool length
      offsets by calling G43.2 multiple times.

  * add a demo config showing remapped G43.2

  * touchy: add support for G43.2

  * gmoccapy: screen2 bug fix
  * gmoccapy: new hal pins for program progress
  * gmoccapy: solved bug using change remap and tool edit widget
  * gmoccapy: fix a bug with remapped tool change

  * pncconf: fix an incompatibility between Mesa and LinuxCNC XMLs

  * pid: change pins from IO to IN
  * thcud: fix velocity tolerance calculation
  * debounce: improve manpage
  * parport: fix API manpage cut & paste errors

  * docs: G43.1 works with all axes, not just XZ
  * docs: French translation updates
  * docs: misc minor cleanups
  * docs: HAL floats are 64 bits wide now, not 32

  * sim: fix 32-bit truncation of rdtsc on x86_64

  * interp: print correct filename in message
  * interp: need to initialize context_struct

  * task: silence a warning with gcc 4.8 + boost 1.55.0
  * task: don't link with ULAPISRCS
  * task: safer message formatting

  * rtapi: use proper type for rtapi_print_msg level
  * rtapi: Remove unused define

  * build-depend on libtk-img and make missing img::png a build-time failure

  * build: Fix a crash on gcc4.7.2 (Debian Wheezy)
  * build: fix inconsistency when multiple versions of tcl/tk are available

 -- Sebastian Kuzminsky <seb@highlab.com>  Mon, 21 Jul 2014 09:52:26 -0600

linuxcnc (1:2.6.0~pre4) precise; urgency=low

  * fix several bugs with NURBS handling (G5, G5.1, G5.2)
  * add a Rapid Override control (analogous to Feed Override)
  * support moving 3, 6, or all 9 axes for a tool change

  * add a driver for the WJ200 VFD
  * add a driver for the Mesa 7i90 AnyIO board

  * general mechatronics: fix a NULL pointer bug

  * touchy: accept all axes for G43.1 TLOs
  * gmoccapy: fix a couple of bugs

  * comp: reject invalid .comp files that don't match the component name

  * docs: add docs for G5, G5.1, G5.2 NURBS G-codes
  * docs: clarify naming requirements of .comp files
  * docs: update classic ladder manpage
  * docs: add info on the servo axis calibration assistant in Axis GUI
  * docs: misc minor fixes

  * fix a "crawling scrollbar" cosmetic bug in linuxcnctop
  * fix handling of shell metacharacters in .ini filenames
  * fix auto-closing of directories in config picker

 -- Sebastian Kuzminsky <seb@highlab.com>  Wed, 11 Jun 2014 21:39:31 -0600

linuxcnc (1:2.6.0~pre3) precise; urgency=low

  * HAL: make halcmd arrow syntax ('=>', '<=', '<=>') more strict
      (matches manpage now)
  * HAL: fix halcmd 'pin = value' and 'param = value' (matches manpage
      now)
  * HAL: don't clobber pin value when connecting to a net
  * HAL: fix a cosmetic bug in signal memory allocation

  * motion: add a pin giving the motion type (motion.motion_type)

  * pid: default to using previous target to compute error.  This will
      disturb existing tunings, so those with old configs who do not want
      to re-tune may want to set pid.N.error-previous-target to false.

  * hm2: fix a bug in 5i24 support on some motherboards
  * hm2: fix 5i24 connector names
  * hm2: expose encoder inputs (A, B, Index) as HAL pins

  * fix a bug in the comp(1) tool that would let invalid .comp files
      compile, but crash when the invalid code executed
  * fix a crash in the biquad component (and add a test)
  * fix a crash in the mesa 7i65 driver

  * pickconfig: always allow creation of shortcuts (fixes bug #372)

  * gmoccapy: add option to hide 4th axis
  * gmoccapy: fix problem of pin_value changing on startup
  * gmoccapy: let user change the DRO font size
  * gmoccapy: reset error pin when user clears the message in GUI

  * gladevcp: fix a bug in iconview

  * sample configs: fix a bug in the gmoccapy config
  * sample configs: make xhc-hb04 program-run button automatically
      switch to auto mode

  * docs: update French translation
  * docs: update motion(9) manpage to match reality
  * docs: fix a markup error in hostmot2(9) manpage
  * docs: fix hostmot2(9) manpage encoder .rawcounts pin name
  * docs: update hm2_pci(9) manpage list of supported boards
  * docs: fix some bugs in the comp(1) documentation

 -- Sebastian Kuzminsky <seb@highlab.com>  Sun, 25 May 2014 08:52:14 -0600

linuxcnc (1:2.6.0~pre2) precise; urgency=low

  * pncconf: fix bug with 7i43 address handling
  * pncconf: fix off-by-one error on pin numbering of 5i25 boards
  * General mechatronics driver: fix initialization for certain BIOSes
  * General Mechatronics driver: Improve DAC from 8 bit to 14 bit resolution
  * Axis: Fix mist and flood buttons (sf bug #371)
  * Axis: Fix spindle control buttons
  * gmoccapy: fix G92 as system bug
  * GUIs: better error message when tryint to tune un-tuneable ini file
  * gladevcp: fix a bug in the offsetpage widget
  * gladevcp: screen 2 "bug" solved and gcode.lang is back
  * halsh: initialize stubs library (this fixes builds on Ubuntu 14.04 Trusty)
  * edge component: Fix a couple of minor bugs
  * Add sample configs for Pico Systems PPMC with velocity estimation
  * docs: add descriptions of the new spindle speed pins in motion
  * docs: add descriptions of the new feed- and spindle-inhibit pins
  * daisy.ngc: Moves are way too short to make tones, if in mm mode

 -- Sebastian Kuzminsky <seb@highlab.com>  Sun, 27 Apr 2014 16:25:56 -0600

linuxcnc (1:2.6.0~pre1) precise; urgency=low

  * reorganized sample configs to improve clarity
  * .ini files now support a '#INCLUDE' directive

  * pncconf: bug fixes and improvements

  * docs: lots of updates & improvements
  * docs: removed untranslated placeholders, german & polish
  * docs: updated italian translations (of the programs)

  * GUI: Axis: allow feed rate override display to go up to 9999%
  * GUI: Axis: XYUV foam cutter support
  * GUI: touchy: wheel scrolling of program start point

  * GUI: add new gmoccapy gui
  * GUI: add new gscreen gui

  * gladevcp: add new widgets: calculator, tool editor, source view,
        dro, offset display, jogwheel, pyngcgui, etc

  * HAL: haltcl now accepts -i or -ini
  * HAL: halcmd now supports tilde expansion
  * HAL: halscope now shows the first derivative of probe channels
  * HAL: hal_glib got a number of new signals

  * HAL: stepgen now supports 16 channels (up from 8 in 2.5)
  * HAL: gs2 VFD driver now supports configurable acceleration and
        deceleration, and has support for a braking resistor
  * HAL: halui now switches to manual mode automatically when the user
        requests jogging

  * HAL: new drivers:
      * VFS11 VFD
      * Delta VFD-B
      * General Mechatronics 6 axis motion control card
      * xhc-hb04 USB jog pendant

  * HAL: new components:
      * mux_generic: generic multiplexer, any number of pins, any data type
      * lincurve: linearization curve lookup table
      * matrix_kb: matrix keyboard driver
      * mb2hal: generic Modbus-to-HAL interface
      * orient: works with M19 to control spindle position
      * sim-encoder: simulate an encoder, for useful for testing
      * thcud: torch height control for plasma

  * Hostmot2: add support for 5i24 AnyIO board
  * Hostmot2: add support for buffered SPI
  * Hostmot2: add support for the Mesa 7i65 (bspi 8xServo)
  * Hostmot2: add support for uarts
  * Hostmot2: add support for serial encoders (ssi, biss, and fanuc)
  * Hostmot2: add support for table-mode stepgens
  * Hostmot2: add support for DPLL
  * Hostmot2: detect & report encoder quadrature error
  * Hostmot2: improved support for encoders (configurable filter rate)
  * Hostmot2: improved support for muxed encoders (configurable skew rate)
  * Hostmot2: changed handling of 8i20 and 7i64 (.hal file changes needed!)

  * interp: G-codes can now be remapped
  * interp: added read-only named parameters (#<_x> etc)
  * interp: added M19 (orient spindle) and an orient component
  * interp: added saving and restoring of modal G-code state with M70-M73
  * interp: bug fixes in O-word handling
  * interp: add python subroutines

  * motion: coolant and lube are now user-controllable at all times
  * motion: add spindle speed inihibit and feed inhibit input pins
  * motion: add spindle absolute speed output pins
  * motion: rapid velocity now ignores feed override setting

  * rtapi: misc bug fixes

  * removed usrmot (buggy & unused)
  * removed freqgen component, it's been replaced by stepgen's
        velocity mode

  * build: simplified our usage of libmodbus

 -- Sebastian Kuzminsky <seb@highlab.com>  Wed, 16 Apr 2014 21:12:39 -0600

linuxcnc (1:2.5.4) lucid; urgency=low

  * Build: update dependencies for Debian 7
  * Docs: many fixes and updates
  * HAL: blend: fix docs to match the real behavior
  * HAL: edge: fix incorrect edge trigger at startup: Bug #346
  * HAL: ilowpass: handle encoder counter overflows properly
  * HAL: lcd: fix formatting when no format length is specified
  * HAL: new components bin2gray, gray2bin for Gray code conversion
  * HAL: new components bitwise and bitslice, for bitwise math operations
  * HAL: pcl720: fix in-not pins
  * HAL: thc: fix incorrect calculation of velocity tolerance: Bug #348
  * Hostmot2: document ability to have multiple 7i43 cards
  * Hostmot2: fix for PCI transfers on Linux 3.x kernels
  * Hostmot2: fix resolver index emulation/detection
  * Hostmot2: fix resolver total brokenness on 64-bit builds
  * Interpreter: fix crash when returning from a subroutine, to a file
    that has been deleted: Bug #357
  * Interpreter: fix VW-plane (G19.1) canned cycles
  * NGCGUI: Always apply tool offset when loading a tool
  * NGCGUI: Fix qpocket stepover, ramping for mm users
  * NML: fix remote clients talking to linuxcncserver
  * Pncconf: allow setting the number of classicladder bits and words
  * Pncconf: fix configurations requesting gladevcp panels without
    spindle speed displays
  * Pncconf: fix 7i43 address designation: Bug #358
  * Pncconf: fix 5i25+prob_rfx2 pin numbering problem: Bug #331
  * Pncconf: fix testing of smart-serial based spindles
  * Pncconf: place STEPGEN_MAXVEL/STEPGEN_MAXACCEL values in the ini
  * PPMC: Add new sample config showing encoder velocity estimation
  * PyVCP: in a spinbox, allow entering a value with Return: Bug #364
  * Stepconf: better defaults for axis-test distances
  * Stepconf: fix spindle-at-speed connection
  * Task: fix several problems with M61 (set currently-loaded tool)
  * Touchy: MDI support for M61 Q
  * Touchy: MDI support for multi-turn arcs
  * TP: fix a minor acceleration constraint violation in some arcs

 -- Chris Radek <chris@timeguy.com>  Thu, 17 Apr 2014 11:49:12 -0500

linuxcnc (1:2.5.3) lucid; urgency=low

  * AXIS: fix disable/enable of the toolbar's reload button
  * BUILD: fix linking on 32 bit x86 debian 7.1
  * Configs: use names= everywhere to make the sim configs clearer
  * Docs: Many improvements
  * HAL: clarkeinv: allow rotation of the input vector
  * HAL: sim_pin: add support for u32, s32, float types
  * HAL: abs_s32: don't unnecessarily require floating point
  * HAL: comp: fix option userinit
  * HAL: comp: improve handling of build failures and error reporting
  * HAL: twopass: improve error reporting
  * Hostmot2: fix smart serial port shutdown
  * Interpreter: Fix bug 315 part 2, O-call through named parameter
  * Kins: replace 5axiskins.c, used by a sample config
  * Kins: 5axiskins: remove misleading tool-length pin
  * Motion: allow for floating point in the base thread
  * PPMC: add encoder timestamp velocity estimation
  * PPMC: selectable encoder filter clock
  * PyVCP: fix several behaviors in the dial widget
  * Task: fix MDI-queueing problems
  * USC: new sample config for Pico USC with encoders
  * linuxcncrsh: many stability fixes
  * pncconf: fix 5i25 GPIO numbering
  * pncconf: fix default PDM rate
  * pncconf: fix open loop test
  * pncconf: fix incorrect zh_CN translation which broke millimeter mode

 -- Chris Radek <chris@timeguy.com>  Tue, 23 Jul 2013 12:34:46 -0500

linuxcnc (1:2.5.2) lucid; urgency=low

  * AXIS: Allow the setting of the top end of the Max Velocity slider
    according to [DISPLAY]MAX_LINEAR_VELOCITY as the docs say
  * Components: Fix mux16's debounce function
  * Components: LCD character display driver
  * Components: New multiclick component detects single, double, triple clicks
  * Docs: Many improvements
  * Gremlin: Better error reporting for gcode errors
  * Gremlin: Fix rotated axes display
  * Halui: Include tool length offsets in relative position outputs
  * Hostmot2: Fixes to sserial
  * Kins: Fix teleop jogging of ABC axes in the negative direction
  * Modbus: Fix TCP communication time out error
  * New config: Gecko G540
  * New config: Smithy 1240combined_mm
  * PID: Optional new error-previous-target mode to reduce ferrors detected
    by motion.  This is especially useful for torque-mode loops and those
    tunings that use large I gains
  * pncconf: Many fixes
  * PPMC: Better error checking for hardware problems causing miscommunication
  * Tool Table: Many fixes to tool table handling, making tool tables on
    nonrandom setups using mismatched tool and pocket numbers work correctly
  * Translations: German for tooledit
  * Translations: Many improvements to French
  * Utilities: new latencyhistogram program that shows details about latency
  * Utilities: sim_pin, a script that simulates writing to hal pins

 -- Chris Radek <chris@timeguy.com>  Sun, 03 Mar 2013 17:07:57 -0600

linuxcnc (1:2.5.1) lucid; urgency=low

  * Motion: fix incorrect spindle direction after G43 in CSS+M4 mode
  * Interpreter: allow G10 L1 to set front/back angles when not 
    also changing offsets
  * Interpreter: correctly report G96/G97 mode to the UI
  * Interpreter: explicitly set the default spindle mode at startup
  * task: fix incorrect spindle speed display when switching mode
    (Manual/MDI)
  * PPMC: fix a bug that would cause missing encoder velocity pins on
    some versions
  * Hostmot2: Fix a couple of bugs affecting sserial (crash on
    shutdown, memory leak)
  * Hostmot2: Add support for 6i25
  * AXIS: fix a surprise jog when the jog increment combobox was open
  * AXIS: show S word in active gcode pane
  * AXIS: rebranding
  * Touchy: rebranding, change program path to ~/linuxcnc/nc_files
  * Docs: improvements/clarifications to the halui.1 manpage
  * Docs: improvements/clarifications to the gladevcp docs
  * Docs: improvements/clarifications to the halcmd docs
  * Docs: improvements/clarifications to the gcode docs
  * Docs: fix misc typos, misspellings, grammar, and markup bugs
  * Docs: updates to French translations
  * GladeVCP: fix EMC_Action_Open
  * GladeVCP: new default-value example
  * tooledit: save/restore geometry, allow sorting on specific columns
  * tooledit: bugfixes and i18n
  * ngcgui: minor fixes and additions
  * pncconf: lots of bug fixes and incremental improvements
  * portability fix for Ubuntu Precise 12.04 LTS
  * portability fix for Fedora 16
  * Calibration: fix missing entries in tuning/calibration screens
  * emcrsh: fix incorrect relative position report for some offset settings
  * time.comp: fix hours wrapping at 60

 -- Chris Radek <chris@timeguy.com>  Sun, 29 Jul 2012 13:48:25 -0500

linuxcnc (1:2.5.0) lucid; urgency=low

  * AXIS: dynamic tabs can embed other applications, including virtual
    control panels
  * AXIS: make the gcode readout resizable
  * AXIS: many speedups in preview generation
  * AXIS: new OpenGL preview with antialiased fonts
  * AXIS: optional blending in the program preview can make very complex
    programs easier to see
  * AXIS: prompt when homing a joint that's already homed
  * AXIS: Selectable tool touch off to workpiece or fixture
  * AXIS: show all offsets and rotation separately in the BIG DRO
  * AXIS: show G5x and G92 offsets graphically in the preview
  * AXIS: user-configurable MDI history file
  * AXIS: A comment (AXIS,notify,message) will print "message" when the
    preview is generated, instead of just at run-time.

  * Configs: many configuration updates for Smithy machines
  * Configs: update motenc sample configs for encoder index
  * Configs: add filtering (image-to-gcode etc) to hostmot2 samples
  * Configs: univpwm sample uses new encoder velocity for pid

  * GladeVCP: a new framework for making virtual control panels with the
    Glade screen designer

  * Gremlin: AXIS's program preview is now separated out as gremlin,
    for use with GladeVCP/Touchy/etc.

  * HAL: fix rare problem with freqgen output getting stuck "on"
  * HAL: gearchange component: support up to 32 gears
  * HAL: make commanded (unaffected by spindle override) spindle speed
    available on a pin, for gear selection etc.
  * HAL: make limit3 parameters into pins
  * HAL: new axis.N.motor-offset pins can be used to detect position loss
    between homings
  * HAL: new component bldc_sine: commutation for BLDC with encoder feedback
  * HAL: new mux16 component
  * HAL: new time comp, which converts seconds to hr/min/sec
  * HAL: new watchdog component
  * HAL: remove deprecated hal_m5i20 driver
  * HAL: new component for ShuttleXpress USB jog dongle
  * HAL: support names= options for encoder_ratio, sim_encoder, at_pid, siggen
  * HAL: a new component, message, to display user messages from HAL
  * HAL: a new component, multiswitch, to toggle through bits with one button

  * Halshow: add menu with load/save/exit
  * Halshow: fix the tree to not cut off after a certain depth

  * HAL: standardize on maximum hal name length

  * HALUI: allow direct-value input to spindle and feed overrides and
    max velocity
  * HALUI: handle the situation better when many command inputs change
    simultaneously

  * Hostmot2: fix a rare problem in stepgen mode setting
  * Hostmot2: fix stepgen moving VERY slowly when it should have been
    stopped
  * Hostmot2: handle failed card registration better
  * Hostmot2: support for multiplexed encoders like on the 7i48
  * Hostmot2: support for onboard diagnostic LEDs
  * Hostmot2: support for three phase PWM
  * Hostmot2: improve watchdog reliability and defaults

  * Interpreter: fixes to always use . for a decimal, no matter the locale
  * Interpreter: fix G83 peck retract to match fanuc
  * Interpreter: fix G98/G99 to match fanuc retract planes behavior
  * Interpreter: fix "run from line" when the start line is between a
    sub definition and its call
  * Interpreter: give correct errors when rotary axes are commanded to
    move in canned cycles
  * Interpreter: improve arc endpoint radius-mismatch error checking
  * Interpreter: maintain G5x and G92 offsets separately
  * Interpreter: make current position including all offsets and in the
    current program units available in parameters 5420-5428
  * Interpreter: make EMC version available in named parameters _vminor,
    _vmajor
  * Interpreter: make G92 offset rotated coordinate systems correctly
  * Interpreter: make more errors translatable
  * Interpreter: many fixes to allow O-call of subroutines from MDI mode
  * Interpreter: many new tests in the test suite, including the ability
    to verify errors
  * Interpreter: new G10 L11 code for tool touch off to fixture instead
    of active work coordinate system
  * Interpreter: new unary function EXISTS tells whether a certain
    parameter exists
  * Interpreter: search path for subroutines: [RS274NGC]SUBROUTINE_PATH
  * Interpreter: search path for user M codes: [RS274NGC]USER_M_PATH
  * Interpreter: detect and error on malformed O-if[] statements

  * IOcontrol: make aborting tool changes work

  * Kinematics: several improvements to the general serial kinematics module

  * Motenc, VTI, Opto_ac5: PCI-related update for new kernel versions

  * Motion: allow translations of more error messages
  * Motion: fix stuttering motion in NURBS
  * Motion: support for indexing/locking rotary axes

  * ngcgui: many new features and bugfixes

  * PID: accept external command-deriv and feedback-deriv connections to
    use a high quality velocity signal when it is available

  * pncconf: many new features and bugfixes

  * PPMC: improve error messages when cards are not found

  * Probing: correctly abort motion when the probe trips during a non-probe
    MDI command

  * Rebranding: rename EMC to LinuxCNC

  * TkEMC: display and allow entry of all tool offsets
  * TkEMC: in Set Coordinates, display the correct axes
  * TkEMC: only display active axes
  * TkEMC: show coordinate system in offset widget
  * TkEMC: show work offsets for all axes

  * Touchy: add a spindle speed readout on the manual tab
  * Touchy: dynamic tabs can embed other applications, including virtual
    control panels
  * Touchy: macro capability that uses MDI O-call
  * Touchy: make single-block switch work like feed hold
  * Touchy: save maximum velocity (MV) value across runs
  * Touchy: Selectable tool touch off to workpiece or fixture
  * Touchy: show all offsets separately in the status information
  * Touchy: show the total number of lines in the loaded program
  * Touchy: show which tools are in which pockets
  * Touchy: support for metric configurations
  * Touchy: support panel indicators for status readout
  * Touchy: use appropriate jog and maxvel increments for metric and degrees
  * Touchy: turning the wheel during a continuous jog changes the current 
    jog speed

  * add a G code language spec for gedit
  * add latencyplot, a strip-chart type display of latency test results

 -- Chris Radek <chris@timeguy.com>  Fri, 30 Mar 2012 13:20:02 -0500<|MERGE_RESOLUTION|>--- conflicted
+++ resolved
@@ -1,4 +1,3 @@
-<<<<<<< HEAD
 linuxcnc (1:2.7.0) wheezy; urgency=low
 
   * docs: add jessie rtpreempt install instructions
@@ -402,7 +401,7 @@
   * Other things!
 
  -- Sebastian Kuzminsky <seb@highlab.com>  Tue, 21 Oct 2014 14:31:54 -0500
-=======
+
 linuxcnc (1:2.6.10) wheezy; urgency=low
 
   * docs: specify that G92.1 and G92.2 only affect the G92 offsets
@@ -430,7 +429,6 @@
   * packaging: Debian Jessie and Ubuntu 14.04 don't have libgnomeprintui2.2
 
  -- Sebastian Kuzminsky <seb@highlab.com>  Fri, 02 Oct 2015 19:03:15 -0600
->>>>>>> c056b103
 
 linuxcnc (1:2.6.9) wheezy; urgency=low
 
