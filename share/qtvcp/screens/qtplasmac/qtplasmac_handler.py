<<<<<<< HEAD
VERSION = '001.015'
LCNCVER = '2.10'
=======
VERSION = '236.302'
LCNCVER = '2.9'
>>>>>>> 7376a54d
DOCSVER = LCNCVER

'''
qtplasmac_handler.py

Copyright (C) 2020, 2021, 2022, 2023 Phillip A Carter
Copyright (C) 2020, 2021, 2022, 2023 Gregory D Carl

This program is free software; you can redistribute it and/or modify it
under the terms of the GNU General Public License as published by the
Free Software Foundation; either version 2 of the License, or
(at your option) any later version.

This program is distributed in the hope that it will be useful, but
WITHOUT ANY WARRANTY; without even the implied warranty of
MERCHANTABILITY or FITNESS FOR A PARTICULAR PURPOSE.  See the
GNU General Public License for more details.

You should have received a copy of the GNU General Public License along
with this program; if not, write to the Free Software Foundation, Inc
51 Franklin Street, Fifth Floor, Boston, MA  02110-1301, USA.
'''

import os
import sys
from shutil import copy as COPY
from subprocess import Popen, PIPE
from subprocess import run as RUN
from subprocess import call as CALL
from importlib import reload
import time
import tarfile
import math
import glob
import linuxcnc
import hal
from OpenGL.GL import glTranslatef
from PyQt5 import QtCore, QtWidgets, QtGui
from PyQt5.QtCore import *
from PyQt5.QtWidgets import *
from PyQt5.QtGui import *
from PyQt5.Qsci import QsciScintilla
from qtvcp import logger
from qtvcp.core import Status, Action, Info, Tool
from qtvcp.lib.gcodes import GCodes
from qtvcp.lib.keybindings import Keylookup
from qtvcp.lib.preferences import Access
from qtvcp.lib.qtplasmac import tooltips as TOOLTIPS
from qtvcp.lib.qtplasmac import set_offsets as OFFSETS
from qtvcp.lib.qtplasmac import updater as UPDATER
from qtvcp.widgets.camview_widget import CamView as CAM
from qtvcp.widgets.file_manager import FileManager as FILE_MAN
from qtvcp.widgets.gcode_editor import GcodeEditor as EDITOR
from qtvcp.widgets.gcode_editor import GcodeDisplay as DISPLAY
from qtvcp.widgets.mdi_history import MDIHistory as MDI_HISTORY
from qtvcp.widgets.mdi_line import MDILine as MDI_LINE
from qtvcp.widgets.origin_offsetview import OriginOffsetView as OFFSETVIEW
from qtvcp.widgets.origin_offsetview import MyTableModel as OFFSET_TABLE
from qtvcp.widgets.screen_options import ScreenOptions as OPTIONS
from qtvcp.widgets.simple_widgets import DoubleScale as DOUBLESCALE
from qtvcp.widgets.status_label import StatusLabel as STATLABEL
from qtvcp.widgets.stylesheeteditor import  StyleSheetEditor as SSE
from qtvcp.lib.aux_program_loader import Aux_program_loader
from plasmac import run_from_line as RFL
from rs274.glcanon import GlCanonDraw as DRAW
from qt5_graphics import Lcnc_3dGraphics as DRO

LOG = logger.getLogger(__name__)
KEYBIND = Keylookup()
STATUS = Status()
INFO = Info()
ACTION = Action()
TOOL = Tool()
AUX_PRGM = Aux_program_loader()
INIPATH = os.environ.get('INI_FILE_NAME', '/dev/null')

_translate = QCoreApplication.translate

# a vertical line as a separator on the status bar
class VLine(QFrame):
    def __init__(self):
        super(VLine, self).__init__()
        self.setFrameShape(self.VLine|self.Plain)

# dummy class to raise an exception for style issues
class ColorError(Exception):
    pass

# click signal for some labels
def click_signal(widget):
    class Filter(QObject):
        clicked = pyqtSignal()
        def eventFilter(self, obj, event):
            if obj == widget:
                if event.type() == QEvent.MouseButtonRelease:
                    if obj.rect().contains(event.pos()):
                        self.clicked.emit()
                        return True
            return False
    filter = Filter(widget)
    widget.installEventFilter(filter)
    return filter.clicked

  # the main handler
class HandlerClass:
    from qtvcp.lib.qtplasmac import conversational as CONV
    # when self.w.button_frame changes size
    def eventFilter(self, object, event):
        if (event.type() == QtCore.QEvent.Resize):
            self.size_changed(object)
        return True

    def __init__(self, halcomp, widgets, paths):
        self.firstRun = True
        self.h = halcomp
        self.w = widgets
        self.h.comp.setprefix('qtplasmac')
        self.PATHS = paths
        self.iniFile = INFO.INI
        self.foreColor = '#ffee06'
        # ensure M190 exists in config directory
        if not os.path.isfile(os.path.join(self.PATHS.CONFIGPATH, 'M190')):
            if '/usr' in self.PATHS.BASEDIR:
                m190Path = os.path.join(self.PATHS.BASEDIR, 'share/doc/linuxcnc/examples/sample-configs/sim/qtplasmac')
            else:
                m190Path = os.path.join(self.PATHS.BASEDIR, 'configs/sim/qtplasmac')
            # M190 already exists for RIP sims
            if os.path.realpath(m190Path) != os.path.realpath(self.PATHS.CONFIGPATH):
                COPY(os.path.join(m190Path, 'M190'), os.path.join(self.PATHS.CONFIGPATH, 'M190'))
        self.machineName = self.iniFile.find('EMC', 'MACHINE')
        self.machineTitle = f'{self.machineName} - QtPlasmaC v{LCNCVER}-{VERSION}, powered by QtVCP and LinuxCNC'
        self.prefsFile = os.path.join(self.PATHS.CONFIGPATH, self.machineName + '.prefs')
        self.materialFile = os.path.join(self.PATHS.CONFIGPATH, self.machineName + '_material.cfg')
        self.unitsPerMm = 1
        self.units = self.iniFile.find('TRAJ', 'LINEAR_UNITS')
        if self.units == 'inch':
            self.units = 'in'
            self.unitsPerMm = 0.03937
        # open prefs file so we can use it for updates
        # it will not exist prior to V1.222.170 2022/03/08
        if os.path.isfile(self.prefsFile):
            self.PREFS = Access(self.prefsFile)
        else:
            self.PREFS = None
        self.updateIni = []
        self.updateData = []
        self.update_check()
        self.PREFS = Access(self.prefsFile)
        self.MATS = Access(self.materialFile)
        self.STYLEEDITOR = SSE(widgets, paths)
        self.GCODES = GCodes(widgets)
        self.IMAGES = os.path.join(self.PATHS.IMAGEDIR, 'qtplasmac/images/')
        self.landscape = True
        if os.path.basename(self.PATHS.XML) == 'qtplasmac_9x16.ui':
            self.landscape = False
        self.upFile = os.path.join(self.PATHS.CONFIGPATH, 'user_periodic.py')
        self.umUrl = QUrl(f'http://linuxcnc.org/docs/{DOCSVER}/html/plasma/qtplasmac.html')
        KEYBIND.add_call('Key_F12','on_keycall_F12')
        KEYBIND.add_call('Key_F9','on_keycall_F9')
        KEYBIND.add_call('Key_Plus', 'on_keycall_PLUS')
        KEYBIND.add_call('Key_Minus', 'on_keycall_MINUS')
        KEYBIND.add_call('Key_R', 'on_keycall_RUN')
        KEYBIND.add_call('Key_Any', 'on_keycall_PAUSE')
        KEYBIND.add_call('Key_o', 'on_keycall_OPEN')
        KEYBIND.add_call('Key_l', 'on_keycall_LOAD')
        KEYBIND.add_call('Key_1', 'on_keycall_NUMBER', 1)
        KEYBIND.add_call('Key_Exclam', 'on_keycall_NUMBER', 1)
        KEYBIND.add_call('Key_2', 'on_keycall_NUMBER', 2)
        KEYBIND.add_call('Key_At', 'on_keycall_NUMBER', 2)
        KEYBIND.add_call('Key_3', 'on_keycall_NUMBER', 3)
        KEYBIND.add_call('Key_NumberSign', 'on_keycall_NUMBER', 3)
        KEYBIND.add_call('Key_4', 'on_keycall_NUMBER', 4)
        KEYBIND.add_call('Key_Dollar', 'on_keycall_NUMBER', 4)
        KEYBIND.add_call('Key_5', 'on_keycall_NUMBER', 5)
        KEYBIND.add_call('Key_Percent', 'on_keycall_NUMBER', 5)
        KEYBIND.add_call('Key_6', 'on_keycall_NUMBER', 6)
        KEYBIND.add_call('Key_AsciiCircum', 'on_keycall_NUMBER', 6)
        KEYBIND.add_call('Key_7', 'on_keycall_NUMBER', 7)
        KEYBIND.add_call('Key_Ampersand', 'on_keycall_NUMBER', 7)
        KEYBIND.add_call('Key_8', 'on_keycall_NUMBER', 8)
        KEYBIND.add_call('Key_Asterisk', 'on_keycall_NUMBER', 8)
        KEYBIND.add_call('Key_9', 'on_keycall_NUMBER', 9)
        KEYBIND.add_call('Key_ParenLeft', 'on_keycall_NUMBER', 9)
        KEYBIND.add_call('Key_0', 'on_keycall_NUMBER', 0)
        KEYBIND.add_call('Key_ParenRight', 'on_keycall_NUMBER', 0)
        # there are no default keys for joint/axis 4
        KEYBIND.add_call('Key_Comma', 'on_keycall_BPOS')
        KEYBIND.add_call('Key_Less', 'on_keycall_BPOS')
        KEYBIND.add_call('Key_Period', 'on_keycall_BNEG')
        KEYBIND.add_call('Key_Greater', 'on_keycall_BNEG')
        KEYBIND.add_call('Key_End', 'on_keycall_END')
        KEYBIND.add_call('Key_Delete', 'on_keycall_DELETE')
        KEYBIND.add_call('Alt+Key_Return', 'on_keycall_ALTRETURN')
        KEYBIND.add_call('Alt+Key_Enter', 'on_keycall_ALTRETURN')
        KEYBIND.add_call('Key_Return', 'on_keycall_RETURN')
        KEYBIND.add_call('Key_Enter', 'on_keycall_RETURN')
        KEYBIND.add_call('Key_QuoteLeft', 'on_keycall_QUOTELEFT')
        KEYBIND.add_call('Key_AsciiTilde', 'on_keycall_QUOTELEFT')
        self.axisList = [x.lower() for x in INFO.AVAILABLE_AXES]
        self.systemList = ['G53','G54','G55','G56','G57','G58','G59','G59.1','G59.2','G59.3']
        self.slowJogFactor = 10
        self.jogFast = False
        self.jogSlow = False
        self.lastLoadedProgram = 'None'
        self.set_interlock_defaults()
        self.pausedValidList= []
        self.jogButtonList = ['jog_x_plus', 'jog_x_minus', 'jog_y_plus', 'jog_y_minus', 'jog_z_plus', \
                              'jog_z_minus', 'jog_a_plus', 'jog_a_minus', 'jog_b_plus', 'jog_b_minus']
        self.jogSyncList = []
        self.axisAList = ['dro_a', 'dro_label_a', 'home_a', 'touch_a', 'jog_a_plus', 'jog_a_minus']
        self.axisBList = ['dro_b', 'dro_label_b', 'home_b', 'touch_b', 'jog_b_plus', 'jog_b_minus']
        self.xMin = float(self.iniFile.find('AXIS_X', 'MIN_LIMIT'))
        self.xMax = float(self.iniFile.find('AXIS_X', 'MAX_LIMIT'))
        self.yMin = float(self.iniFile.find('AXIS_Y', 'MIN_LIMIT'))
        self.yMax = float(self.iniFile.find('AXIS_Y', 'MAX_LIMIT'))
        self.zMin = float(self.iniFile.find('AXIS_Z', 'MIN_LIMIT'))
        self.zMax = float(self.iniFile.find('AXIS_Z', 'MAX_LIMIT'))
        self.xLen = self.xMax - self.xMin
        self.yLen = self.yMax - self.yMin
        self.thcFeedRate = float(self.iniFile.find('AXIS_Z', 'MAX_VELOCITY')) * \
                           float(self.iniFile.find('AXIS_Z', 'OFFSET_AV_RATIO')) * 60
        self.offsetFeedRate = min(float(self.iniFile.find('AXIS_X', 'MAX_VELOCITY')) * 30, \
                                  float(self.iniFile.find('AXIS_Y', 'MAX_VELOCITY')) * 30, \
                                  float(self.iniFile.find('TRAJ', 'MAX_LINEAR_VELOCITYs') or 100000))
        self.maxHeight = self.zMax - self.zMin
        self.maxPidP = self.thcFeedRate / self.unitsPerMm * 0.1
        self.tmpPath = '/tmp/qtplasmac/'
        if not os.path.isdir(self.tmpPath):
            os.mkdir(self.tmpPath)
        self.tmpMaterialGcode = f'{self.tmpPath}{self.machineName}_material.gcode'
        self.gcodeErrorFile = f'{self.tmpPath}gcode_errors.txt'
        self.materialUpdate = False
        self.autoChange = False
        self.pmx485Exists = False
        self.pmx485Connected = False
        self.pmx485CommsError = False
        self.pmx485FaultCode = 0.0
        self.pmx485ArcTime = 0.0
        self.pmx485LabelState = None
        self.currentX = self.currentY = 0
        self.degreeSymbol = u"\u00b0"
        self.cameraOn = False
        self.fTmp = f'{self.tmpPath}temp.ngc'
        self.fNgc = f'{self.tmpPath}shape.ngc'
        self.fNgcBkp = f'{self.tmpPath}backup.ngc'
        self.fNgcSent = f'{self.tmpPath}sent_shape.ngc'
        self.filteredBkp = f'{self.tmpPath}filtered_bkp.ngc'
        self.oldConvButton = False
        self.convWidgetsLoaded = False
        self.programPrefix = self.iniFile.find('DISPLAY', 'PROGRAM_PREFIX') or os.environ['LINUXCNC_NCFILES_DIR']
        self.dialogError = False
        self.cutTypeText = ''
        self.heightOvr = 0.0
        self.heightOvrScale = 0.1
        self.old_ovr_counts = 0
        self.startLine = 0
        self.preRflFile = ''
        self.preClearFile = ''
        self.rflActive = False
        self.torchOn = False
        self.progRun = False
        self.rapidOn = False
        self.probeOn = False
        self.gcodeProps = {}
        self.framing = False
        self.boundsError = {'loaded': False, 'framing': False, 'align': False}
        self.obLayout = ''
        self.notifyColor = 'normal'
        self.firstHoming = False
        self.droScale = 1
        self.mdiError = False
        self.extLaserButton = False
        self.virtualMachine = False
        self.realTimeDelay = False
        self.preSingleCutMaterial = None
        self.preFileSaveMaterial = None
        # plasmac states
        self.IDLE           =  0
        self.PROBE_HEIGHT   =  1
        self.PROBE_DOWN     =  2
        self.PROBE_UP       =  3
        self.ZERO_HEIGHT    =  4
        self.PIERCE_HEIGHT  =  5
        self.TORCH_ON       =  6
        self.ARC_OK         =  7
        self.PIERCE_DELAY   =  8
        self.PUDDLE_JUMP    =  9
        self.CUT_HEGHT      = 10
        self.CUT_MODE_01    = 11
        self.CUT_MODE_2     = 12
        self.PAUSE_AT_END   = 13
        self.SAFE_HEIGHT    = 14
        self.MAX_HEIGHT     = 15
        self.END_CUT        = 16
        self.END_JOB        = 17
        self.TORCH_PULSE    = 18
        self.PAUSED_MOTION  = 19
        self.OHMIC_TEST     = 20
        self.PROBE_TEST     = 21
        self.SCRIBING       = 22
        self.CONS_CHNG_ON   = 23
        self.CONS_CHNG_OFF  = 24
        self.CUT_REC_ON     = 25
        self.CUT_REC_OFF    = 26
        self.DEBUG          = 27
        # main tab widget tab indexes
        self.MAIN = 0
        self.CONVERSATIONAL = 1
        self.PARAMETERS = 2
        self.SETTINGS = 3
        self.STATISTICS = 4
        # preview stack indexes
        self.PREVIEW = 0
        self.OPEN = 1
        self.EDIT = 2
        self.CAMERA = 3
        self.OFFSETS = 4
        self.USER_MANUAL = 5
        # gcode stack indexes
        self.GCODE = 0
        self.MDI = 1
        # jog stack indexes
        self.JOG = 0
        self.CUT_RECOVERY = 1

# called by qtvcp.py
    def initialized__(self):
        if '.'.join(linuxcnc.version.split('.')[:2]) != LCNCVER:
            msg0 = _translate('HandlerClass', 'LinuxCNC version should be')
            msg1 = _translate('HandlerClass', 'The detected version is')
            STATUS.emit('error', linuxcnc.OPERATOR_ERROR, f'{msg0} {LCNCVER}\n{msg1} {linuxcnc.version.split(".")[:2]}')
            quit()
        ucFile = os.path.join(self.PATHS.CONFIGPATH, 'qtplasmac_custom.py')
        if os.path.isfile(ucFile):
            exec(compile(open(ucFile, 'rb').read(), ucFile, 'exec'))
        # ensure we get all startup errors
        STATUS.connect('error', self.error_update)
        STATUS.connect('graphics-gcode-error', lambda o, e:self.error_update(o, linuxcnc.OPERATOR_ERROR, e))
        STATUS.emit('update-machine-log', f'--- {self.machineTitle} ---', None)
        self.make_hal_pins()
        self.init_preferences()
        self.hide_widgets()
        self.init_widgets()
        # hijack the qtvcp shutdown to our own close event
        self.w.screen_options.QTVCP_INSTANCE_.closeEvent = self.closeEvent
        self.w.button_frame.installEventFilter(self.w)
        self.link_hal_pins()
        self.statistics_init()
        self.set_axes_and_joints()
        self.set_spinbox_parameters()
        self.load_plasma_parameters()
        self.set_mode()
        self.user_button_setup()
        self.set_buttons_state([self.alwaysOnList], True)
        self.get_main_tab_widgets()
        self.load_material_file()
        self.offset_peripherals()
        self.set_probe_offset_pins()
        self.wcs_rotation('get')
        STATUS.connect('state-estop', lambda w:self.estop_state(True))
        STATUS.connect('state-estop-reset', lambda w:self.estop_state(False))
        STATUS.connect('state-on', lambda w:self.power_state(True))
        STATUS.connect('state-off', lambda w:self.power_state(False))
        STATUS.connect('hard-limits-tripped', self.hard_limit_tripped)
        STATUS.connect('user-system-changed', self.user_system_changed)
        STATUS.connect('file-loaded', self.file_loaded)
        STATUS.connect('homed', self.joint_homed)
        STATUS.connect('all-homed', self.joints_all_homed)
        STATUS.connect('not-all-homed', self.joint_unhomed)
        STATUS.connect('gcode-line-selected', lambda w, line:self.set_start_line(line))
        STATUS.connect('graphics-line-selected', lambda w, line:self.set_start_line(line))
        STATUS.connect('g-code-changed', self.gcodes_changed)
        STATUS.connect('m-code-changed', self.mcodes_changed)
        STATUS.connect('program-pause-changed', self.pause_changed)
        STATUS.connect('graphics-loading-progress', self.progress_changed)
        STATUS.connect('interp-paused', self.interp_paused)
        STATUS.connect('interp-idle', self.interp_idle)
        STATUS.connect('interp-reading', self.interp_reading)
        STATUS.connect('interp-waiting', self.interp_waiting)
        STATUS.connect('interp-run', self.interp_running)
        STATUS.connect('jograte-changed', self.jog_rate_changed)
        STATUS.connect('graphics-gcode-properties', lambda w, d:self.update_gcode_properties(d))
        STATUS.connect('system_notify_button_pressed', self.system_notify_button_pressed)
        STATUS.connect('tool-in-spindle-changed', self.tool_changed)
        STATUS.connect('periodic', lambda w: self.update_periodic())
        STATUS.connect('metric-mode-changed', self.metric_mode_changed)
        STATUS.connect('motion-type-changed', lambda w, data: self.motion_type_changed(data))
        self.startupTimer = QTimer()
        self.startupTimer.timeout.connect(self.startup_timeout)
        self.startupTimer.setSingleShot(True)
        self.shutdownTimer = QTimer()
        self.shutdownTimer.timeout.connect(self.shutdown_timeout)
        self.shutdownTime = 2000
        self.laserTimer = QTimer()
        self.laserTimer.timeout.connect(self.laser_timeout)
        self.laserTimer.setSingleShot(True)
        self.ohmicLedTimer = QTimer()
        self.ohmicLedTimer.timeout.connect(self.ohmic_led_timeout)
        self.ohmicLedTimer.setSingleShot(True)
        self.set_color_styles()
        self.autorepeat_keys(False)
        self.vm_check()
        # set hal pins only after initialized__ has begun
        # some locales won't set pins before this phase
        self.thcFeedRatePin.set(self.thcFeedRate)
        self.pmPort = None
        if self.PREFS.getpref('Port', '', str, 'POWERMAX'):
            self.pmPort = self.PREFS.getpref('Port', '', str, 'POWERMAX')
        if self.pmPort and self.pmx485_check(self.pmPort):
            self.pmx485_startup(self.pmPort)
        else:
            self.w.gas_pressure.hide()
            self.w.gas_pressure_label.hide()
            self.w.cut_mode.hide()
            self.w.cut_mode_label.hide()
            self.w.pmx485_frame.hide()
            self.w.pmx_stats_frame.hide()
        if self.w.mdihistory.rows:
            self.mdiLast = self.w.mdihistory.model.item(self.w.mdihistory.rows - 1).text()
        else:
            self.mdiLast = None
        self.w.mdihistory.MDILine.spindle_inhibit(True)
        if self.updateIni:
            self.update_iniwrite()
        updateLog = os.path.join(self.PATHS.CONFIGPATH, 'update_log.txt')
        if self.updateData:
            restart = False
            msgType = linuxcnc.OPERATOR_TEXT
            msgText = ''
            with open(updateLog, 'a') as f:
                for update in self.updateData:
                    if update[2]:
                        f.write(f'{time.strftime("%y-%m-%d")} {update[2]}\n')
                        msgText += f'{update[2]}\n'
                        if update[0]: restart = True
                        if update[1]: msgType = linuxcnc.OPERATOR_ERROR
            STATUS.emit('error', msgType, msgText)
            if restart:
                STATUS.emit('error', linuxcnc.OPERATOR_TEXT, 'Due to configuration changes a restart is required')

        if not os.path.isfile(updateLog):
            with open(updateLog, 'w') as f:
                f.write(f'{time.strftime("%y-%m-%d")} Initial    V{LCNCVER}-{VERSION}\n')
        self.startupTimer.start(250)

# called by qtvcp.py, can override qtvcp settings or qtvcp allowed user options (via INI)
    def before_loop__(self):
        self.w.setWindowTitle(self.machineTitle)
        self.iconPath = 'share/icons/hicolor/scalable/apps/linuxcnc_alt/linuxcncicon_plasma.svg'
        appPath = os.path.realpath(os.path.dirname(sys.argv[0]))
        self.iconBase = '/usr' if appPath == '/usr/bin' else appPath.replace('/bin', '/debian/extras/usr')
        self.w.setWindowIcon(QIcon(os.path.join(self.iconBase, self.iconPath)))


#########################################################################################################################
# CLASS PATCHING SECTION #
#########################################################################################################################
# called by qtvcp.py
    def class_patch__(self):
        self.file_manager_patch()
        self.gcode_editor_patch()
        self.camview_patch()
        self.offset_table_patch()
        self.qt5_graphics_patch()
        self.screen_options_patch()
        self.glcanon_patch()

# patched file manager functions
    def file_manager_patch(self):
        self.old_load = FILE_MAN.load
        FILE_MAN.load = self.new_load

    # remove temporary materials before loading a file
    def new_load(self, fname=None):
        try:
            if fname is None:
                self.w.filemanager._getPathActivated()
                return
            self.w.filemanager.recordBookKeeping()
            self.remove_temp_materials()
            ACTION.OPEN_PROGRAM(fname)
            STATUS.emit('update-machine-log', 'Loaded: ' + fname, 'TIME')
        except Exception as e:
            LOG.error(f'Load file error: {e}')
            STATUS.emit('error', linuxcnc.NML_ERROR, f'Load file error: {e}')

# patched gcode editor functions
    def gcode_editor_patch(self):
        self.old_saveReturn = EDITOR.saveReturn
        EDITOR.saveReturn = self.new_saveReturn
        self.old_openReturn = EDITOR.openReturn
        EDITOR.openReturn = self.new_openReturn
        self.old_exitCall = EDITOR.exitCall
        EDITOR.exitCall = self.new_exitCall
        self.old_gcodeLexerCall = EDITOR.gcodeLexerCall
        EDITOR.gcodeLexerCall = self.new_gcodeLexerCall
        self.old_pythonLexerCall = EDITOR.pythonLexerCall
        EDITOR.pythonLexerCall = self.new_pythonLexerCall
        self.old_returnFromDialog = EDITOR.returnFromDialog
        EDITOR.returnFromDialog = self.new_returnFromDialog
        DISPLAY.load_preference = self.new_load_preference
        self.old_set_line_number = DISPLAY.set_line_number
        DISPLAY.set_line_number = self.new_set_line_number

    # save a non gcode file and don't load it into linuxcnc
    def new_saveReturn(self, filename):
        saved = ACTION.SAVE_PROGRAM(self.w.gcode_editor.editor.text(), filename)
        if saved is not None:
            self.w.gcode_editor.editor.setModified(False)
            if saved[-3:] in ['ngc', '.nc', 'tap']:
                self.preFileSaveMaterial = int(self.w.materials_box.currentText().split(': ', 1)[0])
                if self.rflActive:
                    self.clear_rfl()
                self.remove_temp_materials()
                ACTION.OPEN_PROGRAM(saved)

    # open a non gcode file and don't load it into linuxcnc
    def new_openReturn(self, filename):
        if filename[-3:] in ['ngc', '.nc', 'tap']:
            self.remove_temp_materials()
            ACTION.OPEN_PROGRAM(filename)
        else:
            self.w.gcode_editor.editor.load_text(filename)
        self.w.gcode_editor.editor.setModified(False)

    # modify the closing of the gcode editor
    def new_exitCall(self, index):
        proceed = self.editor_close_check()
        if proceed:
            self.w.preview_stack.setCurrentIndex(self.PREVIEW)
            if self.fileOpened == True and self.w.gcode_editor.editor.isModified():
                self.w.gcode_editor.editor.setModified(False)
                self.file_reload_clicked()
            elif self.fileOpened == True and not self.w.gcode_editor.editor.isModified():
                self.set_run_button_state()
            elif self.fileOpened == False:
                self.w.gcode_editor.editor.new_text()
                self.w.gcode_editor.editor.setModified(False)
                self.view_t_pressed()
            self.w.gcode_editor.editMode()
            self.vkb_hide()
            ACTION.SET_MANUAL_MODE()

    # we don't use lexer colors
    def new_gcodeLexerCall(self):
        pass

    # we don't use lexer colors
    def new_pythonLexerCall(self):
        pass

    # don't allow rfl.ngc as a file name
    def new_returnFromDialog(self, w, message):
        if message.get('NAME') == self.w.gcode_editor.load_dialog_code:
            path = message.get('RETURN')
            code = bool(message.get('ID') == '%s__'% self.w.gcode_editor.objectName())
            if path and code:
                self.w.gcode_editor.openReturn(path)
        elif message.get('NAME') == self.w.gcode_editor.save_dialog_code:
            path = message.get('RETURN')
            code = bool(message.get('ID') == '%s__'% self.w.gcode_editor.objectName())
            if path and code:
                if not os.path.basename(path) in ['rfl', 'rfl.ngc']:
                    self.w.gcode_editor.saveReturn(path)
                else:
                    head = _translate('HandlerClass', 'Save Error')
                    msg0 = _translate('HandlerClass', 'The file name')
                    msg1 = _translate('HandlerClass', 'is not allowed')
                    self.dialog_show_ok(QMessageBox.Warning, f'{head}', f'\n{msg0} "{os.path.basename(path)}" {msg1}\n\n')
                    self.w.gcode_editor.getSaveFileName()
                    return

    # load the qtplasmac preferences file rather than the qtvcp preferences file
    def new_load_preference(self, w):
        self.w.gcode_editor.editor.load_text(self.prefsFile)
        self.w.gcode_editor.editor.setCursorPosition(self.w.gcode_editor.editor.lines(), 0)

    # dont highlight lines selected from the editor in the preview window
    def new_set_line_number(self, line):
        if self.w.sender():
            if self.w.sender().objectName() == 'gcode_editor_display':
                return
            else:
                STATUS.emit('gcode-line-selected', line+1)

# patched camera functions
    def camview_patch(self):
        self.old_wheelEvent = CAM.wheelEvent
        CAM.wheelEvent = self.new_wheelEvent
        self.old_drawText = CAM.drawText
        CAM.drawText = self.new_drawText
        self.old_mousePressEvent = CAM.mousePressEvent
        CAM.mousePressEvent = self.new_mousePressEvent
        self.old_mouseDoubleClickEvent = CAM.mouseDoubleClickEvent
        CAM.mouseDoubleClickEvent = self.new_mouseDoubleClickEvent

    # format the angle display
    def new_drawText(self, event, qp):
        qp.setPen(self.w.camview.text_color)
        qp.setFont(self.w.camview.font)
        if self.w.camview.pix:
            qp.drawText(self.w.camview.rect(), QtCore.Qt.AlignTop, f'{self.w.camview.rotation:0.3f}{self.degreeSymbol}')
        else:
            qp.drawText(self.w.camview.rect(), QtCore.Qt.AlignCenter, self.w.camview.text)

    # limit scale and diameter, don't allow mouse rotation
    def new_wheelEvent(self, event):
        mouseState = qApp.mouseButtons()
        w = self.w.camview.size().width()
        h = self.w.camview.size().height()
        if event.angleDelta().y() < 0:
            if mouseState == QtCore.Qt.NoButton:
                self.w.camview.diameter -= 2
            if mouseState == QtCore.Qt.LeftButton:
                self.w.camview.scale -= .1
        else:
            if mouseState == QtCore.Qt.NoButton:
                self.w.camview.diameter += 2
            if mouseState == QtCore.Qt.LeftButton:
                self.w.camview.scale += .1
        if self.w.camview.diameter < 2: self.w.camview.diameter = 2
        if self.w.camview.diameter > w - 5: self.w.camview.diameter = w - 5
        if self.w.camview.diameter > h - 5: self.w.camview.diameter = h - 5
        if self.w.camview.scale < 1: self.w.camview.scale = 1
        if self.w.camview.scale > 5: self.w.camview.scale = 5

    # inhibit mouse single clicks
    def new_mousePressEvent(self, event):
        pass

    # don't reset rotation with double click
    def new_mouseDoubleClickEvent(self, event):
        if event.button() & QtCore.Qt.LeftButton:
            self.w.camview.scale = 1
        elif event.button() & QtCore.Qt.MiddleButton:
            self.w.camview.diameter = 20

# patched offset table functions
    def offset_table_patch(self):
        self.old_flags = OFFSET_TABLE.flags
        OFFSET_TABLE.flags = self.new_flags

    # we don't allow editing z axis offsets
    def new_flags(self, index):
        if not index.isValid():
            return None
        if index.column() == 9 and index.row() in(0, 1, 2, 3):
            return Qt.ItemIsEnabled
        elif index.row() == 0:
            return Qt.ItemIsEnabled
        elif index.row() == 1 and not index.column() == 2:
            return Qt.NoItemFlags
        elif index.column() == 2:
            return Qt.ItemIsEnabled
        else:
            return Qt.ItemIsEditable | Qt.ItemIsEnabled | Qt.ItemIsSelectable

# patched qt5_graphics functions
    def qt5_graphics_patch(self):
        self.old_dro_format = DRO.dro_format
        DRO.dro_format = self.new_dro_format

    # replace dro with current material
    def new_dro_format(self,s,spd,dtg,limit,homed,positions,axisdtg,g5x_offset,g92_offset,tlo_offset):
        text = self.get_overlay_text()
        return limit, homed, text, text

# patched screen options functions
    def screen_options_patch(self):
        self.old_process_error = OPTIONS.process_error
        OPTIONS.process_error = self.new_process_error

    # we want custom notifications for jog errors
    def new_process_error(self, w, kind, text):
        self.realTimeDelay = False
        O = self.w.screen_options
        N = O.QTVCP_INSTANCE_._NOTICE
        if 'jog-inhibit' in text:
            if self.w.led_float_switch.hal_pin.get():
                text = _translate('HandlerClass', 'Float Switch has disabled jogging')
            elif self.ohmicLedInPin.get():
                text = _translate('HandlerClass', 'Ohmic Probe has disabled jogging')
            elif self.w.led_breakaway_switch.hal_pin.get():
                text = _translate('HandlerClass', 'Breakaway Switch has disabled jogging')
        elif 'jog-stop' in text or 'jog-stop-immediate' in text:
            if self.w.led_float_switch.hal_pin.get():
                text = _translate('HandlerClass', 'Float Switch has aborted active jogging')
            elif self.ohmicLedInPin.get():
                text = _translate('HandlerClass', 'Ohmic Probe has aborted active jogging')
            elif self.w.led_breakaway_switch.hal_pin.get():
                text = _translate('HandlerClass', 'Breakaway Switch has aborted active jogging')
        elif self.virtualMachine and 'unexpected realtime delay' in text.lower():
            text = f'Error suppressed:\n"{text.strip()}"\nRealtime delays are expected in a virtual environment'
            self.realTimeDelay = True
        if O.desktop_notify:
            if 'on limit switch error' in text:
                N.update(O.notify_hard_limits, title='Machine Error:', message=text, msgs=O.notify_max_msgs)
            elif kind == linuxcnc.OPERATOR_ERROR and not self.realTimeDelay:
                N.update(O.notify_critical, title='Operator Error:', message=text, msgs=O.notify_max_msgs)
            elif kind == linuxcnc.OPERATOR_TEXT:
                N.update(O.notify_critical, title='Operator Text:', message=text, msgs=O.notify_max_msgs)
            elif kind == linuxcnc.OPERATOR_DISPLAY:
                N.update(O.notify_critical, title='Operator Display:', message=text, msgs=O.notify_max_msgs)
            elif kind == linuxcnc.NML_ERROR:
                N.update(O.notify_critical, title='Internal NML Error:', message=text, msgs=O.notify_max_msgs)
            elif kind == linuxcnc.NML_TEXT:
                N.update(O.notify_critical, title='Internal NML Text:', message=text, msgs=O.notify_max_msgs)
            elif kind == linuxcnc.NML_DISPLAY:
                N.update(O.notify_critical, title='Internal NML Display:', message=text, msgs=O.notify_max_msgs)
            elif kind == STATUS.TEMPARARY_MESSAGE:
                N.update(O.notify_normal,
                              title='Operator Info:',
                              message=text,
                              status_timeout=0,
                              timeout=2,
                              msgs=O.notify_max_msgs)
        if O.play_sounds and O.mchnMsg_play_sound:
            STATUS.emit('play-sound', '%s' % O.mchnMsg_sound_type)
            if O.mchnMsg_speak_errors:
                if kind in (linuxcnc.OPERATOR_ERROR, linuxcnc.NML_ERROR):
                    STATUS.emit('play-sound', 'SPEAK %s ' % text)
            if O.mchnMsg_speak_text:
                if kind in (linuxcnc.OPERATOR_TEXT, linuxcnc.NML_TEXT,
                            linuxcnc.OPERATOR_DISPLAY, STATUS.TEMPARARY_MESSAGE):
                    STATUS.emit('play-sound', 'SPEAK %s ' % text)
        STATUS.emit('update-machine-log', text, 'TIME')

# patched glcanon functions
    def glcanon_patch(self):
        self.old_draw_grid = DRAW.draw_grid
        DRAW.draw_grid = self.new_draw_grid

    # allows grid to be drawn in P view
    def new_draw_grid(self):
        rotation = math.radians(STATUS.stat.rotation_xy % 90)
        permutation = lambda x_y_z2: (x_y_z2[0], x_y_z2[1], x_y_z2[2])  # XY Z
        inverse_permutation = lambda x_y_z3: (x_y_z3[0], x_y_z3[1], x_y_z3[2])  # XY Z
        self.w.gcodegraphics.draw_grid_permuted(rotation, permutation,
                inverse_permutation)

#########################################################################################################################
# SPECIAL FUNCTIONS SECTION #
#########################################################################################################################
    def make_hal_pins(self):
        self.colorFgPin = self.h.newpin('color_fg', hal.HAL_S32, hal.HAL_OUT)
        self.colorBgPin = self.h.newpin('color_bg', hal.HAL_S32, hal.HAL_OUT)
        self.colorBgAltPin = self.h.newpin('color_bgalt', hal.HAL_S32, hal.HAL_OUT)
        self.consChangePin = self.h.newpin('consumable_changing', hal.HAL_BIT, hal.HAL_IN)
        self.convBlockLoaded = self.h.newpin('conv_block_loaded', hal.HAL_BIT, hal.HAL_IN)
        self.convTabDisable = self.h.newpin('conv_disable', hal.HAL_BIT, hal.HAL_IN)
        self.cutTypePin = self.h.newpin('cut_type', hal.HAL_S32, hal.HAL_IN)
        self.developmentPin = self.h.newpin('development', hal.HAL_BIT, hal.HAL_IN)
        self.extAbortPin = self.h.newpin('ext_abort', hal.HAL_BIT, hal.HAL_IN)
        self.extAutoVoltsEnablePin = self.h.newpin('ext_auto_volts_enable', hal.HAL_BIT, hal.HAL_IN)
        self.extChangeConsPin = self.h.newpin('ext_consumables', hal.HAL_BIT, hal.HAL_IN)
        self.extCornerLockEnablePin = self.h.newpin('ext_cornerlock_enable', hal.HAL_BIT, hal.HAL_IN)
        self.extCutRecCancelPin = self.h.newpin('ext_cutrec_cancel', hal.HAL_BIT, hal.HAL_IN)
        self.extCutRecRevPin = self.h.newpin('ext_cutrec_rev', hal.HAL_BIT, hal.HAL_IN)
        self.extCutRecFwdPin = self.h.newpin('ext_cutrec_fwd', hal.HAL_BIT, hal.HAL_IN)
        self.extCutRecNPin = self.h.newpin('ext_cutrec_n', hal.HAL_BIT, hal.HAL_IN)
        self.extCutRecNEPin = self.h.newpin('ext_cutrec_ne', hal.HAL_BIT, hal.HAL_IN)
        self.extCutRecEPin = self.h.newpin('ext_cutrec_e', hal.HAL_BIT, hal.HAL_IN)
        self.extCutRecSEPin = self.h.newpin('ext_cutrec_se', hal.HAL_BIT, hal.HAL_IN)
        self.extCutRecSPin = self.h.newpin('ext_cutrec_s', hal.HAL_BIT, hal.HAL_IN)
        self.extCutRecSWPin = self.h.newpin('ext_cutrec_sw', hal.HAL_BIT, hal.HAL_IN)
        self.extCutRecWPin = self.h.newpin('ext_cutrec_w', hal.HAL_BIT, hal.HAL_IN)
        self.extCutRecNWPin = self.h.newpin('ext_cutrec_nw', hal.HAL_BIT, hal.HAL_IN)
        self.extFramingPin = self.h.newpin('ext_frame_job', hal.HAL_BIT, hal.HAL_IN)
        self.extHeightOvrCountsPin = self.h.newpin('ext_height_ovr_counts', hal.HAL_S32, hal.HAL_IN)
        self.extHeightOvrCountEnablePin = self.h.newpin('ext_height_ovr_count_enable', hal.HAL_BIT, hal.HAL_IN)
        self.extHeightOvrMinusPin = self.h.newpin('ext_height_ovr_minus', hal.HAL_BIT, hal.HAL_IN)
        self.extHeightOvrPlusPin = self.h.newpin('ext_height_ovr_plus', hal.HAL_BIT, hal.HAL_IN)
        self.extHeightOvrResetPin = self.h.newpin('ext_height_ovr_reset', hal.HAL_BIT, hal.HAL_IN)
        self.extHeightOvrScalePin = self.h.newpin('ext_height_ovr_scale', hal.HAL_FLOAT, hal.HAL_IN)
        self.extIgnoreArcOkPin = self.h.newpin('ext_ignore_arc_ok', hal.HAL_BIT, hal.HAL_IN)
        self.extJogSlowPin = self.h.newpin('ext_jog_slow', hal.HAL_BIT, hal.HAL_IN)
#        self.extKerfCrossEnablePin = self.h.newpin('ext_kerfcross_enable', hal.HAL_BIT, hal.HAL_IN)
        self.extLaserTouchOffPin = self.h.newpin('ext_laser_touchoff', hal.HAL_BIT, hal.HAL_IN)
        self.extLaserTogglePin = self.h.newpin('ext_laser_toggle', hal.HAL_BIT, hal.HAL_IN)
        self.extMeshModePin = self.h.newpin('ext_mesh_mode', hal.HAL_BIT, hal.HAL_IN)
        self.extOhmicPin = self.h.newpin('ext_ohmic', hal.HAL_BIT, hal.HAL_IN)
        self.extOhmicProbeEnablePin = self.h.newpin('ext_ohmic_probe_enable', hal.HAL_BIT, hal.HAL_IN)
        self.extPausePin = self.h.newpin('ext_pause', hal.HAL_BIT, hal.HAL_IN)
        self.extPowerPin = self.h.newpin('ext_power', hal.HAL_BIT, hal.HAL_IN)
        self.extProbePin = self.h.newpin('ext_probe', hal.HAL_BIT, hal.HAL_IN)
        self.extPulsePin = self.h.newpin('ext_pulse', hal.HAL_BIT, hal.HAL_IN)
        self.extRunPausePin = self.h.newpin('ext_run_pause', hal.HAL_BIT, hal.HAL_IN)
        self.extRunPin = self.h.newpin('ext_run', hal.HAL_BIT, hal.HAL_IN)
        self.extThcEnablePin = self.h.newpin('ext_thc_enable', hal.HAL_BIT, hal.HAL_IN)
        self.extTorchEnablePin = self.h.newpin('ext_torch_enable', hal.HAL_BIT, hal.HAL_IN)
        self.extTouchOffPin = self.h.newpin('ext_touchoff', hal.HAL_BIT, hal.HAL_IN)
        self.extVoidLockEnablePin = self.h.newpin('ext_voidlock_enable', hal.HAL_BIT, hal.HAL_IN)
        self.gcodeScalePin = self.h.newpin('gcode_scale', hal.HAL_FLOAT, hal.HAL_OUT)
        self.heightOverridePin = self.h.newpin('height_override', hal.HAL_FLOAT, hal.HAL_OUT)
        self.jogInhibited = self.h.newpin('jog_inhibited', hal.HAL_BIT, hal.HAL_IN)
        self.laserOnPin = self.h.newpin('laser_on', hal.HAL_BIT, hal.HAL_OUT)
        self.offsetSetProbePin = self.h.newpin('offset_set_probe', hal.HAL_BIT, hal.HAL_OUT)
        self.offsetSetScribePin = self.h.newpin('offset_set_scribe', hal.HAL_BIT, hal.HAL_OUT)
        self.laserRecStatePin = self.h.newpin('laser_recovery_state', hal.HAL_S32, hal.HAL_IN)
        self.materialChangePin = self.h.newpin('material_change', hal.HAL_S32, hal.HAL_IN)
        self.materialChangeNumberPin = self.h.newpin('material_change_number', hal.HAL_S32, hal.HAL_IN)
        self.materialChangeTimeoutPin = self.h.newpin('material_change_timeout', hal.HAL_BIT, hal.HAL_IN)
        self.materialReloadPin = self.h.newpin('material_reload', hal.HAL_BIT, hal.HAL_IN)
        self.materialTempPin = self.h.newpin('material_temp', hal.HAL_S32, hal.HAL_IN)
        self.offsetsActivePin = self.h.newpin('offsets_active', hal.HAL_BIT, hal.HAL_IN)
        self.ohmicLedInPin = self.h.newpin('ohmic_led_in', hal.HAL_BIT, hal.HAL_IN)
        self.paramTabDisable = self.h.newpin('param_disable', hal.HAL_BIT, hal.HAL_IN)
        self.settingsTabDisable = self.h.newpin('settings_disable', hal.HAL_BIT, hal.HAL_IN)
        self.plasmacStatePin = self.h.newpin('plasmac_state', hal.HAL_S32, hal.HAL_IN)
        self.pmx485CurrentPin = self.h.newpin('pmx485_current', hal.HAL_FLOAT, hal.HAL_IN)
        self.pmx485CurrentMaxPin = self.h.newpin('pmx485_current_max', hal.HAL_FLOAT, hal.HAL_IN)
        self.pmx485CurrentMinPin = self.h.newpin('pmx485_current_min', hal.HAL_FLOAT, hal.HAL_IN)
        self.pmx485FaultPin = self.h.newpin('pmx485_fault', hal.HAL_FLOAT, hal.HAL_IN)
        self.pmx485ModePin = self.h.newpin('pmx485_mode', hal.HAL_FLOAT, hal.HAL_IN)
        self.pmx485PressurePin = self.h.newpin('pmx485_pressure', hal.HAL_FLOAT, hal.HAL_IN)
        self.pmx485PressureMaxPin = self.h.newpin('pmx485_pressure_max', hal.HAL_FLOAT, hal.HAL_IN)
        self.pmx485PressureMinPin = self.h.newpin('pmx485_pressure_min', hal.HAL_FLOAT, hal.HAL_IN)
        self.pmx485StatusPin = self.h.newpin('pmx485_status', hal.HAL_BIT, hal.HAL_IN)
        self.pmx485ArcTimePin = self.h.newpin('pmx485_arc_time', hal.HAL_FLOAT, hal.HAL_IN)
        self.probeTestErrorPin = self.h.newpin('probe_test_error', hal.HAL_BIT, hal.HAL_IN)
        self.out0Pin = self.h.newpin('ext_out_0', hal.HAL_BIT, hal.HAL_OUT)
        self.out1Pin = self.h.newpin('ext_out_1', hal.HAL_BIT, hal.HAL_OUT)
        self.out2Pin = self.h.newpin('ext_out_2', hal.HAL_BIT, hal.HAL_OUT)
        self.sensorActive = self.h.newpin('sensor_active', hal.HAL_BIT, hal.HAL_IN)
        self.tabsAlwaysEnabled = self.h.newpin('tabs_always_enabled', hal.HAL_BIT, hal.HAL_IN)
        self.thcFeedRatePin = self.h.newpin('thc_feed_rate', hal.HAL_FLOAT, hal.HAL_OUT)
        self.xOffsetPin = self.h.newpin('x_offset', hal.HAL_FLOAT, hal.HAL_IN)
        self.yOffsetPin = self.h.newpin('y_offset', hal.HAL_FLOAT, hal.HAL_IN)
        self.zHeightPin = self.h.newpin('z_height', hal.HAL_FLOAT, hal.HAL_IN)
        self.zOffsetPin = self.h.newpin('z_offset_counts', hal.HAL_S32, hal.HAL_IN)

    def link_hal_pins(self):
        #arc parameters
        CALL(['halcmd', 'net', 'plasmac:arc-fail-delay', 'qtplasmac.arc_fail_delay-f', 'plasmac.arc-fail-delay'])
        CALL(['halcmd', 'net', 'plasmac:arc-max-starts', 'qtplasmac.arc_max_starts-s', 'plasmac.arc-max-starts'])
        CALL(['halcmd', 'net', 'plasmac:restart-delay', 'qtplasmac.arc_restart_delay-f', 'plasmac.restart-delay'])
        CALL(['halcmd', 'net', 'plasmac:arc-voltage-scale', 'qtplasmac.arc_voltage_scale-f', 'plasmac.arc-voltage-scale'])
        CALL(['halcmd', 'net', 'plasmac:arc-voltage-offset', 'qtplasmac.arc_voltage_offset-f', 'plasmac.arc-voltage-offset'])
        CALL(['halcmd', 'net', 'plasmac:height-per-volt', 'qtplasmac.height_per_volt-f', 'plasmac.height-per-volt'])
        CALL(['halcmd', 'net', 'plasmac:arc-ok-high', 'qtplasmac.arc_ok_high-f', 'plasmac.arc-ok-high'])
        CALL(['halcmd', 'net', 'plasmac:arc-ok-low', 'qtplasmac.arc_ok_low-f', 'plasmac.arc-ok-low'])
        #thc parameters
        CALL(['halcmd', 'net', 'plasmac:thc-feed-rate', 'qtplasmac.thc_feed_rate', 'plasmac.thc-feed-rate'])
        CALL(['halcmd', 'net', 'plasmac:thc-auto', 'qtplasmac.thc_auto', 'plasmac.thc-auto'])
        CALL(['halcmd', 'net', 'plasmac:thc-delay', 'qtplasmac.thc_delay-f', 'plasmac.thc-delay'])
        CALL(['halcmd', 'net', 'plasmac:thc-sample-counts', 'qtplasmac.thc_sample_counts-s', 'plasmac.thc-sample-counts'])
        CALL(['halcmd', 'net', 'plasmac:thc-sample-threshold', 'qtplasmac.thc_sample_threshold-f', 'plasmac.thc-sample-threshold'])
        CALL(['halcmd', 'net', 'plasmac:thc-threshold', 'qtplasmac.thc_threshold-f', 'plasmac.thc-threshold'])
        CALL(['halcmd', 'net', 'plasmac:pid-p-gain', 'qtplasmac.pid_p_gain-f', 'plasmac.pid-p-gain'])
        CALL(['halcmd', 'net', 'plasmac:pid-i-gain', 'qtplasmac.pid_i_gain-f', 'plasmac.pid-i-gain'])
        CALL(['halcmd', 'net', 'plasmac:pid-d-gain', 'qtplasmac.pid_d_gain-f', 'plasmac.pid-d-gain'])
        CALL(['halcmd', 'net', 'plasmac:cornerlock-threshold', 'qtplasmac.cornerlock_threshold-f', 'plasmac.cornerlock-threshold'])
        CALL(['halcmd', 'net', 'plasmac:voidlock-slope', 'qtplasmac.voidlock_slope-s', 'plasmac.voidlock-slope'])
        #probe parameters
        CALL(['halcmd', 'net', 'plasmac:float-switch-travel', 'qtplasmac.float_switch_travel-f', 'plasmac.float-switch-travel'])
        CALL(['halcmd', 'net', 'plasmac:probe-feed-rate', 'qtplasmac.probe_feed_rate-f', 'plasmac.probe-feed-rate'])
        CALL(['halcmd', 'net', 'plasmac:probe-start-height', 'qtplasmac.probe_start_height-f', 'plasmac.probe-start-height'])
        CALL(['halcmd', 'net', 'plasmac:ohmic-probe-offset', 'qtplasmac.ohmic_probe_offset-f', 'plasmac.ohmic-probe-offset'])
        CALL(['halcmd', 'net', 'plasmac:ohmic-max-attempts', 'qtplasmac.ohmic_max_attempts-s', 'plasmac.ohmic-max-attempts'])
        CALL(['halcmd', 'net', 'plasmac:skip-ihs-distance', 'qtplasmac.skip_ihs_distance-f', 'plasmac.skip-ihs-distance'])
        CALL(['halcmd', 'net', 'plasmac:offset-feed-rate', 'qtplasmac.offset_feed_rate-f', 'plasmac.offset-feed-rate'])
        #safety parameters
        CALL(['halcmd', 'net', 'plasmac:safe-height', 'qtplasmac.safe_height-f', 'plasmac.safe-height'])
        #scribe parameters
        CALL(['halcmd', 'net', 'plasmac:scribe-arm-delay', 'qtplasmac.scribe_arm_delay-f', 'plasmac.scribe-arm-delay'])
        CALL(['halcmd', 'net', 'plasmac:scribe-on-delay', 'qtplasmac.scribe_on_delay-f', 'plasmac.scribe-on-delay'])
        #spotting parameters
        CALL(['halcmd', 'net', 'plasmac:spotting-threshold', 'qtplasmac.spotting_threshold-f', 'plasmac.spotting-threshold'])
        CALL(['halcmd', 'net', 'plasmac:spotting-time', 'qtplasmac.spotting_time-f', 'plasmac.spotting-time'])
        #motion parameters
        CALL(['halcmd', 'net', 'plasmac:setup-feed-rate', 'qtplasmac.setup_feed_rate-f', 'plasmac.setup-feed-rate'])
        #material parameters
        CALL(['halcmd', 'net', 'plasmac:cut-feed-rate', 'qtplasmac.cut_feed_rate-f', 'plasmac.cut-feed-rate'])
        CALL(['halcmd', 'net', 'plasmac:cut-height', 'qtplasmac.cut_height-f', 'plasmac.cut-height'])
        CALL(['halcmd', 'net', 'plasmac:cut-volts', 'qtplasmac.cut_volts-f', 'plasmac.cut-volts'])
        CALL(['halcmd', 'net', 'plasmac:kerf-width', 'qtplasmac.kerf_width-f', 'plasmac.kerf-width'])
        CALL(['halcmd', 'net', 'plasmac:pause-at-end', 'qtplasmac.pause_at_end-f', 'plasmac.pause-at-end'])
        CALL(['halcmd', 'net', 'plasmac:pierce-delay', 'qtplasmac.pierce_delay-f', 'plasmac.pierce-delay'])
        CALL(['halcmd', 'net', 'plasmac:pierce-height', 'qtplasmac.pierce_height-f', 'plasmac.pierce-height'])
        CALL(['halcmd', 'net', 'plasmac:puddle-jump-delay', 'qtplasmac.puddle_jump_delay-f', 'plasmac.puddle-jump-delay'])
        CALL(['halcmd', 'net', 'plasmac:puddle-jump-height', 'qtplasmac.puddle_jump_height-f', 'plasmac.puddle-jump-height'])
        #monitor
        CALL(['halcmd', 'net', 'plasmac:arc_ok_out', 'plasmac.arc-ok-out', 'qtplasmac.led_arc_ok'])
        CALL(['halcmd', 'net', 'plasmac:arc_voltage_out', 'plasmac.arc-voltage-out', 'qtplasmac.arc_voltage'])
        CALL(['halcmd', 'net', 'plasmac:breakaway-switch-out', 'qtplasmac.led_breakaway_switch'])
        CALL(['halcmd', 'net', 'plasmac:cornerlock-is-locked', 'plasmac.cornerlock-is-locked', 'qtplasmac.led_corner_lock'])
        CALL(['halcmd', 'net', 'plasmac:float-switch-out', 'qtplasmac.led_float_switch'])
        CALL(['halcmd', 'net', 'plasmac:voidlock-is-locked', 'plasmac.voidlock-is-locked', 'qtplasmac.led_void_lock'])
        CALL(['halcmd', 'net', 'plasmac:led-up', 'plasmac.led-up', 'qtplasmac.led_thc_up'])
        CALL(['halcmd', 'net', 'plasmac:led-down', 'plasmac.led-down', 'qtplasmac.led_thc_down'])
        CALL(['halcmd', 'net', 'plasmac:ohmic-probe-out', 'qtplasmac.ohmic_led_in'])
        CALL(['halcmd', 'net', 'plasmac:thc-active', 'plasmac.thc-active', 'qtplasmac.led_thc_active'])
        CALL(['halcmd', 'net', 'plasmac:thc-enabled', 'plasmac.thc-enabled', 'qtplasmac.led_thc_enabled'])
        CALL(['halcmd', 'net', 'plasmac:torch-on', 'qtplasmac.led_torch_on'])
        #control
        CALL(['halcmd', 'net', 'plasmac:cornerlock-enable', 'qtplasmac.cornerlock_enable', 'plasmac.cornerlock-enable'])
        CALL(['halcmd', 'net', 'plasmac:voidlock-enable', 'qtplasmac.voidlock_enable', 'plasmac.voidlock-enable'])
        CALL(['halcmd', 'net', 'plasmac:mesh-enable', 'qtplasmac.mesh_enable', 'plasmac.mesh-enable'])
        CALL(['halcmd', 'net', 'plasmac:ignore-arc-ok-1', 'qtplasmac.ignore_arc_ok', 'plasmac.ignore-arc-ok-1'])
        CALL(['halcmd', 'net', 'plasmac:ohmic-probe-enable', 'qtplasmac.ohmic_probe_enable', 'plasmac.ohmic-probe-enable'])
        CALL(['halcmd', 'net', 'plasmac:thc-enable', 'qtplasmac.thc_enable', 'plasmac.thc-enable'])
        CALL(['halcmd', 'net', 'plasmac:use-auto-volts', 'qtplasmac.use_auto_volts', 'plasmac.use-auto-volts'])
        CALL(['halcmd', 'net', 'plasmac:torch-enable', 'qtplasmac.torch_enable', 'plasmac.torch-enable'])
        #offsets
        CALL(['halcmd', 'net', 'plasmac:x-offset-current', 'qtplasmac.x_offset'])
        CALL(['halcmd', 'net', 'plasmac:y-offset-current', 'qtplasmac.y_offset'])
        CALL(['halcmd', 'net', 'plasmac:offsets-active', 'qtplasmac.offsets_active'])
        #override
        CALL(['halcmd', 'net', 'plasmac:height-override','qtplasmac.height_override','plasmac.height-override'])
        #INI
        CALL(['halcmd', 'net', 'plasmac:axis-x-max-limit', 'ini.x.max_limit', 'plasmac.axis-x-max-limit'])
        CALL(['halcmd', 'net', 'plasmac:axis-x-min-limit', 'ini.x.min_limit', 'plasmac.axis-x-min-limit'])
        CALL(['halcmd', 'net', 'plasmac:axis-y-max-limit', 'ini.y.max_limit', 'plasmac.axis-y-max-limit'])
        CALL(['halcmd', 'net', 'plasmac:axis-y-min-limit', 'ini.y.min_limit', 'plasmac.axis-y-min-limit'])
        CALL(['halcmd', 'net', 'plasmac:axis-z-max-limit', 'ini.z.max_limit', 'plasmac.axis-z-max-limit'])
        CALL(['halcmd', 'net', 'plasmac:axis-z-min-limit', 'ini.z.min_limit', 'plasmac.axis-z-min-limit'])
        # misc
        CALL(['halcmd', 'net', 'plasmac:consumable-changing', 'plasmac.consumable-changing', 'qtplasmac.consumable_changing'])
        CALL(['halcmd', 'net', 'plasmac:gcode-scale', 'plasmac.gcode-scale', 'qtplasmac.gcode_scale'])
        CALL(['halcmd', 'net', 'plasmac:jog-inhibit', 'qtplasmac.jog_inhibited'])
        CALL(['halcmd', 'net', 'plasmac:laser-on', 'qtplasmac.laser_on'])
        CALL(['halcmd', 'net', 'plasmac:laser-recovery-state', 'plasmac.laser-recovery-state', 'qtplasmac.laser_recovery_state'])
        CALL(['halcmd', 'net', 'plasmac:probe-test-error', 'plasmac.probe-test-error', 'qtplasmac.probe_test_error'])
        CALL(['halcmd', 'net', 'plasmac:sensor_active', 'plasmac.sensor-active', 'qtplasmac.sensor_active'])
        CALL(['halcmd', 'net', 'plasmac:state', 'plasmac.state-out', 'qtplasmac.plasmac_state'])
        CALL(['halcmd', 'net', 'plasmac:z-height', 'plasmac.z-height', 'qtplasmac.z_height'])
        CALL(['halcmd', 'net', 'plasmac:z-offset-counts', 'qtplasmac.z_offset_counts'])
        CALL(['halcmd', 'net', 'plasmac:offset-set-probe', 'plasmac.offset-set-probe', 'qtplasmac.offset_set_probe'])
        CALL(['halcmd', 'net', 'plasmac:offset-set-scribe', 'plasmac.offset-set-scribe', 'qtplasmac.offset_set_scribe'])

# *** add system hal pin changes here that may affect existing configs ***
# *** these may be removed after auto updating is implemented          ***
        if not hal.pin_has_writer('plasmac.feed-upm'): # if feed-upm is not yet connected in hal
            CALL(['halcmd', 'net', 'plasmac:feed-upm', 'motion.feed-upm', 'plasmac.feed-upm'])

    def init_preferences(self):
        self.mode = self.PREFS.getpref('Mode', 0, int,'GUI_OPTIONS')
        self.autorepeat_skip = self.PREFS.getpref('Autorepeat all', False, bool, 'GUI_OPTIONS')
        self.flash_error = self.PREFS.getpref('Flash error', False, bool,'GUI_OPTIONS')
        self.w.chk_keyboard_shortcuts.setChecked(self.PREFS.getpref('Use keyboard shortcuts', False, bool, 'GUI_OPTIONS'))
        self.w.chk_soft_keyboard.setChecked(self.PREFS.getpref('Use soft keyboard', False, bool, 'GUI_OPTIONS'))
        self.w.chk_overlay.setChecked(self.PREFS.getpref('Show materials', True, bool, 'GUI_OPTIONS'))
        self.w.chk_run_from_line.setChecked(self.PREFS.getpref('Run from line', True, bool, 'GUI_OPTIONS'))
        self.w.chk_tool_tips.setChecked(self.PREFS.getpref('Tool tips', True, bool, 'GUI_OPTIONS'))
        self.w.chk_exit_warning.setChecked(self.PREFS.getpref('Exit warning', True, bool, 'GUI_OPTIONS'))
        self.exitMessage = self.PREFS.getpref('Exit warning text', '', str, 'GUI_OPTIONS')
        self.w.cone_size.setValue(self.PREFS.getpref('Preview cone size', 0.5, float, 'GUI_OPTIONS'))
        self.w.grid_size.setValue(self.PREFS.getpref('Preview grid size', 0.0, float, 'GUI_OPTIONS'))
        self.w.table_zoom_scale.setValue(self.PREFS.getpref('T view zoom scale', 1.0, float, 'GUI_OPTIONS'))
        self.zPlusOverrideJog = self.PREFS.getpref('Override jog inhibit via Z+', False, bool, 'GUI_OPTIONS')
        self.w.color_foregrnd.setStyleSheet(f'background-color: {self.PREFS.getpref("Foreground", "#ffee06", str, "COLOR_OPTIONS")}')
        self.w.color_foregalt.setStyleSheet(f'background-color: {self.PREFS.getpref("Highlight", "#ffee06", str, "COLOR_OPTIONS")}')
        self.w.color_led.setStyleSheet(f'background-color: {self.PREFS.getpref("LED", "#ffee06", str, "COLOR_OPTIONS")}')
        self.w.color_backgrnd.setStyleSheet(f'background-color: {self.PREFS.getpref("Background", "#16160e", str, "COLOR_OPTIONS")}')
        self.w.color_backgalt.setStyleSheet(f'background-color: {self.PREFS.getpref("Background Alt", "#36362e", str, "COLOR_OPTIONS")}')
        self.w.color_frams.setStyleSheet(f'background-color: {self.PREFS.getpref("Frames", "#ffee06", str, "COLOR_OPTIONS")}')
        self.w.color_estop.setStyleSheet(f'background-color: {self.PREFS.getpref("Estop", "#ff0000", str, "COLOR_OPTIONS")}')
        self.w.color_disabled.setStyleSheet(f'background-color: {self.PREFS.getpref("Disabled", "#b0b0b0", str, "COLOR_OPTIONS")}')
        self.w.color_preview.setStyleSheet(f'background-color: {self.PREFS.getpref("Preview", "#000000", str, "COLOR_OPTIONS")}')
        self.lastLoadedProgram = self.w.PREFS_.getpref('RecentPath_0', 'None', str,'BOOK_KEEPING')
        TOOLTIPS.tool_tips_changed(self, self.w)
        self.soft_keyboard()
        self.cone_size_changed(self.w.cone_size.value())
        self.grid_size_changed(self.w.grid_size.value())
        self.set_basic_colors()
        self.w.sd_text.setText(self.exitMessage)

    def hide_widgets(self):
        for b in ['RUN', 'PAUSE', 'ABORT']:
            if self.PREFS.getpref(f'Hide {b.lower()}', False, bool,'GUI_OPTIONS'):
                self.w[b.lower()].hide()
                if self.landscape:
                    self.w.machine_frame.setMaximumHeight(self.w.machine_frame.maximumHeight() - 44)
                    self.w.machine_frame.setMinimumHeight(self.w.machine_frame.maximumHeight())

    def init_widgets(self):
        droPos = self.PREFS.getpref('DRO position', 'bottom', str, 'GUI_OPTIONS')
        if droPos.lower() == 'top':
            #designer can change the layout name in the .ui file
            #this will find the name and move the dro to the top
            lay = self.w.dro_gcode_frame.children()[0].objectName()
            self.w[lay].removeWidget(self.w.dro_frame)
            self.w[lay].insertWidget(0,self.w.dro_frame)
        text = _translate('HandlerClass', 'CONTINUOUS')
        self.w.jogincrements.setItemText(0, text)
        self.w.main_tab_widget.setCurrentIndex(self.MAIN)
        self.w.preview_stack.setCurrentIndex(self.PREVIEW)
        self.prevPreviewIndex = self.PREVIEW
        self.w.gcode_stack.setCurrentIndex(self.GCODE)
        self.w.jog_stack.setCurrentIndex(self.JOG)
        self.w.chk_override_limits.setChecked(False)
        self.w.chk_override_limits.setEnabled(False)
        self.w.chk_override_jog.setChecked(False)
        self.w.chk_override_jog.setEnabled(False)
        self.w.thc_enable.setChecked(self.PREFS.getpref('THC enable', True, bool, 'ENABLE_OPTIONS'))
        self.w.cornerlock_enable.setChecked(self.PREFS.getpref('Corner lock enable', True, bool, 'ENABLE_OPTIONS'))
        self.w.voidlock_enable.setChecked(self.PREFS.getpref('Void lock enable', False, bool, 'ENABLE_OPTIONS'))
        self.w.use_auto_volts.setChecked(self.PREFS.getpref('Use auto volts', True, bool, 'ENABLE_OPTIONS'))
        self.w.ohmic_probe_enable.setChecked(self.PREFS.getpref('Ohmic probe enable', False, bool, 'ENABLE_OPTIONS'))
        self.w.thc_auto.setChecked(self.PREFS.getpref('THC auto', False, bool, 'ENABLE_OPTIONS'))
        self.thc_auto_changed(self.w.thc_auto.isChecked())
        self.w.error_label = QLabel()
        self.w.tool_label = STATLABEL()
        self.w.gcodes_label = STATLABEL()
        self.w.mcodes_label = STATLABEL()
        self.w.lbl_tool = STATLABEL()
        self.w.lbl_gcodes = STATLABEL()
        self.w.lbl_mcodes = STATLABEL()
        self.w.statusbar.addPermanentWidget(self.w.error_label, stretch=1)
        self.w.error_label.setObjectName('error_label')
        self.w.statusbar.addPermanentWidget(VLine())
        self.w.statusbar.addPermanentWidget(self.w.tool_label)
        self.w.tool_label.setObjectName('tool_label')
        self.w.tool_label.setText('TOOL: ')
        self.w.statusbar.addPermanentWidget(self.w.lbl_tool)
        self.w.lbl_tool.setObjectName('lbl_tool')
        self.w.statusbar.addPermanentWidget(VLine())
        self.w.statusbar.addPermanentWidget(self.w.gcodes_label)
        self.w.gcodes_label.setObjectName('gcodes_label')
        self.w.gcodes_label.setText('G-CODES: ')
        self.w.statusbar.addPermanentWidget(self.w.lbl_gcodes)
        self.w.lbl_gcodes.setObjectName('lbl_gcodes')
        self.w.statusbar.addPermanentWidget(VLine())
        self.w.statusbar.addPermanentWidget(self.w.mcodes_label)
        self.w.mcodes_label.setObjectName('mcodes_label')
        self.w.mcodes_label.setText('M-CODES: ')
        self.w.statusbar.addPermanentWidget(self.w.lbl_mcodes)
        self.w.lbl_mcodes.setObjectName('lbl_mcodes')
        text = _translate('HandlerClass', 'MOVE')
        self.w.cut_rec_move_label.setText(f'{text}\n{self.w.kerf_width.text()}')
        self.w.filemanager.windowLayout.setContentsMargins(4,0,4,0)
        self.w.filemanager.windowLayout.setSpacing(4)
        # hide load button (redundant to select button)
        self.w.filemanager.loadButton.hide()
        # for copy/paste control if required
        self.w.filemanager.copy_control.hide()
        # add vertical and horizontal scroll bars to the materials QComboBoxs
        self.w.material_selector.view().setVerticalScrollBarPolicy(Qt.ScrollBarAsNeeded)
        self.w.material_selector.view().setHorizontalScrollBarPolicy(Qt.ScrollBarAsNeeded)
        self.w.conv_material.view().setVerticalScrollBarPolicy(Qt.ScrollBarAsNeeded)
        self.w.conv_material.view().setHorizontalScrollBarPolicy(Qt.ScrollBarAsNeeded)
        self.w.materials_box.view().setVerticalScrollBarPolicy(Qt.ScrollBarAsNeeded)
        self.w.materials_box.view().setHorizontalScrollBarPolicy(Qt.ScrollBarAsNeeded)
        self.w.gcode_display.set_margin_metric(3)
        self.w.gcode_display.setBraceMatching(False)
        self.w.gcode_display.setCaretWidth(0)
        self.w.gcode_display.setCornerWidget(QLabel())
        self.w.gcode_editor.topBox.setContentsMargins(4,4,4,4)
        self.w.gcode_editor.bottomBox.setContentsMargins(4,4,4,4)
        self.w.gcode_editor.set_margin_metric(3)
        self.w.gcode_editor.editor.setBraceMatching(False)
        self.w.gcode_editor.editor.setCaretWidth(4)
        self.w.gcode_editor.editor.setCornerWidget(QLabel())
        self.w.gcode_editor.editMode()
        self.w.gcode_editor.pythonLexerAction.setVisible(False)
        self.w.gcode_editor.gCodeLexerAction.setVisible(False)
        self.w.gcode_editor.label.setText('')
        self.w.gcodegraphics.enable_dro = True
        self.w.gcodegraphics.set_alpha_mode(True)
        self.w.gcodegraphics.setShowOffsets(False)
        self.w.gcodegraphics._font = 'monospace 11'
        self.w.conv_preview.enable_dro = True
        self.w.conv_preview.set_cone_basesize(0.1)
        self.w.conv_preview.set_view('Z')
        self.w.conv_preview.show_tool = False
        self.w.conv_preview.show_limits = False
        self.w.conv_preview.show_small_origin = False
        self.w.conv_preview.set_alpha_mode(True)
        self.w.conv_preview.setShowOffsets(False)
        self.w.conv_preview._font = 'monospace 11'
        self.w.conv_preview.inhibit_selection = True
        self.w.conv_preview.updateGL()
        self.w.conv_preview.setInhibitControls(True)
        self.w.estopButton = self.PREFS.getpref('Estop type', 0, int, 'GUI_OPTIONS')
        if self.w.estopButton == 0:
            self.w.estop.setEnabled(False)
        if self.w.estopButton == 1:
            self.w.estop.hide()
        self.w.camview.cross_color = QtCore.Qt.red
        self.w.camview.cross_pointer_color = QtCore.Qt.red
        self.w.camview.font = QFont('arial,helvetica', 16)
        self.flashState = False
        self.flashRate = 4
        self.flasher = self.flashRate
        self.manualCut = False
        self.jogPreManCut = [False, INFO.DEFAULT_LINEAR_JOG_VEL, 0]
        self.probeTest = False
        self.torchPulse = False
        self.rflSelected = False
        self.fileOpened = False
        self.fileClear = False
        self.error_present = False
        self.laserButtonState = 'laser'
        self.camButtonState = 'markedge'
        self.overlayProgress = QProgressBar(self.w.gcode_display)
        self.overlayProgress.setOrientation(Qt.Vertical)
        self.overlayProgress.setInvertedAppearance(True)
        self.overlayProgress.setFormat('')
        self.overlayProgress.hide()
        self.camNum = self.PREFS.getpref('Camera port', 0, int, 'CAMERA_OFFSET')

    def get_overlay_text(self):
        text = ['']
        if not self.w.chk_overlay.isChecked():
            return text
        scale = 1
        if self.units == 'in' and self.w.dro_z.display_units_mm:
            scale = 25.4
        elif self.units == 'mm' and not self.w.dro_z.display_units_mm:
            scale = 1 / 25.4
        if not self.w.dro_z.display_units_mm:
            fr = 1
            ou = 3
        else:
            fr = 0
            ou = 2
        if '.' in self.w.cut_feed_rate.text() and len(self.w.cut_feed_rate.text().split('.')[0]) > 3:
            text.append(f'FR: {float(self.w.cut_feed_rate.text().split(".")[0]) * scale:.{fr}f}')
        else:
            text.append(f'FR: {float(self.w.cut_feed_rate.text()) * scale:.{fr}f}')
        text.append(f'PH: {float(self.w.pierce_height.text()) * scale:.{ou}f}')
        text.append(f'PD: {self.w.pierce_delay.text()}')
        text.append(f'CH: {float(self.w.cut_height.text()) * scale:.{ou}f}')
        text.append(f'KW: {float(self.w.kerf_width.text()) * scale:.{ou}f}')
        if self.pmx485Exists:
            text.append(f'CA: {self.w.cut_amps.text()}')
        return text

    def offset_peripherals(self):
        self.camOffsetX = 0.0
        self.camOffsetY = 0.0
        self.laserOffsetX = 0.0
        self.laserOffsetY = 0.0
        self.probeOffsetX = 0.0
        self.probeOffsetY = 0.0
        self.probeDelay = 0.0
        head = _translate('HandlerClass', 'Prefs File Error')
        # laser
        try:
            self.laserOffsetX = self.PREFS.getpref('X axis', 0.0, float, 'LASER_OFFSET')
            self.laserOffsetY = self.PREFS.getpref('Y axis', 0.0, float, 'LASER_OFFSET')
        except:
            self.w.laser.hide()
            msg0 = _translate('HandlerClass', 'Invalid entry for laser offset')
            STATUS.emit('error', linuxcnc.OPERATOR_ERROR, f'{head}:\n{msg0}\n')
        if self.laserOffsetX or self.laserOffsetY:
            self.w.laser.setEnabled(False)
        else:
            self.w.laser.hide()
        # camera
        try:
            self.camOffsetX = self.PREFS.getpref('X axis', 0.0, float, 'CAMERA_OFFSET')
            self.camOffsetY = self.PREFS.getpref('Y axis', 0.0, float, 'CAMERA_OFFSET')
        except:
            self.w.camera.hide()
            msg0 = _translate('HandlerClass', 'Invalid entry for camera offset')
            STATUS.emit('error', linuxcnc.OPERATOR_ERROR, f'{head}:\n{msg0}\n')
        if self.camOffsetX or self.camOffsetY:
            self.w.camview.set_camnum(self.camNum)
            self.w.camera.setEnabled(False)
        else:
            self.w.camera.hide()
        # probing
        try:
            self.probeOffsetX = self.PREFS.getpref('X axis', 0.0, float, 'OFFSET_PROBING')
            self.probeOffsetY = self.PREFS.getpref('Y axis', 0.0, float, 'OFFSET_PROBING')
            self.probeDelay = self.PREFS.getpref('Delay', 0.0, float, 'OFFSET_PROBING')
        except:
            self.w.offset_feed_rate.hide()
            self.w.offset_feed_rate_lbl.hide()
            msg0 = _translate('HandlerClass', 'Invalid entry for probe offset')
            STATUS.emit('error', linuxcnc.OPERATOR_ERROR, f'{head}:\n{msg0}\n')
        if not self.probeOffsetX and not self.probeOffsetY:
            self.w.offset_feed_rate.hide()
            self.w.offset_feed_rate_lbl.hide()

# called by the modified closeEvent function in this handler
    def closing_cleanup__(self):
        # disconnect powermax
        self.w.pmx485_enable.setChecked(False)
        # close soft keyboard
        self.vkb_hide()
        # turn autorepeat back on for the OS
        self.autorepeat_keys(True)
        # save the log files
        self.save_logfile(5)
        # save preferences
        if not self.PREFS: return
        self.PREFS.putpref('Use keyboard shortcuts', self.w.chk_keyboard_shortcuts.isChecked(), bool, 'GUI_OPTIONS')
        self.PREFS.putpref('Use soft keyboard', self.w.chk_soft_keyboard.isChecked(), bool, 'GUI_OPTIONS')
        self.PREFS.putpref('Show materials', self.w.chk_overlay.isChecked(), bool, 'GUI_OPTIONS')
        self.PREFS.putpref('Run from line', self.w.chk_run_from_line.isChecked(), bool, 'GUI_OPTIONS')
        self.PREFS.putpref('Tool tips', self.w.chk_tool_tips.isChecked(), bool, 'GUI_OPTIONS')
        self.PREFS.putpref('Exit warning', self.w.chk_exit_warning.isChecked(), bool, 'GUI_OPTIONS')
        self.PREFS.putpref('Exit warning text', self.exitMessage, str, 'GUI_OPTIONS')
        self.PREFS.putpref('Preview cone size', self.w.cone_size.value(), float, 'GUI_OPTIONS')
        self.PREFS.putpref('Preview grid size', self.w.grid_size.value(), float, 'GUI_OPTIONS')
        self.PREFS.putpref('T view zoom scale', self.w.table_zoom_scale.value(), float, 'GUI_OPTIONS')
        self.PREFS.putpref('THC auto', self.w.thc_auto.isChecked(), bool, 'ENABLE_OPTIONS')
        self.PREFS.putpref('Override jog inhibit via Z+', self.zPlusOverrideJog, bool, 'GUI_OPTIONS')
        self.PREFS.putpref('THC enable', self.w.thc_enable.isChecked(), bool, 'ENABLE_OPTIONS')
        self.PREFS.putpref('Corner lock enable', self.w.cornerlock_enable.isChecked(), bool, 'ENABLE_OPTIONS')
        self.PREFS.putpref('Void lock enable', self.w.voidlock_enable.isChecked(), bool, 'ENABLE_OPTIONS')
        self.PREFS.putpref('Use auto volts', self.w.use_auto_volts.isChecked(), bool, 'ENABLE_OPTIONS')
        self.PREFS.putpref('Ohmic probe enable', self.w.ohmic_probe_enable.isChecked(), bool, 'ENABLE_OPTIONS')

    def save_logfile(self, numLogs):
            logPre = 'machine_log_'
            logFiles = []
            logFiles = [f for f in os.listdir(self.PATHS.CONFIGPATH) if f.startswith(logPre)]
            logFiles.sort()
            if len(logFiles) > (numLogs - 1):
                for f in range(0, len(logFiles) - (numLogs - 1)):
                    os.remove(logFiles[0])
                    logFiles = logFiles[1:]
            text = self.w.machinelog.toPlainText()
            logName = f'{self.PATHS.CONFIGPATH}/{logPre}{time.strftime("%y-%m-%d_%H-%M-%S")}.txt'
            with open(logName, 'w') as f:
                f.write(text)

# called by qt_makegui.py
    def processed_key_event__(self,receiver,event,is_pressed,key,code,shift,cntrl):
        # when typing in MDI, we don't want keybinding to call functions
        # so we catch and process the events directly.
        # We do want ESC, F1 and F2 to call keybinding functions though
        if code not in(Qt.Key_Escape, Qt.Key_F1, Qt.Key_F2):
            # search for the top widget of whatever widget received the event
            # then check if it's one we want the keypress events to go to
            flag = False
            conversational = False
            mdiBlank = False
            receiver2 = receiver
            while receiver2 is not None and not flag:
                if isinstance(receiver2, QtWidgets.QDialog):
                    flag = True
                    break
                if isinstance(receiver2, QtWidgets.QListView):
                    flag = True
                    break
                if isinstance(receiver2, FILE_MAN):
                    flag = True
                    break
                if isinstance(receiver2, MDI_LINE):
                    if self.w.mdihistory.MDILine.text().rstrip() == '':
                        mdiBlank = True
                    flag = True
                    break
                if isinstance(receiver2, MDI_HISTORY):
                    if self.w.mdihistory.MDILine.text().rstrip() == '':
                        mdiBlank = True
                    flag = True
                    break
                if isinstance(receiver2, EDITOR):
                    flag = True
                    break
                if isinstance(receiver2, DOUBLESCALE):
                    flag = True
                    break
                if isinstance(receiver2, OFFSETVIEW):
                    flag = True
                    break
                if self.w.main_tab_widget.currentIndex() == self.CONVERSATIONAL and \
                   (isinstance(receiver2, QtWidgets.QLineEdit) or \
                   isinstance(receiver2, QtWidgets.QComboBox) or \
                   isinstance(receiver2, QtWidgets.QPushButton) or \
                   isinstance(receiver2, QtWidgets.QRadioButton)):
                    conversational = True
                    flag = True
                    break
                if self.w.main_tab_widget.currentIndex() == self.SETTINGS:
                    flag = True
                    break
                receiver2 = receiver2.parent()
            if flag:
                if is_pressed:
                    if conversational and (code == Qt.Key_Tab or code == Qt.Key_BackTab):
                        self.keyPressEvent(event)
                    else:
                        receiver.keyPressEvent(event)
                    if mdiBlank and (code == Qt.Key_Return or code == Qt.Key_Enter):
                        self.keyPressEvent(event)
                    event.accept()
                    return True
                else:
                    event.accept()
                    return True
        if event.isAutoRepeat():
            return True
        return KEYBIND.manage_function_calls(self, event, is_pressed, key, shift, cntrl)

    def size_changed(self, object):
        bHeight = self.w.file_edit.height() + 4
        rows = int((object.height() - 24) / bHeight)
        if self.landscape:
            if rows == 4:
                self.buttons_hide(7, 20)
            elif rows == 5:
                self.buttons_hide(9, 20)
                self.buttons_show(7, 8)
            elif rows == 6:
                self.buttons_hide(11, 20)
                self.buttons_show(7, 10)
            elif rows == 7:
                self.buttons_hide(13, 20)
                self.buttons_show(7, 12)
            elif rows == 8:
                self.buttons_hide(15, 20)
                self.buttons_show(7, 14)
            elif rows == 9:
                self.buttons_hide(17, 20)
                self.buttons_show(7, 16)
            elif rows == 10:
                self.buttons_hide(19, 20)
                self.buttons_show(7, 18)
            else:
                self.buttons_show(7, 20)
        else:
            if rows == 15:
                self.buttons_hide(16, 20)
                self.buttons_show(9, 15)
            if rows == 16:
                self.buttons_hide(17, 20)
                self.buttons_show(9, 16)
            elif rows == 17:
                self.buttons_hide(18, 20)
                self.buttons_show(9, 17)
            elif rows == 18:
                self.buttons_hide(19, 20)
                self.buttons_show(9, 18)
            elif rows == 19:
                self.buttons_hide(19, 20)
                self.buttons_show(9, 19)
            else:
                self.buttons_show(9, 20)

    def buttons_hide(self, first, last):
        for b in range(first, last + 1):
            self.w[f'button_{b}'].hide()

    def buttons_show(self, first, last):
        for b in range(first, last + 1):
            self.w[f'button_{b}'].show()


#########################################################################################################################
# CALLBACKS FROM STATUS #
#########################################################################################################################
    def estop_state(self, state):
        if state:
            self.w.power.setChecked(False)
            self.w.power.setEnabled(False)
            if not self.firstRun:
                log = _translate('HandlerClass', 'Emergency stop pressed')
                STATUS.emit('update-machine-log', log, 'TIME')
        else:
            self.w.power.setEnabled(True)
            if not self.firstRun:
                log = _translate('HandlerClass', 'Emergency stop cleared')
                STATUS.emit('update-machine-log', log, 'TIME')

    def power_state(self, state):
        if state:
            self.w.power.setChecked(True)
            self.set_buttons_state([self.machineOnList, self.idleOnList], True)
            if self.tpButton and not self.w.torch_enable.isChecked():
                self.w[self.tpButton].setEnabled(False)
            if self.otButton and not self.w.ohmic_probe_enable.isChecked():
                self.w[self.otButton].setEnabled(False)
            if STATUS.is_all_homed():
                self.set_buttons_state([self.idleHomedList], True)
                if self.convBlockLoaded.get():
                    self.wcs_rotation('set')
            else:
                self.set_buttons_state([self.idleHomedList], False)
            if not self.firstRun:
                log = _translate('HandlerClass', 'GUI power on')
                STATUS.emit('update-machine-log', log, 'TIME')
        else:
            self.w.power.setChecked(False)
            self.set_buttons_state([self.machineOnList, self.idleOnList, self.idleHomedList], False)
            if self.ptButton and hal.get_value('plasmac.probe-test'):
                self.probe_test(False)
            if not self.firstRun:
                log = _translate('HandlerClass', 'GUI power off')
                STATUS.emit('update-machine-log', log, 'TIME')
        self.set_run_button_state()
        self.set_jog_button_state()

    def interp_idle(self, obj):
        hal.set_p('plasmac.consumable-change', '0')
        if self.single_cut_request:
            self.single_cut_request = False
            if self.oldFile and self.fileOpened:
                self.remove_temp_materials()
                ACTION.OPEN_PROGRAM(self.oldFile)
            else:
                self.fileOpened = True
                self.file_clear_clicked()
            self.w[self.scButton].setEnabled(True)
            if self.g91:
                ACTION.CALL_MDI_WAIT('G91')
        if not self.manualCut:
            self.set_buttons_state([self.idleList], True)
        if self.lastLoadedProgram == 'None':
            self.w.file_reload.setEnabled(False)
        if STATUS.machine_is_on() and not self.manualCut:
            self.set_buttons_state([self.idleOnList], True)
            if self.tpButton and not self.w.torch_enable.isChecked():
                self.w[self.tpButton].setEnabled(False)
            if self.otButton and not self.w.ohmic_probe_enable.isChecked():
                self.w[self.otButton].setEnabled(False)
            if STATUS.is_all_homed():
                self.set_buttons_state([self.idleHomedList], True)
            else:
                self.set_buttons_state([self.idleHomedList], False)
        else:
            self.set_buttons_state([self.idleOnList, self.idleHomedList], False)
        self.w.jog_stack.setCurrentIndex(self.JOG)
        self.w.abort.setEnabled(False)
        if self.ccButton:
            self.button_normal(self.ccButton)
        self.set_tab_jog_states(True)
        self.set_run_button_state()
        self.set_jog_button_state()
        if self.jobRunning and obj:
            if self.w.torch_enable.isChecked():
                self.statistics_save()
            else:
                self.jobRunning = False
            log = _translate('HandlerClass', 'Machine idle')
            STATUS.emit('update-machine-log', log, 'TIME')
            self.statistics_show()
        ACTION.SET_MANUAL_MODE()

    def set_run_button_state(self):
        if STATUS.machine_is_on() and STATUS.is_all_homed() and \
           STATUS.is_interp_idle() and not self.offsetsActivePin.get() and \
           self.plasmacStatePin.get() == 0 and not self.boundsError['loaded'] and not self.fileClear:
            if self.w.gcode_display.lines() > 1:
                self.w.run.setEnabled(True)
                if self.frButton:
                    self.w[self.frButton].setEnabled(True)
            if self.manualCut:
                self.manualCut = False
                self.set_mc_states(True)
            if self.probeTest:
                self.set_tab_jog_states(True)
                self.probeTest = False
            self.set_buttons_state([self.idleList, self.idleOnList, self.idleHomedList], True)
            self.w.abort.setEnabled(False)
        else:
            self.w.run.setEnabled(False)
            if self.frButton:
                self.w[self.frButton].setEnabled(False)

    def set_jog_button_state(self):
        if STATUS.machine_is_on() and STATUS.is_interp_idle() and not self.offsetsActivePin.get():
            for widget in self.jogButtonList:
                self.w[widget].setEnabled(True)
            if STATUS.is_all_homed():
                for widget in self.jogSyncList:
                    self.w[widget].setEnabled(True)
            else:
                for widget in self.jogSyncList:
                    self.w[widget].setEnabled(False)
        else:
            for widget in self.jogButtonList:
                self.w[widget].setEnabled(False)
            for widget in self.jogSyncList:
                self.w[widget].setEnabled(False)

    def interp_paused(self, obj):
        pass

    def interp_running(self, obj):
        self.w.run.setEnabled(False)
        if self.frButton:
            self.w[self.frButton].setEnabled(False)
        self.set_buttons_state([self.idleList, self.idleOnList, self.idleHomedList], False)
        self.w.abort.setEnabled(True)
        self.w.height_lower.setEnabled(True)
        self.w.height_raise.setEnabled(True)
        self.w.height_reset.setEnabled(True)
        if STATUS.is_auto_mode() and self.w.gcode_stack.currentIndex() != self.GCODE:
            self.w.gcode_stack.setCurrentIndex(self.GCODE)
        self.set_tab_jog_states(False)
        self.set_jog_button_state()

    def interp_reading(self, obj):
        pass

    def interp_waiting(self, obj):
        pass

    def pause_changed(self, obj, state):
        if hal.get_value('plasmac.paused-motion') or hal.get_value('plasmac.cut-recovering'):
            if state:
                self.w.wcs_button.setEnabled(False)
            if hal.get_value('plasmac.program-is-paused'):
                if self.tpButton and self.w.torch_enable.isChecked():
                    self.w[self.tpButton].setEnabled(True)
                if self.otButton and self.w.ohmic_probe_enable.isChecked():
                    self.w[self.otButton].setEnabled(True)
            elif not hal.get_value('plasmac.program-is-paused') and not hal.get_value('plasmac.paused-motion'):
                if self.tpButton:
                    self.w[self.tpButton].setEnabled(False)
                if self.otButton:
                    self.w[self.otButton].setEnabled(False)
            return
        if state:
            # time delay workaround to ensure userspace pins/variables have time to set
            time.sleep(0.1)
            if self.ccButton and hal.get_value('plasmac.stop-type-out'):
                self.w[self.ccButton].setEnabled(True)
            if self.tpButton and self.w.torch_enable.isChecked():
                self.w[self.tpButton].setEnabled(True)
            if self.otButton and self.w.ohmic_probe_enable.isChecked():
                self.w[self.otButton].setEnabled(True)
            self.w.wcs_button.setEnabled(False)
            self.set_tab_jog_states(True)
            log = _translate('HandlerClass', 'Cycle paused')
            STATUS.emit('update-machine-log', log, 'TIME')
        else:
            self.w.jog_stack.setCurrentIndex(self.JOG)
            if self.ccButton:
                self.w[self.ccButton].setEnabled(False)
            if self.tpButton and STATUS.is_auto_running():
                self.w[self.tpButton].setEnabled(False)
            if self.otButton and STATUS.is_auto_running():
                self.w[self.otButton].setEnabled(False)
            if STATUS.is_auto_running():
                self.set_tab_jog_states(False)

    def jog_rate_changed(self, object, value):
        msg0 = _translate('HandlerClass', 'JOG')
        self.w.jogs_label.setText(f'{msg0}\n{STATUS.get_jograte():.0f}')

    def progress_changed(self, object, percent):
        if percent < 0:
            self.overlayProgress.setValue(0)
            self.overlayProgress.hide()
            self.w.gcode_display.setHorizontalScrollBarPolicy(Qt.ScrollBarAsNeeded)
            self.w.gcode_display.setVerticalScrollBarPolicy(Qt.ScrollBarAsNeeded)
        else:
            self.overlayProgress.setValue(percent)
            self.overlayProgress.show()
            self.overlayProgress.setFixedHeight(self.w.gcode_display.geometry().height())
            self.overlayProgress.move(self.w.gcode_display.geometry().width() - 20, 0)
            self.w.gcode_display.setHorizontalScrollBarPolicy(Qt.ScrollBarAlwaysOff)
            self.w.gcode_display.setVerticalScrollBarPolicy(Qt.ScrollBarAlwaysOff)

    def user_system_changed(self, obj, data):
        sys = self.systemList[int(data)]
        self.w.wcs_button.setText(f'WCS\n{sys}')
        if ACTION.prefilter_path:
            self.file_reload_clicked()

    def file_loaded(self, obj, filename):
        if os.path.basename(filename).count('.') > 1:
            self.lastLoadedProgram = ''
            return
        if filename is not None:
            self.overlayProgress.setValue(0)
            if not any(name in filename for name in ['qtplasmac_program_clear', 'single_cut']):
                self.lastLoadedProgram = filename
            if not self.cameraOn:
                self.preview_index_return(self.w.preview_stack.currentIndex())
            self.w.file_open.setText(os.path.basename(filename))
            self.fileOpened = True
            text = _translate('HandlerClass', 'EDIT')
            self.w.edit_label.setText(f'{text}: {filename}')
            if self.w.gcode_stack.currentIndex() != self.GCODE:
                self.w.gcode_stack.setCurrentIndex(self.GCODE)
            self.w.file_reload.setEnabled(True)
        self.w.gcodegraphics.logger.clear()
        self.w.gcodegraphics.clear_highlight()
        if self.preRflFile and self.preRflFile != ACTION.prefilter_path:
            self.rflActive = False
            self.startLine = 0
            self.preRflFile = ''
        msgList, units, xMin, yMin, xMax, yMax = self.bounds_check('loaded', 0, 0)
        if self.boundsError['loaded']:
            head = _translate('HandlerClass', 'Axis Limit Error')
            msgs = ''
            for n in range(0, len(msgList), 3):
                if msgList[n + 1] == 'MAX':
                    msg0 = _translate('HandlerClass', 'move would exceed the maximum limit by')
                else:
                    msg0 = _translate('HandlerClass', 'move would exceed the minimum limit by')
                fmt = f'\n{msgList[n]} {msg0} {msgList[n + 2]}{units}' if msgs else f'{msgList[n]} {msg0} {msgList[n + 2]}{units}'
                msgs += fmt
            STATUS.emit('error', linuxcnc.OPERATOR_ERROR, f'{head}:\n{msgs}\n')
            self.set_run_button_state()
            if self.single_cut_request:
                self.single_cut_request = False
                if self.oldFile and not 'single_cut' in self.oldFile:
                    self.remove_temp_materials()
                    ACTION.OPEN_PROGRAM(self.oldFile)
                    self.set_run_button_state()
                self.w[self.scButton].setEnabled(True)
                self.w.run.setEnabled(False)
        else:
            if self.single_cut_request:
                ACTION.RUN()
            self.set_run_button_state()
            if self.fileClear:
                self.fileClear = False
                self.fileOpened = False
                text = _translate('HandlerClass', 'OPEN')
                self.w.file_open.setText(text)
                text = _translate('HandlerClass', 'EDIT')
                self.w.edit_label.setText(f'{text}')
                self.w.gcode_editor.editor.new_text()
                self.w.gcode_editor.editor.setModified(False)
                self.w.gcode_display.new_text()
                self.w.gcode_display.set_margin_metric(3)
                self.w.gcode_editor.set_margin_metric(3)
        ACTION.SET_MANUAL_MODE()
        if not len(self.w.gcode_display.text()):
            self.w.gcode_display.setHorizontalScrollBarPolicy(Qt.ScrollBarAlwaysOff)
        if self.w.main_tab_widget.currentIndex() != self.MAIN:
            self.w.main_tab_widget.setCurrentIndex(self.MAIN)
        # forces the view to remain "table view" if T is checked when a file is loaded
        if self.fileOpened:
            if self.w.view_t.isChecked():
                self.view_t_pressed()
        else:
            self.view_t_pressed()
        if not 'single_cut.ngc' in filename:
            self.preSingleCutMaterial = None
        # remove unused temporary materials from comboboxes
        self.getMaterialBusy = True
        if int(self.w.materials_box.currentText().split(": ", 1)[0]) not in self.materialList:
            self.change_material(self.defaultMaterial)
        for idx in range(self.w.materials_box.count() - 1, -1, -1):
            matNum = int(self.w.materials_box.itemText(idx).split(': ', 1)[0])
            if matNum < 1000000:
                break
            if matNum not in self.materialList:
                self.w.materials_box.removeItem(idx)
                self.w.material_selector.removeItem(idx)
                self.w.conv_material.removeItem(idx)
        self.getMaterialBusy = False

    def joints_all_homed(self, obj):
        self.interp_idle(None)
        if not self.firstHoming:
            ACTION.CALL_MDI_WAIT('T0 M6')
            ACTION.SET_MANUAL_MODE()
            self.firstHoming = True
        self.w.gcodegraphics.updateGL()
        self.w.conv_preview.updateGL()
        log = _translate('HandlerClass', 'Machine homed')
        STATUS.emit('update-machine-log', log, 'TIME')

    def joint_homed(self, obj, joint):
        dro = self.coordinates[int(joint)]
        self.w[f'dro_{dro}'].setProperty('homed', True)
        self.w[f'dro_{dro}'].setStyle(self.w[f'dro_{dro}'].style())
        self.w[f'dro_label_{dro}'].setProperty('homed', True)
        self.w[f'dro_label_{dro}'].setStyle(self.w[f'dro_label_{dro}'].style())
        self.w.update
        STATUS.emit('dro-reference-change-request', 1)
        self.w.gcodegraphics.logger.clear()

    def joint_unhomed(self, obj, joints):
        for joint in joints:
            dro = self.coordinates[int(joint)]
            self.w[f'dro_{dro}'].setProperty('homed', False)
            self.w[f'dro_{dro}'].setStyle(self.w[f'dro_{dro}'].style())
            self.w[f'dro_label_{dro}'].setProperty('homed', False)
            self.w[f'dro_label_{dro}'].setStyle(self.w[f'dro_label_{dro}'].style())
        if len(joints) < len(self.coordinates):
            self.w.home_all.setEnabled(True)
        self.w.update
        STATUS.emit('dro-reference-change-request', 1)
        self.interp_idle(None)
        self.w.gcodegraphics.updateGL()
        self.w.conv_preview.updateGL()

    def hard_limit_tripped(self, obj, tripped, list_of_tripped):
        self.w.chk_override_limits.setEnabled(tripped)
        if not tripped:
            self.w.chk_override_limits.setChecked(False)

    def jog_inhibited_changed(self, state):
        if state:
            self.w.chk_override_jog.setEnabled(state)
            self.w.releaseKeyboard()
        else:
           if not self.w.led_float_switch.hal_pin.get() and not self.ohmicLedInPin.get() and \
                                                            not self.w.led_breakaway_switch.hal_pin.get():
                self.w.chk_override_jog.setChecked(False)
                hal.set_p('plasmac.override-jog', '0')

    def sensor_active_changed(self, state):
        if not state:
            self.w.chk_override_jog.setEnabled(False)
            self.w.chk_override_jog.setChecked(False)
            hal.set_p('plasmac.override-jog', str(state))

    def z_offset_changed(self, height):
        if STATUS.is_interp_paused() and not height:
            if(hal.get_value('plasmac.stop-type-out') or hal.get_value('plasmac.cut-recovering')):
                self.w.set_cut_recovery()
                self.w.laser.setEnabled(True)

    def override_jog_changed(self, state):
        if state:
            hal.set_p('plasmac.override-jog', '1')
        else:
            hal.set_p('plasmac.override-jog', '0')

    def tool_changed(self, obj, tool):
        if tool == 0:
            self.w.lbl_tool.setText('TORCH')
        elif tool == 1:
            self.w.lbl_tool.setText('SCRIBE')
        else:
            self.w.lbl_tool.setText('UNKNOWN')

    def gcodes_changed(self, obj, cod):
        if self.units == 'in' and STATUS.is_metric_mode():
            self.droScale = 25.4
            self.gcodeScalePin.set(25.4)
        elif self.units == 'mm' and not STATUS.is_metric_mode():
            self.droScale = 1 / 25.4
            self.gcodeScalePin.set(1 / 25.4)
        else:
            self.droScale = 1
            self.gcodeScalePin.set(1)
        self.w.lbl_gcodes.setText(f'{cod}')

    def mcodes_changed(self, obj, cod):
        self.w.lbl_mcodes.setText(f'{cod}')

    def metric_mode_changed(self, obj, state):
        self.w.gcodegraphics.updateGL()

    def set_start_line(self, line):
        if self.fileOpened:
            if self.w.chk_run_from_line.isChecked():
                if self.w.sender():
                    if self.w.sender().objectName() == 'gcode_editor_display':
                        return
                if line > 1:
                    msg0 = _translate('HandlerClass', 'SELECTED')
                    self.w.run.setText(f'{msg0} {line}')
                    self.runText = f'{msg0} {line}'
                    self.rflSelected = True
                    self.startLine = line - 1
                elif self.rflActive:
                    txt0 = _translate('HandlerClass', 'RUN FROM LINE')
                    txt1 = _translate('HandlerClass', 'CYCLE START')
                    self.runText = f'{txt0}\n{txt1}'
                    self.rflSelected = False
                else:
                    self.startLine = 0
                    self.rflSelected = False
                    self.w.gcodegraphics.clear_highlight()
            if line < 1:
                self.w.gcode_display.setCursorPosition(0, 0)
                self.w.gcode_display.moveMarker(0)

    def update_gcode_properties(self, props):
        if props:
            self.gcodeProps = props
            if props['gcode_units'] == 'in':
                STATUS.emit('metric-mode-changed', False)
            else:
                STATUS.emit('metric-mode-changed', True)

    def error_update(self, obj, kind, error):
        if not self.realTimeDelay:
            if kind == linuxcnc.OPERATOR_ERROR:
                self.error_status(True)
                self.mdiError = True
            if kind == linuxcnc.NML_ERROR:
                self.error_status(True)


#########################################################################################################################
# CALLBACKS FROM FORM #
#########################################################################################################################
    def ext_run(self, state):
        if self.w.run.isEnabled() and state:
            self.run_clicked()

    def ext_abort(self, state):
        if self.w.abort.isEnabled() and state:
            self.abort_pressed()

    def ext_pause(self, state):
        if self.w.pause.isEnabled() and state:
            ACTION.PAUSE()

    def ext_touch_off(self, state):
        if self.w.touch_xy.isEnabled() and state:
            self.touch_xy_clicked()

    def ext_laser_touch_off(self, state):
        if self.w.laser.isVisible():
            if state:
                self.extLaserButton = True
                self.laser_pressed()
            else:
                self.extLaserButton = False
                self.laser_clicked()

    def ext_laser_toggle(self, state):
        if self.w.laser.isVisible() and state:
            self.laserOnPin.set(not self.laserOnPin.get())

    def ext_jog_slow(self, state):
        if self.w.jog_slow.isEnabled() and state:
            self.jog_slow_pressed(True)

    def ext_run_pause(self, state):
        if self.w.run.isEnabled() and state:
            self.run_clicked()
        elif self.w.pause.isEnabled() and state:
            ACTION.PAUSE()

    def power_button(self, action, state):
        if action == 'pressed':
            self.shutdownTimer.start(self.shutdownTime)
        elif action == 'released':
            self.shutdownTimer.stop()
        elif action == 'clicked':
            if STATUS.estop_is_clear():
                ACTION.SET_MACHINE_STATE(not STATUS.machine_is_on())
            else:
                self.w.power.setChecked(False)
        elif action == 'external' and self.w.power.isEnabled() and not self.firstRun:
            if state:
                self.shutdownTimer.start(self.shutdownTime)
                self.w.power.setDown(True)
            else:
                self.shutdownTimer.stop()
                self.w.power.setDown(False)
                self.w.power.click()

    def run_clicked(self):
        if self.convBlockLoaded.get():
            self.wcs_rotation('get')
        if self.startLine and self.rflSelected:
            self.w.run.setEnabled(False)
            if self.frButton:
                self.w[self.frButton].setEnabled(False)
            self.rflActive = True
            self.rflSelected = False
            if self.developmentPin.get():
                reload(RFL)
            head = _translate('HandlerClass', 'Gcode Error')
            data = RFL.run_from_line_get(self.lastLoadedProgram, self.startLine)
            # cannot do run from line within a subroutine or if using cutter compensation
            if data['error']:
                if data['compError']:
                    msg0 = _translate('HandlerClass', 'Cannot run from line while')
                    msg1 = _translate('HandlerClass', 'cutter compensation is active')
                    STATUS.emit('error', linuxcnc.OPERATOR_ERROR, f'{head}:\n{msg0}\n{msg1}\n')
                if data['subError']:
                    msg0 = _translate('HandlerClass', 'Cannot do run from line')
                    msg1 = _translate('HandlerClass', 'inside subroutine')
                    msg2 = ''
                    for sub in data['subError']:
                        msg2 += f' {sub}'
                    STATUS.emit('error', linuxcnc.OPERATOR_ERROR, f'{head}:\n{msg0}\n{msg1}{msg2}\n')
                self.clear_rfl()
                self.set_run_button_state()
            else:
                # get user input
                userInput = self.dialog_run_from_line()
                # rfl cancel clicked
                if userInput['cancel']:
                    if 'rfl.ngc' in self.lastLoadedProgram:
                        self.set_start_line(-1)
                    else:
                        self.clear_rfl()
                    self.set_run_button_state()
                else:
                    # rfl load clicked
                    rflFile = f'{self.tmpPath}rfl.ngc'
                    result = RFL.run_from_line_set(rflFile, data, userInput, self.unitsPerMm)
                    # leadin cannot be used
                    if result['error']:
                        msg0 = _translate('HandlerClass', 'Unable to calculate a leadin for this cut')
                        msg1 = _translate('HandlerClass', 'Program will run from selected line with no leadin applied')
                        STATUS.emit('error', linuxcnc.OPERATOR_ERROR, f'{head}:\n{msg0}\n{msg1}\n')
                    # load rfl file
                    if ACTION.prefilter_path or self.lastLoadedProgram != 'None':
                        self.preRflFile = ACTION.prefilter_path or self.lastLoadedProgram
                    ACTION.OPEN_PROGRAM(rflFile)
                    ACTION.prefilter_path = self.preRflFile
                    self.set_run_button_state()
                    txt0 = _translate('HandlerClass', 'RUN FROM LINE')
                    txt1 = _translate('HandlerClass', 'CYCLE START')
                    self.runText = f'{txt0}\n{txt1}'
                    log = _translate('HandlerClass', 'Run from line loaded')
                    log1 = _translate('HandlerClass', 'Start line')
                    STATUS.emit('update-machine-log', f'{log} - {log1}: {(self.startLine + 1)}', 'TIME')
        elif not self.cut_critical_check():
            self.jobRunning = True
            ACTION.RUN(0)
            log = _translate('HandlerClass', 'Cycle started')
            if self.w.torch_enable.isChecked():
                log1 = _translate('HandlerClass', 'Torch enabled')
            else:
                log1 = _translate('HandlerClass', 'Torch disabled')
            STATUS.emit('update-machine-log', f'{log} - {log1}', 'TIME')

    def abort_pressed(self):
        if self.manualCut:
            ACTION.SET_SPINDLE_STOP(0)
            if self.mcButton:
                self.button_normal(self.mcButton)
                self.w[self.mcButton].setEnabled(False)
            self.w.abort.setEnabled(False)
            log = _translate('HandlerClass', 'Manual cut aborted')
            STATUS.emit('update-machine-log', log, 'TIME')
            return
        elif self.probeTest:
            self.probe_test_stop()
            log = _translate('HandlerClass', 'Probe test aborted')
            STATUS.emit('update-machine-log', log, 'TIME')
            return
        elif self.torchPulse:
            self.torch_pulse(True)
            log = _translate('HandlerClass', 'Torch pulse aborted')
            STATUS.emit('update-machine-log', log, 'TIME')
        else:
            ACTION.ABORT()
            if hal.get_value('plasmac.cut-recovery'):
                hal.set_p('plasmac.cut-recovery', '0')
                self.laserOnPin.set(0)
            self.interp_idle(None)
            if self.convBlockLoaded.get():
                self.wcs_rotation('set')
            log = _translate('HandlerClass', 'Cycle aborted')
            STATUS.emit('update-machine-log', log, 'TIME')

    def pause_pressed(self):
        if hal.get_value('plasmac.cut-recovering'):
            self.w.jog_stack.setCurrentIndex(self.JOG)
            self.laserOnPin.set(0)
        self.cancelWait = False
        self.w.laser.setEnabled(False)
        if STATUS.is_auto_paused():
            log = _translate('HandlerClass', 'Cycle resumed')
            STATUS.emit('update-machine-log', log, 'TIME')

    def user_button_pressed(self, button):
        self.user_button_down(button)

    def user_button_released(self, button):
        self.user_button_up(button)

    def height_ovr_pressed(self, state, height):
        if state:
            if height:
                self.heightOvr += height * self.w.thc_threshold.value()
            else:
                self.heightOvr = 0
        if self.heightOvr < -9:
            self.heightOvr = -9
        if self.heightOvr > 9:
            self.heightOvr = 9
        self.heightOverridePin.set(self.heightOvr)
        self.w.height_ovr_label.setText(f'{self.heightOvr:.2f}')

    def height_ovr_encoder(self,value):
        if (value != self.old_ovr_counts and self.extHeightOvrCountEnablePin.get()):
            self.heightOvr += (value-self.old_ovr_counts) * self.w.thc_threshold.value() * self.heightOvrScale
            if self.heightOvr < -9:
                self.heightOvr = -9
            if self.heightOvr > 9:
                self.heightOvr = 9
            self.heightOverridePin.set(self.heightOvr)
            self.w.height_ovr_label.setText(f'{self.heightOvr:.2f}')
        self.old_ovr_counts = value

    def height_ovr_scale_change(self,value):
        if value:self.heightOvrScale = value

    def touch_xy_clicked(self):
        self.touch_off_xy(0, 0)
        self.w.gcodegraphics.logger.clear()

    def setup_feed_rate_changed(self):
        if self.w.probe_feed_rate.value() > self.w.setup_feed_rate.value():
            self.w.probe_feed_rate.setValue(self.w.setup_feed_rate.value())
        self.w.probe_feed_rate.setMaximum(self.w.setup_feed_rate.value())

    def save_plasma_clicked(self):
        self.save_plasma_parameters()

    def reload_plasma_clicked(self):
        self.load_plasma_parameters()

    def backup_clicked(self):
        self.save_logfile(6)
        bkpPath = f'{os.path.expanduser("~")}'
        bkpName = f'{self.machineName}_V{LCNCVER}-{VERSION}_{time.strftime("%y-%m-%d_%H-%M-%S")}.tar.gz'
        tmpFile = os.path.join(self.PATHS.CONFIGPATH, 'config_info.txt')
        lcncInfo = (Popen('linuxcnc_info -s', stdout=PIPE, stderr=PIPE, shell=True).communicate()[0]).decode('utf-8')
        network = (Popen('lspci | grep -i net', stdout=PIPE, stderr=PIPE, shell=True).communicate()[0]).decode('utf-8')
        with open(tmpFile, 'a') as outFile:
            if network:
                outFile.write(f'lspci | grep -i net:\n{network}\n')
            else:
                outFile.write('Unknown error with "lspci | grep -i net" command\n\n')
            if lcncInfo:
                outFile.write('linuxcnc_info:\n')
                try:
                    with open('/tmp/linuxcnc_info.txt', 'r') as inFile:
                        for line in inFile:
                            outFile.write(line)
                except:
                    outFile.write("Unknown error opening /tmp/linuxcnc_info.txt\n")
            else:
                outFile.write('Unknown error creating /tmp/linuxcnc_info.txt\n')
        with tarfile.open(f'{bkpPath}/{bkpName}', mode='w:gz', ) as archive:
            archive.add(f'{self.PATHS.CONFIGPATH}')
        try:
            os.remove(tmpFile)
        except:
            log = _translate('HandlerClass', 'Unknown error removing')
            STATUS.emit('update-machine-log', f'{log} {tmpFile}', 'TIME')
        head = _translate('HandlerClass', 'Backup Complete')
        msg0 = _translate('HandlerClass', 'A compressed backup of the machine configuration including the machine logs has been saved in your home directory as')
        msg1 = _translate('HandlerClass', 'It is safe to delete this file at any time')
        self.dialog_show_ok(QMessageBox.Information, head, f'\n{msg0}:\n{bkpName}\n\n{msg1}\n')

    def set_offsets_clicked(self):
        if self.developmentPin.get():
            reload(OFFSETS)
        self.w.main_tab_widget.setCurrentIndex(self.MAIN)
        if STATUS.stat.rotation_xy:
            ACTION.CALL_MDI_WAIT('G10 L2 P0 R0')
            ACTION.SET_MANUAL_MODE()
        OFFSETS.dialog_show(self, self.w, self.PREFS, INIPATH, STATUS, ACTION, TOOL)

    def feed_label_pressed(self):
        self.w.feed_slider.setValue(100)

    def rapid_label_pressed(self):
        self.w.rapid_slider.setValue(100)

    def jogs_label_pressed(self):
        self.w.jog_slider.setValue(INFO.DEFAULT_LINEAR_JOG_VEL)

    def gui_button_jog(self, state, joint, direction):
        shift = False
        if state and joint == 'z' and direction == 1 and self.zPlusOverrideJog and self.w.chk_override_jog.isEnabled():
                self.w.chk_override_jog.setChecked(True)
        if STATUS.is_joint_mode():
            self.kb_jog(state, self.coordinates.index(joint), direction, shift)
        else:
            self.kb_jog(state, ['x','y','z','a','b'].index(joint), direction, shift)

    def view_t_pressed(self):
        t = time.time() + 0.01
        while time.time() < t:
            QApplication.processEvents()
        self.w.gcodegraphics.set_view('Z')
        mid, size = DRAW.extents_info(self.w.gcodegraphics)
        if self.gcodeProps:
            mult = 1
            if self.units == 'in' and self.gcodeProps['gcode_units'] == 'mm':
                mult = 0.03937
            elif self.units == 'mm' and self.gcodeProps['gcode_units'] == 'in':
                mult = 25.4
            x = (round(float(self.gcodeProps['x'].split()[0]) * mult, 4))
            y = (round(float(self.gcodeProps['y'].split()[0]) * mult, 4))
            xl = (round(float(self.gcodeProps['x'].split('=')[1].split()[0]) * mult, 4))
            yl = (round(float(self.gcodeProps['y'].split('=')[1].split()[0]) * mult, 4))
        else:
            x = y = xl = yl = 0
        if (mid[0] == 0 and mid[1] == 0) or mid[0] > self.xLen or mid[1] > self.yLen or \
           self.w.view_t.isChecked() or self.w.view_t.isDown() or self.fileClear:
            mult = 1 if self.units == 'in' else 25.4
            zoomScale = (self.w.table_zoom_scale.value() * 2)
            mid = [(self.xLen - (x * 2) - xl) / mult / 2, (self.yLen - (y * 2) - yl) / mult / 2, 0]
            size = [self.xLen / mult / zoomScale, self.yLen / mult / zoomScale, 0]
        glTranslatef(-mid[0], -mid[1], -mid[2])
        self.w.gcodegraphics.set_eyepoint_from_extents(size[0], size[1])
        self.w.gcodegraphics.perspective = False
        self.w.gcodegraphics.lat = self.w.gcodegraphics.lon = 0
        self.w.gcodegraphics.updateGL()

    def view_p_pressed(self):
        self.w.gcodegraphics.set_view('P')

    def view_z_pressed(self):
        self.w.gcodegraphics.set_view('Z')

    def view_clear_pressed(self):
        self.w.gcodegraphics.logger.clear()

    def pan_left_pressed(self):
        self.w.gcodegraphics.recordMouse(0,0)
        self.w.gcodegraphics.translateOrRotate(-self.w.gcodegraphics._view_incr,0)

    def pan_right_pressed(self):
        self.w.gcodegraphics.recordMouse(0,0)
        self.w.gcodegraphics.translateOrRotate(self.w.gcodegraphics._view_incr,0)

    def pan_up_pressed(self):
        self.w.gcodegraphics.recordMouse(0,0)
        self.w.gcodegraphics.translateOrRotate(0,-self.w.gcodegraphics._view_incr)

    def pan_down_pressed(self):
        self.w.gcodegraphics.recordMouse(0,0)
        self.w.gcodegraphics.translateOrRotate(0,self.w.gcodegraphics._view_incr)

    def zoom_in_pressed(self):
        self.w.gcodegraphics.zoomin()

    def zoom_out_pressed(self):
        self.w.gcodegraphics.zoomout()

    def gcode_display_loaded(self):
        gcodeLines = len(str(self.w.gcode_display.lines()))
        self.w.gcode_display.set_margin_metric(gcodeLines)
        self.w.gcode_editor.set_margin_metric(gcodeLines)

    def file_clear_clicked(self):
        proceed = self.editor_close_check()
        if proceed:
            self.w.preview_stack.setCurrentIndex(self.PREVIEW)
            self.w.gcode_editor.editor.new_text()
            self.w.gcode_editor.editor.setModified(False)
            if self.fileOpened:
                self.fileClear = True
                if self.rflActive:
                    self.clear_rfl()
                clearFile = f'{self.tmpPath}qtplasmac_program_clear.ngc'
                with open(clearFile, 'w') as outFile:
                    outFile.write('m2')
                if ACTION.prefilter_path:
                    if 'single_cut' in ACTION.prefilter_path:
                        self.preClearFile = self.oldFile
                    else:
                        if self.lastLoadedProgram != 'None':
                            self.preClearFile = ACTION.prefilter_path or self.lastLoadedProgram
                        self.w.materials_box.setCurrentIndex(self.materialList.index(self.defaultMaterial))
                        self.w.material_selector.setCurrentIndex(self.w.materials_box.currentIndex())
                        self.w.conv_material.setCurrentIndex(self.w.materials_box.currentIndex())
                self.remove_temp_materials()
                ACTION.OPEN_PROGRAM(clearFile)
                ACTION.prefilter_path = self.preClearFile
                if self.w.lbl_tool.text() != 'TORCH' and STATUS.is_on_and_idle() and STATUS.is_all_homed():
                    ACTION.CALL_MDI_WAIT('T0 M6')
                    ACTION.CALL_MDI_WAIT('G43 H0')
                    ACTION.SET_MANUAL_MODE()
                log = _translate('HandlerClass', 'Program cleared')
                STATUS.emit('update-machine-log', log, 'TIME')
            else:
                self.view_t_pressed()

    def file_open_clicked(self):
        if self.w.preview_stack.currentIndex() != self.OPEN:
            self.w.preview_stack.setCurrentIndex(self.OPEN)
        else:
            self.preview_index_return(self.w.preview_stack.currentIndex())

    def file_edit_clicked(self):
        if STATUS.stat.interp_state == linuxcnc.INTERP_IDLE and self.w.preview_stack.currentIndex() != self.EDIT:
            self.w.preview_stack.setCurrentIndex(self.EDIT)
            self.w.run.setEnabled(False)
            self.w.gcode_editor.editor.setFocus()
            if self.fileOpened and not self.w.gcode_editor.editor.isModified():
                self.w.gcode_editor.editor.load_text(ACTION.prefilter_path)
                text = _translate('HandlerClass', 'EDIT')
                self.w.edit_label.setText(f'{text}: {ACTION.prefilter_path}')
                self.w.gcode_editor.editor.setModified(False)
                try:
                    if os.path.getsize(self.gcodeErrorFile):
                        with open(self.gcodeErrorFile, 'r') as inFile:
                            self.w.gcode_editor.select_line(int(inFile.readline().rstrip()) - 1)
                            inFile.seek(0)
                            for line in inFile:
                                self.w.gcode_editor.editor.userHandle = \
                                self.w.gcode_editor.editor.markerAdd(int(line) - 1, self.w.gcode_editor.editor.USER_MARKER_NUM)
                except:
                    pass
            self.vkb_show()
        else:
            self.new_exitCall(self.PREVIEW)

    def mdi_show_clicked(self):
        if STATUS.is_on_and_idle() and STATUS.is_all_homed() and self.w.gcode_stack.currentIndex() != self.MDI:
            self.w.gcode_stack.setCurrentIndex(self.MDI)
            self.vkb_show()
        else:
            self.w.gcode_stack.setCurrentIndex(self.GCODE)
            ACTION.SET_MANUAL_MODE()
            self.vkb_hide()

    def file_cancel_clicked(self):
        self.preview_index_return(self.w.preview_stack.currentIndex())

    def cone_size_changed(self, data):
        self.w.gcodegraphics.set_cone_basesize(data)

    def grid_size_changed(self, data):
        # grid size is in inches
        grid = data / self.unitsPerMm / 25.4
        self.w.gcodegraphics.grid_size = grid

    def main_tab_changed(self, tab):
        t = time.time() + 0.01
        while time.time() < t:
            QApplication.processEvents()
        if tab == self.MAIN:
            if self.w.preview_stack.currentIndex() == self.OPEN:
                self.vkb_show()
            else:
                self.vkb_hide()
            if self.w.gcode_stack.currentIndex() == self.GCODE and self.w.preview_stack.currentIndex() == self.PREVIEW:
                self.autorepeat_keys(False)
        elif tab == self.CONVERSATIONAL:
            self.w.conv_preview.logger.clear()
            self.w.conv_preview.set_current_view()
            if self.developmentPin.get():
                reload(self.CONV)
            self.CONV.conv_setup(self, self.w)
            self.vkb_show(True)
            self.autorepeat_keys(True)
        elif tab == self.PARAMETERS:
            self.vkb_show(True)
            self.autorepeat_keys(True)
        elif tab == self.SETTINGS:
            self.vkb_show()
            self.autorepeat_keys(True)
        elif tab == self.STATISTICS:
            self.vkb_hide()
            self.w.machinelog.moveCursor(QTextCursor.End)
            self.w.machinelog.setCursorWidth(0)
            self.error_status(False)

    def z_height_changed(self, value):
        self.w.dro_z.update_user(value * self.droScale)

    def offsets_active_changed(self, value):
        if not value:
            # set z dro to normal made
            self.w.dro_z.setProperty('Qreference_type', 1)
            self.set_run_button_state()
            self.set_jog_button_state()

    def consumable_change_changed(self, value):
        if self.ccButton:
            if value:
                self.cutrec_buttons_enable(False)
                self.cutrec_motion_enable(False)
                if self.tpButton:
                    self.w[self.tpButton].setEnabled(False)
                if self.otButton:
                    self.w[self.otButton].setEnabled(False)
                log = _translate('HandlerClass', 'Consumable change initiated')
                STATUS.emit('update-machine-log', log, 'TIME')
            else:
                self.cutrec_buttons_enable(True)
                self.cutrec_motion_enable(True)
                if STATUS.is_interp_paused():
                    self.w.pause.setEnabled(True)
                    self.w[self.ccButton].setEnabled(True)
                    if self.tpButton and self.w.torch_enable.isChecked():
                        self.w[self.tpButton].setEnabled(True)
                    if self.otButton:
                        self.w[self.otButton].setEnabled(True)
                else:
                    if self.ccButton:
                        self.w[self.ccButton].setEnabled(False)
                self.button_normal(self.ccButton)
                log = _translate('HandlerClass', 'Consumable change completed')
                STATUS.emit('update-machine-log', log, 'TIME')

    def plasmac_state_changed(self, state):
        if ((state > self.PROBE_UP and not STATUS.is_interp_idle()) or state == self.PROBE_TEST) and hal.get_value('axis.z.eoffset-counts'):
            # set z dro to offset mode
            self.w.dro_z.setProperty('Qreference_type', 10)
        if state == self.IDLE:
            self.set_run_button_state()
            self.set_jog_button_state()

    def file_reload_clicked(self):
        proceed = self.editor_close_check()
        if proceed:
            if self.rflActive:
                self.clear_rfl()
                self.set_run_button_state()
            if ACTION.prefilter_path or self.lastLoadedProgram != 'None':
                file = ACTION.prefilter_path or self.lastLoadedProgram
                if os.path.exists(file):
                    self.overlayProgress.setValue(0)
                    self.remove_temp_materials()
                    ACTION.OPEN_PROGRAM(file)
                    log = _translate('HandlerClass', 'Reloaded')
                    STATUS.emit('update-machine-log', f'{log}: {file}', 'TIME')
                else:
                    head = _translate('HandlerClass', 'File Error')
                    msg0 = _translate('HandlerClass', 'does not exist')
                    STATUS.emit('error', linuxcnc.OPERATOR_ERROR, f'{head}:\n{file} {msg0}\n')

    def jog_slow_pressed(self, external=False):
        if self.w.jog_slow.isChecked():
            self.w.jog_slow.setText(_translate('HandlerClass', 'FAST'))
            self.w.jog_slider.setMaximum(self.w.jog_slider.maximum() * self.slowJogFactor)
            self.w.jog_slider.setValue(self.w.jog_slider.value() * self.slowJogFactor)
            self.w.jog_slider.setPageStep(100)
            self.previousJogSpeed = self.w.jog_slider.value()
            if external:
                self.w.jog_slow.setChecked(False)
        else:
            self.w.jog_slow.setText(_translate('HandlerClass', 'SLOW'))
            self.w.jog_slider.setValue(self.w.jog_slider.value() / self.slowJogFactor)
            self.w.jog_slider.setMaximum(self.w.jog_slider.maximum() / self.slowJogFactor)
            self.w.jog_slider.setPageStep(10)
            if external:
                self.w.jog_slow.setChecked(True)

    def chk_override_limits_changed(self, state):
        if state:
            ACTION.TOGGLE_LIMITS_OVERRIDE()

    def save_shutdown_message_clicked(self):
        self.PREFS.putpref('Exit warning text', self.w.sd_text.text(), str, 'GUI_OPTIONS')
        self.exitMessage = self.w.sd_text.text()

    def reload_shutdown_message_clicked(self):
        self.w.sd_text.setText(self.PREFS.getpref('Exit warning text', '', str, 'GUI_OPTIONS'))

    def save_user_button_clicked(self):
        self.set_interlock_defaults()
        for n in range(1, 21):
            self.PREFS.putpref(f'{n} Name', self.w[f'ub_name_{n}'].text(), str, 'BUTTONS')
            self.PREFS.putpref(f'{n} Code', self.w[f'ub_code_{n}'].text(), str, 'BUTTONS')
        self.user_button_setup()
        self.set_buttons_state([self.alwaysOnList, self.idleList], True)
        if STATUS.machine_is_on():
            self.set_buttons_state([self.machineOnList], True)
            if STATUS.is_interp_idle():
                self.set_buttons_state([self.idleOnList], True)
                if STATUS.is_all_homed():
                    self.set_buttons_state([self.idleHomedList], True)
                else:
                    self.set_buttons_state([self.idleHomedList], False)
            else:
                self.set_buttons_state([self.idleOnList, self.idleHomedList], False)
        else:
            self.set_buttons_state([self.machineOnList, self.idleOnList, self.idleHomedList], False)

    def reload_user_button_clicked(self):
        for n in range(1, 21):
            self.w[f'ub_name_{n}'].clear()
            self.w[f'ub_code_{n}'].clear()
        self.user_button_setup()

    def web_back_pressed(self):
        self.w.webview.back()

    def web_forward_pressed(self):
        self.w.webview.forward()

    def web_reload_pressed(self):
        self.w.webview.load(self.umUrl)


#########################################################################################################################
# GENERAL FUNCTIONS #
#########################################################################################################################
# called by ScreenOptions, this function overrides ScreenOption's closeEvent
    def closeEvent(self, event):
        O = self.w.screen_options
        if self.w.chk_exit_warning.isChecked() or not STATUS.is_interp_idle():
            icon = QMessageBox.Question if STATUS.is_interp_idle() else QMessageBox.Critical
            head = _translate('HandlerClass', 'Shutdown')
            if not STATUS.is_interp_idle():
                msg0 = _translate('HandlerClass', 'Current operation is not complete')
                msg0 += '!\n\n'
            else:
                msg0 = ''
            if self.exitMessage:
                exitLines = self.exitMessage.split('\\')
                for line in exitLines:
                    msg0 += f'{line}\n'
                msg0 += '\n'
            msg0 += _translate('HandlerClass', 'Do you want to shutdown QtPlasmaC')
            if self.dialog_show_yesno(icon, head, f'\n{msg0}?\n'):
                if O.PREFS_ and O.play_sounds and O.shutdown_play_sound:
                    STATUS.emit('play-sound', O.shutdown_exit_sound_type)
                O.QTVCP_INSTANCE_.settings.sync()
                O.QTVCP_INSTANCE_.shutdown()
                O.QTVCP_INSTANCE_.panel_.shutdown()
                STATUS.shutdown()
                event.accept()
            else:
                event.ignore()
        else:
            if O.PREFS_ and O.play_sounds and O.shutdown_play_sound:
                STATUS.emit('play-sound', O.shutdown_exit_sound_type)
            O.QTVCP_INSTANCE_.settings.sync()
            O.QTVCP_INSTANCE_.shutdown()
            O.QTVCP_INSTANCE_.panel_.shutdown()
            STATUS.shutdown()

    def update_check(self):
        # newest update must be added last in this function
        # if any writing to the INI file is required then that needs
        # to be done later in the update_iniwrite function
        halfiles = self.iniFile.findall('HAL', 'HALFILE') or None
        qtvcpPrefsFile = os.path.join(self.PATHS.CONFIGPATH, 'qtvcp.prefs')
        self.restart = False
        # use qtplasmac_comp.hal for component connections (pre V1.221.154 2022/01/18)
        if halfiles and not [f for f in halfiles if 'plasmac.tcl' in f] and not \
            [f for f in halfiles if 'qtplasmac_comp.hal' in f]:
            restart, error, text = UPDATER.add_component_hal_file(self.PATHS.CONFIGPATH, halfiles)
            self.updateData.append([restart, error, text])
            if error:
                return
            self.updateIni.append(154)
        # split out qtplasmac specific prefs into a separate file (pre V1.222.170 2022/03/08)
        if not os.path.isfile(self.prefsFile):
            old = os.path.join(self.PATHS.CONFIGPATH, 'qtplasmac.prefs')
            if os.path.isfile(old):
                restart, error, text = UPDATER.split_prefs_file(old, qtvcpPrefsFile, self.prefsFile)
                self.updateData.append([restart, error, text])
                if error:
                    return
            self.PREFS = Access(self.prefsFile)
        # move conversational prefs from qtvcp.prefs to <machine_name>.prefs (pre V1.222.187 2022/05/03)
        if os.path.isfile(qtvcpPrefsFile) and os.path.isfile(self.prefsFile):
            with open(qtvcpPrefsFile, 'r') as inFile:
                data = inFile.readlines()
                if [line for line in data if '[CONVERSATIONAL]' in line]:
                    restart, error, text = UPDATER.move_prefs(qtvcpPrefsFile, self.prefsFile)
                    self.updateData.append([restart, error, text])
                    if error:
                        return
        # change RS274 startup parameters from a subroutine (pre V1.224.207 2022/06/22)
        startupCode = self.iniFile.find('RS274NGC', 'RS274NGC_STARTUP_CODE')
        if 'metric_startup' in startupCode or 'imperial_startup' in startupCode:
            self.updateIni.append(207)
        # remove the qtplasmac link from the config directory (pre V1.225.208 2022/06/29)
        if os.path.islink(os.path.join(self.PATHS.CONFIGPATH, 'qtplasmac')):
            # stage 1: set up for unlinking on the next run of qtplasmac
            if 'code.py' in self.iniFile.find('FILTER', 'ngc'):
                self.updateIni.append(208)
            # stage 2: remove the qtplasmac link
            else:
                os.unlink(os.path.join(self.PATHS.CONFIGPATH, 'qtplasmac'))
        # move qtplasmac options from INI file to prefs file pre V1.227.219 2022/07/14)
        if not self.PREFS.has_section('BUTTONS'):
            restart, error, text = UPDATER.move_options_to_prefs_file(self.iniFile, self.PREFS)
            self.updateData.append([restart, error, text])
            if error:
                return
            self.updateIni.append(219)
        # move port info from [GUI_OPTIONS] section (if it was moved via V1.227.219 update) to [POWERMAX] section
        if self.PREFS.has_option('GUI_OPTIONS', 'Port'):
            restart, error, text = UPDATER.move_port(self.PREFS)
            self.updateData.append([restart, error, text])
            if error:
                return
        # move default material from prefs file to material 0 in materials file (pre V1.236.278 2023/07/07)
        if self.PREFS.has_section('DEFAULT MATERIAL'):
            restart, error, text = UPDATER.move_default_material(self.PREFS, self.materialFile, self.unitsPerMm)
            self.updateData.append([restart, error, text])
            if error:
                return
        # change runcritical to cutcritical in <machine_name>.prefs file (pre V2.10-001.015 2023/12/23)
        if os.path.isfile(self.prefsFile):
            with open(self.prefsFile, 'r') as inFile:
                text = inFile.read()
                if 'runcritical' in text:
                    restart, error, text = UPDATER.rename_runcritical(self.prefsFile)
                    self.updateData.append([restart, error, text])
                    if error:
                        return

    def update_iniwrite(self):
        # this is for updates that write to the INI file
        if 154 in self.updateIni:
            restart, error, text = UPDATER.add_component_hal_file_iniwrite(INIPATH)
            if restart:
                self.restart = True
            self.updateData.append([self.restart, error, text])
            if error:
                return
        if 207 in self.updateIni:
            restart, error, text = UPDATER.rs274ngc_startup_code_iniwrite(INIPATH)
            if restart:
                self.restart = True
            self.updateData.append([self.restart, error, text])
            if error:
                return
        if 208 in self.updateIni:
            restart, error, text = UPDATER.remove_qtplasmac_link_iniwrite(INIPATH)
            if restart:
                self.restart = True
            self.updateData.append([self.restart, error, text])
            if error:
                return
        if 219 in self.updateIni:
            restart, error, text = UPDATER.move_options_to_prefs_file_iniwrite(INIPATH)
            if restart:
                self.restart = True
            self.updateData.append([self.restart, error, text])
            if error:
                return

    def motion_type_changed(self, value):
        if value == 0 and STATUS.is_mdi_mode():
            ACTION.SET_MANUAL_MODE()

    def wcs_rotation(self, wcs):
        if wcs == 'get':
            self.currentRotation = STATUS.stat.rotation_xy
            self.currentX = STATUS.stat.g5x_offset[0]
            self.currentY = STATUS.stat.g5x_offset[1]
        elif wcs == 'set':
            ACTION.CALL_MDI_WAIT(f'G10 L2 P0 X{self.currentX} Y{self.currentY} R{self.currentRotation}')
            if self.currentRotation != STATUS.stat.rotation_xy:
                self.w.gcodegraphics.set_current_view()
            ACTION.SET_MANUAL_MODE()

    def set_interlock_defaults(self):
        self.alwaysOnList = []
        self.machineOnList = []
        self.idleList = ['file_clear', 'file_open', 'file_reload', 'file_edit']
        self.idleOnList = ['home_x', 'home_y', 'home_z', 'home_a', 'home_b', 'home_all']
        self.idleHomedList = ['camera', 'laser', 'touch_x', 'touch_y', 'touch_z', 'touch_a', 'touch_b', 'touch_xy', \
                              'mdi_show', 'height_lower', 'height_raise', 'wcs_button', 'set_offsets']
        self.ccButton, self.otButton, self.ptButton, self.tpButton = '', '', '', ''
        self.ctButton, self.scButton, self.frButton, self.mcButton = '', '', '', ''
        self.ovButton, self.llButton, self.tlButton, self.umButton = '', '', [], ''
        self.halTogglePins = {}
        self.halPulsePins = {}
        self.dualCodeButtons = {}

    def get_main_tab_widgets(self):
        # 1 of 2 this is a work around for pyqt5.11 not having setTabVisible(index, bool) that is present in pyqt5.15
        self.widgetMain = self.w.main_tab_widget.findChild(QWidget, 'main_tab')
        self.widgetConversational = self.w.main_tab_widget.findChild(QWidget, 'conv_tab')
        self.widgetParameters = self.w.main_tab_widget.findChild(QWidget, 'param_tab')
        self.widgetSettings = self.w.main_tab_widget.findChild(QWidget, 'settings_tab')
        self.widgetStatistics = self.w.main_tab_widget.findChild(QWidget, 'stats_tab')

    def disable_tabs(self):
        # remove all tabs, then add them back based on their pin state (this keeps them in order)
        # 2 of 2 this is a work around for pyqt5.11 not having setTabVisible(index, bool) that is present in pyqt5.15
        while self.w.main_tab_widget.count() > 1:
            self.w.main_tab_widget.removeTab(1)
        if not self.convTabDisable.get():
            self.w.main_tab_widget.insertTab(1, self.widgetConversational, 'CONVERSATIONAL')
        if not self.paramTabDisable.get():
            self.w.main_tab_widget.insertTab(2, self.widgetParameters, 'PARAMETERS')
        if not self.settingsTabDisable.get():
            self.w.main_tab_widget.insertTab(3, self.widgetSettings, 'SETTINGS')
        self.w.main_tab_widget.insertTab(4, self.widgetStatistics, 'STATISTICS')
        # reorder the indexes to account for any missing tabs, any missing will be -1 (which doesn't matter)
        self.CONVERSATIONAL = self.w.main_tab_widget.indexOf(self.widgetConversational)
        self.PARAMETERS = self.w.main_tab_widget.indexOf(self.widgetParameters)
        self.SETTINGS = self.w.main_tab_widget.indexOf(self.widgetSettings)
        self.STATISTICS = self.w.main_tab_widget.indexOf(self.widgetStatistics)

    def preview_index_return(self, index):
        if self.w.gcode_editor.editor.isModified():
            self.new_exitCall(index)
        else:
            if index == self.PREVIEW:
                pass
            elif index == self.OPEN:
                self.vkb_hide()
                ACTION.SET_MANUAL_MODE()
            elif index == self.EDIT:
                pass
            elif index == self.CAMERA:
                self.button_normal('camera')
                self.w.touch_xy.setEnabled(True)
                self.w.laser.setEnabled(True)
                self.cameraOn = False
                self.vkb_hide()
                ACTION.SET_MANUAL_MODE()
            elif index == self.OFFSETS:
                pass
            elif index == self.USER_MANUAL:
                pass
            self.w.preview_stack.setCurrentIndex(self.PREVIEW)

    def editor_close_check(self):
        if self.w.gcode_editor.editor.isModified():
            head = _translate('HandlerClass', 'Unsaved Editor Changes')
            msg0 = _translate('HandlerClass', 'Unsaved changes will be lost')
            msg1 = _translate('HandlerClass', 'Do you want to proceed')
            if not self.dialog_show_yesno(QMessageBox.Question, head, f'\n{msg0}\n\n{msg1}?\n'):
                self.w.preview_stack.setCurrentIndex(self.EDIT)
                self.w.gcode_editor.editor.setFocus()
                return False
        return True

    def set_buttons_state(self, buttonLists, state):
        for buttonList in buttonLists:
            for button in buttonList:
                if state and STATUS.is_interp_paused() and button not in self.pausedValidList:
                    continue
                if not state and button == self.tpButton and self.torchTimer.isActive():
                    continue
                self.w[button].setEnabled(state)
        if self.laserRecStatePin.get():
            self.w.laser.setEnabled(False)
        if self.tpButton and not self.w.torch_enable.isChecked():
            self.w[self.tpButton].setEnabled(False)
        if self.frButton and self.w.gcode_display.lines() == 1:
            self.w[self.frButton].setEnabled(False)
        if self.ccButton and not STATUS.is_interp_paused():
            self.w[self.ccButton].setEnabled(False)

    def system_notify_button_pressed(self, object, button, state):
        if button in ['clearAll', 'close', 'lastFive'] and state:
            self.error_status(False)

    def error_status(self, state):
        self.error_present = state
        if state:
            text = _translate('HandlerClass', 'ERROR SENT TO MACHINE LOG')
        else:
            text = ''
        self.w.error_label.setText(f'{text}')

    def touch_off_xy(self, x, y):
        if STATUS.is_on_and_idle() and STATUS.is_all_homed():
            ACTION.CALL_MDI_WAIT(f'G10 L20 P0 X{x} Y{y}')
            if self.fileOpened == True:
                self.file_reload_clicked()
            ACTION.SET_MANUAL_MODE()

    def bounds_check(self, boundsType, xOffset, yOffset):
        framing = True if 'framing' in boundsType else False
        self.boundsError[boundsType] = False
        msgList = []
        boundsMultiplier = 1
        if self.units == 'in' and self.gcodeProps['gcode_units'] == 'mm':
            boundsMultiplier = 0.03937
        elif self.units == 'mm' and self.gcodeProps['gcode_units'] == 'in':
            boundsMultiplier = 25.4
        if framing:
            xStart = STATUS.stat.g5x_offset[0] + xOffset
            yStart = STATUS.stat.g5x_offset[1] + yOffset
            xMin = round(float(self.gcodeProps['x_zero_rxy'].split()[0]) * boundsMultiplier + xOffset, 5)
            xMax = round(float(self.gcodeProps['x_zero_rxy'].split()[2]) * boundsMultiplier + xOffset, 5)
            yMin = round(float(self.gcodeProps['y_zero_rxy'].split()[0]) * boundsMultiplier + yOffset, 5)
            yMax = round(float(self.gcodeProps['y_zero_rxy'].split()[2]) * boundsMultiplier + yOffset, 5)
            coordinates = [[xStart, yStart], [xMin, yMin], [xMin, yMax], [xMax, yMax], [xMax, yMin]]
            frame_points, xMin, yMin, xMax, yMax = self.rotate_frame(coordinates)
        else:
            xMin = round(float(self.gcodeProps['x'].split()[0]) * boundsMultiplier + xOffset, 5)
            xMax = round(float(self.gcodeProps['x'].split()[2]) * boundsMultiplier + xOffset, 5)
            yMin = round(float(self.gcodeProps['y'].split()[0]) * boundsMultiplier + yOffset, 5)
            yMax = round(float(self.gcodeProps['y'].split()[2]) * boundsMultiplier + yOffset, 5)
        if xMin < self.xMin:
            amount = float(self.xMin - xMin)
            msgList.append('X')
            msgList.append('MIN')
            msgList.append(f'{amount:0.2f}')
            self.boundsError[boundsType] = True
        if xMax > self.xMax:
            amount = float(xMax - self.xMax)
            msgList.append('X')
            msgList.append('MAX')
            msgList.append(f'{amount:0.2f}')
            self.boundsError[boundsType] = True
        if yMin < self.yMin:
            amount = float(self.yMin - yMin)
            msgList.append('Y')
            msgList.append('MIN')
            msgList.append(f'{amount:0.2f}')
            self.boundsError[boundsType] = True
        if yMax > self.yMax:
            amount = float(yMax - self.yMax)
            msgList.append('Y')
            msgList.append('MAX')
            msgList.append(f'{amount:0.2f}')
            self.boundsError[boundsType] = True
        if framing:
            return msgList, self.units, xMin, yMin, xMax, yMax, frame_points
        else:
            return msgList, self.units, xMin, yMin, xMax, yMax

    def rotate_frame(self, coordinates):
        angle = math.radians(STATUS.stat.rotation_xy)
        cos = math.cos(angle)
        sin = math.sin(angle)
        frame_points = [coordinates[0]]
        ox = frame_points[0][0]
        oy = frame_points[0][1]
        for x, y in coordinates[1:]:
            tox = x - ox
            toy = y - oy
            rx = (tox * cos) - (toy * sin) + ox
            ry = (tox * sin) + (toy * cos) + oy
            frame_points.append([rx, ry])
        xMin = min(frame_points[1:])[0]
        xMax = max(frame_points[1:])[0]
        yMin = min(frame_points[1:])[1]
        yMax = max(frame_points[1:])[1]
        return frame_points, xMin, yMin, xMax, yMax

    def save_plasma_parameters(self):
        self.PREFS.putpref('Arc OK High', self.w.arc_ok_high.value(), float, 'PLASMA_PARAMETERS')
        self.PREFS.putpref('Arc OK Low', self.w.arc_ok_low.value(), float, 'PLASMA_PARAMETERS')
        self.PREFS.putpref('Arc Maximum Starts', self.w.arc_max_starts.value(), int, 'PLASMA_PARAMETERS')
        self.PREFS.putpref('Arc Fail Timeout', self.w.arc_fail_delay.value(), float, 'PLASMA_PARAMETERS')
        self.PREFS.putpref('Arc Voltage Offset', self.w.arc_voltage_offset.value(), float, 'PLASMA_PARAMETERS')
        self.PREFS.putpref('Arc Voltage Scale', self.w.arc_voltage_scale.value(), float, 'PLASMA_PARAMETERS')
        self.PREFS.putpref('Velocity Anti Dive Threshold', self.w.cornerlock_threshold.value(), float, 'PLASMA_PARAMETERS')
        self.PREFS.putpref('Float Switch Travel', self.w.float_switch_travel.value(), float, 'PLASMA_PARAMETERS')
        self.PREFS.putpref('Height Per Volt', self.w.height_per_volt.value(), float, 'PLASMA_PARAMETERS')
        self.PREFS.putpref('Void Sense Slope', self.w.voidlock_slope.value(), int, 'PLASMA_PARAMETERS')
        self.PREFS.putpref('Offset Feed Rate', self.w.offset_feed_rate.value(), float, 'PLASMA_PARAMETERS')
        self.PREFS.putpref('Ohmic Maximum Attempts', self.w.ohmic_max_attempts.value(), int, 'PLASMA_PARAMETERS')
        self.PREFS.putpref('Ohmic Probe Offset', self.w.ohmic_probe_offset.value(), float, 'PLASMA_PARAMETERS')
        self.PREFS.putpref('Pid P Gain', self.w.pid_p_gain.value(), float, 'PLASMA_PARAMETERS')
        self.PREFS.putpref('Pid D Gain', self.w.pid_d_gain.value(), float, 'PLASMA_PARAMETERS')
        self.PREFS.putpref('Pid I Gain', self.w.pid_i_gain.value(), float, 'PLASMA_PARAMETERS')
        self.PREFS.putpref('Probe Feed Rate', self.w.probe_feed_rate.value(), float, 'PLASMA_PARAMETERS')
        self.PREFS.putpref('Probe Start Height', self.w.probe_start_height.value(), float, 'PLASMA_PARAMETERS')
        self.PREFS.putpref('Arc Restart Delay', self.w.arc_restart_delay.value(), float, 'PLASMA_PARAMETERS')
        self.PREFS.putpref('Safe Height', self.w.safe_height.value(), float, 'PLASMA_PARAMETERS')
        self.PREFS.putpref('Scribe Arming Delay', self.w.scribe_arm_delay.value(), float, 'PLASMA_PARAMETERS')
        self.PREFS.putpref('Scribe On Delay', self.w.scribe_on_delay.value(), float, 'PLASMA_PARAMETERS')
        self.PREFS.putpref('Setup Feed Rate', self.w.setup_feed_rate.value(), float, 'PLASMA_PARAMETERS')
        self.PREFS.putpref('Skip IHS Distance', self.w.skip_ihs_distance.value(), float, 'PLASMA_PARAMETERS')
        self.PREFS.putpref('Spotting Threshold', self.w.spotting_threshold.value(), float, 'PLASMA_PARAMETERS')
        self.PREFS.putpref('Spotting Time', self.w.spotting_time.value(), float, 'PLASMA_PARAMETERS')
        self.PREFS.putpref('THC Delay', self.w.thc_delay.value(), float, 'PLASMA_PARAMETERS')
        self.PREFS.putpref('THC Sample Counts', self.w.thc_sample_counts.value(), int, 'PLASMA_PARAMETERS')
        self.PREFS.putpref('THC Sample Threshold', self.w.thc_sample_threshold.value(), float, 'PLASMA_PARAMETERS')
        self.PREFS.putpref('THC Threshold', self.w.thc_threshold.value(), float, 'PLASMA_PARAMETERS')
        self.PREFS.putpref('X Pierce Offset', self.w.x_pierce_offset.value(), float, 'PLASMA_PARAMETERS')
        self.PREFS.putpref('Y Pierce Offset', self.w.y_pierce_offset.value(), float, 'PLASMA_PARAMETERS')

    def load_plasma_parameters(self):
        self.w.arc_fail_delay.setValue(self.PREFS.getpref('Arc Fail Timeout', 3.0, float, 'PLASMA_PARAMETERS'))
        self.w.arc_ok_high.setValue(self.PREFS.getpref('Arc OK High', 250.0, float, 'PLASMA_PARAMETERS'))
        self.w.arc_ok_low.setValue(self.PREFS.getpref('Arc OK Low', 60.0, float, 'PLASMA_PARAMETERS'))
        self.w.arc_max_starts.setValue(self.PREFS.getpref('Arc Maximum Starts', 3, int, 'PLASMA_PARAMETERS'))
        self.w.arc_voltage_offset.setValue(self.PREFS.getpref('Arc Voltage Offset', 0.0, float, 'PLASMA_PARAMETERS'))
        self.w.arc_voltage_scale.setValue(self.PREFS.getpref('Arc Voltage Scale', 1.0, float, 'PLASMA_PARAMETERS'))
        self.w.cornerlock_threshold.setValue(self.PREFS.getpref('Velocity Anti Dive Threshold', 90.0, float, 'PLASMA_PARAMETERS'))
        self.w.float_switch_travel.setValue(self.PREFS.getpref('Float Switch Travel', round(1.5 * self.unitsPerMm, 2), float, 'PLASMA_PARAMETERS'))
        self.w.height_per_volt.setValue(self.PREFS.getpref('Height Per Volt', round(0.1 * self.unitsPerMm, 3), float, 'PLASMA_PARAMETERS'))
        self.w.offset_feed_rate.setValue(self.PREFS.getpref('Offset Feed Rate', self.offsetFeedRate * 0.8, float, 'PLASMA_PARAMETERS'))
        self.w.ohmic_max_attempts.setValue(self.PREFS.getpref('Ohmic Maximum Attempts', 0, int, 'PLASMA_PARAMETERS'))
        self.w.ohmic_probe_offset.setValue(self.PREFS.getpref('Ohmic Probe Offset', 0.0, float, 'PLASMA_PARAMETERS'))
        self.w.pid_p_gain.setValue(self.PREFS.getpref('Pid P Gain', 10.0, float, 'PLASMA_PARAMETERS'))
        self.w.pid_d_gain.setValue(self.PREFS.getpref('Pid D Gain', 0.0, float, 'PLASMA_PARAMETERS'))
        self.w.pid_i_gain.setValue(self.PREFS.getpref('Pid I Gain', 0.0, float, 'PLASMA_PARAMETERS'))
        self.w.probe_feed_rate.setValue(self.PREFS.getpref('Probe Feed Rate', round(300.0 * self.unitsPerMm, 0), float, 'PLASMA_PARAMETERS'))
        self.w.probe_start_height.setValue(self.PREFS.getpref('Probe Start Height', round(25.0 * self.unitsPerMm, 0), float, 'PLASMA_PARAMETERS'))
        self.w.arc_restart_delay.setValue(self.PREFS.getpref('Arc Restart Delay', 1.0, float, 'PLASMA_PARAMETERS'))
        self.w.safe_height.setValue(self.PREFS.getpref('Safe Height', round(25.0 * self.unitsPerMm, 0), float, 'PLASMA_PARAMETERS'))
        self.w.setup_feed_rate.setValue(self.PREFS.getpref('Setup Feed Rate', self.thcFeedRate * 0.8, float, 'PLASMA_PARAMETERS'))
        self.w.scribe_arm_delay.setValue(self.PREFS.getpref('Scribe Arming Delay', 0.0, float, 'PLASMA_PARAMETERS'))
        self.w.scribe_on_delay.setValue(self.PREFS.getpref('Scribe On Delay', 0.0, float, 'PLASMA_PARAMETERS'))
        self.w.skip_ihs_distance.setValue(self.PREFS.getpref('Skip IHS Distance', 0.0, float, 'PLASMA_PARAMETERS'))
        self.w.spotting_threshold.setValue(self.PREFS.getpref('Spotting Threshold', 1.0, float, 'PLASMA_PARAMETERS'))
        self.w.spotting_time.setValue(self.PREFS.getpref('Spotting Time', 0.0, float, 'PLASMA_PARAMETERS'))
        self.w.thc_delay.setValue(self.PREFS.getpref('THC Delay', 0.5, float, 'PLASMA_PARAMETERS'))
        self.w.thc_sample_counts.setValue(self.PREFS.getpref('THC Sample Counts', 50, int, 'PLASMA_PARAMETERS'))
        self.w.thc_sample_threshold.setValue(self.PREFS.getpref('THC Sample Threshold', 1.0, float, 'PLASMA_PARAMETERS'))
        self.w.thc_threshold.setValue(self.PREFS.getpref('THC Threshold', 1.0, float, 'PLASMA_PARAMETERS'))
        self.w.voidlock_slope.setValue(self.PREFS.getpref('Void Sense Slope', 500, int, 'PLASMA_PARAMETERS'))
        self.w.x_pierce_offset.setValue(self.PREFS.getpref('X Pierce Offset', round(1.6 * self.unitsPerMm, 2), float, 'PLASMA_PARAMETERS'))
        self.w.y_pierce_offset.setValue(self.PREFS.getpref('Y Pierce Offset', 0.0, float, 'PLASMA_PARAMETERS'))

    def set_signal_connections(self):
        self.w.power.pressed.connect(lambda:self.power_button("pressed", True))
        self.w.power.released.connect(lambda:self.power_button("released", False))
        self.w.power.clicked.connect(lambda:self.power_button("clicked", None))
        self.w.run.clicked.connect(self.run_clicked)
        self.w.pause.pressed.connect(self.pause_pressed)
        self.w.abort.pressed.connect(self.abort_pressed)
        self.w.file_reload.clicked.connect(self.file_reload_clicked)
        self.w.jog_slow.pressed.connect(self.jog_slow_pressed)
        self.w.chk_soft_keyboard.stateChanged.connect(self.soft_keyboard)
        self.w.chk_override_limits.stateChanged.connect(self.chk_override_limits_changed)
        self.w.chk_overlay.stateChanged.connect(self.overlay_update)
        self.w.chk_tool_tips.stateChanged.connect(lambda:TOOLTIPS.tool_tips_changed(self, self.w))
        self.w.torch_enable.stateChanged.connect(lambda w:self.torch_enable_changed(w))
        self.w.ohmic_probe_enable.stateChanged.connect(lambda w:self.ohmic_probe_enable_changed(w))
        self.w.thc_auto.stateChanged.connect(lambda w:self.thc_auto_changed(w))
        self.w.cone_size.valueChanged.connect(self.cone_size_changed)
        self.w.grid_size.valueChanged.connect(self.grid_size_changed)
        self.w.gcode_display.linesChanged.connect(self.gcode_display_loaded)
        self.w.gcode_editor.percentDone.connect(lambda w:self.progress_changed(None, w))
        self.w.file_clear.clicked.connect(self.file_clear_clicked)
        self.w.file_open.clicked.connect(self.file_open_clicked)
        self.w.file_edit.clicked.connect(self.file_edit_clicked)
        self.w.mdi_show.clicked.connect(self.mdi_show_clicked)
        self.w.file_cancel.clicked.connect(self.file_cancel_clicked)
        self.w.color_foregrnd.clicked.connect(lambda:self.openColorDialog(self.w.color_foregrnd))
        self.w.color_foregalt.clicked.connect(lambda:self.openColorDialog(self.w.color_foregalt))
        self.w.color_led.clicked.connect(lambda:self.openColorDialog(self.w.color_led))
        self.w.color_backgrnd.clicked.connect(lambda:self.openColorDialog(self.w.color_backgrnd))
        self.w.color_backgalt.clicked.connect(lambda:self.openColorDialog(self.w.color_backgalt))
        self.w.color_frams.clicked.connect(lambda:self.openColorDialog(self.w.color_frams))
        self.w.color_estop.clicked.connect(lambda:self.openColorDialog(self.w.color_estop))
        self.w.color_disabled.clicked.connect(lambda:self.openColorDialog(self.w.color_disabled))
        self.w.color_preview.clicked.connect(lambda:self.openColorDialog(self.w.color_preview))
        self.w.save_plasma.clicked.connect(self.save_plasma_clicked)
        self.w.reload_plasma.clicked.connect(self.reload_plasma_clicked)
        self.w.backup.clicked.connect(self.backup_clicked)
        self.w.set_offsets.clicked.connect(self.set_offsets_clicked)
        self.w.save_material.clicked.connect(self.save_materials_clicked)
        self.w.reload_material.clicked.connect(self.reload_materials_clicked)
        self.w.new_material.clicked.connect(lambda:self.new_material_clicked(0, 0))
        self.w.delete_material.clicked.connect(self.delete_material_clicked)
        self.w.setup_feed_rate.valueChanged.connect(self.setup_feed_rate_changed)
        self.w.touch_xy.clicked.connect(self.touch_xy_clicked)
        self.w.materials_box.currentIndexChanged.connect(lambda w:self.material_changed(w))
        self.w.material_selector.currentIndexChanged.connect(lambda w:self.selector_changed(w))
        self.w.conv_material.currentIndexChanged.connect(lambda w:self.conv_material_changed(w))
        self.w.default_material.currentIndexChanged.connect(lambda w:self.default_material_changed(w))
        self.w.sd_save.clicked.connect(self.save_shutdown_message_clicked)
        self.w.sd_reload.clicked.connect(self.reload_shutdown_message_clicked)
        self.w.ub_save.clicked.connect(self.save_user_button_clicked)
        self.w.ub_reload.clicked.connect(self.reload_user_button_clicked)
        self.materialChangePin.value_changed.connect(lambda w:self.material_change_pin_changed(w))
        self.materialChangeNumberPin.value_changed.connect(lambda w:self.material_change_number_pin_changed(w))
        self.materialChangeTimeoutPin.value_changed.connect(lambda w:self.material_change_timeout_pin_changed(w))
        self.materialReloadPin.value_changed.connect(lambda w:self.material_reload_pin_changed(w))
        self.materialTempPin.value_changed.connect(lambda w:self.material_temp_pin_changed(w))
        self.w.height_lower.pressed.connect(lambda:self.height_ovr_pressed(1,-1))
        self.w.height_raise.pressed.connect(lambda:self.height_ovr_pressed(1,1))
        self.w.height_reset.pressed.connect(lambda:self.height_ovr_pressed(1,0))
        self.w.button_1.pressed.connect(lambda:self.user_button_pressed(1))
        self.w.button_1.released.connect(lambda:self.user_button_released(1))
        self.w.button_2.pressed.connect(lambda:self.user_button_pressed(2))
        self.w.button_2.released.connect(lambda:self.user_button_released(2))
        self.w.button_3.pressed.connect(lambda:self.user_button_pressed(3))
        self.w.button_3.released.connect(lambda:self.user_button_released(3))
        self.w.button_4.pressed.connect(lambda:self.user_button_pressed(4))
        self.w.button_4.released.connect(lambda:self.user_button_released(4))
        self.w.button_5.pressed.connect(lambda:self.user_button_pressed(5))
        self.w.button_5.released.connect(lambda:self.user_button_released(5))
        self.w.button_6.pressed.connect(lambda:self.user_button_pressed(6))
        self.w.button_6.released.connect(lambda:self.user_button_released(6))
        self.w.button_7.pressed.connect(lambda:self.user_button_pressed(7))
        self.w.button_7.released.connect(lambda:self.user_button_released(7))
        self.w.button_8.pressed.connect(lambda:self.user_button_pressed(8))
        self.w.button_8.released.connect(lambda:self.user_button_released(8))
        self.w.button_9.pressed.connect(lambda:self.user_button_pressed(9))
        self.w.button_9.released.connect(lambda:self.user_button_released(9))
        self.w.button_10.pressed.connect(lambda:self.user_button_pressed(10))
        self.w.button_10.released.connect(lambda:self.user_button_released(10))
        self.w.button_11.pressed.connect(lambda:self.user_button_pressed(11))
        self.w.button_11.released.connect(lambda:self.user_button_released(11))
        self.w.button_12.pressed.connect(lambda:self.user_button_pressed(12))
        self.w.button_12.released.connect(lambda:self.user_button_released(12))
        self.w.button_13.pressed.connect(lambda:self.user_button_pressed(13))
        self.w.button_13.released.connect(lambda:self.user_button_released(13))
        self.w.button_14.pressed.connect(lambda:self.user_button_pressed(14))
        self.w.button_14.released.connect(lambda:self.user_button_released(14))
        self.w.button_15.pressed.connect(lambda:self.user_button_pressed(15))
        self.w.button_15.released.connect(lambda:self.user_button_released(15))
        self.w.button_16.pressed.connect(lambda:self.user_button_pressed(16))
        self.w.button_16.released.connect(lambda:self.user_button_released(16))
        self.w.button_17.pressed.connect(lambda:self.user_button_pressed(17))
        self.w.button_17.released.connect(lambda:self.user_button_released(17))
        self.w.button_18.pressed.connect(lambda:self.user_button_pressed(18))
        self.w.button_18.released.connect(lambda:self.user_button_released(18))
        self.w.button_19.pressed.connect(lambda:self.user_button_pressed(19))
        self.w.button_19.released.connect(lambda:self.user_button_released(19))
        self.w.button_20.pressed.connect(lambda:self.user_button_pressed(20))
        self.w.button_20.released.connect(lambda:self.user_button_released(20))
        self.w.cut_rec_speed.valueChanged.connect(lambda w:self.cutrec_speed_changed(w))
        self.w.kerf_width.valueChanged.connect(lambda w:self.cutrec_move_changed(w))
        self.w.jog_x_plus.pressed.connect(lambda:self.gui_button_jog(1, 'x', 1))
        self.w.jog_x_plus.released.connect(lambda:self.gui_button_jog(0, 'x', 1))
        self.w.jog_x_minus.pressed.connect(lambda:self.gui_button_jog(1, 'x', -1))
        self.w.jog_x_minus.released.connect(lambda:self.gui_button_jog(0, 'x', -1))
        self.w.jog_y_plus.pressed.connect(lambda:self.gui_button_jog(1, 'y', 1))
        self.w.jog_y_plus.released.connect(lambda:self.gui_button_jog(0, 'y', 1))
        self.w.jog_y_minus.pressed.connect(lambda:self.gui_button_jog(1, 'y', -1))
        self.w.jog_y_minus.released.connect(lambda:self.gui_button_jog(0, 'y', -1))
        self.w.jog_z_plus.pressed.connect(lambda:self.gui_button_jog(1, 'z', 1))
        self.w.jog_z_plus.released.connect(lambda:self.gui_button_jog(0, 'z', 1))
        self.w.jog_z_minus.pressed.connect(lambda:self.gui_button_jog(1, 'z', -1))
        self.w.jog_z_minus.released.connect(lambda:self.gui_button_jog(0, 'z', -1))
        self.w.jog_a_plus.pressed.connect(lambda:self.gui_button_jog(1, 'a', 1))
        self.w.jog_a_plus.released.connect(lambda:self.gui_button_jog(0, 'a', 1))
        self.w.jog_a_minus.pressed.connect(lambda:self.gui_button_jog(1, 'a', -1))
        self.w.jog_a_minus.released.connect(lambda:self.gui_button_jog(0, 'a', -1))
        self.w.jog_b_plus.pressed.connect(lambda:self.gui_button_jog(1, 'b', 1))
        self.w.jog_b_plus.released.connect(lambda:self.gui_button_jog(0, 'b', 1))
        self.w.jog_b_minus.pressed.connect(lambda:self.gui_button_jog(1, 'b', -1))
        self.w.jog_b_minus.released.connect(lambda:self.gui_button_jog(0, 'b', -1))
        self.w.cut_rec_fwd.pressed.connect(lambda:self.cutrec_motion(1))
        self.w.cut_rec_fwd.released.connect(lambda:self.cutrec_motion(0))
        self.w.cut_rec_rev.pressed.connect(lambda:self.cutrec_motion(-1))
        self.w.cut_rec_rev.released.connect(lambda:self.cutrec_motion(0))
        self.w.cut_rec_cancel.pressed.connect(lambda:self.cutrec_cancel_pressed(1))
        self.w.cut_rec_n.pressed.connect(lambda:self.cutrec_move(1, 0, 1))
        self.w.cut_rec_ne.pressed.connect(lambda:self.cutrec_move(1, 1, 1))
        self.w.cut_rec_e.pressed.connect(lambda:self.cutrec_move(1, 1, 0))
        self.w.cut_rec_se.pressed.connect(lambda:self.cutrec_move(1, 1, -1))
        self.w.cut_rec_s.pressed.connect(lambda:self.cutrec_move(1, 0, -1))
        self.w.cut_rec_sw.pressed.connect(lambda:self.cutrec_move(1, -1, -1))
        self.w.cut_rec_w.pressed.connect(lambda:self.cutrec_move(1, -1, 0))
        self.w.cut_rec_nw.pressed.connect(lambda:self.cutrec_move(1, -1, 1))
        self.xOffsetPin.value_changed.connect(lambda v:self.cutrec_offset_changed(v, self.yOffsetPin.get()))
        self.yOffsetPin.value_changed.connect(lambda v:self.cutrec_offset_changed(self.xOffsetPin.get(), v))
        self.offsetsActivePin.value_changed.connect(lambda v:self.offsets_active_changed(v))
        self.consChangePin.value_changed.connect(lambda v:self.consumable_change_changed(v))
        self.w.cam_mark.clicked.connect(self.cam_mark_clicked)
        self.w.cam_goto.clicked.connect(self.cam_goto_clicked)
        self.w.cam_zoom_plus.pressed.connect(self.cam_zoom_plus_pressed)
        self.w.cam_zoom_minus.pressed.connect(self.cam_zoom_minus_pressed)
        self.w.cam_dia_plus.pressed.connect(self.cam_dia_plus_pressed)
        self.w.cam_dia_minus.pressed.connect(self.cam_dia_minus_pressed)
        self.w.view_p.pressed.connect(self.view_p_pressed)
        self.w.view_z.pressed.connect(self.view_z_pressed)
        self.w.view_t.pressed.connect(self.view_t_pressed)
        self.w.view_clear.pressed.connect(self.view_clear_pressed)
        self.w.pan_left.pressed.connect(self.pan_left_pressed)
        self.w.pan_right.pressed.connect(self.pan_right_pressed)
        self.w.pan_up.pressed.connect(self.pan_up_pressed)
        self.w.pan_down.pressed.connect(self.pan_down_pressed)
        self.w.zoom_in.pressed.connect(self.zoom_in_pressed)
        self.w.zoom_out.pressed.connect(self.zoom_out_pressed)
        self.w.camera.pressed.connect(self.camera_pressed)
        self.w.laser.pressed.connect(self.laser_pressed)
        self.w.laser.clicked.connect(self.laser_clicked)
        self.w.main_tab_widget.currentChanged.connect(lambda w:self.main_tab_changed(w))
        self.zHeightPin.value_changed.connect(lambda v:self.z_height_changed(v))
        self.plasmacStatePin.value_changed.connect(lambda v:self.plasmac_state_changed(v))
        self.w.feed_label.pressed.connect(self.feed_label_pressed)
        self.w.rapid_label.pressed.connect(self.rapid_label_pressed)
        self.w.jogs_label.pressed.connect(self.jogs_label_pressed)
        self.paramTabDisable.value_changed.connect(self.disable_tabs)
        self.settingsTabDisable.value_changed.connect(self.disable_tabs)
        self.convTabDisable.value_changed.connect(self.disable_tabs)
        self.w.cut_time_reset.pressed.connect(lambda:self.statistic_reset('cut_time', 'Cut time'))
        self.w.probe_time_reset.pressed.connect(lambda:self.statistic_reset('probe_time', 'Probe time'))
        self.w.paused_time_reset.pressed.connect(lambda:self.statistic_reset('paused_time', 'Paused time'))
        self.w.run_time_reset.pressed.connect(lambda:self.statistic_reset('run_time', 'Program run time'))
        self.w.torch_time_reset.pressed.connect(lambda:self.statistic_reset('torch_time', 'Torch on time'))
        self.w.rapid_time_reset.pressed.connect(lambda:self.statistic_reset('rapid_time', 'Rapid time'))
        self.w.cut_length_reset.pressed.connect(lambda:self.statistic_reset('cut_length', 'Cut length'))
        self.w.pierce_reset.pressed.connect(lambda:self.statistic_reset('pierce_count', 'Pierce count'))
        self.w.all_reset.pressed.connect(self.statistics_reset)
        self.extPowerPin.value_changed.connect(lambda v:self.power_button("external", v))
        self.extRunPin.value_changed.connect(lambda v:self.ext_run(v))
        self.extPausePin.value_changed.connect(lambda v:self.ext_pause(v))
        self.extAbortPin.value_changed.connect(lambda v:self.ext_abort(v))
        self.extTouchOffPin.value_changed.connect(lambda v:self.ext_touch_off(v))
        self.extLaserTouchOffPin.value_changed.connect(lambda v:self.ext_laser_touch_off(v))
        self.extLaserTogglePin.value_changed.connect(lambda v:self.ext_laser_toggle(v))
        self.extRunPausePin.value_changed.connect(lambda v:self.ext_run_pause(v))
        self.extHeightOvrPlusPin.value_changed.connect(lambda v:self.height_ovr_pressed(v,1))
        self.extHeightOvrMinusPin.value_changed.connect(lambda v:self.height_ovr_pressed(v,-1))
        self.extHeightOvrResetPin.value_changed.connect(lambda v:self.height_ovr_pressed(v,0))
        self.extHeightOvrCountsPin.value_changed.connect(lambda v:self.height_ovr_encoder(v))
        self.extHeightOvrScalePin.value_changed.connect(lambda v:self.height_ovr_scale_change(v))
        self.extChangeConsPin.value_changed.connect(lambda v:self.ext_change_consumables(v))
        self.extCutRecRevPin.value_changed.connect(lambda v:self.cutrec_motion(-v))
        self.extCutRecFwdPin.value_changed.connect(lambda v:self.cutrec_motion(v))
        self.extCutRecNPin.value_changed.connect(lambda v:self.cutrec_move(v, 0, 1))
        self.extCutRecNEPin.value_changed.connect(lambda v:self.cutrec_move(v, 1, 1))
        self.extCutRecEPin.value_changed.connect(lambda v:self.cutrec_move(v, 1, 0))
        self.extCutRecSEPin.value_changed.connect(lambda v:self.cutrec_move(v, 1, -1))
        self.extCutRecSPin.value_changed.connect(lambda v:self.cutrec_move(v, 0, -1))
        self.extCutRecSWPin.value_changed.connect(lambda v:self.cutrec_move(v, -1, -1))
        self.extCutRecWPin.value_changed.connect(lambda v:self.cutrec_move(v, -1, 0))
        self.extCutRecNWPin.value_changed.connect(lambda v:self.cutrec_move(v, -1, 1))
        self.extCutRecCancelPin.value_changed.connect(lambda v:self.cutrec_cancel_pressed(v))
        self.extTorchEnablePin.value_changed.connect(lambda v:self.ext_torch_enable_changed(v))
        self.extThcEnablePin.value_changed.connect(lambda v:self.ext_thc_enable_changed(v))
        self.extCornerLockEnablePin.value_changed.connect(lambda v:self.ext_corner_lock_enable_changed(v))
        self.extVoidLockEnablePin.value_changed.connect(lambda v:self.ext_void_lock_enable_changed(v))
        self.extIgnoreArcOkPin.value_changed.connect(lambda v:self.ext_ignore_arc_ok_changed(v))
        self.extMeshModePin.value_changed.connect(lambda v:self.ext_mesh_mode_changed(v))
        self.extOhmicProbeEnablePin.value_changed.connect(lambda v:self.ext_ohmic_probe_enable_changed(v))
        self.extAutoVoltsEnablePin.value_changed.connect(lambda v:self.ext_auto_volts_enable_changed(v))
        self.extJogSlowPin.value_changed.connect(self.ext_jog_slow)
        self.extProbePin.value_changed.connect(lambda v:self.ext_probe_test(v))
        self.extPulsePin.value_changed.connect(lambda v:self.ext_torch_pulse(v))
        self.extOhmicPin.value_changed.connect(lambda v:self.ext_ohmic_test(v))
        self.extFramingPin.value_changed.connect(lambda v:self.ext_frame_job(v))
        self.probeTestErrorPin.value_changed.connect(lambda v:self.probe_test_error(v))
        self.w.preview_stack.currentChanged.connect(self.preview_stack_changed)
        self.w.gcode_stack.currentChanged.connect(self.gcode_stack_changed)
        click_signal(self.w.material_label).connect(self.show_material_selector)
        click_signal(self.w.velocity_label).connect(self.show_material_selector)
        click_signal(self.w.velocity_show).connect(self.show_material_selector)
        self.w.conv_line.pressed.connect(lambda:self.conv_call('line'))
        self.w.conv_circle.pressed.connect(lambda:self.conv_call('circle'))
        self.w.conv_ellipse.pressed.connect(lambda:self.conv_call('ellipse'))
        self.w.conv_triangle.pressed.connect(lambda:self.conv_call('triangle'))
        self.w.conv_rectangle.pressed.connect(lambda:self.conv_call('rectangle'))
        self.w.conv_polygon.pressed.connect(lambda:self.conv_call('polygon'))
        self.w.conv_bolt.pressed.connect(lambda:self.conv_call('bolt'))
        self.w.conv_slot.pressed.connect(lambda:self.conv_call('slot'))
        self.w.conv_star.pressed.connect(lambda:self.conv_call('star'))
        self.w.conv_gusset.pressed.connect(lambda:self.conv_call('gusset'))
        self.w.conv_sector.pressed.connect(lambda:self.conv_call('sector'))
        self.w.conv_block.pressed.connect(lambda:self.conv_call('block'))
        self.w.conv_new.pressed.connect(lambda:self.conv_call('new'))
        self.w.conv_save.pressed.connect(lambda:self.conv_call('save'))
        self.w.conv_settings.pressed.connect(lambda:self.conv_call('settings'))
        self.w.conv_send.pressed.connect(lambda:self.conv_call('send'))
        self.w.chk_override_jog.stateChanged.connect(self.override_jog_changed)
        self.jogInhibited.value_changed.connect(lambda v:self.jog_inhibited_changed(v))
        self.sensorActive.value_changed.connect(lambda v:self.sensor_active_changed(v))
        self.zOffsetPin.value_changed.connect(lambda v:self.z_offset_changed(v))
        self.laserRecStatePin.value_changed.connect(lambda v:self.laser_recovery_state_changed(v))
        self.ohmicLedInPin.value_changed.connect(lambda v:self.ohmic_sensed(v))
        self.w.webview_back.pressed.connect(self.web_back_pressed)
        self.w.webview_forward.pressed.connect(self.web_forward_pressed)
        self.w.webview_reload.pressed.connect(self.web_reload_pressed)

    def conv_call(self, operation):
        if self.developmentPin.get():
            reload(self.CONV)
        if operation == 'block':
            self.CONV.conv_block_pressed(self, self.w)
        elif operation == 'new':
            self.CONV.conv_new_pressed(self, self.w, 'button')
        elif operation == 'save':
            self.CONV.conv_save_pressed(self, self.w)
        elif operation == 'settings':
            self.CONV.conv_settings_pressed(self, self.w)
        elif operation == 'send':
            self.CONV.conv_send_pressed(self, self.w)
        else:
            self.CONV.conv_shape_request(self, self.w, f'conv_{operation}', True)

    def set_axes_and_joints(self):
        kinematics = self.iniFile.find('KINS', 'KINEMATICS').lower().replace('=','').replace('trivkins','').replace(' ','') or None
        #kinstype = None
        self.coordinates = 'xyz'
        if kinematics:
            if 'kinstype' in kinematics:
                #kinstype = kinematics.lower().replace(' ','').split('kinstype')[1]
                if 'coordinates' in kinematics:
                    kinematics = kinematics.lower().replace(' ','').split('kinstype')[0]
            if 'coordinates' in kinematics:
                self.coordinates = kinematics.split('coordinates')[1].lower()
        else:
            head = _translate('HandlerClass', 'INI File Error')
            msg0  = _translate('HandlerClass', 'Error in [KINS]KINEMATICS in the INI file')
            msg1 = _translate('HandlerClass', 'reverting to default coordinates of xyz')
            STATUS.emit('error', linuxcnc.OPERATOR_ERROR, f'{head}:\n{msg0}\n{msg1}\n')
        # hide axis a if not being used
        if 'a' not in self.axisList:
            for i in self.axisAList:
                self.w[i].hide()
        # hide axis b if not being used
        if 'b' not in self.axisList:
            for i in self.axisBList:
                self.w[i].hide()
        # setup home buttons
        for axis in self.axisList:
            self.w[f'home_{axis}'].set_joint(self.coordinates.index(axis))
            self.w[f'home_{axis}'].set_joint_number(self.coordinates.index(axis))
        for joint in range(len(self.coordinates)):
            # check if home all button required
            if not self.iniFile.find(f'JOINT_{joint}', 'HOME_SEQUENCE'):
                self.w.home_all.hide()
            # check if not joggable before homing
            elif self.iniFile.find(f'JOINT_{joint}', 'HOME_SEQUENCE').startswith('-'):
                if f'jog_{self.coordinates[joint]}_plus' not in self.jogSyncList:
                    self.jogSyncList.append(f'jog_{self.coordinates[joint]}_plus')
                    self.jogSyncList.append(f'jog_{self.coordinates[joint]}_minus')
                    self.jogButtonList.remove(f'jog_{self.coordinates[joint]}_plus')
                    self.jogButtonList.remove(f'jog_{self.coordinates[joint]}_minus')

    def set_mode(self):
        block1 = ['arc_ok_high', 'arc_ok_high_lbl', 'arc_ok_low', 'arc_ok_low_lbl' ]
        block2 = ['arc_voltage_scale', 'arc_voltage_scale_lbl', 'arc_voltage_offset', 'arc_voltage_offset_lbl',
                  'voidlock_frm', 'height_per_volt', 'height_per_volt_lbl', 'thc_delay', 'thc_delay_lbl',
                  'thc_sample_counts', 'thc_sample_counts_lbl', 'thc_sample_threshold', 'thc_sample_threshold_lbl',
                  'thc_threshold', 'thc_threshold_lbl', 'pid_i_gain', 'pid_i_gain_lbl', 'pid_d_gain', 'pid_d_gain_lbl',
                  'use_auto_volts', 'use_auto_volts_lbl', 'led_thc_active', 'led_thc_active_lbl', 'arc_voltage',
                  'arc_override_frm', 'voidlock_slope', 'voidlock_slope_lbl', 'thc_auto', 'thc_auto_lbl' ]
        if self.mode == 1:
            hal.set_p('plasmac.mode', '1')
            for widget in block1:
                self.w[widget].hide()
        elif self.mode == 2:
            hal.set_p('plasmac.mode', '2')
            for widget in block1 + block2:
                self.w[widget].hide()
                self.w.pid_p_gain_lbl.setText(_translate('HandlerClass', 'Speed %'))

    def set_spinbox_parameters(self):
        if self.units == 'in':
            self.w.setup_feed_rate.setRange(4.0, int(self.thcFeedRate))
            self.w.setup_feed_rate.setDecimals(1)
            self.w.setup_feed_rate.setSingleStep(0.1)
            self.w.safe_height.setRange(0.75, int(self.maxHeight))
            self.w.safe_height.setDecimals(2)
            self.w.safe_height.setSingleStep(0.01)
            self.w.probe_feed_rate.setRange(4.0, int(self.thcFeedRate))
            self.w.probe_feed_rate.setDecimals(1)
            self.w.probe_feed_rate.setSingleStep(0.1)
            self.w.probe_start_height.setRange(0.1, int(self.maxHeight))
            self.w.probe_start_height.setDecimals(2)
            self.w.probe_start_height.setSingleStep(0.01)
            self.w.offset_feed_rate.setRange(4.0, int(self.offsetFeedRate))
            self.w.offset_feed_rate.setDecimals(1)
            self.w.offset_feed_rate.setSingleStep(0.1)
            self.w.float_switch_travel.setRange(-1.0, 1.0)
            self.w.float_switch_travel.setDecimals(3)
            self.w.float_switch_travel.setSingleStep(0.001)
            self.w.height_per_volt.setRange(0.001, 0.01)
            self.w.height_per_volt.setDecimals(3)
            self.w.height_per_volt.setSingleStep(0.001)
            self.w.ohmic_probe_offset.setRange(-1.0, 1.0)
            self.w.ohmic_probe_offset.setDecimals(3)
            self.w.ohmic_probe_offset.setSingleStep(0.001)
            self.w.skip_ihs_distance.setRange(0.0, 40.0)
            self.w.skip_ihs_distance.setDecimals(1)
            self.w.skip_ihs_distance.setSingleStep(0.1)
            self.w.kerf_width.setRange(0.0, 1.0)
            self.w.kerf_width.setDecimals(3)
            self.w.kerf_width.setSingleStep(0.001)
            self.w.cut_feed_rate.setRange(0.0, 999.0)
            self.w.cut_feed_rate.setDecimals(1)
            self.w.cut_feed_rate.setSingleStep(0.1)
            self.w.cut_height.setRange(0.0, 1.0)
            self.w.cut_height.setDecimals(3)
            self.w.cut_height.setSingleStep(0.001)
            self.w.pierce_height.setRange(0.0, 1.0)
            self.w.pierce_height.setDecimals(3)
            self.w.pierce_height.setSingleStep(0.001)
            self.w.x_pierce_offset.setDecimals(2)
            self.w.x_pierce_offset.setRange(-0.2, 0.2)
            self.w.x_pierce_offset.setSingleStep(0.01)
            self.w.y_pierce_offset.setDecimals(2)
            self.w.y_pierce_offset.setRange(-0.2, 0.2)
            self.w.y_pierce_offset.setSingleStep(0.01)
        else:
            self.w.setup_feed_rate.setMaximum(int(self.thcFeedRate))
            self.w.safe_height.setMaximum(int(self.maxHeight))
            self.w.probe_feed_rate.setMaximum(int(self.thcFeedRate))
            self.w.probe_start_height.setMaximum(int(self.maxHeight))
            self.w.offset_feed_rate.setMaximum(int(self.offsetFeedRate))

    def set_probe_offset_pins(self):
        hal.set_p('plasmac.offset-probe-x', f'{self.probeOffsetX}')
        hal.set_p('plasmac.offset-probe-y', f'{self.probeOffsetY}')
        hal.set_p('plasmac.offset-probe-delay', f'{self.probeDelay}')

    def kb_jog(self, state, joint, direction, shift = False, linear = True):
        if linear:
            distance = STATUS.get_jog_increment()
            rate = STATUS.get_jograte()/60
        else:
            distance = STATUS.get_jog_increment_angular()
            rate = STATUS.get_jograte_angular()/60
        if state:
            if not STATUS.is_man_mode() or not STATUS.machine_is_on() or \
               (self.offsetsActivePin.get() and not self.manualCut):
                return
            if (shift or self.jogFast) and not self.manualCut:
                rate = INFO.MAX_LINEAR_JOG_VEL
            elif self.jogSlow and not self.w.jog_slow.isChecked():
                rate = STATUS.get_jograte()/60/self.slowJogFactor
            ACTION.JOG(joint, direction, rate, distance)
            self.w.grabKeyboard()
        else:
            self.w.releaseKeyboard()
            if not STATUS.get_jog_increment():
                ACTION.JOG(joint, 0, 0, 0)

    def keyboard_shortcuts(self):
        if self.w.chk_keyboard_shortcuts.isChecked():
            return True
        else:
            return False

    def soft_keyboard(self):
        if self.w.chk_soft_keyboard.isChecked():
            inputType = 'CALCULATOR'
            self.w.originoffsetview.setProperty('dialog_code_string','CALCULATOR')
            self.w.originoffsetview.setProperty('text_dialog_code_string','KEYBOARD')
            self.w.gcode_display.SendScintilla(QsciScintilla.SCI_SETEXTRAASCENT, 4)
            self.w.gcode_display.SendScintilla(QsciScintilla.SCI_SETEXTRADESCENT, 4)
            self.w.gcode_editor.editor.SendScintilla(QsciScintilla.SCI_SETEXTRAASCENT, 4)
            self.w.gcode_editor.editor.SendScintilla(QsciScintilla.SCI_SETEXTRADESCENT, 4)
            self.vkb_check()
            if self.w.main_tab_widget.currentIndex() == self.PARAMETERS:
                self.vkb_show(True)
            elif self.w.main_tab_widget.currentIndex() == self.SETTINGS:
                self.vkb_show()
            self.w.chk_keyboard_shortcuts.setChecked(False)
            self.w.chk_keyboard_shortcuts.setEnabled(False)
        else:
            inputType = 'ENTRY'
            self.w.originoffsetview.setProperty('dialog_code_string','')
            self.w.originoffsetview.setProperty('text_dialog_code_string','')
            self.w.gcode_display.SendScintilla(QsciScintilla.SCI_SETEXTRAASCENT, 1)
            self.w.gcode_display.SendScintilla(QsciScintilla.SCI_SETEXTRADESCENT, 1)
            self.w.gcode_editor.editor.SendScintilla(QsciScintilla.SCI_SETEXTRAASCENT, 1)
            self.w.gcode_editor.editor.SendScintilla(QsciScintilla.SCI_SETEXTRADESCENT, 1)
            self.vkb_hide()
            self.w.chk_keyboard_shortcuts.setEnabled(True)
        for axis in 'xyzab':
            button = f'touch_{axis}'
            self.w[button].dialog_code = inputType

    def overlay_update(self, state):
        self.w.gcodegraphics.updateGL()
        self.w.conv_preview.updateGL()

    def dialog_show_ok(self, icon, title, error, bText=_translate('HandlerClass', 'OK')):
        msg = QMessageBox(self.w)
        buttonY = msg.addButton(QMessageBox.Yes)
        buttonY.setText(bText)
        buttonY.setIcon(QIcon())
        msg.setIcon(icon)
        msg.setWindowTitle(title)
        msg.setText(error)
        msg.setWindowFlag(Qt.Popup)
        msg.exec_()
        self.dialogError = False
        return msg

    def dialog_show_yesno(self, icon, title, error, bY=_translate('HandlerClass', 'YES'), bN=_translate('HandlerClass', 'NO')):
        msg = QMessageBox(self.w)
        buttonY = msg.addButton(QMessageBox.Yes)
        buttonY.setText(bY)
        buttonY.setIcon(QIcon())
        buttonN = msg.addButton(QMessageBox.No)
        buttonN.setText(bN)
        buttonN.setIcon(QIcon())
        msg.setIcon(icon)
        msg.setWindowTitle(title)
        msg.setText(error)
        msg.setWindowFlag(Qt.WindowStaysOnTopHint) if 'shutdown' in error else msg.setWindowFlag(Qt.Popup)
        choice = msg.exec_()
        if choice == QMessageBox.Yes:
            return True
        else:
            return False
    # virtkb: 0=none, 1=alpha~close, 2=num~close, 3=alpha~num, 4=num~num, 5=alpha~alpha, 6=num~alpha
    def dialog_input(self, virtkb, title, text, btn1, btn2, delay=None):
        input = QInputDialog(self.w)
        input.setWindowTitle(title)
        input.setLabelText(f'{text}')
        if btn1:
            input.setOkButtonText(btn1)
        if btn2:
            input.setCancelButtonText(btn2)
        if delay is not None:
            input.setTextValue(f'{delay:0.2f}')
        for button in input.findChildren(QPushButton):
            button.setIcon(QIcon())
        if virtkb in (1,3,5):
            self.vkb_show(False)
        elif virtkb in (2,4,6):
            self.vkb_show(True)
        valid = input.exec_()
        if virtkb < 3:
            self.vkb_hide()
        elif virtkb in (3,4):
            self.vkb_show(True)
        elif virtkb in (5,6):
            self.vkb_show(False)
        out = input.textValue()
        return valid, out

    def dialog_run_from_line(self):
        rFl = QDialog(self.w)
        rFl.setWindowTitle(_translate('HandlerClass', 'Run From Line'))
        lbl1 = QLabel(_translate('HandlerClass', 'USE LEADIN:'))
        lbl2 = QLabel(_translate('HandlerClass', 'LEADIN LENGTH:'))
        lbl3 = QLabel(_translate('HandlerClass', 'LEADIN ANGLE:'))
        lbl4 = QLabel('')
        leadinDo = QCheckBox()
        leadinLength = QDoubleSpinBox()
        leadinAngle = QDoubleSpinBox()
        buttons = QDialogButtonBox.Ok | QDialogButtonBox.Cancel
        buttonBox = QDialogButtonBox(buttons)
        buttonBox.accepted.connect(rFl.accept)
        buttonBox.rejected.connect(rFl.reject)
        buttonBox.button(QDialogButtonBox.Ok).setText(_translate('HandlerClass', 'LOAD'))
        buttonBox.button(QDialogButtonBox.Ok).setIcon(QIcon())
        buttonBox.button(QDialogButtonBox.Cancel).setText(_translate('HandlerClass', 'CANCEL'))
        buttonBox.button(QDialogButtonBox.Cancel).setIcon(QIcon())
        layout = QGridLayout()
        layout.addWidget(lbl1, 0, 0)
        layout.addWidget(lbl2, 1, 0)
        layout.addWidget(lbl3, 2, 0)
        layout.addWidget(lbl4, 3, 0)
        layout.addWidget(leadinDo, 0, 1)
        layout.addWidget(leadinLength, 1, 1)
        layout.addWidget(leadinAngle, 2, 1)
        layout.addWidget(buttonBox, 4, 0, 1, 2)
        rFl.setLayout(layout)
        lbl1.setAlignment(Qt.AlignRight | Qt.AlignBottom)
        lbl2.setAlignment(Qt.AlignRight | Qt.AlignBottom)
        lbl3.setAlignment(Qt.AlignRight | Qt.AlignBottom)
        if self.units == 'in':
            leadinLength.setDecimals(2)
            leadinLength.setSingleStep(0.05)
            leadinLength.setSuffix(' inch')
            leadinLength.setMinimum(0.05)
        else:
            leadinLength.setDecimals(0)
            leadinLength.setSingleStep(1)
            leadinLength.setSuffix(' mm')
            leadinLength.setMinimum(1)
        leadinAngle.setDecimals(0)
        leadinAngle.setSingleStep(1)
        leadinAngle.setSuffix(' deg')
        leadinAngle.setRange(-359, 359)
        leadinAngle.setWrapping(True)
        self.vkb_show(True)
        result = rFl.exec_()
        self.vkb_hide()
        # load clicked
        if result:
            return {'cancel':False, 'do':leadinDo.isChecked(), 'length':leadinLength.value(), 'angle':leadinAngle.value()}
        # cancel clicked
        else:
            return {'cancel':True}

    def invert_pin_state(self, halpin):
        if 'qtplasmac.ext_out_' in halpin:
            pin = f'out{halpin.split("out_")[1]}Pin'
            self[pin].set(not hal.get_value(halpin))
        else:
            hal.set_p(halpin, str(not hal.get_value(halpin)))
        self.set_button_color()

    def set_button_color(self):
        for halpin in self.halTogglePins:
            color = self.w[self.halTogglePins[halpin][0]].palette().color(QtGui.QPalette.Background)
            if hal.get_value(halpin):
                if color != self.w.color_foregalt.palette().color(QPalette.Background):
                    self.button_active(self.halTogglePins[halpin][0])
                text = 3
            else:
                if color != self.w.color_backgrnd.palette().color(QPalette.Background):
                    self.button_normal(self.halTogglePins[halpin][0])
                text = 2
            if self.halTogglePins[halpin][3]:
                toggleText = self.halTogglePins[halpin][text].replace('\\', '\n')
                self.w[self.halTogglePins[halpin][0]].setText(f'{toggleText}')
        for halpin in self.halPulsePins:
            color = self.w[self.halPulsePins[halpin][0]].palette().color(QtGui.QPalette.Background)
            if hal.get_value(halpin):
                if color != self.w.color_foregalt.palette().color(QPalette.Background):
                    self.button_active(self.halPulsePins[halpin][0])
            else:
                if color != self.w.color_backgrnd.palette().color(QPalette.Background):
                    self.button_normal(self.halPulsePins[halpin][0])
        if self.tlButton:
            for button in self.tlButton:
                if self.laserOnPin.get():
                    self.button_active(button)
                else:
                    self.button_normal(button)


    def cut_critical_check(self):
        rcButtonList = []
        # halTogglePins format is: button name, run critical flag, button text
        for halpin in self.halTogglePins:
            if self.halTogglePins[halpin][1] and not hal.get_value(halpin):
                rcButtonList.append(self.halTogglePins[halpin][2].replace('\n', ' '))
        if rcButtonList and self.w.torch_enable.isChecked():
            head = _translate('HandlerClass', 'Run Critical Toggle')
            btn1 = _translate('HandlerClass', 'CONTINUE')
            btn2 = _translate('HandlerClass', 'CANCEL')
            msg0 = _translate('HandlerClass', 'Button not toggled')
            joined = '\n'.join(rcButtonList)
            msg1 = f'\n{joined}'
            if self.dialog_show_yesno(QMessageBox.Warning, f'{head}', f'\n{msg0}:\n{msg1}', f'{btn1}', f'{btn2}'):
                return False
            else:
                return True
        else:
            return False

    def preview_stack_changed(self):
        if self.w.preview_stack.currentIndex() == self.PREVIEW:
            self.w.file_clear.setEnabled(True)
            self.w.file_reload.setEnabled(True)
            self.autorepeat_keys(False)
            self.w.jog_frame.setEnabled(True)
            self.set_run_button_state()
            if STATUS.is_interp_idle():
                self.set_buttons_state([self.idleList], True)
                if STATUS.machine_is_on():
                    self.set_buttons_state([self.idleOnList], True)
                    if STATUS.is_all_homed():
                        self.set_buttons_state([self.idleHomedList], True)
        elif self.w.preview_stack.currentIndex() == self.OPEN:
            self.button_active(self.w.file_open.objectName())
            self.autorepeat_keys(True)
            self.vkb_hide()
            self.w.filemanager.table.setFocus()
            self.set_buttons_state([self.idleOnList, self.idleHomedList], False)
            self.w.jog_frame.setEnabled(False)
            self.w.run.setEnabled(False)
        elif self.w.preview_stack.currentIndex() == self.EDIT:
            self.button_active(self.w.file_edit.objectName())
            text0 = _translate('HandlerClass', 'EDIT')
            text1 = _translate('HandlerClass', 'CLOSE')
            self.w.file_edit.setText(f'{text0}\n{text1}')
            self.autorepeat_keys(True)
            buttonList = [button for button in self.idleHomedList if button != 'mdi_show']
            self.set_buttons_state([self.idleOnList, buttonList], False)
            self.w.jog_frame.setEnabled(False)
        elif self.w.preview_stack.currentIndex() == self.CAMERA:
            self.button_active('camera')
            self.w.run.setEnabled(False)
            self.w.touch_xy.setEnabled(False)
            self.w.laser.setEnabled(False)
            self.cameraOn = True
        elif self.w.preview_stack.currentIndex() == self.OFFSETS:
            self.button_active(self.ovButton)
            buttonList = [button for button in self.idleHomedList if button not in ['touch_x', 'touch_y', 'touch_z', 'touch_a', 'touch_b', 'touch_xy', \
            'mdi_show', 'wcs_button', 'set_offsets']]
            self.set_buttons_state([self.idleOnList, buttonList], False)
            self.w.jog_frame.setEnabled(False)
            self.w.run.setEnabled(False)
            for row in range(self.w.originoffsetview.tablemodel.rowCount(self.w.originoffsetview)):
                self.w.originoffsetview.resizeRowToContents(row)
            for column in range(self.w.originoffsetview.tablemodel.rowCount(self.w.originoffsetview)-1):
                self.w.originoffsetview.resizeColumnToContents(column)
        elif self.w.preview_stack.currentIndex() == self.USER_MANUAL:
            self.button_active(self.umButton)
            self.autorepeat_keys(True)
            buttonList = [button for button in self.idleHomedList if button != 'mdi_show']
            self.set_buttons_state([self.idleOnList, buttonList], False)
            self.w.jog_frame.setEnabled(False)
            self.w.run.setEnabled(False)
        if self.w.preview_stack.currentIndex() != self.OPEN or self.w.preview_stack.currentIndex() == self.PREVIEW:
            self.button_normal(self.w.file_open.objectName())
        if self.w.preview_stack.currentIndex() != self.EDIT or self.w.preview_stack.currentIndex() == self.PREVIEW:
            self.button_normal(self.w.file_edit.objectName())
            self.w.file_edit.setText(_translate('HandlerClass', 'EDIT'))
        if self.w.preview_stack.currentIndex() !=self.CAMERA or self.w.preview_stack.currentIndex() == self.PREVIEW:
            self.button_normal('camera')
        if self.w.preview_stack.currentIndex() != self.OFFSETS or self.w.preview_stack.currentIndex() == self.PREVIEW:
            if self.ovButton:
                self.button_normal(self.ovButton)
        if self.w.preview_stack.currentIndex() != self.USER_MANUAL or self.w.preview_stack.currentIndex() == self.PREVIEW:
            if self.prevPreviewIndex == self.EDIT:
                buttonList = [button for button in self.idleList if button in [self.ovButton, 'file_open']]
                self.set_buttons_state([buttonList], True)
            if self.umButton:
                self.button_normal(self.umButton)

    def gcode_stack_changed(self):
        if self.w.gcode_stack.currentIndex() == self.MDI:
            self.button_active(self.w.mdi_show.objectName())
            text0 = _translate('HandlerClass', 'MDI')
            text1 = _translate('HandlerClass', 'CLOSE')
            self.w.mdi_show.setText(f'{text0}\n{text1}')
            self.w.mdihistory.reload()
            self.w.mdihistory.MDILine.setFocus()
            self.autorepeat_keys(True)
            self.w.jog_frame.setEnabled(False)
        else:
            self.button_normal(self.w.mdi_show.objectName())
            self.w.mdi_show.setText(_translate('HandlerClass', 'MDI'))
            if self.w.preview_stack.currentIndex() != self.EDIT:
                self.autorepeat_keys(False)
                self.w.jog_frame.setEnabled(True)

    def set_mc_states(self, state):
        if self.manualCut:
            self.jogPreManCut[0] = self.w.jog_slow.isChecked()
            self.jogPreManCut[1] = self.w.jog_slider.value()
            self.jogPreManCut[2] = self.w.jogincrements.currentIndex()
            if self.w.jog_slow.isChecked():
                self.jog_slow_pressed(True)
            self.w.jog_slider.setValue(self.w.cut_feed_rate.value())
            self.w.jogincrements.setCurrentIndex(0)
        else:
            if self.jogPreManCut[0]:
                self.jog_slow_pressed(True)
            self.w.jog_slider.setValue(self.jogPreManCut[1])
            self.w.jogincrements.setCurrentIndex(self.jogPreManCut[2])
        self.w.jog_z_plus.setEnabled(state)
        self.w.jog_z_minus.setEnabled(state)
        self.set_tab_jog_states(state)

    def set_tab_jog_states(self, state):
        if STATUS.is_auto_paused():
            if self.torchPulse:
                self.w.pause.setEnabled(state)
            for n in range(self.w.main_tab_widget.count()):
                if n > 1:
                    self.w.main_tab_widget.setTabEnabled(n, state)
        else:
            if self.tabsAlwaysEnabled.get():
                self.w.main_tab_widget.setTabEnabled(self.CONVERSATIONAL, state)
            else:
                for n in range(self.w.main_tab_widget.count()):
                    if n != 0 and (not self.probeTest or n != self.w.main_tab_widget.currentIndex()):
                         self.w.main_tab_widget.setTabEnabled(n, state)
            # disable jog controls on MAIN tab (for manual cut)
            self.w.jog_slider.setEnabled(state)
            self.w.jogs_label.setEnabled(state)
            self.w.jog_slow.setEnabled(state)
            self.w.jogincrements.setEnabled(state)
            # disable material selector on MAIN tab
            self.w.material_label.setEnabled(state)
            self.w.material_selector.setEnabled(state)
            # disable materials items on PARAMETERS tab
            self.w.materials_box.setEnabled(state)
            self.w.save_material.setEnabled(state)
            self.w.new_material.setEnabled(state)
            self.w.delete_material.setEnabled(state)
            self.w.reload_material.setEnabled(state)
            self.w.cut_amps.setEnabled(state)
            self.w.cut_feed_rate.setEnabled(state)
            self.w.cut_height.setEnabled(state)
            self.w.cut_mode.setEnabled(state)
            self.w.cut_mode_label.setEnabled(state)
            self.w.cut_volts.setEnabled(state)
            self.w.gas_pressure.setEnabled(state)
            self.w.kerf_width.setEnabled(state)
            self.w.pause_at_end.setEnabled(state)
            self.w.pierce_delay.setEnabled(state)
            self.w.pierce_height.setEnabled(state)
            self.w.puddle_jump_delay.setEnabled(state)
            self.w.puddle_jump_height.setEnabled(state)
            # disable user button items on SETTINGS tab
            self.w.ub_save.setEnabled(state)
            self.w.ub_reload.setEnabled(state)
            for bNum in range(1,21):
                self.w[f'ub_name_{bNum}'].setEnabled(state)
                self.w[f'ub_code_{bNum}'].setEnabled(state)
            # disable Jog Frame during probe test or torch pulse
            if self.probeTest or self.torchPulse:
                self.w.jog_frame.setEnabled(state)

    def show_material_selector(self):
        self.w.material_selector.showPopup()

    def autorepeat_keys(self, state):
        if not self.autorepeat_skip:
            if state:
                ACTION.ENABLE_AUTOREPEAT_KEYS(' ')
            else:
                ACTION.DISABLE_AUTOREPEAT_KEYS(' ')

    def clear_rfl(self):
        self.rflActive = False
        self.startLine = 0
        self.preRflFile = ''
        self.w.gcodegraphics.clear_highlight()

    def ohmic_sensed(self, state):
        if state:
            hal.set_p('qtplasmac.led_ohmic_probe', '1')
            self.ohmicLedTimer.start(150)

    def vm_check(self):
        try:
            response = (Popen('cat /sys/class/dmi/id/product_name', stdout=PIPE, stderr=PIPE, shell=True).communicate()[0]).decode('utf-8')
            if 'virtual' in response.lower() or 'vmware' in response.lower():
                self.virtualMachine = True
                STATUS.emit('update-machine-log', f'"{response.strip()}" Virtual Machine detected', 'TIME')
        except:
            pass


#########################################################################################################################
# TIMER FUNCTIONS #
#########################################################################################################################
    def shutdown_timeout(self):
        self.w.close()

    def startup_timeout(self):
        if STATUS.stat.estop:
            self.estop_state(True)
        self.w.run.setEnabled(False)
        if self.frButton:
            self.w[self.frButton].setEnabled(False)
        self.w.pause.setEnabled(False)
        self.w.abort.setEnabled(False)
        self.w.gcode_display.setHorizontalScrollBarPolicy(Qt.ScrollBarAlwaysOff)
        self.view_t_pressed()
        self.set_signal_connections()
        if self.firstRun is True:
            self.firstRun = False

    def update_periodic(self):
        if self.framing and STATUS.is_interp_idle():
            self.framing = False
            ACTION.SET_MANUAL_MODE()
            self.laserOnPin.set(0)
            self.w.gcodegraphics.logger.clear()
        self.set_button_color()
        if self.flasher:
            self.flasher -= 1
        else:
            self.flasher = self.flashRate
            self.flashState = not self.flashState
            self.flasher_timeout()
        if not self.firstRun and self.pmPort and not hal.component_exists('pmx485'):
            if self.pmx485_check(self.pmPort, True):
                self.w.gas_pressure.show()
                self.w.gas_pressure_label.show()
                self.w.cut_mode.show()
                self.w.cut_mode_label.show()
                self.w.pmx485_frame.show()
                self.w.pmx_stats_frame.show()
                self.pmx485_startup(self.pmPort)
        if not self.firstRun and os.path.isfile(self.upFile):
            exec(open(self.upFile).read())

    def flasher_timeout(self):
        if STATUS.is_auto_paused():
            if self.flashState:
                self.w.pause.setText(_translate('HandlerClass', 'CYCLE RESUME'))
            else:
                self.w.pause.setText('')
        elif self.w.jog_stack.currentIndex() == self.JOG:
            self.w.pause.setText(_translate('HandlerClass', 'CYCLE PAUSE'))
        text = _translate('HandlerClass', 'FEED')
        if self.w.feed_slider.value() != 100:
            if self.flashState:
                self.w.feed_label.setText(f'{text}\n{STATUS.stat.feedrate * 100:.0f}%')
            else:
                self.w.feed_label.setText(' \n ')
        else:
            self.w.feed_label.setText(f'{text}\n{STATUS.stat.feedrate * 100:.0f}%')
        text = _translate('HandlerClass', 'RAPID')
        if self.w.rapid_slider.value() != 100:
            if self.flashState:
                self.w.rapid_label.setText(f'{text}\n{STATUS.stat.rapidrate * 100:.0f}%')
            else:
                self.w.rapid_label.setText(' \n ')
        else:
            self.w.rapid_label.setText(f'{text}\n{STATUS.stat.rapidrate * 100:.0f}%')
        text = _translate('HandlerClass', 'JOG')
        if self.manualCut:
            if self.flashState:
                self.w.run.setText(_translate('HandlerClass', 'MANUAL CUT'))
                self.w.jogs_label.setText(f'{text}\n{STATUS.get_jograte():.0f}')
            else:
                self.w.run.setText('')
                self.w.jogs_label.setText(' \n ')
        if self.heightOvr > 0.01 or self.heightOvr < -0.01:
            if self.flashState:
                self.w.height_ovr_label.setText(f'{self.heightOvr:.2f}')
            else:
                self.w.height_ovr_label.setText('')
        else:
            self.w.height_ovr_label.setText(f'{self.heightOvr:.2f}')
        if self.flash_error and self.error_present:
            if self.flashState:
                self.w.error_label.setText(_translate('HandlerClass', 'ERROR SENT TO MACHINE LOG'))
            else:
                self.w.error_label.setText('')
        if self.startLine > 0:
            if not self.w.run.text().startswith(_translate('HandlerClass', 'RUN')):
                if self.flashState:
                    self.w.run.setText(self.runText)
                else:
                    self.w.run.setText('')
        elif not self.manualCut:
            self.w.run.setText(_translate('HandlerClass', 'CYCLE START'))
        if not self.w.pmx485_enable.isChecked():
            self.w.pmx485_label.setText('')
            self.pmx485LabelState = None
        elif self.pmx485CommsError:
            if self.flashState:
                self.w.pmx485_label.setText(_translate('HandlerClass', 'COMMS ERROR'))
                self.pmx485LabelState = None
            else:
                self.w.pmx485_label.setText('')
                self.pmx485LabelState = None
        elif not self.pmx485LabelState:
            if self.flashState:
                self.w.pmx485_label.setText(f'Fault Code: {self.pmx485FaultCode}')
                self.pmx485LabelState = None
            else:
                self.w.pmx485_label.setText('')
                self.pmx485LabelState = None

    def probe_timeout(self):
        if self.probeTime > 1:
            self.probeTime -= 1
            self.probeTimer.start(1000)
            self.w[self.ptButton].setText(f'{self.probeTime}')
        else:
            self.probe_test_stop()
            log = _translate('HandlerClass', 'Probe test completed')
            STATUS.emit('update-machine-log', log, 'TIME')

    def torch_timeout(self):
        if self.torchTime:
            self.torchTime -= 0.1
            self.torchTimer.start(100)
            self.w[self.tpButton].setText(f'{self.torchTime:.1f}')
        if self.torchTime <= 0:
            self.torchTimer.stop()
            self.torchTime = 0
            if not self.w[self.tpButton].isDown() and not self.extPulsePin.get():
                self.torch_pulse_states(True)
                log = _translate('HandlerClass', 'Torch pulse completed')
                STATUS.emit('update-machine-log', log, 'TIME')
            else:
                text0 = _translate('HandlerClass', 'TORCH')
                text1 = _translate('HandlerClass', 'ON')
                self.w[self.tpButton].setText(f'{text0}\n{text1}')
        else:
            self.torchTimer.start(100)

    def pulse_timer_timeout(self):
        # halPulsePins format is: button name, pulse time, button text, remaining time, button number
        active = False
        try:
            for halpin in self.halPulsePins:
                if self.halPulsePins[halpin][3] > 0.05:
                    active = True
                    if self.halPulsePins[halpin][1] == self.halPulsePins[halpin][3]:
                        self.invert_pin_state(halpin)
                    self.halPulsePins[halpin][3] -= 0.1
                    self.w[self.halPulsePins[halpin][0]].setText(f'{self.halPulsePins[halpin][3]:0.1f}')
                elif self.w[self.halPulsePins[halpin][0]].text() != self.halPulsePins[halpin][2]:
                    self.invert_pin_state(halpin)
                    self.halPulsePins[halpin][3] = 0
                    self.w[self.halPulsePins[halpin][0]].setText(f'{self.halPulsePins[halpin][2]}')
        except Exception as err:
            self.halPulsePins[halpin][3] = 0
            bNum = self.halPulsePins[halpin][4]
            head = _translate('HandlerClass', 'HAL Pin Error')
            msg0 = _translate('HandlerClass', 'Invalid code for user button')
            msg1 = _translate('HandlerClass', 'Failed to pulse HAL pin')
            STATUS.emit('error', linuxcnc.OPERATOR_ERROR, f'{head}:\n{msg0} #{bNum}\n{msg1}\n"{halpin}" {err}\n')
        if not active:
            self.pulseTimer.stop()

    def laser_timeout(self):
        if self.w.laser.isDown() or self.extLaserButton:
            self.laserOnPin.set(0)
            self.laserButtonState = 'reset'
            self.w.laser.setText(_translate('HandlerClass', 'LASER'))
            self.button_normal('laser')
            self.w.touch_xy.setEnabled(True)
            self.w.camera.setEnabled(True)

    def ohmic_led_timeout(self):
        if not self.ohmicLedInPin.get():
            hal.set_p('qtplasmac.led_ohmic_probe', '0')
        else:
            self.ohmicLedTimer.start(50)

#########################################################################################################################
# USER BUTTON FUNCTIONS #
#########################################################################################################################
    def user_button_setup(self):
        self.iniButtonCodes = ['Codes']
        iniButtonCodes = ['Codes']
        self.probePressed = False
        self.probeTime = 0
        self.probeTimer = QTimer()
        self.probeTimer.setSingleShot(True)
        self.probeTimer.timeout.connect(self.probe_timeout)
        self.torchTime = 0.0
        self.torchTimer = QTimer()
        self.torchTimer.setSingleShot(True)
        self.torchTimer.timeout.connect(self.torch_timeout)
        self.pulseTime = 0
        self.pulseTimer = QTimer()
        self.pulseTimer.timeout.connect(self.pulse_timer_timeout)
        self.cutType = 0
        self.single_cut_request = False
        self.oldFile = None
        singleCodes = ['change-consumables', 'cut-type', 'framing', 'manual-cut', 'offsets-view', \
                       'ohmic-test', 'probe-test', 'single-cut', 'torch-pulse', 'user-manual', 'latest-file']
        head = _translate('HandlerClass', 'User Button Error')
        for bNum in range(1,21):
            self.w[f'button_{str(bNum)}'].setEnabled(False)
            self.w[f'button_{str(bNum)}'].setCheckable(False)
            bName = self.PREFS.getpref(f'{bNum} Name', '', str, 'BUTTONS') or None
            bCode = self.PREFS.getpref(f'{bNum} Code', '', str, 'BUTTONS') or None
            if bName or bCode:
                self.w[f'ub_name_{bNum}'].setText(bName)
                self.w[f'ub_code_{bNum}'].setText(bCode)
            if (bCode and not bName) or (not bCode and bName):
                msg0 = _translate('HandlerClass', 'are both required')
                msg1 = _translate('HandlerClass', 'only one has been specified for')
                STATUS.emit('error', linuxcnc.OPERATOR_ERROR, f'{head}:\nCODE + NAME {msg0}\n{msg1} BUTTON_{bNum}\n')
                self.w[f'button_{str(bNum)}'].setText('')
                self.iniButtonCodes.append('')
                continue
            if not bCode:
                self.w[f'button_{str(bNum)}'].setText('')
                self.iniButtonCodes.append('')
                continue
            code = bCode.lower().strip().split()[0]
            if code in singleCodes and code in iniButtonCodes:
                msg1 = _translate('HandlerClass', 'Duplicate code entry for')
                msg2 = _translate('HandlerClass', 'Using first instance only of')
                STATUS.emit('error', linuxcnc.OPERATOR_ERROR, f'{head}:\n{msg1} BUTTON_{iniButtonCodes.index(code)} + BUTTON_{bNum}\n{msg2} {bCode.split()[0]}\n')
                self.w[f'button_{str(bNum)}'].setText('')
                self.iniButtonCodes.append('')
                continue
            self.iniButtonCodes.append(bCode)
            iniButtonCodes.append(code)
            msg0 = _translate('HandlerClass', 'Invalid code for user button')
            bNames = bName.split('\\')
            bLabel = bNames[0]
            if len(bNames) > 1:
                for name in range(1, len(bNames)):
                    bLabel += f'\n{bNames[name]}'
            self.w[f'button_{str(bNum)}'].setText(bLabel)
            if 'change-consumables' in bCode:
                self.ccParm = bCode.replace('change-consumables','').replace(' ','').lower() or None
                if self.ccParm != None and ('x' in self.ccParm or 'y' in self.ccParm):
                    self.ccButton = f'button_{str(bNum)}'
                    self.idleHomedList.append(self.ccButton)
                    self.pausedValidList.append(self.ccButton)
                else:
                    msg1 = _translate('HandlerClass', 'Check button code for invalid or missing arguments')
                    STATUS.emit('error', linuxcnc.OPERATOR_ERROR, f'{head}:\n{msg0} #{bNum}\n{msg1}\n')
                    continue
            elif 'probe-test' in bCode:
                if len(bCode.split()) < 3:
                    if bCode.lower().replace('probe-test','').strip():
                        try:
                            self.ptTime = round(float(bCode.lower().replace('probe-test','').strip()))
                        except:
                            msg1 = _translate('HandlerClass', 'Check button code for invalid seconds argument')
                            STATUS.emit('error', linuxcnc.OPERATOR_ERROR, f'{head}:\n{msg0} #{bNum}\n{msg1}\n')
                            continue
                    else:
                        self.ptTime = 10
                    self.ptButton = f'button_{str(bNum)}'
                    self.idleHomedList.append(self.ptButton)
                    self.probeText = self.w[self.ptButton].text()
                else:
                    msg1 = _translate('HandlerClass', 'Check button code for extra arguments')
                    STATUS.emit('error', linuxcnc.OPERATOR_ERROR, f'{head}:\n{msg0} #{bNum}\n{msg1}\n')
                    continue
            elif 'torch-pulse' in bCode:
                if len(bCode.split()) < 3:
                    if bCode.lower().replace('torch-pulse','').strip():
                        try:
                            self.tpTime = round(float(bCode.lower().replace('torch-pulse','').strip()), 1)
                        except:
                            msg1 = _translate('HandlerClass', 'Check button code for invalid seconds argument')
                            STATUS.emit('error', linuxcnc.OPERATOR_ERROR, f'{head}:\n{msg0} #{bNum}\n{msg1}\n')
                            continue
                        self.tpTime = 3.0 if self.torchTime > 3.0 else self.tpTime
                    else:
                        self.tpTime = 1.0
                    self.tpButton = f'button_{str(bNum)}'
                    self.idleOnList.append(self.tpButton)
                    self.pausedValidList.append(self.tpButton)
                    self.tpText = self.w[self.tpButton].text()
                else:
                    msg1 = _translate('HandlerClass', 'Check button code for extra arguments')
                    STATUS.emit('error', linuxcnc.OPERATOR_ERROR, f'{head}:\n{msg0} #{bNum}\n{msg1}\n')
                    continue
            elif 'ohmic-test' in bCode:
                self.otButton = f'button_{str(bNum)}'
                self.idleOnList.append(self.otButton)
                self.pausedValidList.append(self.otButton)
            elif 'framing' in bCode:
                frButton = True
                self.defaultZ = True
                self.frFeed = 0
                bCode = bCode.lower().replace('framing', '').strip()
                if 'usecurrentzheight' in bCode:
                    bCode = bCode.lower().replace('usecurrentzheight', '').strip()
                    self.defaultZ = False
                if len(bCode):
                    if bCode[0] == 'f':
                        try:
                            self.frFeed = float(bCode.replace('f', ''))
                        except:
                            msg1 = _translate('HandlerClass', 'Check button code for invalid feed argument')
                            STATUS.emit('error', linuxcnc.OPERATOR_ERROR, f'{head}:\n{msg0} #{bNum}\n{msg1}\n')
                            frButton = False
                            continue
                    else:
                        msg1 = _translate('HandlerClass', 'Check button code for invalid arguments')
                        STATUS.emit('error', linuxcnc.OPERATOR_ERROR, f'{head}:\n{msg0} #{bNum}\n{msg1}\n')
                        continue
                if frButton:
                    self.frButton = f'button_{str(bNum)}'
                    self.idleHomedList.append(self.frButton)
            elif 'cut-type' in bCode:
                self.ctButton = f'button_{str(bNum)}'
                self.idleOnList.append(self.ctButton)
            elif 'single-cut' in bCode:
                self.scButton = f'button_{str(bNum)}'
                self.idleHomedList.append(self.scButton)
            elif 'manual-cut' in bCode:
                self.mcButton = f'button_{str(bNum)}'
                self.idleHomedList.append(self.mcButton)
            elif 'load' in bCode:
                self.idleOnList.append(f'button_{str(bNum)}')
            elif 'toggle-halpin' in bCode:
                head = _translate('HandlerClass', 'HAL Pin Error')
                altLabel = None
                if ';;' in bCode:
                    altLabel = bCode[bCode.index(';;') + 2:].strip()
                    bCode = bCode[:bCode.index(';;')].strip()
                if len(bCode.split()) == 3 and 'cutcritical' in bCode.lower():
                    critical = True
                elif len(bCode.split()) == 2:
                    critical = False
                else:
                    head = _translate('HandlerClass', 'User Button Error')
                    msg1 = _translate('HandlerClass', 'Check button code for invalid arguments')
                    STATUS.emit('error', linuxcnc.OPERATOR_ERROR, f'{head}:\n{msg0} #{bNum}\n{msg1}\n')
                    continue
                halpin = bCode.lower().split('toggle-halpin')[1].split(' ')[1].strip()
                excludedHalPins = ('plasmac.torch-pulse-start', 'plasmac.ohmic-test', \
                                'plasmac.probe-test', 'plasmac.consumable-change')
                if halpin in excludedHalPins:
                    msg1 = _translate('HandlerClass', 'HAL pin')
                    msg2 = _translate('HandlerClass', 'must be toggled')
                    msg3 = _translate('HandlerClass', 'using standard button code')
                    STATUS.emit('error', linuxcnc.OPERATOR_ERROR, f'{head}:\n{msg0} #{bNum}\n{msg1} "{halpin}" {msg1}\n{msg3}\n')
                    continue
                else:
                    try:
                        hal.get_value(halpin)
                        self.machineOnList.append(f'button_{str(bNum)}')
                    except:
                        msg1 = _translate('HandlerClass', 'HAL pin')
                        msg2 = _translate('HandlerClass', 'does not exist')
                        STATUS.emit('error', linuxcnc.OPERATOR_ERROR, f'{head}:\n{msg0} #{bNum}\n{msg1} "{halpin}" {msg2}\n')
                        continue
                # halTogglePins format is: button name, run critical flag, button text, alt button text
                self.halTogglePins[halpin] = [f'button_{str(bNum)}', critical, bLabel, altLabel]
            elif 'toggle-laser' in bCode:
                self.tlButton.append(f'button_{str(bNum)}')
                self.idleHomedList.append(f'button_{str(bNum)}')
                continue
            elif 'pulse-halpin' in bCode:
                if len(bCode.split()) < 4:
                    try:
                        code, halpin, delay = bCode.lower().strip().split()
                    except:
                        try:
                            code, halpin = bCode.lower().strip().split()
                            delay = '1.0'
                        except:
                            head = _translate('HandlerClass', 'User Button Error')
                            msg1 = _translate('HandlerClass', 'Check button code for invalid arguments')
                            code = halpin = delay = ''
                            STATUS.emit('error', linuxcnc.OPERATOR_ERROR, f'{head}:\n{msg0} #{bNum}\n{msg1}\n')
                            continue
                    excludedHalPins = ('plasmac.torch-pulse-start', 'plasmac.ohmic-test', \
                                    'plasmac.probe-test', 'plasmac.consumable-change')
                    head = _translate('HandlerClass', 'HAL Pin Error')
                    if halpin in excludedHalPins:
                        msg1 = _translate('HandlerClass', 'HAL pin')
                        msg2 = _translate('HandlerClass', 'must be pulsed')
                        msg3 = _translate('HandlerClass', 'using standard button code')
                        STATUS.emit('error', linuxcnc.OPERATOR_ERROR, f'{head}:\n{msg0} #{bNum}\n{msg1} "{halpin}" {msg1}\n{msg3}\n')
                        continue
                    else:
                        try:
                            hal.get_value(halpin)
                            self.machineOnList.append(f'button_{str(bNum)}')
                        except:
                            msg1 = _translate('HandlerClass', 'HAL pin')
                            msg2 = _translate('HandlerClass', 'does not exist')
                            STATUS.emit('error', linuxcnc.OPERATOR_ERROR, f'{head}:\n{msg0} #{bNum}\n{msg1} "{halpin}" {msg2}\n')
                            continue
                    # halPulsePins format is: button name, pulse time, button text, remaining time, button number
                    try:
                        self.halPulsePins[halpin] = [f'button_{str(bNum)}', float(delay), bLabel, 0.0, bNum]
                    except:
                        head = _translate('HandlerClass', 'User Button Error')
                        msg1 = _translate('HandlerClass', 'Check button code for invalid seconds argument')
                        STATUS.emit('error', linuxcnc.OPERATOR_ERROR, f'{head}:\n{msg0} #{bNum}\n{msg1}\n')
                        continue
                else:
                    head = _translate('HandlerClass', 'User Button Error')
                    msg1 = _translate('HandlerClass', 'Check button code for invalid arguments')
                    STATUS.emit('error', linuxcnc.OPERATOR_ERROR, f'{head}:\n{msg0} #{bNum}\n{msg1}\n')
                    continue
            elif 'offsets-view' in bCode:
                self.ovButton = f'button_{str(bNum)}'
                self.idleList.append(self.ovButton)
            elif 'latest-file' in bCode:
                self.llButton = f'button_{str(bNum)}'
                self.idleList.append(self.llButton)
            elif 'user-manual' in bCode:
                self.umButton = f'button_{str(bNum)}'
                self.idleList.append(self.umButton)
                self.w.webview.load(self.umUrl)
            else:
                if 'dual-code' in bCode:
                    # incoming code is: "dual-code" ;; code1 ;; label1 ;; code2 ;; checked (optional = true)
                    data = bCode.split(';;')
                    if len(data) not in [4, 5]:
                        head = _translate('HandlerClass', 'User Button Error')
                        msg1 = _translate('HandlerClass', 'Check button code for invalid arguments')
                        code = halpin = delay = ''
                        STATUS.emit('error', linuxcnc.OPERATOR_ERROR, f'{head}:\n{msg0} #{bNum}\n{msg1}\n')
                        continue
                    else:
                        if len(data) == 5 and data[4].strip().lower() == 'true':
                            self.w[f'button_{str(bNum)}'].setCheckable(True)
                            checked = True
                        else:
                            checked = True
                        self.dualCodeButtons[bNum] = [data[1], data[2], data[3], bLabel, checked]
                        # dualCodeButtons format is: code1 ;; label1 ;; code2 ;; label2 ;; checked
                    commands = f'{data[1]}\\{data[3]}'
                else:
                    commands = bCode
                for command in commands.split('\\'):
                    command = command.strip()
                    if command and command[0].lower() in 'xyzabgmfsto' and command.replace(' ','')[1] in '0123456789<':
                        if f'button_{str(bNum)}' not in self.idleHomedList:
                            self.idleHomedList.append(f'button_{str(bNum)}')
                    elif command and command[0] == '%':
                        cmd = command.lstrip('%').lstrip(' ').split(' ', 1)[0]
                        if cmd[-3:] == '.py':
                            reply = os.path.exists(os.path.expanduser(cmd))
                        else:
                            reply = Popen(f'which {cmd}', stdout=PIPE, stderr=PIPE, shell=True).communicate()[0]
                        if not reply:
                            head = _translate('HandlerClass', 'External Code Error')
                            msg1 = _translate('HandlerClass', 'External command')
                            msg2 = _translate('HandlerClass', 'does not exist')
                            STATUS.emit('error', linuxcnc.OPERATOR_ERROR, f'{head}:\n{msg0} #{bNum}\n{msg1} "{cmd}" {msg2}\n')
                        else:
                            self.alwaysOnList.append(f'button_{str(bNum)}')
                    else:
                        head = _translate('HandlerClass', 'Code Error')
                        msg1 = self.w[f'button_{str(bNum)}'].text().replace('\n',' ')
                        STATUS.emit('error', linuxcnc.OPERATOR_ERROR, f'{head}:\n{msg0} #{bNum}\n{msg1}: "{command}"\n')
                        if f'button_{str(bNum)}' in self.idleHomedList:
                            self.idleHomedList.remove(f'button_{str(bNum)}')
                        break

    def user_button_down(self, bNum):
        commands = self.iniButtonCodes[bNum]
        if not commands: return
        if 'change-consumables' in commands.lower() and not 'e-halpin' in commands.lower():
            self.change_consumables(True)
        elif 'probe-test' in commands.lower() and not 'e-halpin' in commands.lower():
            self.probe_test(True)
        elif 'torch-pulse' in commands.lower() and not 'e-halpin' in commands.lower():
            self.torch_pulse(True)
        elif 'ohmic-test' in commands.lower() and not 'e-halpin' in commands.lower():
            self.ohmic_test(True)
        elif 'framing' in commands.lower():
            self.frame_job(True)
        elif 'cut-type' in commands.lower():
            self.w.gcodegraphics.logger.clear()
            self.cutType ^= 1
            if self.cutType:
                self.cutTypePin.set(1)
                self.button_active(self.ctButton)
                self.cutTypeText = self.w[self.ctButton].text()
                self.w[self.ctButton].setText(_translate('HandlerClass', 'PIERCE\nONLY'))
            else:
                self.cutTypePin.set(0)
                self.button_normal(self.ctButton)
                self.w[self.ctButton].setText(self.cutTypeText)
            self.overlayProgress.setValue(0)
            if self.fileOpened == True:
                self.file_reload_clicked()
        elif 'load' in commands.lower():
            lFile = f'{self.programPrefix}/{commands.split("load", 1)[1].strip()}'
            self.overlayProgress.setValue(0)
            self.remove_temp_materials()
            ACTION.OPEN_PROGRAM(lFile)
        elif 'toggle-halpin' in commands.lower():
            halpin = commands.lower().split('toggle-halpin')[1].split(' ')[1].strip()
            try:
                if halpin in self.halPulsePins and self.halPulsePins[halpin][3] > 0.05:
                    self.halPulsePins[halpin][3] = 0.0
                else:
                    self.invert_pin_state(halpin)
            except Exception as err:
                head = _translate('HandlerClass', 'HAL Pin Error')
                msg0 = _translate('HandlerClass', 'Invalid code for user button')
                msg1 = _translate('HandlerClass', 'Failed to toggle HAL pin')
                STATUS.emit('error', linuxcnc.OPERATOR_ERROR, f'{head,}:\n{msg0} #{bNum}\n{msg1}\n"{halpin}" {err}\n')
        elif 'toggle-laser' in commands.lower():
            self.laserOnPin.set(not self.laserOnPin.get())
            for command in commands.split('\\'):
                command = command.strip()
                if command != 'toggle-laser':
                    self.user_button_command(bNum, command)
            ACTION.SET_MANUAL_MODE()
        elif 'pulse-halpin' in commands.lower():
            head = _translate('HandlerClass', 'HAL Pin Error')
            msg1 = _translate('HandlerClass', 'Failed to pulse HAL pin')
            try:
                code, halpin, delay = commands.lower().strip().split()
            except:
                try:
                    code, halpin = commands.lower().strip().split()
                    delay = '1.0'
                except:
                    msg0 = _translate('HandlerClass', 'Unknown error for user button')
                    STATUS.emit('error', linuxcnc.OPERATOR_ERROR, f'{head}:\n{msg0} #{bNum}\n{msg1} "{halpin}"\n')
                    return
            # halPulsePins format is: button name, pulse time, button text, remaining time, button number
            try:
                if self.halPulsePins[halpin][3] > 0.05:
                    self.halPulsePins[halpin][3] = 0.0
                else:
                    self.w[self.halPulsePins[halpin][0]].setText(f'{self.halPulsePins[halpin][2]}')
                    self.halPulsePins[halpin][3] = self.halPulsePins[halpin][1]
                    if not self.pulseTimer.isActive():
                        self.pulseTimer.start(100)
            except:
                msg0 = _translate('HandlerClass', 'Invalid code for user button')
                STATUS.emit('error', linuxcnc.OPERATOR_ERROR, f'{head}:\n{msg0} #{bNum}\n{msg1} "{halpin}"\n')
        elif 'single-cut' in commands.lower():
            self.single_cut()
        elif 'manual-cut' in commands.lower():
            self.manual_cut()
        elif 'offsets-view' in commands.lower():
            if self.w.preview_stack.currentIndex() != self.OFFSETS:
                self.w.preview_stack.setCurrentIndex(self.OFFSETS)
            else:
                self.preview_index_return(self.w.preview_stack.currentIndex())
        elif 'latest-file' in commands.lower():
            try:
                if len(commands.split()) == 2:
                    dir = commands.split()[1]
                else:
                    dir = self.w.PREFS_.getpref('last_loaded_directory', '', str, 'BOOK_KEEPING')
                files = glob.glob(f'{dir}/*.ngc')
                latest = max(files, key = os.path.getctime)
                self.overlayProgress.setValue(0)
                self.remove_temp_materials()
                ACTION.OPEN_PROGRAM(latest)
            except:
                head = _translate('HandlerClass', 'File Error')
                msg0 = _translate('HandlerClass', 'Cannot open latest file from user button')
                STATUS.emit('error', linuxcnc.OPERATOR_ERROR, f'{head}:\n{msg0} #{bNum}\n')
        elif 'user-manual' in commands.lower():
            if self.w.preview_stack.currentIndex() != self.USER_MANUAL:
                self.prevPreviewIndex = self.w.preview_stack.currentIndex()
                self.w.preview_stack.setCurrentIndex(self.USER_MANUAL)
            else:
                self.w.preview_stack.setCurrentIndex(self.prevPreviewIndex)
                self.prevPreviewIndex = self.USER_MANUAL
        else:
            self.reloadRequired = False
            if 'dual-code' in commands:
                # dualCodeButtons format is: code1 ;; label1 ;; code2 ;; label2 ;; checked
                if self.w[f'button_{bNum}'].text() == self.dualCodeButtons[bNum][3]:
                    commands = self.dualCodeButtons[bNum][0]
                    self.w[f'button_{bNum}'].setText(self.dualCodeButtons[bNum][1])
                    self.w[f'button_{bNum}'].setChecked(True)
                else:
                    commands = self.dualCodeButtons[bNum][2]
                    self.w[f'button_{bNum}'].setText(self.dualCodeButtons[bNum][3])
                    self.w[f'button_{bNum}'].setChecked(False)
            for command in commands.split('\\'):
                command = command.strip()
                self.user_button_command(bNum, command)
                if command[0] == "%":
                    continue
                if command.lower().replace(' ', '').startswith('g10l20') and self.fileOpened:
                    self.reloadRequired = True
            if self.reloadRequired:
                self.file_reload_clicked()
            else:
                self.w.gcodegraphics.logger.clear()
            ACTION.SET_MANUAL_MODE()

    # for G-code commands and external commands
    def user_button_command(self, bNum, command):
        if command and command[0].lower() in 'xyzabgmfsto' and command.replace(' ','')[1] in '0123456789<':
            if '{' in command:
                newCommand = subCommand = ''
                for char in command:
                    if char == '{':
                        subCommand = ':'
                    elif char == '}':
                        if len(subCommand.split()) > 1:
                            section, option = subCommand.replace(':','').split(' ', 1)
                        else:
                            head = _translate('HandlerClass', 'Code Error')
                            msg0 = _translate('HandlerClass', 'Value Error in user button')
                            msg1 = self.w[f'button_{str(bNum)}'].text().replace('\n',' ')
                            errorCode = f'{subCommand.replace(":", "{")}' + '}'
                            msg2 = _translate('HandlerClass', 'Requires a valid section and option pair')
                            STATUS.emit('error', linuxcnc.OPERATOR_ERROR, f'{head}:\n{msg0} #{bNum} ({msg1}):\n"{errorCode}"\n{msg2}\n')
                            return
                        if self.PREFS.has_option(section, option):
                            newCommand += str(self.PREFS.get(section, option))
                        elif self.iniFile.find(section, option):
                            newCommand += self.iniFile.find(section, option)
                        else:
                            head = _translate('HandlerClass', 'Code Error')
                            msg0 = _translate('HandlerClass', 'Invalid code in user button')
                            msg1 = self.w[f'button_{str(bNum)}'].text().replace('\n',' ')
                            errorCode = f'{subCommand.replace(":", "{")}' + '}'
                            msg2 = _translate('HandlerClass', 'Provided section option pair does not exist')
                            STATUS.emit('error', linuxcnc.OPERATOR_ERROR, f'{head}:\n{msg0} #{bNum} ({msg1}):\n"{errorCode}"\n{msg2}\n')
                            return
                        subCommand = ''
                    elif subCommand.startswith(':'):
                        subCommand += char
                    else:
                        newCommand += char
                command = newCommand
            ACTION.CALL_MDI(command)
            while not STATUS.is_interp_idle():
                self.w.gcodegraphics.updateGL()
                QApplication.processEvents()
        elif command and command[0] == '%':
            command = command.lstrip('%').lstrip()
            if command[-3:] == '.py':
                cmd = 'python3 ' + command
                Popen(cmd, stdin = None, stdout=PIPE, stderr=PIPE, shell=True)
            else:
                command += '&'
                Popen(command, stdout=PIPE, stderr=PIPE, shell=True)
        else:
            head = _translate('HandlerClass', 'Code Error')
            msg0 = _translate('HandlerClass', 'Invalid code for user button')
            msg1 = self.w[f'button_{str(bNum)}'].text().replace('\n',' ')
            STATUS.emit('error', linuxcnc.OPERATOR_ERROR, f'{head}:\n{msg0} #{bNum}\n{msg1}: "{command}"\n')

    def user_button_up(self, bNum):
        commands = self.iniButtonCodes[bNum]
        if not commands: return
        elif 'torch-pulse' in commands.lower() and not 'e-halpin' in commands.lower():
            self.torch_pulse(False)
        if 'ohmic-test' in commands.lower() and not 'e-halpin' in commands.lower():
            self.ohmic_test(False)

    def torch_enable_changed(self, state):
        if self.tpButton:
            if state and STATUS.machine_is_on() and \
            (not STATUS.is_interp_running() or STATUS.is_interp_paused()) and \
            not hal.get_value('plasmac.consumable-changing'):
                self.w[self.tpButton].setEnabled(True)
            else:
                self.w[self.tpButton].setEnabled(False)

    def ext_torch_enable_changed(self, state):
        if (state):
            self.w.torch_enable.setChecked(not (self.w.torch_enable.isChecked()))

    def ext_thc_enable_changed(self, state):
        if (state):
            self.w.thc_enable.setChecked(not (self.w.thc_enable.isChecked()))

    def ext_corner_lock_enable_changed(self, state):
        if (state):
            self.w.cornerlock_enable.setChecked(not (self.w.cornerlock_enable.isChecked()))

    def ext_void_lock_enable_changed(self, state):
        if (state):
            self.w.voidlock_enable.setChecked(not (self.w.voidlock_enable.isChecked()))

    def ext_ignore_arc_ok_changed(self, state):
        if (state):
            self.w.ignore_arc_ok.setChecked(not (self.w.ignore_arc_ok.isChecked()))

    def ext_mesh_mode_changed(self, state):
        if (state):
            self.w.mesh_enable.setChecked(not (self.w.mesh_enable.isChecked()))

    def ext_ohmic_probe_enable_changed(self, state):
        if (state):
            self.w.ohmic_probe_enable.setChecked(not (self.w.ohmic_probe_enable.isChecked()))

    def ext_auto_volts_enable_changed(self, state):
        if (state):
            self.w.use_auto_volts.setChecked(not (self.w.use_auto_volts.isChecked()))

    def thc_auto_changed(self, state):
        if state:
            self.w.thc_delay.hide()
            self.w.thc_delay_lbl.hide()
            self.w.thc_sample_counts.show()
            self.w.thc_sample_counts_lbl.show()
            self.w.thc_sample_threshold.show()
            self.w.thc_sample_threshold_lbl.show()
        else:
            self.w.thc_delay.show()
            self.w.thc_delay_lbl.show()
            self.w.thc_sample_counts.hide()
            self.w.thc_sample_counts_lbl.hide()
            self.w.thc_sample_threshold.hide()
            self.w.thc_sample_threshold_lbl.hide()

    def ohmic_probe_enable_changed(self, state):
        if self.otButton:
            if state and STATUS.machine_is_on() and (not STATUS.is_interp_running() or STATUS.is_interp_paused()):
                self.w[self.otButton].setEnabled(True)
            else:
                self.w[self.otButton].setEnabled(False)

    def consumable_change_setup(self):
        self.ccXpos = self.ccYpos = self.ccFeed = None
        X = Y = F = ''
        ccAxis = [X, Y, F]
        ccName = ['x', 'y', 'f']
        for loop in range(3):
            count = 0
            if ccName[loop] in self.ccParm:
                while 1:
                    if not self.ccParm[count]: break
                    if self.ccParm[count] == ccName[loop]:
                        count += 1
                        break
                    count += 1
                while 1:
                    if count == len(self.ccParm): break
                    if self.ccParm[count].isdigit() or self.ccParm[count] in '.-':
                        ccAxis[loop] += self.ccParm[count]
                    else:
                        break
                    count += 1
                if ccName[loop] == 'x' and ccAxis[loop]:
                    self.ccXpos = float(ccAxis[loop])
                elif ccName[loop] == 'y' and ccAxis[loop]:
                    self.ccYpos = float(ccAxis[loop])
                elif ccName[loop] == 'f' and ccAxis[loop]:
                    self.ccFeed = float(ccAxis[loop])
        if not self.ccFeed or self.ccFeed < 1:
            msg0 = _translate('HandlerClass', 'Invalid feed rate for consumable change')
            msg1 = _translate('HandlerClass', 'Defaulting to materials cut feed rate')
            STATUS.emit('update-machine-log', f'{msg0}, {msg1}', 'TIME')
            self.ccFeed = float(self.w.cut_feed_rate.text())

    def ext_change_consumables(self, state):
        if self.ccButton and self.w[self.ccButton].isEnabled():
            self.change_consumables(state)

    def change_consumables(self, state):
        self.w.laser.setEnabled(False)
        if hal.get_value('axis.x.eoffset-counts') or hal.get_value('axis.y.eoffset-counts'):
            hal.set_p('plasmac.consumable-change', '0')
            hal.set_p('plasmac.x-offset', '0')
            hal.set_p('plasmac.y-offset', '0')
            self.button_normal(self.ccButton)
            self.w[self.ccButton].setEnabled(False)
        else:
            self.consumable_change_setup()
            self.w.run.setEnabled(False)
            if self.frButton:
                self.w[self.frButton].setEnabled(False)
            self.w.pause.setEnabled(False)
            if not self.ccXpos:
                self.ccXpos = STATUS.get_position()[0][0]
            if self.ccXpos < round(self.xMin, 6) + (10 * self.unitsPerMm):
                self.ccXpos = round(self.xMin, 6) + (10 * self.unitsPerMm)
            elif self.ccXpos > round(self.xMax, 6) - (10 * self.unitsPerMm):
                self.ccXpos = round(self.xMax, 6) - (10 * self.unitsPerMm)
            if not self.ccYpos:
                self.ccYpos = STATUS.get_position()[0][1]
            if self.ccYpos < round(self.yMin, 6) + (10 * self.unitsPerMm):
                self.ccYpos = round(self.yMin, 6) + (10 * self.unitsPerMm)
            elif self.ccYpos > round(self.yMax, 6) - (10 * self.unitsPerMm):
                self.ccYpos = round(self.yMax, 6) - (10 * self.unitsPerMm)
            hal.set_p('plasmac.xy-feed-rate', str(float(self.ccFeed)))
            hal.set_p('plasmac.x-offset', f'{(self.ccXpos - STATUS.get_position()[0][0]) / hal.get_value("plasmac.offset-scale"):.0f}')
            hal.set_p('plasmac.y-offset', f'{(self.ccYpos - STATUS.get_position()[0][1]) / hal.get_value("plasmac.offset-scale"):.0f}')
            hal.set_p('plasmac.consumable-change', '1')
            self.button_active(self.ccButton)

    def ext_probe_test(self, state):
        if self.ptButton and self.w[self.ptButton].isEnabled():
            self.probe_test(state)

    def probe_test(self, state):
        if state:
            if self.probeTimer.remainingTime() <= 0 and not self.offsetsActivePin.get():
                self.probeTime = self.ptTime
                self.probeTimer.start(1000)
                self.probeTest = True
                hal.set_p('plasmac.probe-test','1')
                self.w[self.ptButton].setText(f'{self.probeTime}')
                self.button_active(self.ptButton)
                self.w.run.setEnabled(False)
                self.w.abort.setEnabled(True)
                self.set_buttons_state([self.idleList, self.idleOnList, self.idleHomedList], False)
                self.w[self.ptButton].setEnabled(True)
                self.set_tab_jog_states(False)
                log = _translate('HandlerClass', 'Probe test started')
                STATUS.emit('update-machine-log', log, 'TIME')
            else:
                self.probe_test_stop()
                log = _translate('HandlerClass', 'Probe test aborted')
                STATUS.emit('update-machine-log', log, 'TIME')

    def probe_test_stop(self):
        self.probeTimer.stop()
        self.probeTime = 0
        self.w.abort.setEnabled(False)
        hal.set_p('plasmac.probe-test','0')
        self.w[self.ptButton].setText(self.probeText)
        self.button_normal(self.ptButton)
        self.w[self.ptButton].setEnabled(False)

    def probe_test_error(self, state):
        if state:
            self.probe_test(False)

    def ext_torch_pulse(self, state):
        if self.tpButton and self.w[self.tpButton].isEnabled():
            self.torch_pulse(state)

    def torch_pulse(self, state):
        if state:
            if not self.torchTime and \
               self.w.torch_enable.isChecked() and not hal.get_value('plasmac.torch-on'):
                self.torchTime = self.tpTime
                self.torchTimer.start(100)
                self.torchPulse = True
                hal.set_p('plasmac.torch-pulse-time', str(self.torchTime))
                hal.set_p('plasmac.torch-pulse-start', '1')
                self.w[self.tpButton].setText(f'{self.torchTime}')
                self.button_active(self.tpButton)
                self.torch_pulse_states(False)
                log = _translate('HandlerClass', 'Torch pulse started')
                STATUS.emit('update-machine-log', log, 'TIME')
            else:
                self.torchTimer.stop()
                self.torchTime = 0.0
                self.torch_pulse_states(True)
        else:
            hal.set_p('plasmac.torch-pulse-start','0')
            if self.torchTime == 0:
                self.torch_pulse_states(True)
                log = _translate('HandlerClass', 'Torch pulse ended manually')
                STATUS.emit('update-machine-log', log, 'TIME')

    def torch_pulse_states(self, state):
        self.set_tab_jog_states(state)
        if not STATUS.is_auto_paused():
            if STATUS.is_on_and_idle() and STATUS.is_all_homed():
                self.set_buttons_state([self.idleList, self.idleOnList, self.idleHomedList], state)
            else:
                self.set_buttons_state([self.idleList, self.idleOnList], state)
            if self.w.gcode_display.lines() > 1:
                self.w.run.setEnabled(state)
        if state:
            hal.set_p('plasmac.torch-pulse-time', '0')
            self.w[self.tpButton].setText(self.tpText)
            self.button_normal(self.tpButton)
            self.torchPulse = False

    def ext_ohmic_test(self, state):
        if self.otButton and self.w[self.otButton].isEnabled():
            self.ohmic_test(state)

    def ohmic_test(self, state):
        hal.set_p('plasmac.ohmic-test', f'{str(state)}')
        buttonList = [button for button in self.idleOnList if button != self.otButton]
        if not STATUS.is_auto_paused():
            if STATUS.is_on_and_idle() and STATUS.is_all_homed():
                self.set_buttons_state([self.idleList, self.idleHomedList, buttonList], not state)
            else:
                self.set_buttons_state([self.idleList, buttonList], not state)
            if self.w.gcode_display.lines() > 1:
                self.w.run.setEnabled(not state)

    def ext_frame_job(self, state):
        if self.frButton and self.w[self.frButton].isEnabled():
            self.frame_job(state)

    def frame_job(self, state):
        if self.gcodeProps and state:
            self.w.run.setEnabled(False)
            response = False
            if self.w.laser.isVisible():
                msgList, units, xMin, yMin, xMax, yMax, frame_points = self.bounds_check('framing', self.laserOffsetX, self.laserOffsetY)
                if self.boundsError['framing']:
                    head = _translate('HandlerClass', 'Axis Limit Error')
                    btn1 = _translate('HandlerClass', 'YES')
                    btn2 = _translate('HandlerClass', 'NO')
                    msgs = ''
                    msg1 = _translate('HandlerClass', 'due to laser offset')
                    for n in range(0, len(msgList), 3):
                        if msgList[n + 1] == 'MAX':
                            msg0 = _translate('HandlerClass', 'portion of move would exceed the maximum limit by')
                        else:
                            msg0 = _translate('HandlerClass', 'portion of move would exceed the minimum limit by')
                        fmt = f'\n{msgList[n]} {msg0} {msgList[n + 2]}{units} {msg1}' if msgs else f'{msgList[n]} {msg0} {msgList[n + 2]}{units} {msg1}'
                        msgs += fmt
                    msgs += _translate('HandlerClass', '\n\nDo you want to try with the torch?\n')
                    response = self.dialog_show_yesno(QMessageBox.Warning, f'{head}', f'\n{msgs}', f'{btn1}', f'{btn2}')
                    if not response:
                        self.w.run.setEnabled(True)
                        return
                    msgList, units, xMin, yMin, xMax, yMax, frame_points = self.bounds_check('framing', 0, 0)
                    if self.boundsError['framing']:
                        self.w.run.setEnabled(True)
                        head = _translate('HandlerClass', 'Axis Limit Error')
                        msgs = ''
                        for n in range(0, len(msgList), 3):
                            if msgList[n + 1] == 'MAX':
                                msg0 = _translate('HandlerClass', 'portion of move would exceed the maximum limit by')
                            else:
                                msg0 = _translate('HandlerClass', 'portion of move would exceed the minimum limit by')
                            fmt = f'\n{msgList[n]} {msg0} {msgList[n + 2]}{units}' if msgs else f'{msgList[n]} {msg0} {msgList[n + 2]}{units}'
                            msgs += fmt
                        self.dialog_show_ok(QMessageBox.Warning, f'{head}', f'\n{msgs}')
                        return
                if not response:
                    self.laserOnPin.set(1)
            else:
                msgList, units, xMin, yMin, xMax, yMax, frame_points = self.bounds_check('framing', 0, 0)
                if self.boundsError['framing']:
                    self.w.run.setEnabled(True)
                    head = _translate('HandlerClass', 'Axis Limit Error')
                    msgs = ''
                    for n in range(0, len(msgList), 3):
                        if msgList[n + 1] == 'MAX':
                            msg0 = _translate('HandlerClass', 'move would exceed the maximum limit by')
                        else:
                            msg0 = _translate('HandlerClass', 'move would exceed the minimum limit by')
                        fmt = f'\n{msgList[n]} {msg0} {msgList[n + 2]}{units}' if msgs else '{msgList[n]} {msg0} {msgList[n + 2]}{units}'
                        msgs += fmt
                    self.dialog_show_ok(QMessageBox.Warning, f'{head}', f'\n{msgs}')
                    return
            if not self.frFeed:
                feed = float(self.w.cut_feed_rate.text())
            else:
                feed = self.frFeed
            zHeight = self.zMax - (hal.get_value('plasmac.max-offset') * self.unitsPerMm)
            if STATUS.is_on_and_idle() and STATUS.is_all_homed():
                self.framing = True
                previousMode = ''
                if self.units == 'in' and STATUS.is_metric_mode():
                    previousMode = 'G21'
                    ACTION.CALL_MDI('G20')
                elif self.units == 'mm' and not STATUS.is_metric_mode():
                    previousMode = 'G20'
                    ACTION.CALL_MDI('G21')
                ACTION.CALL_MDI_WAIT(f'G64 P{0.25 * self.unitsPerMm:0.3f}')
                if self.defaultZ:
                    ACTION.CALL_MDI(f'G53 G0 Z{zHeight:0.4f}')
                ACTION.CALL_MDI(f'G53 G0 X{frame_points[1][0]:0.2f} Y{frame_points[1][1]:0.2f}')
                ACTION.CALL_MDI(f'G53 G1 X{frame_points[2][0]:0.2f} Y{frame_points[2][1]:0.2f} F{feed:0.0f}')
                ACTION.CALL_MDI(f'G53 G1 X{frame_points[3][0]:0.2f} Y{frame_points[3][1]:0.2f}')
                ACTION.CALL_MDI(f'G53 G1 X{frame_points[4][0]:0.2f} Y{frame_points[4][1]:0.2f}')
                ACTION.CALL_MDI(f'G53 G1 X{frame_points[1][0]:0.2f} Y{frame_points[1][1]:0.2f}')
                ACTION.CALL_MDI('G0 X0 Y0')
                ACTION.CALL_MDI(previousMode)

    def single_cut(self):
        self.set_buttons_state([self.idleList, self.idleOnList, self.idleHomedList], False)
        sC = QDialog(self.w)
        sC.setWindowTitle(_translate('HandlerClass', 'Single Cut'))
        l1 = QLabel(_translate('HandlerClass', 'X LENGTH:'))
        xLength = QDoubleSpinBox()
        xLength.setAlignment(Qt.AlignRight)
        xLength.setMinimum(-9999)
        xLength.setMaximum(9999)
        xLength.setDecimals(1)
        l2 = QLabel(_translate('HandlerClass', 'Y LENGTH:'))
        yLength = QDoubleSpinBox()
        yLength.setAlignment(Qt.AlignRight)
        yLength.setMinimum(-9999)
        yLength.setMaximum(9999)
        yLength.setDecimals(1)
        l3 = QLabel('')
        buttons = QDialogButtonBox.Ok | QDialogButtonBox.Cancel
        buttonBox = QDialogButtonBox(buttons)
        buttonBox.accepted.connect(sC.accept)
        buttonBox.rejected.connect(sC.reject)
        buttonBox.button(QDialogButtonBox.Ok).setText(_translate('HandlerClass', 'CUT'))
        buttonBox.button(QDialogButtonBox.Ok).setIcon(QIcon())
        buttonBox.button(QDialogButtonBox.Cancel).setText(_translate('HandlerClass', 'CANCEL'))
        buttonBox.button(QDialogButtonBox.Cancel).setIcon(QIcon())
        layout = QVBoxLayout()
        layout.addWidget(l1)
        layout.addWidget(xLength)
        layout.addWidget(l2)
        layout.addWidget(yLength)
        layout.addWidget(l3)
        layout.addWidget(buttonBox)
        sC.setLayout(layout)
        xLength.setValue(self.PREFS.getpref('X length', 0.0, float, 'SINGLE CUT'))
        yLength.setValue(self.PREFS.getpref('Y length', 0.0, float, 'SINGLE CUT'))
        self.vkb_show(True)
        result = sC.exec_()
        self.vkb_hide()
        if not result or self.cut_critical_check():
            self.set_buttons_state([self.idleList, self.idleOnList, self.idleHomedList], True)
            return
        self.PREFS.putpref('X length', xLength.value(), float, 'SINGLE CUT')
        self.PREFS.putpref('Y length', yLength.value(), float, 'SINGLE CUT')
        self.oldFile = ACTION.prefilter_path if ACTION.prefilter_path else None
        self.g91 = True if 910 in STATUS.stat.gcodes else False
        xEnd = STATUS.get_position()[0][0] + xLength.value()
        yEnd = STATUS.get_position()[0][1] + yLength.value()
        newFile = f'{self.tmpPath}single_cut.ngc'
        matNum = int(self.w.materials_box.currentText().split(': ', 1)[0])
        with open(newFile, 'w') as f:
            f.write('G90\n')
            f.write(f'M190 P{matNum}\n')
            f.write('F#<_hal[plasmac.cut-feed-rate]>\n')
            f.write(f'G53 G0 X{STATUS.get_position()[0][0]:0.6f} Y{STATUS.get_position()[0][1]:0.6f}\n')
            f.write('M3 $0 S1\n')
            f.write(f'G53 G1 X{xEnd:0.6f} Y{yEnd:0.6f}\n')
            f.write('M5 $0\n')
            f.write('M2\n')
        self.single_cut_request = True
        if self.fileOpened:
            self.preSingleCutMaterial = matNum
        ACTION.OPEN_PROGRAM(newFile)

    def manual_cut(self):
        if self.manualCut:
            ACTION.SET_SPINDLE_STOP(0)
            self.w.abort.setEnabled(False)
            if self.mcButton:
                self.w[self.mcButton].setEnabled(False)
                self.button_normal(self.mcButton)
            log = _translate('HandlerClass', 'Manual cut aborted')
            STATUS.emit('update-machine-log', log, 'TIME')
        elif STATUS.machine_is_on() and STATUS.is_all_homed() and STATUS.is_interp_idle() and not self.cut_critical_check():
            self.manualCut = True
            self.set_mc_states(False)
            self.w.abort.setEnabled(True)
            self.set_buttons_state([self.idleList, self.idleOnList, self.idleHomedList], False)
            if self.mcButton:
                self.w[self.mcButton].setEnabled(True)
                self.button_active(self.mcButton)
            ACTION.SET_SPINDLE_ROTATION(1 ,1 , 0)
            log = _translate('HandlerClass', 'Manual cut started')
            STATUS.emit('update-machine-log', log, 'TIME')
        self.set_run_button_state()

    def button_active(self, button):
        self.w[button].setStyleSheet( \
                    f'QPushButton {{ color: {self.backColor}; background: {self.fore1Color} }} \
                     QPushButton:pressed {{ color: {self.backColor}; background: {self.fore1Color} }} \
                     QPushButton:disabled {{ color: {self.disabledColor}}}')

    def button_normal(self, button):
        if button == 'file_open':
            self.w[button].setStyleSheet( \
                        f'QPushButton {{ color: {self.backColor}; background: {self.foreColor} }} \
                         QPushButton:pressed {{ color: {self.foreColor}; background: {self.backColor} }} \
                         QPushButton:disabled {{ color: {self.backColor}; background: {self.disabledColor} }}')
        else:
            self.w[button].setStyleSheet( \
                        f'QPushButton {{ color: {self.foreColor}; background: {self.backColor} }} \
                         QPushButton:pressed {{ color: {self.foreColor}; background: {self.backColor} }} \
                         QPushButton:disabled {{ color: {self.disabledColor} }}')


#########################################################################################################################
# ONBOARD VIRTUAL KEYBOARD FUNCTIONS #
#########################################################################################################################
    def vkb_check(self):
        if self.w.chk_soft_keyboard.isChecked() and not os.path.isfile('/usr/bin/onboard'):
            head = _translate('HandlerClass', 'Virtual Keyboard Error')
            msg0  = _translate('HandlerClass', '"onboard" virtual keyboard is not installed')
            msg1 = _translate('HandlerClass', 'some keyboard functions are not available')
            STATUS.emit('error', linuxcnc.OPERATOR_ERROR, f'{head}:\n{msg0}\n{msg1}\n')
            return
        try:
            cmd = 'gsettings get org.onboard.window.landscape width'
            self.obWidth = Popen(cmd, stdout=PIPE, stderr=PIPE, shell=True).communicate()[0].decode().strip()
            cmd = 'gsettings get org.onboard.window.landscape height'
            self.obHeight = Popen(cmd, stdout=PIPE, stderr=PIPE, shell=True).communicate()[0].decode().strip()
            cmd = 'gsettings get org.onboard layout'
            layout = Popen(cmd, stdout=PIPE, stderr=PIPE, shell=True).communicate()[0].decode().strip()
            if '/numpad' in layout or '/keyboard' in layout:
                self.obLayout = 'compact'
            else:
                self.obLayout = layout
        except:
            self.obWidth = '700'
            self.obHeight = '300'
            self.obLayout = 'compact'

    def vkb_show(self, numpad=False):
        if self.firstRun: return
        if os.path.isfile('/usr/bin/onboard'):
            if self.w.chk_soft_keyboard.isChecked():
                w = '240' if numpad else '740'
                h = '240'
                l = 'numpad' if numpad else 'keyboard'
                self.vkb_setup(w, h, os.path.join(self.PATHS.IMAGEDIR, 'qtplasmac', l))
                cmd  = 'dbus-send'
                cmd += ' --type=method_call'
                cmd += ' --dest=org.onboard.Onboard'
                cmd += ' /org/onboard/Onboard/Keyboard'
                cmd += ' org.onboard.Onboard.Keyboard.Show'
                Popen(cmd, stdout=PIPE, shell=True)

    def vkb_hide(self, custom=False):
        if os.path.isfile('/usr/bin/onboard') and self.obLayout:
            cmd  = 'dbus-send'
            cmd += ' --type=method_call'
            cmd += ' --dest=org.onboard.Onboard'
            cmd += ' /org/onboard/Onboard/Keyboard'
            cmd += ' org.onboard.Onboard.Keyboard.Hide'
            Popen(cmd, stdout=PIPE, shell=True)
            if not custom:
                self.vkb_setup(self.obWidth, self.obHeight, self.obLayout)

    def vkb_setup(self, w, h, l):
        if os.path.isfile('/usr/bin/onboard'):
            Popen(f'gsettings set org.onboard.window.landscape width {int(w)-1}', stdout=PIPE, shell=True)
            Popen(f'gsettings set org.onboard.window.landscape height {int(h)-1}', stdout=PIPE, shell=True)
            Popen(f'gsettings set org.onboard layout {l}', stdout=PIPE, shell=True)
            Popen(f'gsettings set org.onboard.window.landscape width {int(w)}', stdout=PIPE, shell=True)
            Popen(f'gsettings set org.onboard.window.landscape height {int(h)}', stdout=PIPE, shell=True)


#########################################################################################################################
# MATERIAL HANDLING FUNCTIONS #
#########################################################################################################################
    def save_materials_clicked(self):
        matNum = self.materialChangeNumberPin.get()
        if matNum == -1:
            matNum = self.defaultMaterial
        index = self.w.materials_box.currentIndex()
        self.save_material_file(matNum, index)

    def reload_materials_clicked(self):
        self.materialUpdate = True
        index = self.w.materials_box.currentIndex()
        self.load_material_file(True)
        self.w.materials_box.setCurrentIndex(index)
        self.materialUpdate = False
        self.materialReloadPin.set(0)

    def new_material_clicked(self, repeat, value):
        head = _translate('HandlerClass', 'Add Material')
        msg1 = _translate('HandlerClass', 'Enter New Material Number')
        msgs = msg1
        btn1 = _translate('HandlerClass', 'ADD')
        btn2 = _translate('HandlerClass', 'CANCEL')
        virtkb = 4
        while(1):
            valid, matNum = self.dialog_input(virtkb, head, f'{msgs}:', btn1, btn2)
            if not valid:
                return
            try:
                matNum = int(matNum)
            except:
                if not matNum:
                    msg0 = _translate('HandlerClass', 'A material number is required')
                    msgs = f'{msg0}.\n\n{msg1}'
                else:
                    msg0 = _translate('HandlerClass', 'is not a valid number')
                    msgs = f'{matNum} {msg0}.\n\n{msg1}'
                continue
            if matNum in self.materialNumList:
                msg0 = _translate('HandlerClass', 'Material')
                msg2 = _translate('HandlerClass', 'is in use')
                msgs = f'{msg0} #{matNum} {msg2}.\n\n{msg1}'
                continue
            elif matNum >= 1000000:
                msg0 = _translate('HandlerClass', 'Material numbers need to be less than 1000000')
                msgs = f'{msg0}.\n\n{msg1}'
                continue
            break
        msg1 = _translate('HandlerClass', 'Enter New Material Name')
        msgs = msg1
        virtkb = 3
        while(1):
            valid, matNam = self.dialog_input(virtkb, head, f'{msgs}:', btn1, btn2)
            if not valid:
                return
            if not matNam:
                msg0 = _translate('HandlerClass', 'Material name is required')
                msgs = f'{msg0}.\n\n{msg1}'
                continue
            break
        mat = [matNum, matNam]
        mat[2:] = self.materialDict[self.materialList[self.w.materials_box.currentIndex()]][1:]
        self.write_one_material(mat)
        self.materialUpdate = True
        self.load_material_file(True)
        self.w.materials_box.setCurrentIndex(self.materialList.index(matNum))
        self.materialUpdate = False

    def delete_material_clicked(self):
        head = _translate('HandlerClass', 'Delete Material')
        msg1 = _translate('HandlerClass', 'Enter Material Number To Delete')
        btn1 = _translate('HandlerClass', 'DELETE')
        btn2 = _translate('HandlerClass', 'CANCEL')
        msgs = msg1
        virtkb = 4
        while(1):
            valid, matNum = self.dialog_input(virtkb, head, f'{msgs}:', btn1, btn2)
            if not valid:
                return
            try:
                matNum = int(matNum)
            except:
                if not matNum:
                    msg0 = _translate('HandlerClass', 'A material number is required')
                    msgs = f'{msg0}.\n\n{msg1}'
                else:
                    msg0 = _translate('HandlerClass', 'is not a valid number')
                    msgs = f'{matNum} {msg0}.\n\n{msg1}'
                continue
            if matNum == self.defaultMaterial:
                msg0 = _translate('HandlerClass', 'Default material cannot be deleted')
                msgs = f'{msg0}.\n\n{msg1}'
                continue
            elif matNum >= 1000000 and matNum in self.materialList:
                msg0 = _translate('HandlerClass', 'Temporary material')
                msg3 = _translate('HandlerClass', 'cannot be deleted')
                msgs = f'{msg0} #{matNum} {msg3}.\n\n{msg1}'
                continue
            elif matNum not in self.materialNumList:
                msg0 = _translate('HandlerClass', 'Material')
                msg3 = _translate('HandlerClass', 'does not exist')
                msgs = f'{msg0} #{matNum} {msg3}.\n\n{msg1}'
                continue
            break
        head = _translate('HandlerClass', 'Delete Material')
        msg0 = _translate('HandlerClass', 'Do you really want to delete material')
        if not self.dialog_show_yesno(QMessageBox.Question, f'{head}', f'\n{msg0} #{matNum}?\n'):
            return
        self.MATS.remove_section(f'MATERIAL_NUMBER_{matNum}')
        self.MATS.write(open(self.MATS.fn, 'w'))
        self.materialUpdate = True
        self.load_material_file(True)
        self.materialUpdate = False

    def remove_temp_materials(self):
        mats = [m for m in self.materialList if m >= 1000000]
        if mats:
            for mat in mats:
                self.materialDict.pop(mat)
                self.materialList.remove(mat)

    def selector_changed(self, index):
        if index == -1 or self.getMaterialBusy:
            return
        if self.w.material_selector.currentIndex() != self.w.materials_box.currentIndex():
            self.w.materials_box.setCurrentIndex(index)
            self.w.conv_material.setCurrentIndex(index)

    def conv_material_changed(self, index):
        if index == -1 or self.getMaterialBusy:
            return
        if self.w.conv_material.currentIndex() != self.w.materials_box.currentIndex():
            self.w.materials_box.setCurrentIndex(index)
            self.w.material_selector.setCurrentIndex(index)

    def material_changed(self, index):
        if index == -1 or self.getMaterialBusy:
            return
        if self.w.materials_box.currentText():
            if self.getMaterialBusy:
                self.materialChangePin.set(-1)
                self.autoChange = False
                return
            matNum = int(self.w.materials_box.currentText().split(': ', 1)[0])
            if matNum >= 1000000:
                self.w.save_material.setEnabled(False)
            else:
                self.w.save_material.setEnabled(True)
            if self.autoChange:
                hal.set_p('motion.digital-in-03','0')
                if self.preSingleCutMaterial is None and self.preFileSaveMaterial is None:
                    self.change_material(matNum)
                    self.materialChangePin.set(2)
                hal.set_p('motion.digital-in-03','1')
            else:
                self.change_material(matNum)
            self.w.material_selector.setCurrentIndex(self.w.materials_box.currentIndex())
            self.w.conv_material.setCurrentIndex(self.w.materials_box.currentIndex())
        self.autoChange = False
        self.overlay_update(None)

    def material_change_pin_changed(self, halpin):
        if halpin == 0:
            hal.set_p('motion.digital-in-03','0')
        elif halpin == 3:
            hal.set_p('motion.digital-in-03','1')
            self.materialChangePin.set(0)

    def material_change_number_pin_changed(self, halpin):
        if halpin == -1:
            halpin = self.defaultMaterial
        if self.getMaterialBusy or halpin == int(self.w.materials_box.currentText().split(': ', 1)[0]):
            return
        if self.materialChangePin.get() == 1:
            self.autoChange = True
        if not self.material_exists(halpin):
            self.autoChange = False
            return
        if self.preSingleCutMaterial is not None:
            self.materialChangeNumberPin.set(self.preSingleCutMaterial)
            self.preSingleCutMaterial = None
        elif self.preFileSaveMaterial is not None:
            self.materialChangeNumberPin.set(self.preFileSaveMaterial)
            self.preFileSaveMaterial = None
        else:
            self.w.materials_box.setCurrentIndex(self.materialList.index(halpin))

    def material_change_timeout_pin_changed(self, halpin):
        head = _translate('HandlerClass', 'Materials Error')
        if halpin:
            # should we stop or pause the program if a timeout occurs???
            matNum = int(self.w.materials_box.currentText().split(': ', 1)[0])
            msg0 = _translate('HandlerClass', 'Material change timeout occurred for material')
            STATUS.emit('error', linuxcnc.OPERATOR_ERROR, f'{head}:{msg0} #{matNum}\n')
            self.materialChangeNumberPin.set(matNum)
            self.materialChangeTimeoutPin.set(0)
            hal.set_p('motion.digital-in-03','0')

    def material_reload_pin_changed(self, halpin):
        if halpin:
            self.reload_materials_clicked()

    def material_temp_pin_changed(self, halpin):
        if halpin:
            mat = [halpin, f'Temporary {halpin}', 0,0,0,0,0,0,0,0,0,0,0,0]
            with open(self.tmpMaterialGcode, 'r') as f_in:
                for line in f_in:
                    if line.startswith('NAME'):
                        mat[1] = line.split('=')[1].strip()
                    if line.startswith('KERF_WIDTH'):
                        mat[2] = float(line.split('=')[1].strip())
                    elif line.startswith('PIERCE_HEIGHT'):
                        mat[3] = float(line.split('=')[1].strip())
                    elif line.startswith('PIERCE_DELAY'):
                        mat[4] = float(line.split('=')[1].strip())
                    elif line.startswith('PUDDLE_JUMP_HEIGHT'):
                        mat[5] = float(line.split('=')[1].strip())
                    elif line.startswith('PUDDLE_JUMP_DELAY'):
                        mat[6] = float(line.split('=')[1].strip())
                    elif line.startswith('CUT_HEIGHT'):
                        mat[7] = float(line.split('=')[1].strip())
                    elif line.startswith('CUT_SPEED'):
                        mat[8] = float(line.split('=')[1].strip())
                    elif line.startswith('CUT_AMPS'):
                        mat[9] = float(line.split('=')[1].strip())
                    elif line.startswith('CUT_VOLTS'):
                        mat[10] = float(line.split('=')[1].strip())
                    elif line.startswith('PAUSE_AT_END'):
                        mat[11] = float(line.split('=')[1].strip())
                    elif line.startswith('GAS_PRESSURE'):
                        mat[12] = float(line.split('=')[1].strip())
                    elif line.startswith('CUT_MODE'):
                        mat[13] = float(line.split('=')[1].strip())
            self.write_materials_to_dict(mat)
            if halpin not in self.materialList:
                self.materialList.append(halpin)
            exists = False
            for n in range(self.w.materials_box.count()):
                if self.w.materials_box.itemText(n) .startswith(str(halpin)):
                    self.w.materials_box.setItemText(n, f'{halpin:05d}: {self.materialDict[halpin][0]}')
                    self.w.material_selector.setItemText(n, f'{halpin:05d}: {self.materialDict[halpin][0]}')
                    self.w.conv_material.setItemText(n, f'{halpin:05d}: {self.materialDict[halpin][0]}')
                    exists = True
            if not exists:
                self.w.materials_box.addItem(f'{halpin:05d}: {self.materialDict[halpin][0]}')
                self.w.material_selector.addItem(f'{halpin:05d}: {self.materialDict[halpin][0]}')
                self.w.conv_material.addItem(f'{halpin:05d}: {self.materialDict[halpin][0]}')
            if halpin == int(self.w.materials_box.currentText().split(': ', 1)[0]):
                self.change_material(halpin)



            self.materialTempPin.set(0)

    def write_materials_to_dict(self, matNum):
        self.materialDict[matNum[0]] = matNum[1:]

    def display_materials(self):
        self.materialList = []
        self.w.materials_box.clear()
        self.w.material_selector.clear()
        self.w.conv_material.clear()
        for key in sorted(self.materialDict):
            self.w.materials_box.addItem(f'{key:05d}: {self.materialDict[key][0]}')
            self.w.material_selector.addItem(f'{key:05d}: {self.materialDict[key][0]}')
            self.w.conv_material.addItem(f'{key:05d}: {self.materialDict[key][0]}')
            self.materialList.append(key)

    def change_material(self, matNum):
        self.materialName = self.materialDict[matNum][0]
        self.w.kerf_width.setValue(self.materialDict[matNum][1])
        self.w.pierce_height.setValue(self.materialDict[matNum][2])
        self.w.pierce_delay.setValue(self.materialDict[matNum][3])
        self.w.puddle_jump_height.setValue(self.materialDict[matNum][4])
        self.w.puddle_jump_delay.setValue(self.materialDict[matNum][5])
        self.w.cut_height.setValue(self.materialDict[matNum][6])
        self.w.cut_feed_rate.setValue(self.materialDict[matNum][7])
        self.w.cut_amps.setValue(self.materialDict[matNum][8])
        self.w.cut_volts.setValue(self.materialDict[matNum][9])
        self.w.pause_at_end.setValue(self.materialDict[matNum][10])
        self.w.gas_pressure.setValue(self.materialDict[matNum][11])
        self.w.cut_mode.setValue(self.materialDict[matNum][12])
        self.materialChangeNumberPin.set(matNum)

    def save_material_file(self, matNum, index):
        mat = [matNum]
        mat.append(self.w.materials_box.currentText().split(': ', 1)[1].strip())
        mat.append(self.w.kerf_width.value())
        mat.append(self.w.pierce_height.value())
        mat.append(self.w.pierce_delay.value())
        mat.append(self.w.puddle_jump_height.value())
        mat.append(self.w.puddle_jump_delay.value())
        mat.append(self.w.cut_height.value())
        mat.append(self.w.cut_feed_rate.value())
        mat.append(self.w.cut_amps.value())
        mat.append(self.w.cut_volts.value())
        mat.append(self.w.pause_at_end.value())
        mat.append(self.w.gas_pressure.value())
        mat.append(self.w.cut_mode.value())
        self.write_one_material(mat)
        self.materialUpdate = True
        self.load_material_file(True)
        self.w.materials_box.setCurrentIndex(index)
        self.materialUpdate = False
        self.set_saved_material()

    def set_saved_material(self):
        mat = [int(self.w.materials_box.currentText().split(': ', 1)[0])]
        mat.append(self.materialName)
        mat.append(self.w.kerf_width.value())
        mat.append(self.w.pierce_height.value())
        mat.append(self.w.pierce_delay.value())
        mat.append(self.w.puddle_jump_height.value())
        mat.append(self.w.puddle_jump_delay.value())
        mat.append(self.w.cut_height.value())
        mat.append(self.w.cut_feed_rate.value())
        mat.append(self.w.cut_amps.value())
        mat.append(self.w.cut_volts.value())
        mat.append(self.w.pause_at_end.value())
        mat.append(self.w.gas_pressure.value())
        mat.append(self.w.cut_mode.value())
        self.write_materials_to_dict(mat)

    def load_material_file(self, keepTemp=False):
        self.getMaterialBusy = True
        # don't remove temporary materials unless required
        if keepTemp:
            pop = [key for key in self.materialDict if key < 1000000]
            for e in pop:
                self.materialDict.pop(e)
        else:
            self.materialDict = {}
        self.materialNumList = []
        # create a basic default material if no materials exist
        if not self.MATS.sections():
            if self.units == 'mm':
                mat = [0,'Basic default Material',1,3,.1,0,0,1,1000,45,100,0,0,1]
            else:
                mat = [0,'Basic default Material',.04,.12,.1,0,0,.04,40,45,100,0,0,1]
            self.write_one_material(mat)
        head = _translate('HandlerClass', 'Materials Error')
        # read all the materials into the materials dict
        for section in self.MATS.sections():
            matNum = int(section.rsplit('_',1)[1])
            if matNum >= 1000000:
                msg0 = _translate('HandlerClass', 'Material number')
                msg1 = _translate('HandlerClass', 'is invalid')
                msg2 = _translate('HandlerClass', 'Material numbers need to be less than 1000000')
                STATUS.emit('error', linuxcnc.OPERATOR_ERROR, f'{head}:\n{msg0} "{matNum}" {msg1}\n{msg2}\n')
                continue
            mat = self.read_one_material(section)
            self.materialNumList.append(matNum)
            self.write_materials_to_dict(mat)
        self.display_materials()
        self.defaultMaterial = self.PREFS.getpref('Default material', self.materialNumList[0], int, 'GUI_OPTIONS')
        self.change_material(self.defaultMaterial)
        self.w.materials_box.setCurrentIndex(self.materialList.index(self.defaultMaterial))
        self.w.material_selector.setCurrentIndex(self.w.materials_box.currentIndex())
        self.w.conv_material.setCurrentIndex(self.w.materials_box.currentIndex())
        self.set_default_material()
        self.getMaterialBusy = False

    def material_exists(self, matNum):
        if int(matNum) in self.materialList:
            return True
        else:
            if self.autoChange:
                self.materialChangePin.set(-1)
                self.materialChangeNumberPin.set(int(self.w.materials_box.currentText().split(': ', 1)[0]))
                head = _translate('HandlerClass', 'Materials Error')
                msg0 = _translate('HandlerClass', 'Material #')
                msg1 = _translate('HandlerClass', 'not in material list')
                STATUS.emit('error', linuxcnc.OPERATOR_ERROR, f'{head}:\n{msg0} #{int(matNum)} {msg1}\n')
            return False

    def read_one_material(self, section):
        mat = [int(section.rsplit('_',1)[1])]
        mat.append(self.MATS.getpref('NAME', 'Material', str, section))
        mat.append(self.MATS.getpref('KERF_WIDTH', 1.0 / self.unitsPerMm, float, section))
        mat.append(self.MATS.getpref('PIERCE_HEIGHT', 3.0 / self.unitsPerMm, float, section))
        mat.append(self.MATS.getpref('PIERCE_DELAY', 0.2, float, section))
        mat.append(self.MATS.getpref('PUDDLE_JUMP_HEIGHT', 0.0, float, section))
        mat.append(self.MATS.getpref('PUDDLE_JUMP_DELAY', 0.0, float, section))
        mat.append(self.MATS.getpref('CUT_HEIGHT', 1.0 / self.unitsPerMm, float, section))
        mat.append(self.MATS.getpref('CUT_SPEED', 2000.0 / self.unitsPerMm, float, section))
        mat.append(self.MATS.getpref('CUT_AMPS', 45.0, float, section))
        mat.append(self.MATS.getpref('CUT_VOLTS', 100, float, section))
        mat.append(self.MATS.getpref('PAUSE_AT_END', 0.0, float, section))
        mat.append(self.MATS.getpref('GAS_PRESSURE', 0.0, float, section))
        mat.append(self.MATS.getpref('CUT_MODE', 1.0, float, section))
        return(mat)

    def write_one_material(self, mat):
        section = f'MATERIAL_NUMBER_{mat[0]}'
        self.MATS.putpref('NAME', mat[1], str, section)
        self.MATS.putpref('KERF_WIDTH', mat[2], float, section)
        self.MATS.putpref('PIERCE_HEIGHT', mat[3], float, section)
        self.MATS.putpref('PIERCE_DELAY', mat[4], float, section)
        self.MATS.putpref('PUDDLE_JUMP_HEIGHT', mat[5], float, section)
        self.MATS.putpref('PUDDLE_JUMP_DELAY', mat[6], float, section)
        self.MATS.putpref('CUT_HEIGHT', mat[7], float, section)
        self.MATS.putpref('CUT_SPEED', mat[8], float, section)
        self.MATS.putpref('CUT_AMPS', mat[9], float, section)
        self.MATS.putpref('CUT_VOLTS', mat[10], float, section)
        self.MATS.putpref('PAUSE_AT_END', mat[11], float, section)
        self.MATS.putpref('GAS_PRESSURE', mat[12], float, section)
        self.MATS.putpref('CUT_MODE', mat[13], float, section)

    def set_default_material(self):
        self.getMaterialBusy = True
        self.w.default_material.clear()
        for n in self.materialNumList:
            self.w.default_material.addItem(str(n))
        self.getMaterialBusy = False
        self.w.default_material.setCurrentIndex(self.materialList.index(self.defaultMaterial))

    def default_material_changed(self, index):
        if self.getMaterialBusy:
            return
        self.defaultMaterial = self.materialList[index]
        self.change_material(self.defaultMaterial)
        self.w.materials_box.setCurrentIndex(self.materialList.index(self.defaultMaterial))
        self.PREFS.putpref('Default material', self.defaultMaterial, int, 'GUI_OPTIONS')


#########################################################################################################################
# CAMERA AND LASER FUNCTIONS #
#########################################################################################################################
    def camera_pressed(self):
        self.w.camview.rotation = STATUS.stat.rotation_xy
        if self.w.preview_stack.currentIndex() != self.CAMERA:
            self.w.preview_stack.setCurrentIndex(self.CAMERA)
        else:
            self.preview_index_return(self.w.preview_stack.currentIndex())

    def laser_recovery_state_changed(self, value):
        hal.set_p('plasmac.laser-recovery-start', '0')

    def laser_clicked(self):
        if STATUS.is_interp_paused():
            return
        if self.laserButtonState == 'reset':
            self.laserButtonState = 'laser'
            self.button_normal('laser')
            self.w.touch_xy.setEnabled(True)
            self.w.camera.setEnabled(True)
            return
        xPos = STATUS.get_position()[0][0] - self.laserOffsetX
        yPos = STATUS.get_position()[0][1] - self.laserOffsetY
        if xPos < self.xMin or xPos > self.xMax or yPos < self.yMin or yPos > self.yMax:
            head = _translate('HandlerClass', 'Laser Error')
            msg0 = _translate('HandlerClass', 'Laser is outside the machine boundary')
            STATUS.emit('error', linuxcnc.OPERATOR_ERROR, f'{head}:\n{msg0}\n')
            return
        if self.laserButtonState == 'laser':
            self.w.laser.setText(_translate('HandlerClass', 'MARK\nEDGE'))
            self.laserButtonState = 'markedge'
            self.button_active('laser')
            self.w.touch_xy.setEnabled(False)
            self.w.camera.setEnabled(False)
            self.laserOnPin.set(1)
            return
        elif self.laserButtonState == 'setorigin':
            self.button_normal('laser')
            self.w.touch_xy.setEnabled(True)
            self.w.camera.setEnabled(True)
            self.laserOnPin.set(0)
        self.laserButtonState = self.sheet_align(self.laserButtonState, self.w.laser, self.laserOffsetX, self.laserOffsetY)

    def laser_pressed(self):
        if STATUS.is_interp_paused() and not self.laserRecStatePin.get():
            xPos = STATUS.get_position()[0][0] + self.laserOffsetX
            yPos = STATUS.get_position()[0][1] + self.laserOffsetY
            if xPos < self.xMin or xPos > self.xMax or yPos < self.yMin or yPos > self.yMax:
                head = _translate('HandlerClass', 'Laser Error')
                msg0 = _translate('HandlerClass', 'Torch cannot move outside the machine boundary')
                STATUS.emit('error', linuxcnc.OPERATOR_ERROR, f'{head}:\n{msg0}\n')
                return
            hal.set_p('plasmac.laser-x-offset', f'{str(int(self.laserOffsetX / self.oScale))}')
            hal.set_p('plasmac.laser-y-offset', f'{str(int(self.laserOffsetY / self.oScale))}')
            hal.set_p('plasmac.laser-recovery-start', '1')
            hal.set_p('plasmac.cut-recovery', '1')
            self.laserOnPin.set(1)
            return
        self.laserTimer.start(750)

    def sheet_align(self, button_state, button, offsetX, offsetY):
        if button_state == 'markedge':
            zAngle = self.w.camview.rotation = 0
            ACTION.CALL_MDI_WAIT('G10 L2 P0 R0', 3)
            ACTION.SET_MANUAL_MODE()
            self.w.gcodegraphics.logger.clear()
            self.w.cam_goto.setEnabled(False)
            button.setText(_translate('HandlerClass', 'SET\nORIGIN'))
            button_state = 'setorigin'
            self.currentX = STATUS.get_position()[0][0]
            self.currentY = STATUS.get_position()[0][1]
        else:
            if button == self.w.cam_mark:
                button.setText(_translate('HandlerClass', 'MARK\nEDGE'))
                button_state = 'markedge'
            else:
                button.setText(_translate('HandlerClass', 'LASER'))
                button_state = 'laser'
            xDiff = STATUS.get_position()[0][0] - self.currentX
            yDiff = STATUS.get_position()[0][1] - self.currentY
            if xDiff and yDiff:
                zAngle = math.degrees(math.atan(yDiff / xDiff))
                if xDiff > 0:
                    zAngle += 180
                elif yDiff > 0:
                    zAngle += 360
                if abs(xDiff) < abs(yDiff):
                    zAngle -= 90
            elif xDiff:
                if xDiff > 0:
                    zAngle = 180
                else:
                    zAngle = 0
            elif yDiff:
                if yDiff > 0:
                    zAngle = 180
                else:
                    zAngle = 0
            else:
                zAngle = 0
            self.w.camview.rotation = zAngle
            ACTION.CALL_MDI_WAIT(f'G10 L20 P0 X{offsetX} Y{offsetY}')
            ACTION.CALL_MDI_WAIT(f'G10 L2 P0 R{zAngle}')
            ACTION.CALL_MDI('G0 X0 Y0')
            while not STATUS.is_interp_idle():
                self.w.gcodegraphics.updateGL()
            if self.fileOpened == True:
                self.file_reload_clicked()
                self.w.gcodegraphics.logger.clear()
            self.w.cam_goto.setEnabled(True)
            ACTION.SET_MANUAL_MODE()
        return button_state

    def cam_mark_clicked(self):
        xPos = STATUS.get_position()[0][0] - self.camOffsetX
        yPos = STATUS.get_position()[0][1] - self.camOffsetY
        if xPos < self.xMin or xPos > self.xMax or yPos < self.yMin or yPos > self.yMax:
            head = _translate('HandlerClass', 'Camera Error')
            msg0 = _translate('HandlerClass', 'Camera is outside the machine boundary')
            STATUS.emit('error', linuxcnc.OPERATOR_ERROR, f'{head}:\n{msg0}\n')
            return
        self.camButtonState = self.sheet_align(self.camButtonState, self.w.cam_mark, self.camOffsetX, self.camOffsetY)

    def cam_goto_clicked(self):
        ACTION.CALL_MDI_WAIT('G0 X0 Y0')
        while not STATUS.is_interp_idle():
            self.w.gcodegraphics.updateGL()
        ACTION.SET_MANUAL_MODE()

    def cam_zoom_plus_pressed(self):
        if self.w.camview.scale >= 5:
            return
        self.w.camview.scale += 0.1

    def cam_zoom_minus_pressed(self):
        if self.w.camview.scale <= 1:
            return
        self.w.camview.scale -= 0.1

    def cam_dia_plus_pressed(self):
        if self.w.camview.size().height() < self.w.camview.size().width():
            size = self.w.camview.size().height()
        else:
            size = self.w.camview.size().width()
        if self.w.camview.diameter >= size - 5:
            return
        self.w.camview.diameter += 2

    def cam_dia_minus_pressed(self):
        if self.w.camview.diameter <= 2:
            return
        self.w.camview.diameter -= 2


#########################################################################################################################
# STATISTICS FUNCTIONS #
#########################################################################################################################
    def statistics_show(self):
        for stat in ['cut', 'paused', 'probe', 'run', 'torch', 'rapid']:
            self.display_hms(f'{stat}_time', hal.get_value(f'plasmac.{stat}-time'))
        self.w.cut_length.setText(f'{hal.get_value("plasmac.cut-length") / self.statsDivisor:0.2f}')
        self.w.pierce_count.setText(f'{hal.get_value("plasmac.pierce-count"):d}')
        self.statistics_load()

    def statistics_save(self, reset=False):
        self.PREFS.putpref('Cut time', f'{self.statsSaved["cut"] + hal.get_value("plasmac.cut-time"):0.2f}', float,'STATISTICS')
        self.PREFS.putpref('Paused time', f'{self.statsSaved["paused"] + hal.get_value("plasmac.paused-time"):0.2f}', float,'STATISTICS')
        self.PREFS.putpref('Probe time', f'{self.statsSaved["probe"] + hal.get_value("plasmac.probe-time"):0.2f}', float,'STATISTICS')
        self.PREFS.putpref('Program run time', f'{self.statsSaved["run"] + hal.get_value("plasmac.run-time"):0.2f}', float,'STATISTICS')
        self.PREFS.putpref('Torch on time', f'{self.statsSaved["torch"] + hal.get_value("plasmac.torch-time"):0.2f}', float,'STATISTICS')
        self.PREFS.putpref('Rapid time', f'{self.statsSaved["rapid"] + hal.get_value("plasmac.rapid-time"):0.2f}', float,'STATISTICS')
        self.PREFS.putpref('Cut length', f'{self.statsSaved["length"] + hal.get_value("plasmac.cut-length"):0.2f}', float,'STATISTICS')
        self.PREFS.putpref('Pierce count', f'{self.statsSaved["pierce"] + hal.get_value("plasmac.pierce-count"):d}', int,'STATISTICS')
        self.statistics_load()
        self.jobRunning = False

    def statistics_load(self):
        self.statsSaved['cut'] = self.PREFS.getpref('Cut time', 0.0, float,'STATISTICS')
        self.statsSaved['paused'] = self.PREFS.getpref('Paused time', 0.0, float,'STATISTICS')
        self.statsSaved['probe'] = self.PREFS.getpref('Probe time', 0.0, float,'STATISTICS')
        self.statsSaved['run'] = self.PREFS.getpref('Program run time', 0.0, float,'STATISTICS')
        self.statsSaved['torch'] = self.PREFS.getpref('Torch on time', 0.0, float,'STATISTICS')
        self.statsSaved['rapid'] = self.PREFS.getpref('Rapid time', 0.0, float,'STATISTICS')
        self.statsSaved['length'] = self.PREFS.getpref('Cut length', 0.0, float,'STATISTICS')
        self.statsSaved['pierce'] = self.PREFS.getpref('Pierce count', 0, int,'STATISTICS')
        for stat in ['cut', 'paused', 'probe', 'run', 'torch', 'rapid']:
            self.display_hms(f'{stat}_time_t', self.statsSaved[f'{stat}'])
        self.w.cut_length_t.setText(f'{self.statsSaved["length"] / self.statsDivisor:0.2f}')
        self.w.pierce_count_t.setText(f'{self.statsSaved["pierce"]:d}')

    def display_hms(self, widget, time):
        m, s = divmod(time, 60)
        h, m = divmod(m, 60)
        self.w[widget].setText(f'{h:.0f}:{m:02.0f}:{s:02.0f}')

    def statistic_reset(self, stat, statT):
        if stat in ['cut_time', 'paused_time', 'probe_time', 'run_time', 'torch_time', 'rapid_time']:
            self.display_hms(f'{stat}', 0)
        elif stat == 'cut_length':
            self.w.cut_length.setText('0.00')
        elif stat == 'pierce_count':
            self.w.pierce_count.setText('0')
        self.PREFS.putpref(statT, 0.0, float,'STATISTICS')
        self.statistics_load()

    def statistics_reset(self):
        for stat in ['cut', 'paused', 'probe', 'run', 'torch', 'rapid']:
            self.display_hms(f'{stat}_time', 0)
        self.w.cut_length.setText('0.00')
        self.w.pierce_count.setText('0')
        for stat in ['Cut time', 'Paused time', 'Probe time', 'Program run time', 'Torch on time', \
                     'Rapid time', 'Cut length']:
            self.PREFS.putpref(stat, 0.0, float,'STATISTICS')
        self.PREFS.putpref('Pierce count', 0, int,'STATISTICS')
        self.statistics_load()

    def statistics_init(self):
        if self.unitsPerMm == 1:
            self.statsDivisor = 1000
            unit = _translate('HandlerClass', 'Metres')
        else:
            self.statsDivisor = 1
            unit = _translate('HandlerClass', 'Inches')
        msg0 = _translate('HandlerClass', 'CUT LENGTH')
        self.w.cut_length_label.setText(f'{msg0} ({unit})')
        self.statsSaved = {'cut':0, 'length':0, 'pierce':0, 'paused':0, 'probe':0, 'rapid':0, 'run':0, 'torch':0}
        self.jobRunning = False
        self.statistics_load()


#########################################################################################################################
# POWERMAX COMMUNICATIONS FUNCTIONS #
#########################################################################################################################
    def pmx485_check(self, port, periodic=False):
        try:
            import serial
            import serial.tools.list_ports as PORTS
            head = _translate('HandlerClass', 'Port Error')
            msg1 = _translate('HandlerClass', 'Powermax communications are disabled')
            ports = []
            for p in PORTS.comports():
                ports.append(p[0])
            if port in ports:
                try:
                    sPort = serial.Serial(port, 19200)
                    sPort.close()
                except Exception as err:
                    if not periodic:
                        STATUS.emit('error', linuxcnc.OPERATOR_ERROR, f'{head}:\n{err}\n{msg1}')
                    return False
            else:
                if not periodic:
                    msg0 = _translate('HandlerClass', 'cannot be found')
                    STATUS.emit('error', linuxcnc.OPERATOR_ERROR, f'{head}:\n{port} {msg0}\n{msg1}')
                return False
        except:
            if not periodic:
                head = _translate('HandlerClass', 'Module Error')
                msg0 = _translate('HandlerClass', 'python3-serial cannot be found')
                msg1 = _translate('HandlerClass', 'Install python3-serial or linuxcnc-dev')
            STATUS.emit('error', linuxcnc.OPERATOR_ERROR, f'{head}:\n{msg0}\n{msg1}')
            return False
        return True

    def pmx485_startup(self, port):
        self.pmx485CommsError = False
        self.w.pmx485Status = False
        self.meshMode = False
        self.w.pmx485_enable.stateChanged.connect(lambda w:self.pmx485_enable_changed(self.w.pmx485_enable.isChecked()))
        self.pmx485StatusPin.value_changed.connect(lambda w:self.pmx485_status_changed(w))
        self.pmx485ModePin.value_changed.connect(self.pmx485_mode_changed)
        self.pmx485FaultPin.value_changed.connect(lambda w:self.pmx485_fault_changed(w))
        self.pmx485ArcTimePin.value_changed.connect(lambda w:self.pmx485_arc_time_changed(w))
        self.w.gas_pressure.valueChanged.connect(self.pmx485_pressure_changed)
        self.w.mesh_enable.stateChanged.connect(lambda w:self.pmx485_mesh_enable_changed(self.w.mesh_enable.isChecked()))
        self.pmx485CommsTimer = QTimer()
        self.pmx485CommsTimer.timeout.connect(self.pmx485_timeout)
        self.pmx485RetryTimer = QTimer()
        self.pmx485RetryTimer.timeout.connect(lambda:self.pmx485_enable_changed(True))
        self.oldCutMode = self.w.cut_mode.value()
        self.pressure = self.w.gas_pressure.value()
        if self.pmx485_load(port):
            return
        self.pmx485Exists = True
        self.pmx485_setup()
        self.w.pmx485_enable.setChecked(True)

    def pmx485_load(self, port):
        head = _translate('HandlerClass', 'Comms Error')
        msg0 = _translate('HandlerClass', 'PMX485 component is not able to be loaded,')
        msg1 = _translate('HandlerClass', 'Powermax communications are not available')
        err = f'{head}:\n{msg0}\n{msg1}\n'
        count = 0
        while not hal.component_exists('pmx485'):
            if count >= 3:
                STATUS.emit('error', linuxcnc.OPERATOR_ERROR, err)
                return 1
            RUN(['halcmd', 'loadusr', '-Wn', 'pmx485', 'pmx485', f'{port}'])
            count += 1
        return 0

    def pmx485_setup(self):
        self.pins485Comp = ['pmx485.enable', 'pmx485.status', 'pmx485.fault', \
                    'pmx485.mode_set', 'pmx485.mode', \
                    'pmx485.current_set', 'pmx485.current', 'pmx485.current_min', 'pmx485.current_max', \
                    'pmx485.pressure_set', 'pmx485.pressure', 'pmx485.pressure_min', 'pmx485.pressure_max', 'pmx485.arcTime']
        pinsSelf = ['pmx485_enable', 'pmx485_status', 'pmx485_fault', \
                    'cut_mode-f', 'pmx485_mode', \
                    'cut_amps-f', 'pmx485_current', 'pmx485_current_min', 'pmx485_current_max', \
                    'gas_pressure-f', 'pmx485_pressure', 'pmx485_pressure_min', 'pmx485_pressure_max', 'pmx485_arc_time']
        pinType = [hal.HAL_BIT, hal.HAL_BIT, hal.HAL_FLOAT, \
                   hal.HAL_FLOAT, hal.HAL_FLOAT, \
                   hal.HAL_FLOAT, hal.HAL_FLOAT, hal.HAL_FLOAT, hal.HAL_FLOAT, \
                   hal.HAL_FLOAT, hal.HAL_FLOAT, hal.HAL_FLOAT, hal.HAL_FLOAT, hal.HAL_FLOAT]
        for pin in self.pins485Comp:
            hal.new_sig(f'plasmac:{pin.replace("pmx485.", "pmx485_")}', pinType[self.pins485Comp.index(pin)])
            hal.connect(pin,f'plasmac:{pin.replace("pmx485.", "pmx485_")}')
            hal.connect(f'qtplasmac.{pinsSelf[self.pins485Comp.index(pin)]}',f'plasmac:{pin.replace("pmx485.", "pmx485_")}')
        self.pmx485_mesh_enable_changed(self.w.mesh_enable.isChecked())
        self.w.cut_amps.setToolTip(_translate('HandlerClass', 'Powermax cutting current'))

    def pmx485_enable_changed(self, state):
        if state:
            self.pmx485CommsError = False
            self.pmx485RetryTimer.stop()
            if self.pmx485_load(self.PREFS.getpref('Port', '', str, 'POWERMAX')):
                return
            # if pins not connected then connect them
            if not hal.pin_has_writer('pmx485.enable'):
                self.pmx485_setup()
            # ensure valid parameters before trying to connect
            if self.w.cut_mode.value() == 0 or self.w.cut_amps.value() == 0:
                head = _translate('HandlerClass', 'Materials Error')
                msg0 = _translate('HandlerClass', 'Invalid Cut Mode or Cut Amps,')
                msg1 = _translate('HandlerClass', 'cannot connect to Powermax')
                STATUS.emit('error', linuxcnc.OPERATOR_ERROR, f'{head}:\n{msg0}\n{msg1}\n')
                self.w.pmx485_enable.setChecked(False)
                return
            # good to go
            else:
                self.w.pmx485_label.setText(_translate('HandlerClass', 'CONNECTING'))
                self.pmx485LabelState = 'CONNECT'
                self.pmx485CommsTimer.start(3000)
        else:
            self.pmx485Connected = False
            self.pmx485CommsError = False
            self.w.pmx485_label.setText('')
            self.pmx485LabelState = None
            self.w.pmx485_label.setToolTip(_translate('HandlerClass', 'Status of PMX485 communications'))
            self.pmx485CommsTimer.stop()
            self.pmx485RetryTimer.stop()

    def pmx485_mode_changed(self, widget):
        if self.pmx485Connected:
            self.w.gas_pressure.setValue(0)

    def pmx485_pressure_changed(self, pressure):
        if self.pmx485Connected:
            if pressure < self.pressure:
                if pressure < 0:
                    self.w.gas_pressure.setValue(self.gas_maximum)
                elif self.w.gas_pressure.value() < self.gas_minimum:
                    self.w.gas_pressure.setValue(0)
            elif pressure > self.pressure:
                if pressure > self.gas_maximum:
                    self.w.gas_pressure.setValue(0)
                elif pressure < self.gas_minimum:
                    self.w.gas_pressure.setValue(self.gas_minimum)
            self.pressure = self.w.gas_pressure.value()

    def pmx485_min_max_changed(self):
        if not self.pmx485Connected: return
        self.w.cut_amps.setMinimum(self.pmx485CurrentMinPin.get())
        self.w.cut_amps.setMaximum(self.pmx485CurrentMaxPin.get())
        self.gas_minimum = self.pmx485PressureMinPin.get()
        self.gas_maximum = self.pmx485PressureMaxPin.get()
        self.w.gas_pressure.setMinimum(-1)
        self.w.gas_pressure.setMaximum(self.gas_maximum + 1)
        if self.gas_maximum > 15:
            self.w.gas_pressure.setSuffix(' psi')
            self.w.gas_pressure.setDecimals(0)
            self.w.gas_pressure.setSingleStep(1)
        else:
            self.w.gas_pressure.setSuffix(' bar')
            self.w.gas_pressure.setDecimals(1)
            self.w.gas_pressure.setSingleStep(0.1)

    def pmx485_status_changed(self, state):
        if state != self.pmx485Connected:
            if state:
                self.pmx485CommsError = False
                self.w.pmx485_label.setText(_translate('HandlerClass', 'CONNECTED'))
                self.pmx485LabelState = 'CONNECT'
                self.pmx485Connected = True
                self.pmx485_min_max_changed()
                if self.pmx485ArcTimePin.get():
                    self.pmx485_arc_time_changed(self.pmx485ArcTimePin.get())
                if self.pmx485FaultPin.get():
                    self.pmx485_fault_changed(self.pmx485FaultPin.get())
                self.pmx485CommsTimer.stop()
                self.pmx485RetryTimer.stop()
            else:
                self.w.pmx485_label.setText(_translate('HandlerClass', 'COMMS ERROR'))
                self.pmx485LabelState = None
                self.pmx485CommsError = True
                self.pmx485Connected = False
                self.pmx485RetryTimer.start(3000)

    def pmx485_arc_time_changed(self, time):
        if self.pmx485Connected:
            self.pmx485ArcTime = self.pmx485ArcTimePin.get()
            self.w.pmx_arc_time_label.setText(_translate('HandlerClass', 'ARC ON TIME'))
            self.display_hms('pmx_arc_time_t', self.pmx485ArcTime)

    def pmx485_fault_changed(self, fault):
        if self.pmx485Connected:
            faultRaw = f'{fault:04.0f}'
            self.pmx485FaultCode = f'{faultRaw[0]}-{faultRaw[1:3]}-{faultRaw[3]}'
            head = _translate('HandlerClass', 'Powermax Error')
            code = _translate('HandlerClass', 'Fault Code')
            text = _translate('HandlerClass', 'Powermax error')
            if faultRaw == '0000':
                self.w.pmx485_label.setText(_translate('HandlerClass', 'CONNECTED'))
                self.pmx485LabelState = 'CONNECT'
                self.w.pmx485_label.setToolTip(_translate('HandlerClass', 'Status of PMX485 communications'))
            elif faultRaw in self.pmx485FaultName.keys():
                if faultRaw == '0210' and self.w.pmx485.current_max.value() > 110:
                    faultMsg = self.pmx485FaultName[faultRaw][1]
                elif faultRaw == '0210':
                    faultMsg = self.pmx485FaultName[faultRaw][0]
                else:
                    faultMsg = self.pmx485FaultName[faultRaw]
                self.w.pmx485_label.setText(f'{code}: {self.pmx485FaultCode}')
                self.pmx485LabelState = None
                self.w.pmx485_label.setStatusTip(f'{text} ({self.pmx485FaultCode}) {faultMsg}')
                msg0 = _translate('HandlerClass', 'CODE')
                STATUS.emit('error', linuxcnc.OPERATOR_ERROR, f'{head}:\n{msg0}: {self.pmx485FaultCode}\n{faultMsg}\n')
            else:
                self.w.pmx485_label.setText(f'{code}: {faultRaw}')
                self.pmx485LabelState = None
                msg0 = _translate('HandlerClass', 'Unknown Powermax fault code')
                self.w.pmx485_label.setStatusTip(f'{msg0} ({faultRaw})')
                STATUS.emit('error', linuxcnc.OPERATOR_ERROR, f'{head}:\n{msg0}: {faultRaw}\n')

    def pmx485_mesh_enable_changed(self, state):
        if state and not self.meshMode:
            self.oldCutMode = self.w.cut_mode.value()
            self.w.cut_mode.setValue(2)
            self.w.cut_mode.setEnabled(False)
            self.meshMode = True
        elif not hal.get_value('plasmac.mesh-enable') and self.meshMode:
            self.w.cut_mode.setValue(self.oldCutMode)
            self.w.cut_mode.setEnabled(True)
            self.meshMode = False

    def pmx485_timeout(self):
        self.pmx485CommsTimer.stop()
        self.w.pmx485_label.setText(_translate('HandlerClass', 'COMMS ERROR'))
        self.pmx485LabelState = None
        self.pmx485CommsError = True
        self.pmx485Connected = False
        self.pmx485RetryTimer.start(3000)

    pmx485FaultName = {
                '0110': 'Remote controller mode invalid',
                '0111': 'Remote controller current invalid',
                '0112': 'Remote controller pressure invalid',
                '0120': 'Low input gas pressure',
                '0121': 'Output gas pressure low',
                '0122': 'Output gas pressure high',
                '0123': 'Output gas pressure unstable',
                '0130': 'AC input power unstable',
                '0199': 'Power board hardware protection',
                '0200': 'Low gas pressure',
                '0210': ('Gas flow lost while cutting', 'Excessive arc voltage'),
                '0220': 'No gas input',
                '0300': 'Torch stuck open',
                '0301': 'Torch stuck closed',
                '0320': 'End of consumable life',
                '0400': 'PFC/Boost IGBT module under temperature',
                '0401': 'PFC/Boost IGBT module over temperature',
                '0402': 'Inverter IGBT module under temperature',
                '0403': 'Inverter IGBT module over temperature',
                '0500': 'Retaining cap off',
                '0510': 'Start/trigger signal on at power up',
                '0520': 'Torch not connected',
                '0600': 'AC input voltage phase loss',
                '0601': 'AC input voltage too low',
                '0602': 'AC input voltage too high',
                '0610': 'AC input unstable',
                '0980': 'Internal communication failure',
                '0990': 'System hardware fault',
                '1000': 'Digital signal processor fault',
                '1100': 'A/D converter fault',
                '1200': 'I/O fault',
                '2000': 'A/D converter value out of range',
                '2010': 'Auxiliary switch disconnected',
                '2100': 'Inverter module temp sensor open',
                '2101': 'Inverter module temp sensor shorted',
                '2110': 'Pressure sensor is open',
                '2111': 'Pressure sensor is shorted',
                '2200': 'DSP does not recognize the torch',
                '3000': 'Bus voltage fault',
                '3100': 'Fan speed fault',
                '3101': 'Fan fault',
                '3110': 'PFC module temperature sensor open',
                '3111': 'PFC module temperature sensor shorted',
                '3112': 'PFC module temperature sensor circuit fault',
                '3200': 'Fill valve',
                '3201': 'Dump valve',
                '3201': 'Valve ID',
                '3203': 'Electronic regulator is disconnected',
                '3410': 'Drive fault',
                '3420': '5 or 24 VDC fault',
                '3421': '18 VDC fault',
                '3430': 'Inverter capacitors unbalanced',
                '3441': 'PFC over current',
                '3511': 'Inverter saturation fault',
                '3520': 'Inverter shoot-through fault',
                '3600': 'Power board fault',
                '3700': 'Internal serial communications fault',
                }


#########################################################################################################################
# CUT RECOVERY FUNCTIONS #
#########################################################################################################################
    def set_cut_recovery(self):
        if hal.get_value('plasmac.cut-recovering'):
            self.w.jog_stack.setCurrentIndex(self.CUT_RECOVERY)
            self.cancelWait = True
            return
        self.w.jog_stack.setCurrentIndex(self.CUT_RECOVERY)
        self.cancelWait = False
        self.w.cut_rec_cancel.setEnabled(False)
        self.cutrec_speed_changed(self.w.cut_rec_speed.value())
        hal.set_p('plasmac.cut-recovery', '0')
        self.laserOnPin.set(0)
        self.xOrig = hal.get_value('axis.x.eoffset-counts')
        self.yOrig = hal.get_value('axis.y.eoffset-counts')
        self.zOrig = hal.get_value('axis.z.eoffset-counts')
        self.oScale = hal.get_value('plasmac.offset-scale')

    def cutrec_speed_changed(self, speed):
        text = _translate('HandlerClass', 'FEED')
        if STATUS.is_metric_mode():
            self.w.cut_rec_feed.setText(f'{text}\n{self.w.cut_feed_rate.value() * speed * 0.01:0.0f}')
        else:
            self.w.cut_rec_feed.setText(f'{text}\n{self.w.cut_feed_rate.value() * speed * 0.01:0.1f}')

    def cutrec_move_changed(self, distance):
        text = _translate('HandlerClass', 'MOVE')
        self.w.cut_rec_move_label.setText(f'{text}\n{distance}')
#        self.w.cut_rec_move_label.setText(f'MOVE\n{distance}')

    def cutrec_motion(self, direction):
        if self.w.cut_rec_fwd.isEnabled() and self.w.cut_rec_rev.isEnabled():
            speed = float(self.w.cut_rec_speed.value()) * 0.01 * direction
            hal.set_p('plasmac.paused-motion-speed',str(speed))
            hal.set_p('plasmac.cut-recovery', '1')

    def cutrec_move(self, state, x, y):
        if not STATUS.is_interp_paused():
            return
        if state:
            maxMove = 10
            if self.units == 'in':
                maxMove = 0.4
            laser = self.laserRecStatePin.get() > 0
            distX = hal.get_value('qtplasmac.kerf_width-f') * x
            distY = hal.get_value('qtplasmac.kerf_width-f') * y
            xNew = hal.get_value('plasmac.axis-x-position') + hal.get_value('axis.x.eoffset') - (self.laserOffsetX * laser) + distX
            yNew = hal.get_value('plasmac.axis-y-position') + hal.get_value('axis.y.eoffset') - (self.laserOffsetY * laser) + distY
            if xNew > self.xMax or xNew < self.xMin or yNew > self.yMax or yNew < self.yMin:
                return
            xTotal = hal.get_value('axis.x.eoffset') - (self.laserOffsetX * laser) + distX
            yTotal = hal.get_value('axis.y.eoffset') - (self.laserOffsetY * laser) + distY
            if xTotal > maxMove or xTotal < -maxMove or yTotal > maxMove or yTotal < -maxMove:
                return
            moveX = int(distX / self.oScale)
            moveY = int(distY / self.oScale)
            hal.set_p('plasmac.x-offset', f'{str(hal.get_value("plasmac.x-offset") + moveX)}')
            hal.set_p('plasmac.y-offset', f'{str(hal.get_value("plasmac.y-offset") + moveY)}')
            hal.set_p('plasmac.cut-recovery', '1')

    def cutrec_offset_changed(self, xOffset, yOffset):
        if hal.get_value('plasmac.consumable-changing'):
            return
        if xOffset > 0.001 * self.unitsPerMm or xOffset < -0.001 * self.unitsPerMm or \
           yOffset > 0.001 * self.unitsPerMm or yOffset < -0.001 * self.unitsPerMm:
            self.w.cut_rec_cancel.setEnabled(True)
            if self.laserRecStatePin.get():
                self.w.laser.setEnabled(False)
            if self.ccButton:
                self.w[self.ccButton].setEnabled(False)
        elif not self.laserRecStatePin.get():
            self.cancelWait = False
            self.cutrec_buttons_enable(True)
            self.cutrec_motion_enable(True)
            self.w.cut_rec_cancel.setEnabled(False)
            hal.set_p('plasmac.cut-recovery', '0')
            hal.set_p('plasmac.x-offset', '0')
            hal.set_p('plasmac.y-offset', '0')
            self.laserOnPin.set(0)
            if STATUS.is_interp_paused():
                self.w.laser.setEnabled(True)
                if self.ccButton:
                    self.w[self.ccButton].setEnabled(True)

    def cutrec_cancel_pressed(self, state):
        if (state):
            if hal.get_value('plasmac.cut-recovery'):
                self.cancelWait = True
                hal.set_p('plasmac.cut-recovery', '0')
                self.laserOnPin.set(0)

    def cutrec_motion_enable(self, state):
        for widget in ['fwd', 'rev', 'speed']:
            self.w[f'cut_rec_{widget}'].setEnabled(state)

    def cutrec_buttons_enable(self, state):
        for widget in ['n', 'ne', 'e', 'se', 's', 'sw', 'w', 'nw', 'cancel', 'feed', 'move_label']:
            self.w[f'cut_rec_{widget}'].setEnabled(state)


#########################################################################################################################
# STYLING FUNCTIONS #
#########################################################################################################################
    def openColorDialog(self, widget):
        initColor = QColor(widget.palette().color(QPalette.Background))
        options  = QColorDialog.DontUseNativeDialog
        options |= QColorDialog.ShowAlphaChannel
        color = QColorDialog.getColor(initColor, options=options)
        if color.isValid():
            widget.setStyleSheet(f'background-color: {color.name()}')
            buttons = ['foregrnd', 'foregalt', 'led', 'backgrnd', 'backgalt', 'frams', 'estop', 'disabled', 'preview']
            labels = ['Foreground', 'Highlight', 'LED', 'Background', 'Background Alt', 'Frames', 'Estop', 'Disabled', 'Preview']
            button = widget.objectName()
            label = labels[buttons.index(button.split('_')[1])]
            self.PREFS.putpref(label,  color.name(), str, 'COLOR_OPTIONS')
            self.set_basic_colors()
            self.set_color_styles()

    def set_basic_colors(self):
        self.foreColor = self.PREFS.getpref('Foreground', '#ffee06', str, 'COLOR_OPTIONS')
        self.fore1Color = self.PREFS.getpref('Highlight', '#ffee06', str, 'COLOR_OPTIONS')
        self.backColor = self.PREFS.getpref('Background', '#16160e', str, 'COLOR_OPTIONS')
        self.back1Color = self.PREFS.getpref('Background Alt', '#26261e', str, 'COLOR_OPTIONS')
        self.disabledColor = self.PREFS.getpref('Disabled', '#b0b0b0', str, 'COLOR_OPTIONS')
        self.estopColor = self.PREFS.getpref('Estop', '#ff0000', str, 'COLOR_OPTIONS')

    def set_color_styles(self):
        self.styleSheetFile = os.path.join(self.PATHS.CONFIGPATH, 'qtplasmac.qss')
        ssFile = self.PREFS.getpref('Custom style', 'None', str, 'GUI_OPTIONS')
        # if custom stylesheet try to use it
        if ssFile != 'None':
            COPY(ssFile, self.styleSheetFile)
            self.custom_stylesheet()
        # otherwise use the standard stylesheet
        else:
            self.standard_stylesheet()
        # apply the new stylesheet
        self.w.setStyleSheet('')
        with open(self.styleSheetFile, 'r') as set_style:
           self.w.setStyleSheet(set_style.read())
        # style some buttons
        buttons = ['jog_x_minus', 'jog_x_plus', 'jog_y_minus', 'jog_y_plus',
                   'jog_z_minus', 'jog_z_plus', 'jog_a_minus', 'jog_a_plus',
                   'jog_b_minus', 'jog_b_plus',
                   'cut_rec_n', 'cut_rec_ne', 'cut_rec_e', 'cut_rec_se',
                   'cut_rec_s', 'cut_rec_sw', 'cut_rec_w', 'cut_rec_nw',
                   'conv_line', 'conv_circle', 'conv_ellipse', 'conv_triangle',
                   'conv_rectangle', 'conv_polygon', 'conv_bolt', 'conv_slot',
                   'conv_star', 'conv_gusset', 'conv_sector', 'conv_block']
        conv_images = ['conv_line_point', 'conv_line_angle', 'conv_line_3p',
                      'conv_line_2pr', 'conv_arc_angle', 'conv_bolt_l',
                      'conv_circle_l', 'conv_ellipse_l', 'conv_gusset_l',
                      'conv_polygon_l', 'conv_rectangle_l', 'conv_sector_l',
                      'conv_slot_l', 'conv_star_l', 'conv_triangle_l']
        for button in buttons:
            self.color_item(button, self.foreColor, 'button')
            self.w[button].setStyleSheet(\
                    f'QPushButton {{ background: {self.backColor} }} \
                     QPushButton:pressed {{ background: {self.backColor} }}')
        for conv_image in conv_images:
            self.color_item(conv_image, self.foreColor, 'image')
        # some gcode display/editor colors cannot use .qss file
        # gcode display current gcode line
        self.w.gcode_display.setMarkerBackgroundColor(QColor(self.back1Color))
        # gcode display active line
        self.w.gcode_display.setCaretLineBackgroundColor(QColor(self.back1Color))
        # gcode editor current gcode line
        self.w.gcode_editor.editor.setMarkerBackgroundColor(QColor(self.back1Color))
        self.w.gcode_editor.editor.setCaretForegroundColor(QColor(self.fore1Color))
        # gcode editor active line
        self.w.gcode_editor.editor.setCaretLineBackgroundColor(QColor(self.backColor))

    def standard_stylesheet(self):
        # create stylesheet .qss file from template
        styleTemplateFile = os.path.join(self.PATHS.SCREENDIR, self.PATHS.BASEPATH, 'qtplasmac.style')
        with open(styleTemplateFile, 'r') as inFile:
            with open(self.styleSheetFile, 'w') as outFile:
                for line in inFile:
                    if 'foregnd' in line:
                        outFile.write(line.replace('foregnd', self.w.color_foregrnd.styleSheet().split(':')[1].strip()))
                        self.colorFgPin.set(int(self.w.color_foregrnd.styleSheet().split(':')[1].strip().lstrip('#'), 16))
                    elif 'highlight' in line:
                        outFile.write(line.replace('highlight', self.w.color_foregalt.styleSheet().split(':')[1].strip()))
                    elif 'l-e-d' in line:
                        outFile.write(line.replace('l-e-d', self.w.color_led.styleSheet().split(':')[1].strip()))
                    elif 'backgnd' in line:
                        outFile.write(line.replace('backgnd', self.w.color_backgrnd.styleSheet().split(':')[1].strip()))
                        self.colorBgPin.set(int(self.w.color_backgrnd.styleSheet().split(':')[1].strip().lstrip('#'), 16))
                    elif 'backalt' in line:
                        outFile.write(line.replace('backalt', self.w.color_backgalt.styleSheet().split(':')[1].strip()))
                        self.colorBgAltPin.set(int(self.w.color_backgalt.styleSheet().split(':')[1].strip().lstrip('#'), 16))
                    elif 'frames' in line:
                        outFile.write(line.replace('frames', self.w.color_frams.styleSheet().split(':')[1].strip()))
                    elif 'e-stop' in line:
                        outFile.write(line.replace('e-stop', self.w.color_estop.styleSheet().split(':')[1].strip()))
                    elif 'inactive' in line:
                        outFile.write(line.replace('inactive', self.w.color_disabled.styleSheet().split(':')[1].strip()))
                    elif 'prevu' in line:
                        outFile.write(line.replace('prevu', self.w.color_preview.styleSheet().split(':')[1].strip()))
                    else:
                        outFile.write(line)

        # append custom style if found
        if os.path.isfile(os.path.join(self.PATHS.CONFIGPATH, 'qtplasmac_custom.qss')):
            with open(os.path.join(self.PATHS.CONFIGPATH, 'qtplasmac_custom.qss'), 'r') as inFile:
                with open(self.styleSheetFile, 'a') as outFile:
                    outFile.write(inFile.read())

    def custom_stylesheet(self):
        head = _translate('HandlerClass', 'Stylesheet Error')
        try:
            # set basic colors from stylesheet header
            colors = [0,0,0,0,0]
            with open(self.styleSheetFile, 'r') as inFile:
                for line in inFile:
                    if line.startswith('color1'):
                        colors[0] += 1
                        self.foreColor = QColor(line.split('=')[1].strip()).name()
                        self.colorFgPin.set(int(QColor(line.split('=')[1].strip()).name().lstrip('#'), 16))
                    elif line.startswith('color2'):
                        colors[1] += 1
                        self.backColor = QColor(line.split('=')[1].strip()).name()
                        self.colorBgPin.set(int(QColor(line.split('=')[1].strip()).name().lstrip('#'), 16))
                    elif line.startswith('color3'):
                        colors[2] += 1
                        self.fore1Color = QColor(line.split('=')[1].strip()).name()
                    elif line.startswith('color4'):
                        colors[3] += 1
                        self.back1Color = QColor(line.split('=')[1].strip()).name()
                        self.colorBgAltPin.set(int(QColor(line.split('=')[1].strip()).name().lstrip('#'), 16))
                    elif line.startswith('color5'):
                        colors[4] += 1
                        self.disabledColor = QColor(line.split('=')[1].strip()).name()
                    if line.startswith('*'):
                        break
                if colors != [1,1,1,1,1]:
                    raise ColorError()
                # hide color buttons
                for button in ['color_foregrnd', 'color_foregrnd_lbl', 'color_foregalt', \
                               'color_foregalt_lbl', 'color_backgrnd', 'color_backgrnd_lbl', \
                               'color_backgalt', 'color_backgalt_lbl', 'color_frams', \
                               'color_frams_lbl', 'color_estop', 'color_estop_lbl', \
                               'color_disabled', 'color_disabled_lbl', 'color_preview', \
                               'color_preview_lbl', 'color_led', 'color_led_lbl']:
                    self.w[button].hide()
                for button in ['camera', 'laser', self.ctButton, self.tpButton, self.ptButton, self.ccButton]:
                    if button:
                        self.button_normal(button)
        except ColorError:
            msg0 = _translate('HandlerClass', 'Invalid number of colors defined')
            msg1 = _translate('HandlerClass', 'in custom stylesheet header')
            msg2 = _translate('HandlerClass', 'Reverting to standard stylesheet')
            self.dialog_show_ok(QMessageBox.Warning, f'{head}', f'\n{msg0}\n{msg1}\n\n{msg2}\n')
            self.standard_stylesheet()
        except:
            msg0 = _translate('HandlerClass', 'Cannot open custom stylesheet')
            msg1 = _translate('HandlerClass', 'Reverting to standard stylesheet')
            self.dialog_show_ok(QMessageBox.Warning, f'{head}', f'\n{msg0}\n\n{msg1}\n')
            self.standard_stylesheet()

    def color_item(self, item, color, type):
        image_path = f'{self.IMAGES}{item}.svg'
        self.image = QPixmap(image_path)
        colorChange = QPainter(self.image)
        colorChange.setCompositionMode(QPainter.CompositionMode_SourceIn)
        colorChange.fillRect( self.image.rect(), QColor(color) )
        colorChange.end()
        if type == 'button':
            self.w[item].setIcon(QIcon(self.image))
        elif type == 'image':
            self[item] = QPixmap(self.image)


#########################################################################################################################
# KEY BINDING CALLS #
#########################################################################################################################
    def key_is_valid(self, event, state):
        return self.keyboard_shortcuts() and state and not event.isAutoRepeat()

    def jog_is_valid(self, key, event):
        return self.keyboard_shortcuts() and not event.isAutoRepeat() and self.w.main_tab_widget.currentIndex() == self.MAIN and self.w[f'jog_{key}'].isEnabled()

    def on_keycall_ESTOP(self, event, state, shift, cntrl):
        if self.key_is_valid(event, state) and self.w.estopButton == 2:
            ACTION.SET_ESTOP_STATE(STATUS.estop_is_clear())

    def on_keycall_POWER(self, event, state, shift, cntrl):
        if self.key_is_valid(event, state):
            ACTION.SET_MACHINE_STATE(not STATUS.machine_is_on())

    def on_keycall_ABORT(self, event, state, shift, cntrl):
        if self.key_is_valid(event, state):
            self.abort_pressed()

    def on_keycall_HOME(self, event, state, shift, cntrl):
        if self.key_is_valid(event, state) and cntrl and not shift and self.w.main_tab_widget.currentIndex() == self.MAIN and STATUS.is_on_and_idle() and self.w.home_all.isEnabled():
            if STATUS.is_all_homed():
                ACTION.SET_MACHINE_UNHOMED(-1)
            else:
                ACTION.SET_MACHINE_HOMING(-1)

    def on_keycall_RUN(self, event, state, shift, cntrl):
        if self.key_is_valid(event, state) and cntrl and not shift and self.w.main_tab_widget.currentIndex() == self.MAIN:
            if self.w.run.isEnabled():
                self.run_clicked()
            elif self.w.pause.isEnabled():
                ACTION.PAUSE()

    def on_keycall_PAUSE(self, event, state, shift, cntrl):
        if self.key_is_valid(event, state) and not shift and self.w.main_tab_widget.currentIndex() == self.MAIN:
            if cntrl:
                if self.w.screen_options.desktop_notify:
                    self.w.screen_options.QTVCP_INSTANCE_._NOTICE.external_close()
                self.error_status(False)
            elif self.w.pause.isEnabled() and STATUS.stat.interp_state != linuxcnc.INTERP_PAUSED:
                ACTION.PAUSE()

    def on_keycall_OPEN(self, event, state, shift, cntrl):
        if self.key_is_valid(event, state) and self.w.main_tab_widget.currentIndex() == self.MAIN and \
           self.w.file_open.isEnabled():
            self.file_open_clicked()

    def on_keycall_LOAD(self, event, state, shift, cntrl):
        if self.key_is_valid(event, state) and self.w.main_tab_widget.currentIndex() == self.MAIN and \
           self.w.file_reload.isEnabled():
            self.file_reload_clicked()

    def on_keycall_F12(self, event, state, shift, cntrl):
        if self.key_is_valid(event, state):
            self.STYLEEDITOR.load_dialog()

    def on_keycall_F9(self, event, state, shift, cntrl):
        if self.key_is_valid(event, state) and self.w.main_tab_widget.currentIndex() == self.MAIN \
           and not self.probeTest and not self.torchPulse and not self.framing and STATUS.is_interp_idle():
            self.manual_cut()

    def on_keycall_XPOS(self, event, state, shift, cntrl):
        if self.jog_is_valid('x_plus', event):
            if STATUS.is_joint_mode():
                self.kb_jog(state, self.coordinates.index('x'), 1, shift)
            else:
                self.kb_jog(state, 0, 1, shift)

    def on_keycall_XNEG(self, event, state, shift, cntrl):
        if self.jog_is_valid('x_minus', event):
            if STATUS.is_joint_mode():
                self.kb_jog(state, self.coordinates.index('x'), -1, shift)
            else:
                self.kb_jog(state, 0, -1, shift)

    def on_keycall_YPOS(self, event, state, shift, cntrl):
        if self.jog_is_valid('y_plus', event):
            if STATUS.is_joint_mode():
                self.kb_jog(state, self.coordinates.index('y'), 1, shift)
            else:
                self.kb_jog(state, 1, 1, shift)

    def on_keycall_YNEG(self, event, state, shift, cntrl):
        if self.jog_is_valid('y_minus', event):
            if STATUS.is_joint_mode():
                self.kb_jog(state, self.coordinates.index('y'), -1, shift)
            else:
                self.kb_jog(state, 1, -1, shift)

    def on_keycall_ZPOS(self, event, state, shift, cntrl):
        if self.jog_is_valid('z_plus', event):
            if self.zPlusOverrideJog and self.w.chk_override_jog.isEnabled():
                self.w.chk_override_jog.setChecked(True)
            if STATUS.is_joint_mode():
                self.kb_jog(state, self.coordinates.index('z'), 1, shift)
            else:
                self.kb_jog(state, 2, 1, shift)

    def on_keycall_ZNEG(self, event, state, shift, cntrl):
        if self.jog_is_valid('z_minus', event):
            if STATUS.is_joint_mode():
                self.kb_jog(state, self.coordinates.index('z'), -1, shift)
            else:
                self.kb_jog(state, 2, -1, shift)

    def on_keycall_APOS(self, event, state, shift, cntrl):
        if self.jog_is_valid('a_plus', event):
            if STATUS.is_joint_mode():
                self.kb_jog(state, self.coordinates.index('a'), 1, shift)
            else:
                self.kb_jog(state, 3, 1, shift)

    def on_keycall_ANEG(self, event, state, shift, cntrl):
        if self.jog_is_valid('a_minus', event):
            if STATUS.is_joint_mode():
                self.kb_jog(state, self.coordinates.index('a'), -1, shift)
            else:
                self.kb_jog(state, 3, -1, shift)

    def on_keycall_BPOS(self, event, state, shift, cntrl):
        if self.jog_is_valid('b_plus', event):
            if STATUS.is_joint_mode():
                self.kb_jog(state, self.coordinates.index('b'), 1, shift)
            else:
                self.kb_jog(state, 4, 1, shift)

    def on_keycall_BNEG(self, event, state, shift, cntrl):
        if self.jog_is_valid('b_minus', event):
            if STATUS.is_joint_mode():
                self.kb_jog(state, self.coordinates.index('b'), -1, shift)
            else:
                self.kb_jog(state, 4, -1, shift)

    def on_keycall_PLUS(self, event, state, shift, cntrl):
        if self.key_is_valid(event, state) and self.w.main_tab_widget.currentIndex() == self.MAIN and self.jogSlow and self.w.jog_slider.isEnabled():
            return
        if self.key_is_valid(event, state) and self.w.main_tab_widget.currentIndex() == self.MAIN:
            self.jogFast = True
        else:
            self.jogFast = False

    def on_keycall_MINUS(self, event, state, shift, cntrl):
        if self.key_is_valid(event, state) and self.w.main_tab_widget.currentIndex() == self.MAIN and self.jogFast and self.w.jog_slider.isEnabled():
            return
        if self.key_is_valid(event, state) and self.w.main_tab_widget.currentIndex() == self.MAIN:
            self.jogSlow = True
        else:
            self.jogSlow = False

    def on_keycall_NUMBER(self, event, state, shift, cntrl, number):
        if self.key_is_valid(event, state) and self.w.main_tab_widget.currentIndex() == self.MAIN:
            if shift and cntrl:
                pass
            elif shift and not cntrl:
                if number:
                    self.w.rapid_slider.setValue(10 * number)
                else:
                    self.w.rapid_slider.setValue(100)
            elif cntrl and not shift:
                if number:
                    self.w.feed_slider.setValue(10 * number)
                else:
                    self.w.feed_slider.setValue(100)
            else:
                if number and self.w.jog_slider.isEnabled():
                    if self.w.jog_slow.isChecked():
                        self.w.jog_slider.setValue(INFO.DEFAULT_LINEAR_JOG_VEL * 0.10 * number / self.slowJogFactor)
                    else:
                        self.w.jog_slider.setValue(INFO.DEFAULT_LINEAR_JOG_VEL * 0.10 * number)
                elif self.w.jog_slider.isEnabled():
                    if self.w.jog_slow.isChecked():
                        self.w.jog_slider.setValue(INFO.DEFAULT_LINEAR_JOG_VEL / self.slowJogFactor)
                    else:
                        self.w.jog_slider.setValue(INFO.DEFAULT_LINEAR_JOG_VEL)

    def on_keycall_END(self, event, state, shift, cntrl):
        if self.key_is_valid(event, state) and self.w.main_tab_widget.currentIndex() == self.MAIN and self.w.touch_xy.isEnabled():
            self.touch_xy_clicked()

    def on_keycall_DELETE(self, event, state, shift, cntrl):
        if self.keyboard_shortcuts() and self.w.main_tab_widget.currentIndex() == self.MAIN and self.w.laser.isVisible():
            if state and not event.isAutoRepeat():
                self.extLaserButton = True
                self.laser_pressed()
            else:
                self.extLaserButton = False
                self.laser_clicked()

    def on_keycall_ALTRETURN(self, event, state, shift, cntrl):
        if self.key_is_valid(event, state) and not cntrl and not shift and self.w.main_tab_widget.currentIndex() == self.MAIN and self.w.mdi_show.isEnabled():
            self.mdi_show_clicked()

    def on_keycall_RETURN(self, event, state, shift, cntrl):
        if self.key_is_valid(event, state) and not cntrl and not shift and self.w.main_tab_widget.currentIndex() == self.MAIN and self.w.gcode_stack.currentIndex() == self.MDI and self.w.mdi_show.isEnabled():
            self.mdi_show_clicked()

    def on_keycall_QUOTELEFT(self, event, state, shift, cntrl):
        if self.key_is_valid(event, state) and self.w.main_tab_widget.currentIndex() == self.MAIN:
            if shift and cntrl:
                pass
            elif cntrl and not shift:
                pass
            elif shift and not cntrl:
                self.w.rapid_slider.setValue(0)
            else:
                self.w.jog_slider.setValue(0)

#########################################################################################################################
# required class boiler code #
#########################################################################################################################
    def __getitem__(self, item):
        return getattr(self, item)

    def __setitem__(self, item, value):
        return setattr(self, item, value)


#########################################################################################################################
# required handler boiler code #
#########################################################################################################################
def get_handlers(halcomp, widgets, paths):
    return [HandlerClass(halcomp, widgets, paths)]<|MERGE_RESOLUTION|>--- conflicted
+++ resolved
@@ -1,10 +1,5 @@
-<<<<<<< HEAD
-VERSION = '001.015'
+VERSION = '001.016'
 LCNCVER = '2.10'
-=======
-VERSION = '236.302'
-LCNCVER = '2.9'
->>>>>>> 7376a54d
 DOCSVER = LCNCVER
 
 '''
