<<<<<<< HEAD
VERSION = '004.029'
LCNCVER = '2.10'
=======
VERSION = '237.309'
LCNCVER = '2.9'
>>>>>>> db761ea3
DOCSVER = LCNCVER

'''
qtplasmac_handler.py

Copyright (C) 2020-2024  Phillip A Carter
Copyright (C) 2020-2024  Gregory D Carl

This program is free software; you can redistribute it and/or modify it
under the terms of the GNU General Public License as published by the
Free Software Foundation; either version 2 of the License, or
(at your option) any later version.

This program is distributed in the hope that it will be useful, but
WITHOUT ANY WARRANTY; without even the implied warranty of
MERCHANTABILITY or FITNESS FOR A PARTICULAR PURPOSE.  See the
GNU General Public License for more details.

You should have received a copy of the GNU General Public License along
with this program; if not, write to the Free Software Foundation, Inc
51 Franklin Street, Fifth Floor, Boston, MA  02110-1301, USA.
'''

import os
import sys
from shutil import copy as COPY
from subprocess import Popen, PIPE
from subprocess import run as RUN
from subprocess import call as CALL
from importlib import reload
import time
import tarfile
import math
import glob
import linuxcnc
import hal
from OpenGL.GL import glTranslatef
from PyQt5 import QtCore, QtWidgets, QtGui
from PyQt5.QtCore import *
from PyQt5.QtWidgets import *
from PyQt5.QtGui import *
from PyQt5.Qsci import QsciScintilla
from qtvcp import logger
from qtvcp.core import Status, Action, Info, Tool
from qtvcp.lib.gcodes import GCodes
from qtvcp.lib.keybindings import Keylookup
from qtvcp.lib.preferences import Access
from qtvcp.lib.qtplasmac import tooltips as TOOLTIPS
from qtvcp.lib.qtplasmac import set_offsets as OFFSETS
from qtvcp.lib.qtplasmac import updater as UPDATER
from qtvcp.widgets.camview_widget import CamView as CAM
from qtvcp.widgets.file_manager import FileManager as FILE_MAN
from qtvcp.widgets.gcode_editor import GcodeEditor as EDITOR
from qtvcp.widgets.gcode_editor import GcodeDisplay as DISPLAY
from qtvcp.widgets.mdi_history import MDIHistory as MDI_HISTORY
from qtvcp.widgets.mdi_line import MDILine as MDI_LINE
from qtvcp.widgets.origin_offsetview import OriginOffsetView as OFFSETVIEW
from qtvcp.widgets.origin_offsetview import MyTableModel as OFFSET_TABLE
from qtvcp.widgets.screen_options import ScreenOptions as OPTIONS
from qtvcp.widgets.simple_widgets import DoubleScale as DOUBLESCALE
from qtvcp.widgets.status_label import StatusLabel as STATLABEL
from qtvcp.widgets.stylesheeteditor import  StyleSheetEditor as SSE
from qtvcp.lib.aux_program_loader import Aux_program_loader
from plasmac import run_from_line as RFL
from rs274.glcanon import GlCanonDraw as DRAW
from qt5_graphics import Lcnc_3dGraphics as DRO

LOG = logger.getLogger(__name__)
KEYBIND = Keylookup()
STATUS = Status()
INFO = Info()
ACTION = Action()
TOOL = Tool()
AUX_PRGM = Aux_program_loader()
INIPATH = os.environ.get('INI_FILE_NAME', '/dev/null')

_translate = QCoreApplication.translate

# a vertical line as a separator on the status bar
class VLine(QFrame):
    def __init__(self):
        super(VLine, self).__init__()
        self.setFrameShape(self.VLine|self.Plain)

# dummy class to raise an exception for style issues
class ColorError(Exception):
    pass

# click signal for some labels
def click_signal(widget):
    class Filter(QObject):
        clicked = pyqtSignal()
        def eventFilter(self, obj, event):
            if obj == widget:
                if event.type() == QEvent.MouseButtonRelease:
                    if obj.rect().contains(event.pos()):
                        self.clicked.emit()
                        return True
            return False
    filter = Filter(widget)
    widget.installEventFilter(filter)
    return filter.clicked

  # the main handler
class HandlerClass:
    from qtvcp.lib.qtplasmac import conversational as CONV

    # when self.w.button_frame changes size
    def eventFilter(self, object, event):
        if (event.type() == QtCore.QEvent.Resize):
            self.size_changed(object)
        return True

    def __init__(self, halcomp, widgets, paths):
        self.firstRun = True
        self.h = halcomp
        self.w = widgets
        self.h.comp.setprefix('qtplasmac')
        self.PATHS = paths
        self.iniFile = INFO.INI
        self.foreColor = '#ffee06'
        # ensure that M190 exists in the USER_M_PATH
        self.mPath = self.iniFile.find('RS274NGC', 'USER_M_PATH').split(':')
        for path in self.mPath:
            if path.startswith('.'):
                path = os.path.join(self.PATHS.CONFIGPATH, path)
            if os.path.isfile(os.path.join(path, 'M190')):
                self.mPath = False
                break
        self.machineName = self.iniFile.find('EMC', 'MACHINE')
        self.machineTitle = f'{self.machineName} - QtPlasmaC v{LCNCVER}-{VERSION}, powered by QtVCP and LinuxCNC'
        self.prefsFile = os.path.join(self.PATHS.CONFIGPATH, self.machineName + '.prefs')
        self.materialFile = os.path.join(self.PATHS.CONFIGPATH, self.machineName + '_material.cfg')
        self.unitsPerMm = 1
        self.units = self.iniFile.find('TRAJ', 'LINEAR_UNITS')
        if self.units == 'inch':
            self.units = 'in'
            self.unitsPerMm = 0.03937
        # open prefs file so we can use it for updates
        # it will not exist prior to V1.222.170 2022/03/08
        if os.path.isfile(self.prefsFile):
            self.PREFS = Access(self.prefsFile)
        else:
            self.PREFS = None
        self.updateIni = {}
        self.updateData = []
        self.update_check()
        self.PREFS = Access(self.prefsFile)
        self.MATS = Access(self.materialFile)
        self.STYLEEDITOR = SSE(widgets, paths)
        self.GCODES = GCodes(widgets)
        self.IMAGES = os.path.join(self.PATHS.IMAGEDIR, 'qtplasmac/images/')
        self.landscape = True
        if os.path.basename(self.PATHS.XML) == 'qtplasmac_9x16.ui':
            self.landscape = False
        self.upFile = os.path.join(self.PATHS.CONFIGPATH, 'user_periodic.py')
        self.umUrl = QUrl(f'http://linuxcnc.org/docs/{DOCSVER}/html/plasma/qtplasmac.html')
        KEYBIND.add_call('Key_F12','on_keycall_F12')
        KEYBIND.add_call('Key_F9','on_keycall_F9')
        KEYBIND.add_call('Key_Plus', 'on_keycall_PLUS')
        KEYBIND.add_call('Key_Minus', 'on_keycall_MINUS')
        KEYBIND.add_call('Key_R', 'on_keycall_RUN')
        KEYBIND.add_call('Key_Any', 'on_keycall_PAUSE')
        KEYBIND.add_call('Key_o', 'on_keycall_OPEN')
        KEYBIND.add_call('Key_l', 'on_keycall_LOAD')
        KEYBIND.add_call('Key_j', 'on_keycall_JOINT')
        KEYBIND.add_call('Key_1', 'on_keycall_NUMBER', 1)
        KEYBIND.add_call('Key_Exclam', 'on_keycall_NUMBER', 1)
        KEYBIND.add_call('Key_2', 'on_keycall_NUMBER', 2)
        KEYBIND.add_call('Key_At', 'on_keycall_NUMBER', 2)
        KEYBIND.add_call('Key_3', 'on_keycall_NUMBER', 3)
        KEYBIND.add_call('Key_NumberSign', 'on_keycall_NUMBER', 3)
        KEYBIND.add_call('Key_4', 'on_keycall_NUMBER', 4)
        KEYBIND.add_call('Key_Dollar', 'on_keycall_NUMBER', 4)
        KEYBIND.add_call('Key_5', 'on_keycall_NUMBER', 5)
        KEYBIND.add_call('Key_Percent', 'on_keycall_NUMBER', 5)
        KEYBIND.add_call('Key_6', 'on_keycall_NUMBER', 6)
        KEYBIND.add_call('Key_AsciiCircum', 'on_keycall_NUMBER', 6)
        KEYBIND.add_call('Key_7', 'on_keycall_NUMBER', 7)
        KEYBIND.add_call('Key_Ampersand', 'on_keycall_NUMBER', 7)
        KEYBIND.add_call('Key_8', 'on_keycall_NUMBER', 8)
        KEYBIND.add_call('Key_Asterisk', 'on_keycall_NUMBER', 8)
        KEYBIND.add_call('Key_9', 'on_keycall_NUMBER', 9)
        KEYBIND.add_call('Key_ParenLeft', 'on_keycall_NUMBER', 9)
        KEYBIND.add_call('Key_0', 'on_keycall_NUMBER', 0)
        KEYBIND.add_call('Key_ParenRight', 'on_keycall_NUMBER', 0)
        # there are no default keys for joint/axis 4
        KEYBIND.add_call('Key_Comma', 'on_keycall_BPOS')
        KEYBIND.add_call('Key_Less', 'on_keycall_BPOS')
        KEYBIND.add_call('Key_Period', 'on_keycall_BNEG')
        KEYBIND.add_call('Key_Greater', 'on_keycall_BNEG')
        KEYBIND.add_call('Key_End', 'on_keycall_END')
        KEYBIND.add_call('Key_Delete', 'on_keycall_DELETE')
        KEYBIND.add_call('Alt+Key_Return', 'on_keycall_ALTRETURN')
        KEYBIND.add_call('Alt+Key_Enter', 'on_keycall_ALTRETURN')
        KEYBIND.add_call('Key_Return', 'on_keycall_RETURN')
        KEYBIND.add_call('Key_Enter', 'on_keycall_RETURN')
        KEYBIND.add_call('Key_QuoteLeft', 'on_keycall_QUOTELEFT')
        KEYBIND.add_call('Key_AsciiTilde', 'on_keycall_QUOTELEFT')
        self.axes = {'valid': [x.lower() for x in INFO.AVAILABLE_AXES]}
        for axis in 'abc':
            self.axes[axis] = []
            for n in ['dro_0', 'dro_label_0', 'home_0', 'touch_0', 'jog_0_plus', 'jog_0_minus']:
                self.axes[axis].append(n.replace('0', axis))
        self.systemList = ['G53','G54','G55','G56','G57','G58','G59','G59.1','G59.2','G59.3']
        self.slowJogFactor = 10
        self.jogFast = False
        self.jogSlow = False
        self.lastLoadedProgram = 'None'
        self.set_interlock_defaults()
        self.pausedValidList= []
        self.jogButtonList = ['jog_x_plus', 'jog_x_minus', 'jog_y_plus', 'jog_y_minus', \
                              'jog_z_plus', 'jog_z_minus', 'jog_a_plus', 'jog_a_minus', \
                              'jog_b_plus', 'jog_b_minus', 'jog_c_plus', 'jog_c_minus']
        self.jogSyncList = []
        self.xMin = float(self.iniFile.find('AXIS_X', 'MIN_LIMIT'))
        self.xMax = float(self.iniFile.find('AXIS_X', 'MAX_LIMIT'))
        self.yMin = float(self.iniFile.find('AXIS_Y', 'MIN_LIMIT'))
        self.yMax = float(self.iniFile.find('AXIS_Y', 'MAX_LIMIT'))
        self.zMin = float(self.iniFile.find('AXIS_Z', 'MIN_LIMIT'))
        self.zMax = float(self.iniFile.find('AXIS_Z', 'MAX_LIMIT'))
        self.xLen = self.xMax - self.xMin
        self.yLen = self.yMax - self.yMin
        self.thcFeedRate = float(self.iniFile.find('AXIS_Z', 'MAX_VELOCITY')) * \
                           float(self.iniFile.find('AXIS_Z', 'OFFSET_AV_RATIO')) * 60
        self.offsetFeedRate = min(float(self.iniFile.find('AXIS_X', 'MAX_VELOCITY')) * 30, \
                                  float(self.iniFile.find('AXIS_Y', 'MAX_VELOCITY')) * 30, \
                                  float(self.iniFile.find('TRAJ', 'MAX_LINEAR_VELOCITYs') or 100000))
        self.maxHeight = self.zMax - self.zMin
        self.maxPidP = self.thcFeedRate / self.unitsPerMm * 0.1
        self.tmpPath = '/tmp/qtplasmac/'
        if not os.path.isdir(self.tmpPath):
            os.mkdir(self.tmpPath)
        self.tmpMaterialGcode = f'{self.tmpPath}{self.machineName}_material.gcode'
        self.gcodeErrorFile = f'{self.tmpPath}gcode_errors.txt'
        self.materialUpdate = False
        self.autoChange = False
        self.pmx485Exists = False
        self.pmx485Connected = False
        self.pmx485CommsError = False
        self.pmx485FaultCode = 0.0
        self.pmx485ArcTime = 0.0
        self.pmx485LabelState = None
        self.currentX = self.currentY = 0
        self.degreeSymbol = u"\u00b0"
        self.cameraOn = False
        self.fTmp = f'{self.tmpPath}temp.ngc'
        self.fNgc = f'{self.tmpPath}shape.ngc'
        self.fNgcBkp = f'{self.tmpPath}backup.ngc'
        self.fNgcSent = f'{self.tmpPath}sent_shape.ngc'
        self.filteredBkp = f'{self.tmpPath}filtered_bkp.ngc'
        self.oldConvButton = False
        self.convWidgetsLoaded = False
        self.programPrefix = self.iniFile.find('DISPLAY', 'PROGRAM_PREFIX') or os.environ['LINUXCNC_NCFILES_DIR']
        self.dialogError = False
        self.cutTypeText = ''
        self.heightOvr = 0.0
        self.heightOvrScale = 0.1
        self.old_ovr_counts = 0
        self.startLine = 0
        self.preRflFile = ''
        self.preClearFile = ''
        self.rflActive = False
        self.torchOn = False
        self.progRun = False
        self.rapidOn = False
        self.probeOn = False
        self.gcodeProps = {}
        self.framing = False
        self.fileBoundsError = False
        self.probeBoundsError = False
        self.obLayout = ''
        self.notifyColor = 'normal'
        self.firstHoming = False
        self.droScale = 1
        self.mdiError = False
        self.extLaserButton = False
        self.virtualMachine = False
        self.realTimeDelay = False
        self.preSingleCutMaterial = None
        self.preFileSaveMaterial = None
        # plasmac states
        self.IDLE           =  0
        self.PROBE_HEIGHT   =  1
        self.PROBE_DOWN     =  2
        self.PROBE_UP       =  3
        self.ZERO_HEIGHT    =  4
        self.PIERCE_HEIGHT  =  5
        self.TORCH_ON       =  6
        self.ARC_OK         =  7
        self.PIERCE_DELAY   =  8
        self.PUDDLE_JUMP    =  9
        self.CUT_HEGHT      = 10
        self.CUT_MODE_01    = 11
        self.CUT_MODE_2     = 12
        self.PAUSE_AT_END   = 13
        self.SAFE_HEIGHT    = 14
        self.MAX_HEIGHT     = 15
        self.END_CUT        = 16
        self.END_JOB        = 17
        self.TORCH_PULSE    = 18
        self.PAUSED_MOTION  = 19
        self.OHMIC_TEST     = 20
        self.PROBE_TEST     = 21
        self.SCRIBING       = 22
        self.CONS_CHNG_ON   = 23
        self.CONS_CHNG_OFF  = 24
        self.CUT_REC_ON     = 25
        self.CUT_REC_OFF    = 26
        self.DEBUG          = 27
        # main tab widget tab indexes
        self.MAIN = 0
        self.CONVERSATIONAL = 1
        self.PARAMETERS = 2
        self.SETTINGS = 3
        self.STATISTICS = 4
        # preview stack indexes
        self.PREVIEW = 0
        self.OPEN = 1
        self.EDIT = 2
        self.CAMERA = 3
        self.OFFSETS = 4
        self.USER_MANUAL = 5
        # gcode stack indexes
        self.GCODE = 0
        self.MDI = 1
        # jog stack indexes
        self.JOG = 0
        self.CUT_RECOVERY = 1
        # tool indexes
        self.TORCH = 0
        self.SCRIBE = 1
        self.UNKNOWN = 2
        self.tool = self.TORCH

# called by qtvcp.py
    def initialized__(self):
        if '.'.join(linuxcnc.version.split('.')[:2]) != LCNCVER:
            msg0 = _translate('HandlerClass', 'LinuxCNC version should be')
            msg1 = _translate('HandlerClass', 'The detected version is')
            msg2 = _translate('HandlerClass', 'QtPlasmac is closing')
            STATUS.emit('error', linuxcnc.OPERATOR_ERROR, f'{msg0} {LCNCVER}\n\n{msg1} {linuxcnc.version.split(".")[:2]}\n\n{msg2}')
            quit()
        if self.mPath:
            msg0 = _translate('HandlerClass', 'cannot be found in the path')
            msg1 = _translate('HandlerClass', 'Please edit [RS274NGC]USER_M_PATH in the .ini file')
            msg2 = _translate('HandlerClass', 'QtPlasmac is closing')
            msg3 = _translate('HandlerClass', 'does exist in')
            if os.path.isfile(os.path.join(self.PATHS.CONFIGPATH, '../../ncfiles/plasmac/m_files', 'M190')):
                mPath = '../../linuxcnc/ncfiles/'
            elif os.path.isfile(os.path.join(self.PATHS.BASEDIR, 'nc_files/plasmac/m_files', 'M190')):
                mPath = os.path.realpath(os.path.join(self.PATHS.BASEDIR, 'nc_files/plasmac/m_files'))
            else:
                mPath = ''
                msg3 = _translate('HandlerClass', 'does not exist in the default locations')
            msg4 = f'\n\nM190 {msg3} {mPath}'
            STATUS.emit('error', linuxcnc.OPERATOR_ERROR, f'M190 {msg0} {":".join(self.mPath)}\n\n{msg1}{msg4}\n\n{msg2}')
            quit()
        ucFile = os.path.join(self.PATHS.CONFIGPATH, 'qtplasmac_custom.py')
        if os.path.isfile(ucFile):
            exec(compile(open(ucFile, 'rb').read(), ucFile, 'exec'))
        # ensure we get all startup errors
        STATUS.connect('error', self.error_update)
        STATUS.connect('graphics-gcode-error', lambda o, e:self.error_update(o, linuxcnc.OPERATOR_ERROR, e))
        STATUS.emit('update-machine-log', f'--- {self.machineTitle} ---', None)
        self.make_hal_pins()
        self.init_preferences()
        self.hide_widgets()
        self.init_widgets()
        # hijack the qtvcp shutdown to our own close event
        self.w.screen_options.QTVCP_INSTANCE_.closeEvent = self.closeEvent
        self.w.button_frame.installEventFilter(self.w)
        self.link_hal_pins()
        self.statistics_init()
        self.set_axes_and_joints()
        self.set_spinbox_parameters()
        self.load_plasma_parameters()
        self.set_mode()
        self.user_button_setup()
        self.set_buttons_state([self.alwaysOnList], True)
        self.get_main_tab_widgets()
        self.load_material_file()
        self.offset_peripherals()
        self.set_probe_offset_pins()
        self.wcs_rotation('get')
        STATUS.connect('state-estop', lambda w:self.estop_state(True))
        STATUS.connect('state-estop-reset', lambda w:self.estop_state(False))
        STATUS.connect('state-on', lambda w:self.power_state(True))
        STATUS.connect('state-off', lambda w:self.power_state(False))
        STATUS.connect('hard-limits-tripped', self.hard_limit_tripped)
        STATUS.connect('user-system-changed', self.user_system_changed)
        STATUS.connect('file-loaded', self.file_loaded)
        STATUS.connect('homed', self.joint_homed)
        STATUS.connect('all-homed', self.joints_all_homed)
        STATUS.connect('not-all-homed', self.joint_unhomed)
        STATUS.connect('gcode-line-selected', lambda w, line:self.set_start_line(line))
        STATUS.connect('graphics-line-selected', lambda w, line:self.set_start_line(line))
        STATUS.connect('g-code-changed', self.gcodes_changed)
        STATUS.connect('m-code-changed', self.mcodes_changed)
        STATUS.connect('program-pause-changed', self.pause_changed)
        STATUS.connect('graphics-loading-progress', self.progress_changed)
        STATUS.connect('interp-paused', self.interp_paused)
        STATUS.connect('interp-idle', self.interp_idle)
        STATUS.connect('interp-reading', self.interp_reading)
        STATUS.connect('interp-waiting', self.interp_waiting)
        STATUS.connect('interp-run', self.interp_running)
        STATUS.connect('jograte-changed', self.jog_rate_changed)
        STATUS.connect('graphics-gcode-properties', lambda w, d:self.update_gcode_properties(d))
        STATUS.connect('system_notify_button_pressed', self.system_notify_button_pressed)
        STATUS.connect('tool-in-spindle-changed', self.tool_changed)
        STATUS.connect('periodic', lambda w: self.update_periodic())
        STATUS.connect('metric-mode-changed', self.metric_mode_changed)
        STATUS.connect('motion-type-changed', lambda w, data: self.motion_type_changed(data))
        self.startupTimer = QTimer()
        self.startupTimer.timeout.connect(self.startup_timeout)
        self.startupTimer.setSingleShot(True)
        self.shutdownTimer = QTimer()
        self.shutdownTimer.timeout.connect(self.shutdown_timeout)
        self.shutdownTime = 2000
        self.laserTimer = QTimer()
        self.laserTimer.timeout.connect(self.laser_timeout)
        self.laserTimer.setSingleShot(True)
        self.ohmicLedTimer = QTimer()
        self.ohmicLedTimer.timeout.connect(self.ohmic_led_timeout)
        self.ohmicLedTimer.setSingleShot(True)
        self.set_color_styles()
        self.autorepeat_keys(False)
        self.vm_check()
        # set hal pins only after initialized__ has begun
        # some locales won't set pins before this phase
        self.thcFeedRatePin.set(self.thcFeedRate)
        self.pmPort = None
        if self.PREFS.getpref('Port', '', str, 'POWERMAX'):
            self.pmPort = self.PREFS.getpref('Port', '', str, 'POWERMAX')
        if self.pmPort and self.pmx485_check(self.pmPort):
            self.pmx485_startup(self.pmPort)
        else:
            self.w.gas_pressure.hide()
            self.w.gas_pressure_label.hide()
            self.w.cut_mode.hide()
            self.w.cut_mode_label.hide()
            self.w.pmx485_frame.hide()
            self.w.pmx_stats_frame.hide()
        if self.w.mdihistory.rows:
            self.mdiLast = self.w.mdihistory.model.item(self.w.mdihistory.rows - 1).text()
        else:
            self.mdiLast = None
        self.w.mdihistory.MDILine.spindle_inhibit(True)
        self.w.mdihistory.MDILine.g92_inhibit(True)
        if self.updateIni:
            self.update_iniwrite()
        updateLog = os.path.join(self.PATHS.CONFIGPATH, 'update_log.txt')
        if self.updateData:
            restart = False
            msgType = linuxcnc.OPERATOR_TEXT
            msgText = ''
            with open(updateLog, 'a') as f:
                for update in self.updateData:
                    if update[2]:
                        f.write(f'{time.strftime("%y-%m-%d")} {update[2]}\n')
                        msgText += f'{update[2]}\n'
                        if update[0]: restart = True
                        if update[1]: msgType = linuxcnc.OPERATOR_ERROR
            STATUS.emit('error', msgType, msgText)
            if restart:
                STATUS.emit('error', linuxcnc.OPERATOR_TEXT, 'Due to configuration changes a restart is required')

        if not os.path.isfile(updateLog):
            with open(updateLog, 'w') as f:
                f.write(f'{time.strftime("%y-%m-%d")} Initial    V{LCNCVER}-{VERSION}\n')
        self.startupTimer.start(250)

# called by qtvcp.py, can override qtvcp settings or qtvcp allowed user options (via INI)
    def before_loop__(self):
        self.w.setWindowTitle(self.machineTitle)
        self.iconPath = 'share/icons/hicolor/scalable/apps/linuxcnc_alt/linuxcncicon_plasma.svg'
        appPath = os.path.realpath(os.path.dirname(sys.argv[0]))
        self.iconBase = '/usr' if appPath == '/usr/bin' else appPath.replace('/bin', '/debian/extras/usr')
        self.w.setWindowIcon(QIcon(os.path.join(self.iconBase, self.iconPath)))


#########################################################################################################################
# CLASS PATCHING SECTION #
#########################################################################################################################
# called by qtvcp.py
    def class_patch__(self):
        self.file_manager_patch()
        self.gcode_editor_patch()
        self.camview_patch()
        self.offset_table_patch()
        self.qt5_graphics_patch()
        self.screen_options_patch()
        self.glcanon_patch()

# patched file manager functions
    def file_manager_patch(self):
        self.old_load = FILE_MAN.load
        FILE_MAN.load = self.new_load

    # remove temporary materials before loading a file
    def new_load(self, fname=None):
        try:
            if fname is None:
                self.w.filemanager._getPathActivated()
                return
            self.w.filemanager.recordBookKeeping()
            self.remove_temp_materials()
            ACTION.OPEN_PROGRAM(fname)
            STATUS.emit('update-machine-log', 'Loaded: ' + fname, 'TIME')
        except Exception as e:
            LOG.error(f'Load file error: {e}')
            STATUS.emit('error', linuxcnc.NML_ERROR, f'Load file error: {e}')

# patched gcode editor functions
    def gcode_editor_patch(self):
        self.old_saveReturn = EDITOR.saveReturn
        EDITOR.saveReturn = self.new_saveReturn
        self.old_openReturn = EDITOR.openReturn
        EDITOR.openReturn = self.new_openReturn
        self.old_exitCall = EDITOR.exitCall
        EDITOR.exitCall = self.new_exitCall
        self.old_gcodeLexerCall = EDITOR.gcodeLexerCall
        EDITOR.gcodeLexerCall = self.new_gcodeLexerCall
        self.old_pythonLexerCall = EDITOR.pythonLexerCall
        EDITOR.pythonLexerCall = self.new_pythonLexerCall
        self.old_returnFromDialog = EDITOR.returnFromDialog
        EDITOR.returnFromDialog = self.new_returnFromDialog
        DISPLAY.load_preference = self.new_load_preference
        self.old_set_line_number = DISPLAY.set_line_number
        DISPLAY.set_line_number = self.new_set_line_number

    # save a non gcode file and don't load it into linuxcnc
    def new_saveReturn(self, filename):
        saved = ACTION.SAVE_PROGRAM(self.w.gcode_editor.editor.text(), filename)
        if saved is not None:
            self.w.gcode_editor.editor.setModified(False)
            if saved[-3:] in ['ngc', '.nc', 'tap']:
                self.preFileSaveMaterial = int(self.w.materials_box.currentText().split(': ', 1)[0])
                if self.rflActive:
                    self.clear_rfl()
                self.remove_temp_materials()
                ACTION.OPEN_PROGRAM(saved)

    # open a non gcode file and don't load it into linuxcnc
    def new_openReturn(self, filename):
        if filename[-3:] in ['ngc', '.nc', 'tap']:
            self.remove_temp_materials()
            ACTION.OPEN_PROGRAM(filename)
        else:
            self.w.gcode_editor.editor.load_text(filename)
        self.w.gcode_editor.editor.setModified(False)

    # modify the closing of the gcode editor
    def new_exitCall(self, index):
        proceed = self.editor_close_check()
        if not proceed:
            return
        self.w.preview_stack.setCurrentIndex(self.PREVIEW)
        if self.fileOpened == True and self.w.gcode_editor.editor.isModified():
            self.w.gcode_editor.editor.setModified(False)
            self.file_reload_clicked()
        elif self.fileOpened == True and not self.w.gcode_editor.editor.isModified():
            self.set_run_button_state()
        elif self.fileOpened == False:
            self.w.gcode_editor.editor.new_text()
            self.w.gcode_editor.editor.setModified(False)
            self.view_t_pressed()
        self.w.gcode_editor.editMode()
        self.vkb_hide()
        ACTION.SET_MANUAL_MODE()

    # we don't use lexer colors
    def new_gcodeLexerCall(self):
        pass

    # we don't use lexer colors
    def new_pythonLexerCall(self):
        pass

    # don't allow rfl.ngc as a file name
    def new_returnFromDialog(self, w, message):
        if message.get('NAME') == self.w.gcode_editor.load_dialog_code:
            path = message.get('RETURN')
            code = bool(message.get('ID') == '%s__'% self.w.gcode_editor.objectName())
            if path and code:
                self.w.gcode_editor.openReturn(path)
        elif message.get('NAME') == self.w.gcode_editor.save_dialog_code:
            path = message.get('RETURN')
            code = bool(message.get('ID') == '%s__'% self.w.gcode_editor.objectName())
            if path and code:
                if not os.path.basename(path) in ['rfl', 'rfl.ngc']:
                    self.w.gcode_editor.saveReturn(path)
                else:
                    head = _translate('HandlerClass', 'Save Error')
                    msg0 = _translate('HandlerClass', 'The file name')
                    msg1 = _translate('HandlerClass', 'is not allowed')
                    self.dialog_show_ok(QMessageBox.Warning, f'{head}', f'\n{msg0} "{os.path.basename(path)}" {msg1}\n\n')
                    self.w.gcode_editor.getSaveFileName()
                    return

    # load the qtplasmac preferences file rather than the qtvcp preferences file
    def new_load_preference(self, w):
        self.w.gcode_editor.editor.load_text(self.prefsFile)
        self.w.gcode_editor.editor.setCursorPosition(self.w.gcode_editor.editor.lines(), 0)

    # dont highlight lines selected from the editor in the preview window
    def new_set_line_number(self, line):
        if self.w.sender():
            if self.w.sender().objectName() == 'gcode_editor_display':
                return
            else:
                STATUS.emit('gcode-line-selected', line+1)

# patched camera functions
    def camview_patch(self):
        self.old_wheelEvent = CAM.wheelEvent
        CAM.wheelEvent = self.new_wheelEvent
        self.old_drawText = CAM.drawText
        CAM.drawText = self.new_drawText
        self.old_mousePressEvent = CAM.mousePressEvent
        CAM.mousePressEvent = self.new_mousePressEvent
        self.old_mouseDoubleClickEvent = CAM.mouseDoubleClickEvent
        CAM.mouseDoubleClickEvent = self.new_mouseDoubleClickEvent

    # format the angle display
    def new_drawText(self, event, qp):
        qp.setPen(self.w.camview.text_color)
        qp.setFont(self.w.camview.font)
        if self.w.camview.pix:
            qp.drawText(self.w.camview.rect(), QtCore.Qt.AlignTop, f'{self.w.camview.rotation:0.3f}{self.degreeSymbol}')
        else:
            qp.drawText(self.w.camview.rect(), QtCore.Qt.AlignCenter, self.w.camview.text)

    # limit scale and diameter, don't allow mouse rotation
    def new_wheelEvent(self, event):
        mouseState = qApp.mouseButtons()
        w = self.w.camview.size().width()
        h = self.w.camview.size().height()
        if event.angleDelta().y() < 0:
            if mouseState == QtCore.Qt.NoButton:
                self.w.camview.diameter -= 2
            if mouseState == QtCore.Qt.LeftButton:
                self.w.camview.scale -= .1
        else:
            if mouseState == QtCore.Qt.NoButton:
                self.w.camview.diameter += 2
            if mouseState == QtCore.Qt.LeftButton:
                self.w.camview.scale += .1
        if self.w.camview.diameter < 2: self.w.camview.diameter = 2
        if self.w.camview.diameter > w - 5: self.w.camview.diameter = w - 5
        if self.w.camview.diameter > h - 5: self.w.camview.diameter = h - 5
        if self.w.camview.scale < 1: self.w.camview.scale = 1
        if self.w.camview.scale > 5: self.w.camview.scale = 5

    # inhibit mouse single clicks
    def new_mousePressEvent(self, event):
        pass

    # don't reset rotation with double click
    def new_mouseDoubleClickEvent(self, event):
        if event.button() & QtCore.Qt.LeftButton:
            self.w.camview.scale = 1
        elif event.button() & QtCore.Qt.MiddleButton:
            self.w.camview.diameter = 20

# patched offset table functions
    def offset_table_patch(self):
        self.old_flags = OFFSET_TABLE.flags
        OFFSET_TABLE.flags = self.new_flags

    # we don't allow editing z axis or g92 offsets
    def new_flags(self, index):
        if not index.isValid():
            return None
        if index.column() == 9 and index.row() in (0, 1, 2, 3):
            return Qt.ItemIsEnabled
        elif index.row() == 0:
            return Qt.ItemIsEnabled
        elif index.row() == 1 and not index.column() == 2:
            return Qt.NoItemFlags
        # prevent z axis offset editing
        elif index.column() == 2:
            return Qt.ItemIsEnabled
        # prevent g92 offset editing
        elif index.row() == 2:
            return Qt.ItemIsEnabled
        else:
            return Qt.ItemIsEditable | Qt.ItemIsEnabled | Qt.ItemIsSelectable

# patched qt5_graphics functions
    def qt5_graphics_patch(self):
        self.old_dro_format = DRO.dro_format
        DRO.dro_format = self.new_dro_format

    # replace dro with current material
    def new_dro_format(self,s,spd,dtg,limit,homed,positions,axisdtg,g5x_offset,g92_offset,tlo_offset):
        text = self.get_overlay_text()
        return limit, homed, text, text

# patched screen options functions
    def screen_options_patch(self):
        self.old_process_error = OPTIONS.process_error
        OPTIONS.process_error = self.new_process_error

    # we want custom notifications for jog errors
    def new_process_error(self, w, kind, text):
        self.realTimeDelay = False
        O = self.w.screen_options
        N = O.QTVCP_INSTANCE_._NOTICE
        if 'jog-inhibit' in text:
            if self.w.led_float_switch.hal_pin.get():
                text = _translate('HandlerClass', 'Float Switch has disabled jogging')
            elif self.ohmicLedInPin.get():
                text = _translate('HandlerClass', 'Ohmic Probe has disabled jogging')
            elif self.w.led_breakaway_switch.hal_pin.get():
                text = _translate('HandlerClass', 'Breakaway Switch has disabled jogging')
        elif 'jog-stop' in text or 'jog-stop-immediate' in text:
            if self.w.led_float_switch.hal_pin.get():
                text = _translate('HandlerClass', 'Float Switch has aborted active jogging')
            elif self.ohmicLedInPin.get():
                text = _translate('HandlerClass', 'Ohmic Probe has aborted active jogging')
            elif self.w.led_breakaway_switch.hal_pin.get():
                text = _translate('HandlerClass', 'Breakaway Switch has aborted active jogging')
        elif self.virtualMachine and 'unexpected realtime delay' in text.lower():
            text = f'Error suppressed:\n"{text.strip()}"\nRealtime delays are expected in a virtual environment'
            self.realTimeDelay = True
        if O.desktop_notify:
            if 'on limit switch error' in text:
                N.update(O.notify_hard_limits, title='Machine Error:', message=text, msgs=O.notify_max_msgs)
            elif kind == linuxcnc.OPERATOR_ERROR and not self.realTimeDelay:
                N.update(O.notify_critical, title='Operator Error:', message=text, msgs=O.notify_max_msgs)
            elif kind == linuxcnc.OPERATOR_TEXT:
                N.update(O.notify_critical, title='Operator Text:', message=text, msgs=O.notify_max_msgs)
            elif kind == linuxcnc.OPERATOR_DISPLAY:
                N.update(O.notify_critical, title='Operator Display:', message=text, msgs=O.notify_max_msgs)
            elif kind == linuxcnc.NML_ERROR:
                N.update(O.notify_critical, title='Internal NML Error:', message=text, msgs=O.notify_max_msgs)
            elif kind == linuxcnc.NML_TEXT:
                N.update(O.notify_critical, title='Internal NML Text:', message=text, msgs=O.notify_max_msgs)
            elif kind == linuxcnc.NML_DISPLAY:
                N.update(O.notify_critical, title='Internal NML Display:', message=text, msgs=O.notify_max_msgs)
            elif kind == STATUS.TEMPARARY_MESSAGE:
                N.update(O.notify_normal,
                              title='Operator Info:',
                              message=text,
                              status_timeout=0,
                              timeout=2,
                              msgs=O.notify_max_msgs)
        if O.play_sounds and O.mchnMsg_play_sound:
            STATUS.emit('play-sound', '%s' % O.mchnMsg_sound_type)
            if O.mchnMsg_speak_errors:
                if kind in (linuxcnc.OPERATOR_ERROR, linuxcnc.NML_ERROR):
                    STATUS.emit('play-sound', 'SPEAK %s ' % text)
            if O.mchnMsg_speak_text:
                if kind in (linuxcnc.OPERATOR_TEXT, linuxcnc.NML_TEXT,
                            linuxcnc.OPERATOR_DISPLAY, STATUS.TEMPARARY_MESSAGE):
                    STATUS.emit('play-sound', 'SPEAK %s ' % text)
        STATUS.emit('update-machine-log', text, 'TIME')

# patched glcanon functions
    def glcanon_patch(self):
        self.old_draw_grid = DRAW.draw_grid
        DRAW.draw_grid = self.new_draw_grid

    # allows grid to be drawn in P view
    def new_draw_grid(self):
        rotation = math.radians(STATUS.stat.rotation_xy % 90)
        permutation = lambda x_y_z2: (x_y_z2[0], x_y_z2[1], x_y_z2[2])  # XY Z
        inverse_permutation = lambda x_y_z3: (x_y_z3[0], x_y_z3[1], x_y_z3[2])  # XY Z
        self.w.gcodegraphics.draw_grid_permuted(rotation, permutation,
                inverse_permutation)


#########################################################################################################################
# SPECIAL FUNCTIONS SECTION #
#########################################################################################################################
    def make_hal_pins(self):
        self.colorFgPin = self.h.newpin('color_fg', hal.HAL_S32, hal.HAL_OUT)
        self.colorBgPin = self.h.newpin('color_bg', hal.HAL_S32, hal.HAL_OUT)
        self.colorBgAltPin = self.h.newpin('color_bgalt', hal.HAL_S32, hal.HAL_OUT)
        self.consChangePin = self.h.newpin('consumable_changing', hal.HAL_BIT, hal.HAL_IN)
        self.convBlockLoaded = self.h.newpin('conv_block_loaded', hal.HAL_BIT, hal.HAL_IN)
        self.convTabDisable = self.h.newpin('conv_disable', hal.HAL_BIT, hal.HAL_IN)
        self.cutTypePin = self.h.newpin('cut_type', hal.HAL_S32, hal.HAL_IN)
        self.developmentPin = self.h.newpin('development', hal.HAL_BIT, hal.HAL_IN)
        self.extAbortPin = self.h.newpin('ext_abort', hal.HAL_BIT, hal.HAL_IN)
        self.extAutoVoltsEnablePin = self.h.newpin('ext_auto_volts_enable', hal.HAL_BIT, hal.HAL_IN)
        self.extChangeConsPin = self.h.newpin('ext_consumables', hal.HAL_BIT, hal.HAL_IN)
        self.extCornerLockEnablePin = self.h.newpin('ext_cornerlock_enable', hal.HAL_BIT, hal.HAL_IN)
        self.extCutRecCancelPin = self.h.newpin('ext_cutrec_cancel', hal.HAL_BIT, hal.HAL_IN)
        self.extCutRecRevPin = self.h.newpin('ext_cutrec_rev', hal.HAL_BIT, hal.HAL_IN)
        self.extCutRecFwdPin = self.h.newpin('ext_cutrec_fwd', hal.HAL_BIT, hal.HAL_IN)
        self.extCutRecNPin = self.h.newpin('ext_cutrec_n', hal.HAL_BIT, hal.HAL_IN)
        self.extCutRecNEPin = self.h.newpin('ext_cutrec_ne', hal.HAL_BIT, hal.HAL_IN)
        self.extCutRecEPin = self.h.newpin('ext_cutrec_e', hal.HAL_BIT, hal.HAL_IN)
        self.extCutRecSEPin = self.h.newpin('ext_cutrec_se', hal.HAL_BIT, hal.HAL_IN)
        self.extCutRecSPin = self.h.newpin('ext_cutrec_s', hal.HAL_BIT, hal.HAL_IN)
        self.extCutRecSWPin = self.h.newpin('ext_cutrec_sw', hal.HAL_BIT, hal.HAL_IN)
        self.extCutRecWPin = self.h.newpin('ext_cutrec_w', hal.HAL_BIT, hal.HAL_IN)
        self.extCutRecNWPin = self.h.newpin('ext_cutrec_nw', hal.HAL_BIT, hal.HAL_IN)
        self.extFramingPin = self.h.newpin('ext_frame_job', hal.HAL_BIT, hal.HAL_IN)
        self.extHeightOvrCountsPin = self.h.newpin('ext_height_ovr_counts', hal.HAL_S32, hal.HAL_IN)
        self.extHeightOvrCountEnablePin = self.h.newpin('ext_height_ovr_count_enable', hal.HAL_BIT, hal.HAL_IN)
        self.extHeightOvrMinusPin = self.h.newpin('ext_height_ovr_minus', hal.HAL_BIT, hal.HAL_IN)
        self.extHeightOvrPlusPin = self.h.newpin('ext_height_ovr_plus', hal.HAL_BIT, hal.HAL_IN)
        self.extHeightOvrResetPin = self.h.newpin('ext_height_ovr_reset', hal.HAL_BIT, hal.HAL_IN)
        self.extHeightOvrScalePin = self.h.newpin('ext_height_ovr_scale', hal.HAL_FLOAT, hal.HAL_IN)
        self.extIgnoreArcOkPin = self.h.newpin('ext_ignore_arc_ok', hal.HAL_BIT, hal.HAL_IN)
        self.extJogSlowPin = self.h.newpin('ext_jog_slow', hal.HAL_BIT, hal.HAL_IN)
#        self.extKerfCrossEnablePin = self.h.newpin('ext_kerfcross_enable', hal.HAL_BIT, hal.HAL_IN)
        self.extLaserTouchOffPin = self.h.newpin('ext_laser_touchoff', hal.HAL_BIT, hal.HAL_IN)
        self.extLaserTogglePin = self.h.newpin('ext_laser_toggle', hal.HAL_BIT, hal.HAL_IN)
        self.extMeshModePin = self.h.newpin('ext_mesh_mode', hal.HAL_BIT, hal.HAL_IN)
        self.extOhmicPin = self.h.newpin('ext_ohmic', hal.HAL_BIT, hal.HAL_IN)
        self.extOhmicProbeEnablePin = self.h.newpin('ext_ohmic_probe_enable', hal.HAL_BIT, hal.HAL_IN)
        self.extPausePin = self.h.newpin('ext_pause', hal.HAL_BIT, hal.HAL_IN)
        self.extPowerPin = self.h.newpin('ext_power', hal.HAL_BIT, hal.HAL_IN)
        self.extProbePin = self.h.newpin('ext_probe', hal.HAL_BIT, hal.HAL_IN)
        self.extPulsePin = self.h.newpin('ext_pulse', hal.HAL_BIT, hal.HAL_IN)
        self.extRunPausePin = self.h.newpin('ext_run_pause', hal.HAL_BIT, hal.HAL_IN)
        self.extRunPin = self.h.newpin('ext_run', hal.HAL_BIT, hal.HAL_IN)
        self.extThcEnablePin = self.h.newpin('ext_thc_enable', hal.HAL_BIT, hal.HAL_IN)
        self.extTorchEnablePin = self.h.newpin('ext_torch_enable', hal.HAL_BIT, hal.HAL_IN)
        self.extTouchOffPin = self.h.newpin('ext_touchoff', hal.HAL_BIT, hal.HAL_IN)
        self.extVoidLockEnablePin = self.h.newpin('ext_voidlock_enable', hal.HAL_BIT, hal.HAL_IN)
        self.gcodeScalePin = self.h.newpin('gcode_scale', hal.HAL_FLOAT, hal.HAL_OUT)
        self.heightOverridePin = self.h.newpin('height_override', hal.HAL_FLOAT, hal.HAL_OUT)
        self.jogInhibited = self.h.newpin('jog_inhibited', hal.HAL_BIT, hal.HAL_IN)
        self.laserOnPin = self.h.newpin('laser_on', hal.HAL_BIT, hal.HAL_OUT)
        self.offsetSetProbePin = self.h.newpin('offset_set_probe', hal.HAL_BIT, hal.HAL_OUT)
        self.offsetSetScribePin = self.h.newpin('offset_set_scribe', hal.HAL_BIT, hal.HAL_OUT)
        self.laserRecStatePin = self.h.newpin('laser_recovery_state', hal.HAL_S32, hal.HAL_IN)
        self.materialChangePin = self.h.newpin('material_change', hal.HAL_S32, hal.HAL_IN)
        self.materialChangeNumberPin = self.h.newpin('material_change_number', hal.HAL_S32, hal.HAL_IN)
        self.materialChangeTimeoutPin = self.h.newpin('material_change_timeout', hal.HAL_BIT, hal.HAL_IN)
        self.materialReloadPin = self.h.newpin('material_reload', hal.HAL_BIT, hal.HAL_IN)
        self.materialTempPin = self.h.newpin('material_temp', hal.HAL_S32, hal.HAL_IN)
        self.offsetsActivePin = self.h.newpin('offsets_active', hal.HAL_BIT, hal.HAL_IN)
        self.ohmicLedInPin = self.h.newpin('ohmic_led_in', hal.HAL_BIT, hal.HAL_IN)
        self.paramTabDisable = self.h.newpin('param_disable', hal.HAL_BIT, hal.HAL_IN)
        self.settingsTabDisable = self.h.newpin('settings_disable', hal.HAL_BIT, hal.HAL_IN)
        self.plasmacStatePin = self.h.newpin('plasmac_state', hal.HAL_S32, hal.HAL_IN)
        self.plasmacStopPin = self.h.newpin('plasmac_stop', hal.HAL_S32, hal.HAL_IN)
        self.pmx485CurrentPin = self.h.newpin('pmx485_current', hal.HAL_FLOAT, hal.HAL_IN)
        self.pmx485CurrentMaxPin = self.h.newpin('pmx485_current_max', hal.HAL_FLOAT, hal.HAL_IN)
        self.pmx485CurrentMinPin = self.h.newpin('pmx485_current_min', hal.HAL_FLOAT, hal.HAL_IN)
        self.pmx485FaultPin = self.h.newpin('pmx485_fault', hal.HAL_FLOAT, hal.HAL_IN)
        self.pmx485ModePin = self.h.newpin('pmx485_mode', hal.HAL_FLOAT, hal.HAL_IN)
        self.pmx485PressurePin = self.h.newpin('pmx485_pressure', hal.HAL_FLOAT, hal.HAL_IN)
        self.pmx485PressureMaxPin = self.h.newpin('pmx485_pressure_max', hal.HAL_FLOAT, hal.HAL_IN)
        self.pmx485PressureMinPin = self.h.newpin('pmx485_pressure_min', hal.HAL_FLOAT, hal.HAL_IN)
        self.pmx485StatusPin = self.h.newpin('pmx485_status', hal.HAL_BIT, hal.HAL_IN)
        self.pmx485ArcTimePin = self.h.newpin('pmx485_arc_time', hal.HAL_FLOAT, hal.HAL_IN)
        self.probeTestErrorPin = self.h.newpin('probe_test_error', hal.HAL_BIT, hal.HAL_IN)
        self.out0Pin = self.h.newpin('ext_out_0', hal.HAL_BIT, hal.HAL_OUT)
        self.out1Pin = self.h.newpin('ext_out_1', hal.HAL_BIT, hal.HAL_OUT)
        self.out2Pin = self.h.newpin('ext_out_2', hal.HAL_BIT, hal.HAL_OUT)
        self.sensorActive = self.h.newpin('sensor_active', hal.HAL_BIT, hal.HAL_IN)
        self.tabsAlwaysEnabled = self.h.newpin('tabs_always_enabled', hal.HAL_BIT, hal.HAL_IN)
        self.thcFeedRatePin = self.h.newpin('thc_feed_rate', hal.HAL_FLOAT, hal.HAL_OUT)
        self.xOffsetPin = self.h.newpin('x_offset', hal.HAL_FLOAT, hal.HAL_IN)
        self.yOffsetPin = self.h.newpin('y_offset', hal.HAL_FLOAT, hal.HAL_IN)
        self.zHeightPin = self.h.newpin('z_height', hal.HAL_FLOAT, hal.HAL_IN)
        self.zOffsetPin = self.h.newpin('z_offset_counts', hal.HAL_S32, hal.HAL_IN)
        self.xMinPierceExtentPin = self.h.newpin('x_min_pierce_extent', hal.HAL_FLOAT, hal.HAL_IN)
        self.xMaxPierceExtentPin = self.h.newpin('x_max_pierce_extent', hal.HAL_FLOAT, hal.HAL_IN)
        self.yMinPierceExtentPin = self.h.newpin('y_min_pierce_extent', hal.HAL_FLOAT, hal.HAL_IN)
        self.yMaxPierceExtentPin = self.h.newpin('y_max_pierce_extent', hal.HAL_FLOAT, hal.HAL_IN)

    def link_hal_pins(self):
        #arc parameters
        CALL(['halcmd', 'net', 'plasmac:arc-fail-delay', 'qtplasmac.arc_fail_delay-f', 'plasmac.arc-fail-delay'])
        CALL(['halcmd', 'net', 'plasmac:arc-max-starts', 'qtplasmac.arc_max_starts-s', 'plasmac.arc-max-starts'])
        CALL(['halcmd', 'net', 'plasmac:restart-delay', 'qtplasmac.arc_restart_delay-f', 'plasmac.restart-delay'])
        CALL(['halcmd', 'net', 'plasmac:arc-voltage-scale', 'qtplasmac.arc_voltage_scale-f', 'plasmac.arc-voltage-scale'])
        CALL(['halcmd', 'net', 'plasmac:arc-voltage-offset', 'qtplasmac.arc_voltage_offset-f', 'plasmac.arc-voltage-offset'])
        CALL(['halcmd', 'net', 'plasmac:height-per-volt', 'qtplasmac.height_per_volt-f', 'plasmac.height-per-volt'])
        CALL(['halcmd', 'net', 'plasmac:arc-ok-high', 'qtplasmac.arc_ok_high-f', 'plasmac.arc-ok-high'])
        CALL(['halcmd', 'net', 'plasmac:arc-ok-low', 'qtplasmac.arc_ok_low-f', 'plasmac.arc-ok-low'])
        #thc parameters
        CALL(['halcmd', 'net', 'plasmac:thc-feed-rate', 'qtplasmac.thc_feed_rate', 'plasmac.thc-feed-rate'])
        CALL(['halcmd', 'net', 'plasmac:thc-auto', 'qtplasmac.thc_auto', 'plasmac.thc-auto'])
        CALL(['halcmd', 'net', 'plasmac:thc-delay', 'qtplasmac.thc_delay-f', 'plasmac.thc-delay'])
        CALL(['halcmd', 'net', 'plasmac:thc-sample-counts', 'qtplasmac.thc_sample_counts-s', 'plasmac.thc-sample-counts'])
        CALL(['halcmd', 'net', 'plasmac:thc-sample-threshold', 'qtplasmac.thc_sample_threshold-f', 'plasmac.thc-sample-threshold'])
        CALL(['halcmd', 'net', 'plasmac:thc-threshold', 'qtplasmac.thc_threshold-f', 'plasmac.thc-threshold'])
        CALL(['halcmd', 'net', 'plasmac:pid-p-gain', 'qtplasmac.pid_p_gain-f', 'plasmac.pid-p-gain'])
        CALL(['halcmd', 'net', 'plasmac:pid-i-gain', 'qtplasmac.pid_i_gain-f', 'plasmac.pid-i-gain'])
        CALL(['halcmd', 'net', 'plasmac:pid-d-gain', 'qtplasmac.pid_d_gain-f', 'plasmac.pid-d-gain'])
        CALL(['halcmd', 'net', 'plasmac:cornerlock-threshold', 'qtplasmac.cornerlock_threshold-f', 'plasmac.cornerlock-threshold'])
        CALL(['halcmd', 'net', 'plasmac:voidlock-slope', 'qtplasmac.voidlock_slope-s', 'plasmac.voidlock-slope'])
        #probe parameters
        CALL(['halcmd', 'net', 'plasmac:float-switch-travel', 'qtplasmac.float_switch_travel-f', 'plasmac.float-switch-travel'])
        CALL(['halcmd', 'net', 'plasmac:probe-feed-rate', 'qtplasmac.probe_feed_rate-f', 'plasmac.probe-feed-rate'])
        CALL(['halcmd', 'net', 'plasmac:probe-start-height', 'qtplasmac.probe_start_height-f', 'plasmac.probe-start-height'])
        CALL(['halcmd', 'net', 'plasmac:ohmic-probe-offset', 'qtplasmac.ohmic_probe_offset-f', 'plasmac.ohmic-probe-offset'])
        CALL(['halcmd', 'net', 'plasmac:ohmic-max-attempts', 'qtplasmac.ohmic_max_attempts-s', 'plasmac.ohmic-max-attempts'])
        CALL(['halcmd', 'net', 'plasmac:skip-ihs-distance', 'qtplasmac.skip_ihs_distance-f', 'plasmac.skip-ihs-distance'])
        CALL(['halcmd', 'net', 'plasmac:offset-feed-rate', 'qtplasmac.offset_feed_rate-f', 'plasmac.offset-feed-rate'])
        #safety parameters
        CALL(['halcmd', 'net', 'plasmac:safe-height', 'qtplasmac.safe_height-f', 'plasmac.safe-height'])
        #scribe parameters
        CALL(['halcmd', 'net', 'plasmac:scribe-arm-delay', 'qtplasmac.scribe_arm_delay-f', 'plasmac.scribe-arm-delay'])
        CALL(['halcmd', 'net', 'plasmac:scribe-on-delay', 'qtplasmac.scribe_on_delay-f', 'plasmac.scribe-on-delay'])
        #spotting parameters
        CALL(['halcmd', 'net', 'plasmac:spotting-threshold', 'qtplasmac.spotting_threshold-f', 'plasmac.spotting-threshold'])
        CALL(['halcmd', 'net', 'plasmac:spotting-time', 'qtplasmac.spotting_time-f', 'plasmac.spotting-time'])
        #motion parameters
        CALL(['halcmd', 'net', 'plasmac:setup-feed-rate', 'qtplasmac.setup_feed_rate-f', 'plasmac.setup-feed-rate'])
        #material parameters
        CALL(['halcmd', 'net', 'plasmac:cut-feed-rate', 'qtplasmac.cut_feed_rate-f', 'plasmac.cut-feed-rate'])
        CALL(['halcmd', 'net', 'plasmac:cut-height', 'qtplasmac.cut_height-f', 'plasmac.cut-height'])
        CALL(['halcmd', 'net', 'plasmac:cut-volts', 'qtplasmac.cut_volts-f', 'plasmac.cut-volts'])
        CALL(['halcmd', 'net', 'plasmac:kerf-width', 'qtplasmac.kerf_width-f', 'plasmac.kerf-width'])
        CALL(['halcmd', 'net', 'plasmac:pause-at-end', 'qtplasmac.pause_at_end-f', 'plasmac.pause-at-end'])
        CALL(['halcmd', 'net', 'plasmac:pierce-delay', 'qtplasmac.pierce_delay-f', 'plasmac.pierce-delay'])
        CALL(['halcmd', 'net', 'plasmac:pierce-height', 'qtplasmac.pierce_height-f', 'plasmac.pierce-height'])
        CALL(['halcmd', 'net', 'plasmac:puddle-jump-delay', 'qtplasmac.puddle_jump_delay-f', 'plasmac.puddle-jump-delay'])
        CALL(['halcmd', 'net', 'plasmac:puddle-jump-height', 'qtplasmac.puddle_jump_height-f', 'plasmac.puddle-jump-height'])
        #monitor
        CALL(['halcmd', 'net', 'plasmac:arc_ok_out', 'plasmac.arc-ok-out', 'qtplasmac.led_arc_ok'])
        CALL(['halcmd', 'net', 'plasmac:arc_voltage_out', 'plasmac.arc-voltage-out', 'qtplasmac.arc_voltage'])
        CALL(['halcmd', 'net', 'plasmac:breakaway-switch-out', 'qtplasmac.led_breakaway_switch'])
        CALL(['halcmd', 'net', 'plasmac:cornerlock-is-locked', 'plasmac.cornerlock-is-locked', 'qtplasmac.led_corner_lock'])
        CALL(['halcmd', 'net', 'plasmac:float-switch-out', 'qtplasmac.led_float_switch'])
        CALL(['halcmd', 'net', 'plasmac:voidlock-is-locked', 'plasmac.voidlock-is-locked', 'qtplasmac.led_void_lock'])
        CALL(['halcmd', 'net', 'plasmac:led-up', 'plasmac.led-up', 'qtplasmac.led_thc_up'])
        CALL(['halcmd', 'net', 'plasmac:led-down', 'plasmac.led-down', 'qtplasmac.led_thc_down'])
        CALL(['halcmd', 'net', 'plasmac:ohmic-probe-out', 'qtplasmac.ohmic_led_in'])
        CALL(['halcmd', 'net', 'plasmac:thc-active', 'plasmac.thc-active', 'qtplasmac.led_thc_active'])
        CALL(['halcmd', 'net', 'plasmac:thc-enabled', 'plasmac.thc-enabled', 'qtplasmac.led_thc_enabled'])
        CALL(['halcmd', 'net', 'plasmac:torch-on', 'qtplasmac.led_torch_on'])
        #control
        CALL(['halcmd', 'net', 'plasmac:cornerlock-enable', 'qtplasmac.cornerlock_enable', 'plasmac.cornerlock-enable'])
        CALL(['halcmd', 'net', 'plasmac:voidlock-enable', 'qtplasmac.voidlock_enable', 'plasmac.voidlock-enable'])
        CALL(['halcmd', 'net', 'plasmac:mesh-enable', 'qtplasmac.mesh_enable', 'plasmac.mesh-enable'])
        CALL(['halcmd', 'net', 'plasmac:ignore-arc-ok-1', 'qtplasmac.ignore_arc_ok', 'plasmac.ignore-arc-ok-1'])
        CALL(['halcmd', 'net', 'plasmac:ohmic-probe-enable', 'qtplasmac.ohmic_probe_enable', 'plasmac.ohmic-probe-enable'])
        CALL(['halcmd', 'net', 'plasmac:thc-enable', 'qtplasmac.thc_enable', 'plasmac.thc-enable'])
        CALL(['halcmd', 'net', 'plasmac:use-auto-volts', 'qtplasmac.use_auto_volts', 'plasmac.use-auto-volts'])
        CALL(['halcmd', 'net', 'plasmac:torch-enable', 'qtplasmac.torch_enable', 'plasmac.torch-enable'])
        #offsets
        CALL(['halcmd', 'net', 'plasmac:x-offset-current', 'qtplasmac.x_offset'])
        CALL(['halcmd', 'net', 'plasmac:y-offset-current', 'qtplasmac.y_offset'])
        CALL(['halcmd', 'net', 'plasmac:offsets-active', 'qtplasmac.offsets_active'])
        #override
        CALL(['halcmd', 'net', 'plasmac:height-override','qtplasmac.height_override','plasmac.height-override'])
        #INI
        CALL(['halcmd', 'net', 'plasmac:axis-x-max-limit', 'ini.x.max_limit', 'plasmac.axis-x-max-limit'])
        CALL(['halcmd', 'net', 'plasmac:axis-x-min-limit', 'ini.x.min_limit', 'plasmac.axis-x-min-limit'])
        CALL(['halcmd', 'net', 'plasmac:axis-y-max-limit', 'ini.y.max_limit', 'plasmac.axis-y-max-limit'])
        CALL(['halcmd', 'net', 'plasmac:axis-y-min-limit', 'ini.y.min_limit', 'plasmac.axis-y-min-limit'])
        CALL(['halcmd', 'net', 'plasmac:axis-z-max-limit', 'ini.z.max_limit', 'plasmac.axis-z-max-limit'])
        CALL(['halcmd', 'net', 'plasmac:axis-z-min-limit', 'ini.z.min_limit', 'plasmac.axis-z-min-limit'])
        # misc
        CALL(['halcmd', 'net', 'plasmac:consumable-changing', 'plasmac.consumable-changing', 'qtplasmac.consumable_changing'])
        CALL(['halcmd', 'net', 'plasmac:gcode-scale', 'plasmac.gcode-scale', 'qtplasmac.gcode_scale'])
        CALL(['halcmd', 'net', 'plasmac:jog-inhibit', 'qtplasmac.jog_inhibited'])
        CALL(['halcmd', 'net', 'plasmac:laser-on', 'qtplasmac.laser_on'])
        CALL(['halcmd', 'net', 'plasmac:laser-recovery-state', 'plasmac.laser-recovery-state', 'qtplasmac.laser_recovery_state'])
        CALL(['halcmd', 'net', 'plasmac:probe-test-error', 'plasmac.probe-test-error', 'qtplasmac.probe_test_error'])
        CALL(['halcmd', 'net', 'plasmac:sensor_active', 'plasmac.sensor-active', 'qtplasmac.sensor_active'])
        CALL(['halcmd', 'net', 'plasmac:state', 'plasmac.state-out', 'qtplasmac.plasmac_state'])
        CALL(['halcmd', 'net', 'plasmac:stop', 'plasmac.stop-type-out', 'qtplasmac.plasmac_stop'])
        CALL(['halcmd', 'net', 'plasmac:z-height', 'plasmac.z-height', 'qtplasmac.z_height'])
        CALL(['halcmd', 'net', 'plasmac:z-offset-counts', 'qtplasmac.z_offset_counts'])
        CALL(['halcmd', 'net', 'plasmac:offset-set-probe', 'plasmac.offset-set-probe', 'qtplasmac.offset_set_probe'])
        CALL(['halcmd', 'net', 'plasmac:offset-set-scribe', 'plasmac.offset-set-scribe', 'qtplasmac.offset_set_scribe'])

# *** add system hal pin changes here that may affect existing configs ***
# *** these may be removed after auto updating is implemented          ***
        if not hal.pin_has_writer('plasmac.feed-upm'): # if feed-upm is not yet connected in hal
            CALL(['halcmd', 'net', 'plasmac:feed-upm', 'motion.feed-upm', 'plasmac.feed-upm'])

    def init_preferences(self):
        self.mode = self.PREFS.getpref('Mode', 0, int,'GUI_OPTIONS')
        self.autorepeat_skip = self.PREFS.getpref('Autorepeat all', False, bool, 'GUI_OPTIONS')
        self.flash_error = self.PREFS.getpref('Flash error', False, bool,'GUI_OPTIONS')
        self.w.chk_keyboard_shortcuts.setChecked(self.PREFS.getpref('Use keyboard shortcuts', False, bool, 'GUI_OPTIONS'))
        self.w.chk_soft_keyboard.setChecked(self.PREFS.getpref('Use soft keyboard', False, bool, 'GUI_OPTIONS'))
        self.w.chk_overlay.setChecked(self.PREFS.getpref('Show materials', True, bool, 'GUI_OPTIONS'))
        self.w.chk_run_from_line.setChecked(self.PREFS.getpref('Run from line', True, bool, 'GUI_OPTIONS'))
        self.w.chk_tool_tips.setChecked(self.PREFS.getpref('Tool tips', True, bool, 'GUI_OPTIONS'))
        self.w.chk_exit_warning.setChecked(self.PREFS.getpref('Exit warning', True, bool, 'GUI_OPTIONS'))
        self.exitMessage = self.PREFS.getpref('Exit warning text', '', str, 'GUI_OPTIONS')
        self.w.cone_size.setValue(self.PREFS.getpref('Preview cone size', 0.5, float, 'GUI_OPTIONS'))
        self.w.grid_size.setValue(self.PREFS.getpref('Preview grid size', 0.0, float, 'GUI_OPTIONS'))
        self.w.table_zoom_scale.setValue(self.PREFS.getpref('T view zoom scale', 1.0, float, 'GUI_OPTIONS'))
        self.zPlusOverrideJog = self.PREFS.getpref('Override jog inhibit via Z+', False, bool, 'GUI_OPTIONS')
        self.w.color_foregrnd.setStyleSheet(f'background-color: {self.PREFS.getpref("Foreground", "#ffee06", str, "COLOR_OPTIONS")}')
        self.w.color_foregalt.setStyleSheet(f'background-color: {self.PREFS.getpref("Highlight", "#ffee06", str, "COLOR_OPTIONS")}')
        self.w.color_led.setStyleSheet(f'background-color: {self.PREFS.getpref("LED", "#ffee06", str, "COLOR_OPTIONS")}')
        self.w.color_backgrnd.setStyleSheet(f'background-color: {self.PREFS.getpref("Background", "#16160e", str, "COLOR_OPTIONS")}')
        self.w.color_backgalt.setStyleSheet(f'background-color: {self.PREFS.getpref("Background Alt", "#36362e", str, "COLOR_OPTIONS")}')
        self.w.color_frams.setStyleSheet(f'background-color: {self.PREFS.getpref("Frames", "#ffee06", str, "COLOR_OPTIONS")}')
        self.w.color_estop.setStyleSheet(f'background-color: {self.PREFS.getpref("Estop", "#ff0000", str, "COLOR_OPTIONS")}')
        self.w.color_disabled.setStyleSheet(f'background-color: {self.PREFS.getpref("Disabled", "#b0b0b0", str, "COLOR_OPTIONS")}')
        self.w.color_preview.setStyleSheet(f'background-color: {self.PREFS.getpref("Preview", "#000000", str, "COLOR_OPTIONS")}')
        self.lastLoadedProgram = self.w.PREFS_.getpref('RecentPath_0', 'None', str,'BOOK_KEEPING')
        TOOLTIPS.tool_tips_changed(self, self.w)
        self.soft_keyboard()
        self.cone_size_changed(self.w.cone_size.value())
        self.grid_size_changed(self.w.grid_size.value())
        self.set_basic_colors()
        self.w.sd_text.setText(self.exitMessage)

    def hide_widgets(self):
        for b in ['RUN', 'PAUSE', 'ABORT']:
            if self.PREFS.getpref(f'Hide {b.lower()}', False, bool,'GUI_OPTIONS'):
                self.w[b.lower()].hide()
                if self.landscape:
                    self.w.machine_frame.setMaximumHeight(self.w.machine_frame.maximumHeight() - 44)
                    self.w.machine_frame.setMinimumHeight(self.w.machine_frame.maximumHeight())

    def init_widgets(self):
        droPos = self.PREFS.getpref('DRO position', 'bottom', str, 'GUI_OPTIONS')
        if droPos.lower() == 'top':
            #designer can change the layout name in the .ui file
            #this will find the name and move the dro to the top
            lay = self.w.dro_gcode_frame.children()[0].objectName()
            self.w[lay].removeWidget(self.w.dro_frame)
            self.w[lay].insertWidget(0,self.w.dro_frame)
        text = _translate('HandlerClass', 'CONTINUOUS')
        self.w.jogincrements.setItemText(0, text)
        self.w.main_tab_widget.setCurrentIndex(self.MAIN)
        self.w.preview_stack.setCurrentIndex(self.PREVIEW)
        self.prevPreviewIndex = self.PREVIEW
        self.w.gcode_stack.setCurrentIndex(self.GCODE)
        self.w.jog_stack.setCurrentIndex(self.JOG)
        self.w.chk_override_limits.setChecked(False)
        self.w.chk_override_limits.setEnabled(False)
        self.w.chk_override_jog.setChecked(False)
        self.w.chk_override_jog.setEnabled(False)
        self.w.thc_enable.setChecked(self.PREFS.getpref('THC enable', True, bool, 'ENABLE_OPTIONS'))
        self.w.cornerlock_enable.setChecked(self.PREFS.getpref('Corner lock enable', True, bool, 'ENABLE_OPTIONS'))
        self.w.voidlock_enable.setChecked(self.PREFS.getpref('Void lock enable', False, bool, 'ENABLE_OPTIONS'))
        self.w.use_auto_volts.setChecked(self.PREFS.getpref('Use auto volts', True, bool, 'ENABLE_OPTIONS'))
        self.w.ohmic_probe_enable.setChecked(self.PREFS.getpref('Ohmic probe enable', False, bool, 'ENABLE_OPTIONS'))
        self.w.thc_auto.setChecked(self.PREFS.getpref('THC auto', False, bool, 'ENABLE_OPTIONS'))
        self.thc_auto_changed(self.w.thc_auto.isChecked())
        self.w.error_label = QLabel()
        self.w.tool_label = STATLABEL()
        self.w.gcodes_label = STATLABEL()
        self.w.mcodes_label = STATLABEL()
        self.w.lbl_tool = STATLABEL()
        self.w.lbl_gcodes = STATLABEL()
        self.w.lbl_mcodes = STATLABEL()
        self.w.statusbar.addPermanentWidget(self.w.error_label, stretch=1)
        self.w.error_label.setObjectName('error_label')
        self.w.statusbar.addPermanentWidget(VLine())
        self.w.statusbar.addPermanentWidget(self.w.tool_label)
        self.w.tool_label.setObjectName('tool_label')
        self.w.tool_label.setText('TOOL: ')
        self.w.statusbar.addPermanentWidget(self.w.lbl_tool)
        self.w.lbl_tool.setObjectName('lbl_tool')
        self.w.statusbar.addPermanentWidget(VLine())
        self.w.statusbar.addPermanentWidget(self.w.gcodes_label)
        self.w.gcodes_label.setObjectName('gcodes_label')
        self.w.gcodes_label.setText('G-CODES: ')
        self.w.statusbar.addPermanentWidget(self.w.lbl_gcodes)
        self.w.lbl_gcodes.setObjectName('lbl_gcodes')
        self.w.statusbar.addPermanentWidget(VLine())
        self.w.statusbar.addPermanentWidget(self.w.mcodes_label)
        self.w.mcodes_label.setObjectName('mcodes_label')
        self.w.mcodes_label.setText('M-CODES: ')
        self.w.statusbar.addPermanentWidget(self.w.lbl_mcodes)
        self.w.lbl_mcodes.setObjectName('lbl_mcodes')
        text = _translate('HandlerClass', 'MOVE')
        self.w.cut_rec_move_label.setText(f'{text}\n{self.w.kerf_width.text()}')
        self.w.filemanager.windowLayout.setContentsMargins(4,0,4,0)
        self.w.filemanager.windowLayout.setSpacing(4)
        # hide load button (redundant to select button)
        self.w.filemanager.loadButton.hide()
        # for copy/paste control if required
        self.w.filemanager.copy_control.hide()
        # add vertical and horizontal scroll bars to the materials QComboBoxs
        self.w.material_selector.view().setVerticalScrollBarPolicy(Qt.ScrollBarAsNeeded)
        self.w.material_selector.view().setHorizontalScrollBarPolicy(Qt.ScrollBarAsNeeded)
        self.w.conv_material.view().setVerticalScrollBarPolicy(Qt.ScrollBarAsNeeded)
        self.w.conv_material.view().setHorizontalScrollBarPolicy(Qt.ScrollBarAsNeeded)
        self.w.materials_box.view().setVerticalScrollBarPolicy(Qt.ScrollBarAsNeeded)
        self.w.materials_box.view().setHorizontalScrollBarPolicy(Qt.ScrollBarAsNeeded)
        self.w.gcode_display.set_margin_metric(3)
        self.w.gcode_display.setBraceMatching(False)
        self.w.gcode_display.setCaretWidth(0)
        self.w.gcode_display.setCornerWidget(QLabel())
        self.w.gcode_editor.topBox.setContentsMargins(4,4,4,4)
        self.w.gcode_editor.bottomBox.setContentsMargins(4,4,4,4)
        self.w.gcode_editor.set_margin_metric(3)
        self.w.gcode_editor.editor.setBraceMatching(False)
        self.w.gcode_editor.editor.setCaretWidth(4)
        self.w.gcode_editor.editor.setCornerWidget(QLabel())
        self.w.gcode_editor.editMode()
        self.w.gcode_editor.pythonLexerAction.setVisible(False)
        self.w.gcode_editor.gCodeLexerAction.setVisible(False)
        self.w.gcode_editor.label.setText('')
        self.w.gcodegraphics.enable_dro = True
        self.w.gcodegraphics.set_alpha_mode(True)
        self.w.gcodegraphics.setShowOffsets(False)
        self.w.gcodegraphics._font = 'monospace 11'
        self.w.conv_preview.enable_dro = True
        self.w.conv_preview.set_cone_basesize(0.1)
        self.w.conv_preview.set_view('Z')
        self.w.conv_preview.show_tool = False
        self.w.conv_preview.show_limits = False
        self.w.conv_preview.show_small_origin = False
        self.w.conv_preview.set_alpha_mode(True)
        self.w.conv_preview.setShowOffsets(False)
        self.w.conv_preview._font = 'monospace 11'
        self.w.conv_preview.inhibit_selection = True
        self.w.conv_preview.updateGL()
        self.w.conv_preview.setInhibitControls(True)
        self.w.estopButton = self.PREFS.getpref('Estop type', 0, int, 'GUI_OPTIONS')
        if self.w.estopButton == 0:
            self.w.estop.setEnabled(False)
        if self.w.estopButton == 1:
            self.w.estop.hide()
        self.w.camview.cross_color = QtCore.Qt.red
        self.w.camview.cross_pointer_color = QtCore.Qt.red
        self.w.camview.font = QFont('arial,helvetica', 16)
        self.flashState = False
        self.flashRate = 4
        self.flasher = self.flashRate
        self.manualCut = False
        self.jogPreManCut = [False, INFO.DEFAULT_LINEAR_JOG_VEL, 0]
        self.probeTest = False
        self.torchPulse = False
        self.rflSelected = False
        self.fileOpened = False
        self.fileClear = False
        self.error_present = False
        self.laserButtonState = 'laser'
        self.camButtonState = 'markedge'
        self.overlayProgress = QProgressBar(self.w.gcode_display)
        self.overlayProgress.setOrientation(Qt.Vertical)
        self.overlayProgress.setInvertedAppearance(True)
        self.overlayProgress.setFormat('')
        self.overlayProgress.hide()
        self.camNum = self.PREFS.getpref('Camera port', 0, int, 'CAMERA_OFFSET')

    def get_overlay_text(self):
        text = ['']
        if not self.w.chk_overlay.isChecked():
            return text
        scale = 1
        if self.units == 'in' and self.w.dro_z.display_units_mm:
            scale = 25.4
        elif self.units == 'mm' and not self.w.dro_z.display_units_mm:
            scale = 1 / 25.4
        if not self.w.dro_z.display_units_mm:
            fr = 1
            ou = 3
        else:
            fr = 0
            ou = 2
        dp = '.' if '.' in self.w.pierce_height.text() else ','
        if '.' in self.w.cut_feed_rate.text().replace(",", ".") and len(self.w.cut_feed_rate.text().replace(",", ".").split('.')[0]) > 3:
            text.append(f'FR: {float(self.w.cut_feed_rate.text().replace(",", ".").split(".")[0]) * scale:.{fr}f}'.replace(".",dp))
        else:
            text.append(f'FR: {float(self.w.cut_feed_rate.text().replace(",", ".")) * scale:.{fr}f}'.replace(".",dp))
        text.append(f'PH: {float(self.w.pierce_height.text().replace(",", ".")) * scale:.{ou}f}'.replace(".",dp))
        text.append(f'PD: {self.w.pierce_delay.text()}')
        text.append(f'CH: {float(self.w.cut_height.text().replace(",", ".")) * scale:.{ou}f}'.replace(".",dp))
        text.append(f'KW: {float(self.w.kerf_width.text().replace(",", ".")) * scale:.{ou}f}'.replace(".",dp))
        if self.pmx485Exists:
            text.append(f'CA: {self.w.cut_amps.text()}')
        return text

    def offset_peripherals(self):
        self.camOffsetX = 0.0
        self.camOffsetY = 0.0
        self.laserOffsetX = 0.0
        self.laserOffsetY = 0.0
        self.probeOffsetX = 0.0
        self.probeOffsetY = 0.0
        self.probeDelay = 0.0
        head = _translate('HandlerClass', 'Prefs File Error')
        # laser
        try:
            self.laserOffsetX = self.PREFS.getpref('X axis', 0.0, float, 'LASER_OFFSET')
            self.laserOffsetY = self.PREFS.getpref('Y axis', 0.0, float, 'LASER_OFFSET')
        except:
            self.w.laser.hide()
            msg0 = _translate('HandlerClass', 'Invalid entry for laser offset')
            STATUS.emit('error', linuxcnc.OPERATOR_ERROR, f'{head}:\n{msg0}\n')
        if self.laserOffsetX or self.laserOffsetY:
            self.w.laser.setEnabled(False)
        else:
            self.w.laser.hide()
        # camera
        try:
            self.camOffsetX = self.PREFS.getpref('X axis', 0.0, float, 'CAMERA_OFFSET')
            self.camOffsetY = self.PREFS.getpref('Y axis', 0.0, float, 'CAMERA_OFFSET')
        except:
            self.w.camera.hide()
            msg0 = _translate('HandlerClass', 'Invalid entry for camera offset')
            STATUS.emit('error', linuxcnc.OPERATOR_ERROR, f'{head}:\n{msg0}\n')
        if self.camOffsetX or self.camOffsetY:
            self.w.camview.set_camnum(self.camNum)
            self.w.camera.setEnabled(False)
        else:
            self.w.camera.hide()
        # probing
        try:
            self.probeOffsetX = self.PREFS.getpref('X axis', 0.0, float, 'OFFSET_PROBING')
            self.probeOffsetY = self.PREFS.getpref('Y axis', 0.0, float, 'OFFSET_PROBING')
            self.probeDelay = self.PREFS.getpref('Delay', 0.0, float, 'OFFSET_PROBING')
        except:
            self.w.offset_feed_rate.hide()
            self.w.offset_feed_rate_lbl.hide()
            msg0 = _translate('HandlerClass', 'Invalid entry for probe offset')
            STATUS.emit('error', linuxcnc.OPERATOR_ERROR, f'{head}:\n{msg0}\n')
        if not self.probeOffsetX and not self.probeOffsetY:
            self.w.offset_feed_rate.hide()
            self.w.offset_feed_rate_lbl.hide()

# called by the modified closeEvent function in this handler
    def closing_cleanup__(self):
        # disconnect powermax
        self.w.pmx485_enable.setChecked(False)
        # close soft keyboard
        self.vkb_hide()
        # turn autorepeat back on for the OS
        self.autorepeat_keys(True)
        # save the log files
        self.save_logfile(5)
        # save preferences
        if not self.PREFS: return
        self.PREFS.putpref('Use keyboard shortcuts', self.w.chk_keyboard_shortcuts.isChecked(), bool, 'GUI_OPTIONS')
        self.PREFS.putpref('Use soft keyboard', self.w.chk_soft_keyboard.isChecked(), bool, 'GUI_OPTIONS')
        self.PREFS.putpref('Show materials', self.w.chk_overlay.isChecked(), bool, 'GUI_OPTIONS')
        self.PREFS.putpref('Run from line', self.w.chk_run_from_line.isChecked(), bool, 'GUI_OPTIONS')
        self.PREFS.putpref('Tool tips', self.w.chk_tool_tips.isChecked(), bool, 'GUI_OPTIONS')
        self.PREFS.putpref('Exit warning', self.w.chk_exit_warning.isChecked(), bool, 'GUI_OPTIONS')
        self.PREFS.putpref('Exit warning text', self.exitMessage, str, 'GUI_OPTIONS')
        self.PREFS.putpref('Preview cone size', self.w.cone_size.value(), float, 'GUI_OPTIONS')
        self.PREFS.putpref('Preview grid size', self.w.grid_size.value(), float, 'GUI_OPTIONS')
        self.PREFS.putpref('T view zoom scale', self.w.table_zoom_scale.value(), float, 'GUI_OPTIONS')
        self.PREFS.putpref('THC auto', self.w.thc_auto.isChecked(), bool, 'ENABLE_OPTIONS')
        self.PREFS.putpref('Override jog inhibit via Z+', self.zPlusOverrideJog, bool, 'GUI_OPTIONS')
        self.PREFS.putpref('THC enable', self.w.thc_enable.isChecked(), bool, 'ENABLE_OPTIONS')
        self.PREFS.putpref('Corner lock enable', self.w.cornerlock_enable.isChecked(), bool, 'ENABLE_OPTIONS')
        self.PREFS.putpref('Void lock enable', self.w.voidlock_enable.isChecked(), bool, 'ENABLE_OPTIONS')
        self.PREFS.putpref('Use auto volts', self.w.use_auto_volts.isChecked(), bool, 'ENABLE_OPTIONS')
        self.PREFS.putpref('Ohmic probe enable', self.w.ohmic_probe_enable.isChecked(), bool, 'ENABLE_OPTIONS')

    def save_logfile(self, numLogs):
            logPre = 'machine_log_'
            logFiles = []
            logFiles = [f for f in os.listdir(self.PATHS.CONFIGPATH) if f.startswith(logPre)]
            logFiles.sort()
            if len(logFiles) > (numLogs - 1):
                for f in range(0, len(logFiles) - (numLogs - 1)):
                    os.remove(logFiles[0])
                    logFiles = logFiles[1:]
            text = self.w.machinelog.toPlainText()
            logName = f'{self.PATHS.CONFIGPATH}/{logPre}{time.strftime("%y-%m-%d_%H-%M-%S")}.txt'
            with open(logName, 'w') as f:
                f.write(text)

# called by qt_makegui.py
    def processed_key_event__(self,receiver,event,is_pressed,key,code,shift,cntrl):
        # when typing in MDI, we don't want keybinding to call functions
        # so we catch and process the events directly.
        # We do want ESC, F1 and F2 to call keybinding functions though
        if code not in(Qt.Key_Escape, Qt.Key_F1, Qt.Key_F2):
            # search for the top widget of whatever widget received the event
            # then check if it's one we want the keypress events to go to
            flag = False
            conversational = False
            mdiBlank = False
            receiver2 = receiver
            while receiver2 is not None and not flag:
                if isinstance(receiver2, QtWidgets.QDialog):
                    flag = True
                    break
                if isinstance(receiver2, QtWidgets.QListView):
                    flag = True
                    break
                if isinstance(receiver2, FILE_MAN):
                    flag = True
                    break
                if isinstance(receiver2, MDI_LINE):
                    if self.w.mdihistory.MDILine.text().rstrip() == '':
                        mdiBlank = True
                    flag = True
                    break
                if isinstance(receiver2, MDI_HISTORY):
                    if self.w.mdihistory.MDILine.text().rstrip() == '':
                        mdiBlank = True
                    flag = True
                    break
                if isinstance(receiver2, EDITOR):
                    flag = True
                    break
                if isinstance(receiver2, DOUBLESCALE):
                    flag = True
                    break
                if isinstance(receiver2, OFFSETVIEW):
                    flag = True
                    break
                if self.w.main_tab_widget.currentIndex() == self.CONVERSATIONAL and \
                   (isinstance(receiver2, QtWidgets.QLineEdit) or \
                   isinstance(receiver2, QtWidgets.QComboBox) or \
                   isinstance(receiver2, QtWidgets.QPushButton) or \
                   isinstance(receiver2, QtWidgets.QRadioButton)):
                    conversational = True
                    flag = True
                    break
                if self.w.main_tab_widget.currentIndex() == self.SETTINGS:
                    flag = True
                    break
                receiver2 = receiver2.parent()
            if flag:
                if is_pressed:
                    if conversational and (code == Qt.Key_Tab or code == Qt.Key_BackTab):
                        self.keyPressEvent(event)
                    else:
                        receiver.keyPressEvent(event)
                    if mdiBlank and (code == Qt.Key_Return or code == Qt.Key_Enter):
                        self.keyPressEvent(event)
                    event.accept()
                    return True
                else:
                    event.accept()
                    return True
        if event.isAutoRepeat():
            return True
        return KEYBIND.manage_function_calls(self, event, is_pressed, key, shift, cntrl)

    def size_changed(self, object):
        bHeight = self.w.file_edit.height() + 4
        rows = int((object.height() - 24) / bHeight)
        if self.landscape:
            if rows == 4:
                self.buttons_hide(7, 20)
            elif rows == 5:
                self.buttons_hide(9, 20)
                self.buttons_show(7, 8)
            elif rows == 6:
                self.buttons_hide(11, 20)
                self.buttons_show(7, 10)
            elif rows == 7:
                self.buttons_hide(13, 20)
                self.buttons_show(7, 12)
            elif rows == 8:
                self.buttons_hide(15, 20)
                self.buttons_show(7, 14)
            elif rows == 9:
                self.buttons_hide(17, 20)
                self.buttons_show(7, 16)
            elif rows == 10:
                self.buttons_hide(19, 20)
                self.buttons_show(7, 18)
            else:
                self.buttons_show(7, 20)
        else:
            if rows == 15:
                self.buttons_hide(16, 20)
                self.buttons_show(9, 15)
            if rows == 16:
                self.buttons_hide(17, 20)
                self.buttons_show(9, 16)
            elif rows == 17:
                self.buttons_hide(18, 20)
                self.buttons_show(9, 17)
            elif rows == 18:
                self.buttons_hide(19, 20)
                self.buttons_show(9, 18)
            elif rows == 19:
                self.buttons_hide(19, 20)
                self.buttons_show(9, 19)
            else:
                self.buttons_show(9, 20)

    def buttons_hide(self, first, last):
        for b in range(first, last + 1):
            self.w[f'button_{b}'].hide()

    def buttons_show(self, first, last):
        for b in range(first, last + 1):
            self.w[f'button_{b}'].show()


#########################################################################################################################
# CALLBACKS FROM STATUS #
#########################################################################################################################
    def estop_state(self, state):
        if state:
            self.w.power.setChecked(False)
            self.w.power.setEnabled(False)
            if not self.firstRun:
                log = _translate('HandlerClass', 'Emergency stop pressed')
                STATUS.emit('update-machine-log', log, 'TIME')
        else:
            self.w.power.setEnabled(True)
            if not self.firstRun:
                log = _translate('HandlerClass', 'Emergency stop cleared')
                STATUS.emit('update-machine-log', log, 'TIME')

    def power_state(self, state):
        if state:
            self.w.power.setChecked(True)
            self.set_buttons_state([self.machineOnList, self.idleOnList], True)
            if self.tpButton and not self.w.torch_enable.isChecked():
                self.w[self.tpButton].setEnabled(False)
            if self.otButton and not self.w.ohmic_probe_enable.isChecked():
                self.w[self.otButton].setEnabled(False)
            if STATUS.is_all_homed():
                self.set_buttons_state([self.idleHomedList], True)
                if self.convBlockLoaded.get():
                    self.wcs_rotation('set')
            else:
                self.set_buttons_state([self.idleHomedList], False)
            if not self.firstRun:
                log = _translate('HandlerClass', 'GUI power on')
                STATUS.emit('update-machine-log', log, 'TIME')
        else:
            self.w.power.setChecked(False)
            self.set_buttons_state([self.machineOnList, self.idleOnList, self.idleHomedList], False)
            if self.ptButton and hal.get_value('plasmac.probe-test'):
                self.probe_test(False)
            if not self.firstRun:
                log = _translate('HandlerClass', 'GUI power off')
                STATUS.emit('update-machine-log', log, 'TIME')
        self.set_run_button_state()
        self.set_jog_button_state()

    def interp_idle(self, obj):
        hal.set_p('plasmac.consumable-change', '0')
        if self.single_cut_request:
            self.single_cut_request = False
            if self.oldFile and self.fileOpened:
                self.remove_temp_materials()
                ACTION.OPEN_PROGRAM(self.oldFile)
            else:
                self.fileOpened = True
                self.file_clear_clicked()
            self.w[self.scButton].setEnabled(True)
            if self.g91:
                ACTION.CALL_MDI_WAIT('G91')
        if not self.manualCut:
            self.set_buttons_state([self.idleList], True)
        if self.lastLoadedProgram == 'None':
            self.w.file_reload.setEnabled(False)
        if STATUS.machine_is_on() and not self.manualCut:
            self.set_buttons_state([self.idleOnList], True)
            if self.tpButton and not self.w.torch_enable.isChecked():
                self.w[self.tpButton].setEnabled(False)
            if self.otButton and not self.w.ohmic_probe_enable.isChecked():
                self.w[self.otButton].setEnabled(False)
            if STATUS.is_all_homed():
                self.set_buttons_state([self.idleHomedList], True)
            else:
                self.set_buttons_state([self.idleHomedList], False)
        else:
            self.set_buttons_state([self.idleOnList, self.idleHomedList], False)
        self.w.jog_stack.setCurrentIndex(self.JOG)
        self.w.abort.setEnabled(False)
        if self.ccButton:
            self.button_normal(self.ccButton)
        self.set_tab_jog_states(True)
        self.set_run_button_state()
        self.set_jog_button_state()
        if self.jobRunning and obj:
            if self.w.torch_enable.isChecked():
                self.statistics_save()
            else:
                self.jobRunning = False
            log = _translate('HandlerClass', 'Machine idle')
            STATUS.emit('update-machine-log', log, 'TIME')
            self.statistics_show()
        ACTION.SET_MANUAL_MODE()

    def set_run_button_state(self):
        if STATUS.machine_is_on() and STATUS.is_all_homed() and \
           STATUS.is_interp_idle() and not self.offsetsActivePin.get() and \
           self.plasmacStatePin.get() == 0 and not self.fileBoundsError and not self.probeBoundsError and not self.fileClear:
            if self.w.gcode_display.lines() > 1:
                self.w.run.setEnabled(True)
                if self.frButton:
                    self.w[self.frButton].setEnabled(True)
            if self.manualCut:
                self.manualCut = False
                self.set_mc_states(True)
            if self.probeTest:
                self.set_tab_jog_states(True)
                self.probeTest = False
            self.set_buttons_state([self.idleList, self.idleOnList, self.idleHomedList], True)
            self.w.abort.setEnabled(False)
        else:
            self.w.run.setEnabled(False)
            if self.frButton and self.fileBoundsError:
                self.w[self.frButton].setEnabled(False)

    def set_jog_button_state(self):
        if STATUS.machine_is_on() and STATUS.is_interp_idle() and not self.offsetsActivePin.get():
            for widget in self.jogButtonList:
                self.w[widget].setEnabled(True)
            if STATUS.is_all_homed():
                for widget in self.jogSyncList:
                    self.w[widget].setEnabled(True)
            else:
                for widget in self.jogSyncList:
                    self.w[widget].setEnabled(False)
        else:
            for widget in self.jogButtonList:
                self.w[widget].setEnabled(False)
            for widget in self.jogSyncList:
                self.w[widget].setEnabled(False)

    def interp_paused(self, obj):
        pass

    def interp_running(self, obj):
        self.w.run.setEnabled(False)
        if self.frButton:
            self.w[self.frButton].setEnabled(False)
        self.set_buttons_state([self.idleList, self.idleOnList, self.idleHomedList], False)
        self.w.abort.setEnabled(True)
        self.w.height_lower.setEnabled(True)
        self.w.height_raise.setEnabled(True)
        self.w.height_reset.setEnabled(True)
        if STATUS.is_auto_mode() and self.w.gcode_stack.currentIndex() != self.GCODE:
            self.w.gcode_stack.setCurrentIndex(self.GCODE)
        self.set_tab_jog_states(False)
        self.set_jog_button_state()

    def interp_reading(self, obj):
        pass

    def interp_waiting(self, obj):
        pass

    def pause_changed(self, obj, state):
        if hal.get_value('plasmac.paused-motion') or hal.get_value('plasmac.cut-recovering'):
            if state:
                self.w.wcs_button.setEnabled(False)
            if hal.get_value('plasmac.program-is-paused'):
                if self.tpButton and self.w.torch_enable.isChecked():
                    self.w[self.tpButton].setEnabled(True)
                if self.otButton and self.w.ohmic_probe_enable.isChecked():
                    self.w[self.otButton].setEnabled(True)
            elif not hal.get_value('plasmac.program-is-paused') and not hal.get_value('plasmac.paused-motion'):
                if self.tpButton:
                    self.w[self.tpButton].setEnabled(False)
                if self.otButton:
                    self.w[self.otButton].setEnabled(False)
            return
        if state:
            # time delay workaround to ensure userspace pins/variables have time to set
            time.sleep(0.1)
            if self.ccButton and hal.get_value('plasmac.stop-type-out'):
                self.w[self.ccButton].setEnabled(True)
            if self.tpButton and self.w.torch_enable.isChecked():
                self.w[self.tpButton].setEnabled(True)
            if self.otButton and self.w.ohmic_probe_enable.isChecked():
                self.w[self.otButton].setEnabled(True)
            self.w.wcs_button.setEnabled(False)
            self.set_tab_jog_states(True)
            log = _translate('HandlerClass', 'Cycle paused')
            STATUS.emit('update-machine-log', log, 'TIME')
        else:
            self.w.jog_stack.setCurrentIndex(self.JOG)
            if self.ccButton:
                self.w[self.ccButton].setEnabled(False)
            if self.tpButton and STATUS.is_auto_running():
                self.w[self.tpButton].setEnabled(False)
            if self.otButton and STATUS.is_auto_running():
                self.w[self.otButton].setEnabled(False)
            if STATUS.is_auto_running():
                self.set_tab_jog_states(False)

    def jog_rate_changed(self, object, value):
        msg0 = _translate('HandlerClass', 'JOG')
        self.w.jogs_label.setText(f'{msg0}\n{STATUS.get_jograte():.0f}')

    def progress_changed(self, object, percent):
        if percent < 0:
            self.overlayProgress.setValue(0)
            self.overlayProgress.hide()
            self.w.gcode_display.setHorizontalScrollBarPolicy(Qt.ScrollBarAsNeeded)
            self.w.gcode_display.setVerticalScrollBarPolicy(Qt.ScrollBarAsNeeded)
        else:
            self.overlayProgress.setValue(percent)
            self.overlayProgress.show()
            self.overlayProgress.setFixedHeight(self.w.gcode_display.geometry().height())
            self.overlayProgress.move(self.w.gcode_display.geometry().width() - 20, 0)
            self.w.gcode_display.setHorizontalScrollBarPolicy(Qt.ScrollBarAlwaysOff)
            self.w.gcode_display.setVerticalScrollBarPolicy(Qt.ScrollBarAlwaysOff)

    def user_system_changed(self, obj, data):
        sys = self.systemList[int(data)]
        self.w.wcs_button.setText(f'WCS\n{sys}')
        if ACTION.prefilter_path:
            self.file_reload_clicked()

    def file_loaded(self, obj, filename):
        if os.path.basename(filename).count('.') > 1:
            self.lastLoadedProgram = ''
            return
        if filename is not None:
            self.overlayProgress.setValue(0)
            if not any(name in filename for name in ['qtplasmac_program_clear', 'single_cut']):
                self.lastLoadedProgram = filename
            if not self.cameraOn:
                self.preview_index_return(self.w.preview_stack.currentIndex())
            self.w.file_open.setText(os.path.basename(filename))
            self.fileOpened = True
            text = _translate('HandlerClass', 'EDIT')
            self.w.edit_label.setText(f'{text}: {filename}')
            if self.w.gcode_stack.currentIndex() != self.GCODE:
                self.w.gcode_stack.setCurrentIndex(self.GCODE)
            self.w.file_reload.setEnabled(True)
        self.w.gcodegraphics.logger.clear()
        self.w.gcodegraphics.clear_highlight()
        if self.preRflFile and self.preRflFile != ACTION.prefilter_path:
            self.rflActive = False
            self.startLine = 0
            self.preRflFile = ''
        self.fileBoundsError, fileErrMsg = self.bounds_check_file()
        self.probeBoundsError, probeErrMsg = self.bounds_check_probe(False)
        errMsg = fileErrMsg + probeErrMsg
        if self.fileBoundsError or self.probeBoundsError:
            head = _translate('HandlerClass', 'Axis Limit Error')
            STATUS.emit('error', linuxcnc.OPERATOR_ERROR, f'{head}:\n{errMsg}\n')
            self.set_run_button_state()
            if self.single_cut_request:
                self.single_cut_request = False
                if self.oldFile and not 'single_cut' in self.oldFile:
                    self.remove_temp_materials()
                    ACTION.OPEN_PROGRAM(self.oldFile)
                    self.set_buttons_state([self.idleList, self.idleOnList, self.idleHomedList], True)
                self.w[self.scButton].setEnabled(True)
                self.w.run.setEnabled(False)
        else:
            if self.single_cut_request:
                ACTION.RUN()
            self.set_run_button_state()
            if self.fileClear:
                self.fileClear = False
                self.fileOpened = False
                text = _translate('HandlerClass', 'OPEN')
                self.w.file_open.setText(text)
                text = _translate('HandlerClass', 'EDIT')
                self.w.edit_label.setText(f'{text}')
                self.w.gcode_editor.editor.new_text()
                self.w.gcode_editor.editor.setModified(False)
                self.w.gcode_display.new_text()
                self.w.gcode_display.set_margin_metric(3)
                self.w.gcode_editor.set_margin_metric(3)
        ACTION.SET_MANUAL_MODE()
        if not len(self.w.gcode_display.text()):
            self.w.gcode_display.setHorizontalScrollBarPolicy(Qt.ScrollBarAlwaysOff)
        if self.w.main_tab_widget.currentIndex() != self.MAIN:
            self.w.main_tab_widget.setCurrentIndex(self.MAIN)
        # forces the view to remain "table view" if T is checked when a file is loaded
        if self.fileOpened:
            if self.w.view_t.isChecked():
                self.view_t_pressed()
        else:
            self.view_t_pressed()
        if not 'single_cut.ngc' in filename:
            self.preSingleCutMaterial = None
        # remove unused temporary materials from comboboxes
        self.getMaterialBusy = True
        if int(self.w.materials_box.currentText().split(": ", 1)[0]) not in self.materialList:
            self.change_material(self.defaultMaterial)
        for idx in range(self.w.materials_box.count() - 1, -1, -1):
            matNum = int(self.w.materials_box.itemText(idx).split(': ', 1)[0])
            if matNum < 1000000:
                break
            if matNum not in self.materialList:
                self.w.materials_box.removeItem(idx)
                self.w.material_selector.removeItem(idx)
                self.w.conv_material.removeItem(idx)
        self.getMaterialBusy = False

    def joints_all_homed(self, obj):
        self.interp_idle(None)
        if not self.firstHoming:
            ACTION.CALL_MDI_WAIT('T0 M6')
            ACTION.SET_MANUAL_MODE()
            self.firstHoming = True
        self.w.gcodegraphics.updateGL()
        self.w.conv_preview.updateGL()
        log = _translate('HandlerClass', 'Machine homed')
        STATUS.emit('update-machine-log', log, 'TIME')

    def joint_homed(self, obj, joint):
        dro = self.coordinates[int(joint)]
        self.w[f'dro_{dro}'].setProperty('homed', True)
        self.w[f'dro_{dro}'].setStyle(self.w[f'dro_{dro}'].style())
        self.w[f'dro_label_{dro}'].setProperty('homed', True)
        self.w[f'dro_label_{dro}'].setStyle(self.w[f'dro_label_{dro}'].style())
        self.w.update
        STATUS.emit('dro-reference-change-request', 1)
        self.w.gcodegraphics.logger.clear()

    def joint_unhomed(self, obj, joints):
        for joint in joints:
            dro = self.coordinates[int(joint)]
            self.w[f'dro_{dro}'].setProperty('homed', False)
            self.w[f'dro_{dro}'].setStyle(self.w[f'dro_{dro}'].style())
            self.w[f'dro_label_{dro}'].setProperty('homed', False)
            self.w[f'dro_label_{dro}'].setStyle(self.w[f'dro_label_{dro}'].style())
        if len(joints) < len(self.coordinates):
            self.w.home_all.setEnabled(True)
        self.w.update
        STATUS.emit('dro-reference-change-request', 1)
        self.interp_idle(None)
        self.w.gcodegraphics.updateGL()
        self.w.conv_preview.updateGL()

    def hard_limit_tripped(self, obj, tripped, list_of_tripped):
        self.w.chk_override_limits.setEnabled(tripped)
        if not tripped:
            self.w.chk_override_limits.setChecked(False)

    def jog_inhibited_changed(self, state):
        if state:
            self.w.chk_override_jog.setEnabled(state)
            self.w.releaseKeyboard()
        else:
           if not self.w.led_float_switch.hal_pin.get() and not self.ohmicLedInPin.get() and \
                                                            not self.w.led_breakaway_switch.hal_pin.get():
                self.w.chk_override_jog.setChecked(False)
                hal.set_p('plasmac.override-jog', '0')

    def sensor_active_changed(self, state):
        if not state:
            self.w.chk_override_jog.setEnabled(False)
            self.w.chk_override_jog.setChecked(False)
            hal.set_p('plasmac.override-jog', str(state))

    def z_offset_changed(self, height):
        if STATUS.is_interp_paused() and not height:
            if(hal.get_value('plasmac.stop-type-out') or hal.get_value('plasmac.cut-recovering')):
                self.w.set_cut_recovery()
                self.w.laser.setEnabled(True)

    def override_jog_changed(self, state):
        if state:
            hal.set_p('plasmac.override-jog', '1')
        else:
            hal.set_p('plasmac.override-jog', '0')

    def tool_changed(self, obj, tool):
        if tool == 0:
            self.tool = self.TORCH
            text = _translate('HandlerClass', 'TORCH')
            self.w.lbl_tool.setText(text)
        elif tool == 1:
            self.tool = self.SCRIBE
            text = _translate('HandlerClass', 'SCRIBE')
            self.w.lbl_tool.setText(text)
        else:
            self.tool = self.UNKNOWN
            text = _translate('HandlerClass', 'UNKNOWN')
            self.w.lbl_tool.setText(text)

    def gcodes_changed(self, obj, cod):
        if self.units == 'in' and STATUS.is_metric_mode():
            self.droScale = 25.4
            self.gcodeScalePin.set(25.4)
        elif self.units == 'mm' and not STATUS.is_metric_mode():
            self.droScale = 1 / 25.4
            self.gcodeScalePin.set(1 / 25.4)
        else:
            self.droScale = 1
            self.gcodeScalePin.set(1)
        self.w.lbl_gcodes.setText(f'{cod}')

    def mcodes_changed(self, obj, cod):
        self.w.lbl_mcodes.setText(f'{cod}')

    def metric_mode_changed(self, obj, state):
        self.w.gcodegraphics.updateGL()

    def set_start_line(self, line):
        if self.fileOpened:
            if self.w.chk_run_from_line.isChecked():
                if self.w.sender():
                    if self.w.sender().objectName() == 'gcode_editor_display':
                        return
                if line > 1:
                    msg0 = _translate('HandlerClass', 'SELECTED')
                    self.w.run.setText(f'{msg0} {line}')
                    self.runText = f'{msg0} {line}'
                    self.rflSelected = True
                    self.startLine = line - 1
                elif self.rflActive:
                    txt0 = _translate('HandlerClass', 'RUN FROM LINE')
                    txt1 = _translate('HandlerClass', 'CYCLE START')
                    self.runText = f'{txt0}\n{txt1}'
                    self.rflSelected = False
                else:
                    self.startLine = 0
                    self.rflSelected = False
                    self.w.gcodegraphics.clear_highlight()
            if line < 1:
                self.w.gcode_display.setCursorPosition(0, 0)
                self.w.gcode_display.moveMarker(0)

    def update_gcode_properties(self, props):
        if props:
            self.gcodeProps = props
            if props['gcode_units'] == 'in':
                STATUS.emit('metric-mode-changed', False)
            else:
                STATUS.emit('metric-mode-changed', True)

    def error_update(self, obj, kind, error):
        if not self.realTimeDelay:
            if kind == linuxcnc.OPERATOR_ERROR:
                self.error_status(True)
                self.mdiError = True
            if kind == linuxcnc.NML_ERROR:
                self.error_status(True)


#########################################################################################################################
# CALLBACKS FROM FORM #
#########################################################################################################################
    def ext_run(self, state):
        if self.w.run.isEnabled() and state:
            self.run_clicked()

    def ext_abort(self, state):
        if self.w.abort.isEnabled() and state:
            self.abort_pressed()

    def ext_pause(self, state):
        if self.w.pause.isEnabled() and state:
            ACTION.PAUSE()

    def ext_touch_off(self, state):
        if self.w.touch_xy.isEnabled() and state:
            self.touch_xy_clicked()

    def ext_laser_touch_off(self, state):
        if self.w.laser.isVisible():
            if state:
                self.extLaserButton = True
                self.laser_pressed()
            else:
                self.extLaserButton = False
                self.laser_clicked()

    def ext_laser_toggle(self, state):
        if self.w.laser.isVisible() and state:
            self.laserOnPin.set(not self.laserOnPin.get())

    def ext_jog_slow(self, state):
        if self.w.jog_slow.isEnabled() and state:
            self.jog_slow_pressed(True)

    def ext_run_pause(self, state):
        if self.w.run.isEnabled() and state:
            self.run_clicked()
        elif self.w.pause.isEnabled() and state:
            ACTION.PAUSE()

    def power_button(self, action, state):
        if action == 'pressed':
            self.shutdownTimer.start(self.shutdownTime)
        elif action == 'released':
            self.shutdownTimer.stop()
        elif action == 'clicked':
            if STATUS.estop_is_clear():
                ACTION.SET_MACHINE_STATE(not STATUS.machine_is_on())
            else:
                self.w.power.setChecked(False)
        elif action == 'external' and self.w.power.isEnabled() and not self.firstRun:
            if state:
                self.shutdownTimer.start(self.shutdownTime)
                self.w.power.setDown(True)
            else:
                self.shutdownTimer.stop()
                self.w.power.setDown(False)
                self.w.power.click()

    def run_clicked(self):
        if self.convBlockLoaded.get():
            self.wcs_rotation('get')
        if self.startLine and self.rflSelected:
            self.w.run.setEnabled(False)
            if self.frButton:
                self.w[self.frButton].setEnabled(False)
            self.rflActive = True
            self.rflSelected = False
            if self.developmentPin.get():
                reload(RFL)
            head = _translate('HandlerClass', 'Gcode Error')
            data = RFL.run_from_line_get(self.lastLoadedProgram, self.startLine)
            # cannot do run from line within a subroutine or if using cutter compensation
            if data['error']:
                if data['compError']:
                    msg0 = _translate('HandlerClass', 'Cannot run from line while')
                    msg1 = _translate('HandlerClass', 'cutter compensation is active')
                    STATUS.emit('error', linuxcnc.OPERATOR_ERROR, f'{head}:\n{msg0}\n{msg1}\n')
                if data['subError']:
                    msg0 = _translate('HandlerClass', 'Cannot do run from line')
                    msg1 = _translate('HandlerClass', 'inside subroutine')
                    msg2 = ''
                    for sub in data['subError']:
                        msg2 += f' {sub}'
                    STATUS.emit('error', linuxcnc.OPERATOR_ERROR, f'{head}:\n{msg0}\n{msg1}{msg2}\n')
                self.clear_rfl()
                self.set_run_button_state()
            else:
                # get user input
                userInput = self.dialog_run_from_line()
                # rfl cancel clicked
                if userInput['cancel']:
                    if 'rfl.ngc' in self.lastLoadedProgram:
                        self.set_start_line(-1)
                    else:
                        self.clear_rfl()
                    self.set_run_button_state()
                else:
                    # rfl load clicked
                    rflFile = f'{self.tmpPath}rfl.ngc'
                    result = RFL.run_from_line_set(rflFile, data, userInput, self.unitsPerMm)
                    # leadin cannot be used
                    if result['error']:
                        msg0 = _translate('HandlerClass', 'Unable to calculate a leadin for this cut')
                        msg1 = _translate('HandlerClass', 'Program will run from selected line with no leadin applied')
                        STATUS.emit('error', linuxcnc.OPERATOR_ERROR, f'{head}:\n{msg0}\n{msg1}\n')
                    # load rfl file
                    if ACTION.prefilter_path or self.lastLoadedProgram != 'None':
                        self.preRflFile = ACTION.prefilter_path or self.lastLoadedProgram
                    ACTION.OPEN_PROGRAM(rflFile)
                    ACTION.prefilter_path = self.preRflFile
                    self.set_run_button_state()
                    txt0 = _translate('HandlerClass', 'RUN FROM LINE')
                    txt1 = _translate('HandlerClass', 'CYCLE START')
                    self.runText = f'{txt0}\n{txt1}'
                    log = _translate('HandlerClass', 'Run from line loaded')
                    log1 = _translate('HandlerClass', 'Start line')
                    STATUS.emit('update-machine-log', f'{log} - {log1}: {(self.startLine + 1)}', 'TIME')
        elif not self.cut_critical_check():
            self.jobRunning = True
            ACTION.RUN(0)
            log = _translate('HandlerClass', 'Cycle started')
            if self.w.torch_enable.isChecked():
                log1 = _translate('HandlerClass', 'Torch enabled')
            else:
                log1 = _translate('HandlerClass', 'Torch disabled')
            STATUS.emit('update-machine-log', f'{log} - {log1}', 'TIME')

    def abort_pressed(self):
        if self.manualCut:
            ACTION.SET_SPINDLE_STOP(0)
            if self.mcButton:
                self.button_normal(self.mcButton)
                self.w[self.mcButton].setEnabled(False)
            self.w.abort.setEnabled(False)
            log = _translate('HandlerClass', 'Manual cut aborted')
            STATUS.emit('update-machine-log', log, 'TIME')
            return
        elif self.probeTest:
            self.probe_test_stop()
            log = _translate('HandlerClass', 'Probe test aborted')
            STATUS.emit('update-machine-log', log, 'TIME')
            return
        elif self.torchPulse:
            self.torch_pulse(True)
            log = _translate('HandlerClass', 'Torch pulse aborted')
            STATUS.emit('update-machine-log', log, 'TIME')
        else:
            ACTION.ABORT()
            if hal.get_value('plasmac.cut-recovery'):
                hal.set_p('plasmac.cut-recovery', '0')
                self.laserOnPin.set(0)
            self.interp_idle(None)
            if self.convBlockLoaded.get():
                self.wcs_rotation('set')
            log = _translate('HandlerClass', 'Cycle aborted')
            STATUS.emit('update-machine-log', log, 'TIME')

    def pause_pressed(self):
        if hal.get_value('plasmac.cut-recovering'):
            self.w.jog_stack.setCurrentIndex(self.JOG)
            self.laserOnPin.set(0)
        self.cancelWait = False
        self.w.laser.setEnabled(False)
        if STATUS.is_auto_paused():
            log = _translate('HandlerClass', 'Cycle resumed')
            STATUS.emit('update-machine-log', log, 'TIME')

    def user_button_pressed(self, button):
        self.user_button_down(button)

    def user_button_released(self, button):
        self.user_button_up(button)

    def height_ovr_pressed(self, state, height):
        if state:
            if height:
                self.heightOvr += height * self.w.thc_threshold.value()
            else:
                self.heightOvr = 0
        if self.heightOvr < -9:
            self.heightOvr = -9
        if self.heightOvr > 9:
            self.heightOvr = 9
        self.heightOverridePin.set(self.heightOvr)
        self.w.height_ovr_label.setText(f'{self.heightOvr:.2f}')

    def height_ovr_encoder(self,value):
        if (value != self.old_ovr_counts and self.extHeightOvrCountEnablePin.get()):
            self.heightOvr += (value-self.old_ovr_counts) * self.w.thc_threshold.value() * self.heightOvrScale
            if self.heightOvr < -9:
                self.heightOvr = -9
            if self.heightOvr > 9:
                self.heightOvr = 9
            self.heightOverridePin.set(self.heightOvr)
            self.w.height_ovr_label.setText(f'{self.heightOvr:.2f}')
        self.old_ovr_counts = value

    def height_ovr_scale_change(self,value):
        if value:self.heightOvrScale = value

    def touch_xy_clicked(self):
        self.touch_off_xy(0, 0)
        self.w.gcodegraphics.logger.clear()

    def setup_feed_rate_changed(self):
        if self.w.probe_feed_rate.value() > self.w.setup_feed_rate.value():
            self.w.probe_feed_rate.setValue(self.w.setup_feed_rate.value())
        self.w.probe_feed_rate.setMaximum(self.w.setup_feed_rate.value())

    def save_plasma_clicked(self):
        self.save_plasma_parameters()

    def reload_plasma_clicked(self):
        self.load_plasma_parameters()

    def backup_clicked(self):
        self.save_logfile(6)
        bkpPath = f'{os.path.expanduser("~")}'
        bkpName = f'{self.machineName}_V{LCNCVER}-{VERSION}_{time.strftime("%y-%m-%d_%H-%M-%S")}.tar.gz'
        tmpFile = os.path.join(self.PATHS.CONFIGPATH, 'config_info.txt')
        lcncInfo = (Popen('linuxcnc_info -s', stdout=PIPE, stderr=PIPE, shell=True).communicate()[0]).decode('utf-8')
        network = (Popen('lspci | grep -i net', stdout=PIPE, stderr=PIPE, shell=True).communicate()[0]).decode('utf-8')
        with open(tmpFile, 'a') as outFile:
            outFile.write(f'locale:\n{os.getenv("LANG")}\n\n')
            if network:
                outFile.write(f'lspci | grep -i net:\n{network}\n')
            else:
                outFile.write('Unknown error with "lspci | grep -i net" command\n\n')
            if lcncInfo:
                outFile.write('linuxcnc_info:\n')
                try:
                    with open('/tmp/linuxcnc_info.txt', 'r') as inFile:
                        for line in inFile:
                            outFile.write(line)
                except:
                    outFile.write("Unknown error opening /tmp/linuxcnc_info.txt\n")
            else:
                outFile.write('Unknown error creating /tmp/linuxcnc_info.txt\n')
        with tarfile.open(f'{bkpPath}/{bkpName}', mode='w:gz', ) as archive:
            archive.add(f'{self.PATHS.CONFIGPATH}')
        try:
            os.remove(tmpFile)
        except:
            log = _translate('HandlerClass', 'Unknown error removing')
            STATUS.emit('update-machine-log', f'{log} {tmpFile}', 'TIME')
        head = _translate('HandlerClass', 'Backup Complete')
        msg0 = _translate('HandlerClass', 'A compressed backup of the machine configuration including the machine logs has been saved in your home directory as')
        msg1 = _translate('HandlerClass', 'It is safe to delete this file at any time')
        self.dialog_show_ok(QMessageBox.Information, head, f'\n{msg0}:\n{bkpName}\n\n{msg1}\n')

    def set_offsets_clicked(self):
        if self.developmentPin.get():
            reload(OFFSETS)
        self.w.main_tab_widget.setCurrentIndex(self.MAIN)
        if STATUS.stat.rotation_xy:
            ACTION.CALL_MDI_WAIT('G10 L2 P0 R0')
            ACTION.SET_MANUAL_MODE()
        OFFSETS.dialog_show(self, self.w, self.PREFS, INIPATH, STATUS, ACTION, TOOL)

    def feed_label_pressed(self):
        self.w.feed_slider.setValue(100)

    def rapid_label_pressed(self):
        self.w.rapid_slider.setValue(100)

    def jogs_label_pressed(self):
        self.w.jog_slider.setValue(INFO.DEFAULT_LINEAR_JOG_VEL)

    def gui_button_jog(self, state, joint, direction):
        shift = False
        if state and joint == 'z' and direction == 1 and self.zPlusOverrideJog and self.w.chk_override_jog.isEnabled():
                self.w.chk_override_jog.setChecked(True)
        if STATUS.is_joint_mode():
            self.kb_jog(state, self.coordinates.index(joint), direction, shift)
        else:
            self.kb_jog(state, ['x','y','z','a','b','c'].index(joint), direction, shift)

    def view_t_pressed(self):
        t = time.time() + 0.01
        while time.time() < t:
            QApplication.processEvents()
        self.w.gcodegraphics.set_view('Z')
        mid, size = DRAW.extents_info(self.w.gcodegraphics)
        mult = 1 if self.units == 'in' else 25.4
        zoomScale = (self.w.table_zoom_scale.value() * 2)
        xTableCenter = (self.xMin + self.xLen / 2) / mult - mid[0]
        yTableCenter = (self.yMin + self.yLen / 2) / mult - mid[1]
        xSize = self.xLen / mult / zoomScale
        ySize = self.yLen / mult / zoomScale
        glTranslatef(-xTableCenter, -yTableCenter, 0)
        self.w.gcodegraphics.set_eyepoint_from_extents(xSize, ySize)
        self.w.gcodegraphics.perspective = False
        self.w.gcodegraphics.lat = self.w.gcodegraphics.lon = 0
        self.w.gcodegraphics.updateGL()

    def view_p_pressed(self):
        self.w.gcodegraphics.set_view('P')

    def view_z_pressed(self):
        self.w.gcodegraphics.set_view('Z')

    def view_clear_pressed(self):
        self.w.gcodegraphics.logger.clear()

    def pan_left_pressed(self):
        self.w.gcodegraphics.recordMouse(0,0)
        self.w.gcodegraphics.translateOrRotate(-self.w.gcodegraphics._view_incr,0)

    def pan_right_pressed(self):
        self.w.gcodegraphics.recordMouse(0,0)
        self.w.gcodegraphics.translateOrRotate(self.w.gcodegraphics._view_incr,0)

    def pan_up_pressed(self):
        self.w.gcodegraphics.recordMouse(0,0)
        self.w.gcodegraphics.translateOrRotate(0,-self.w.gcodegraphics._view_incr)

    def pan_down_pressed(self):
        self.w.gcodegraphics.recordMouse(0,0)
        self.w.gcodegraphics.translateOrRotate(0,self.w.gcodegraphics._view_incr)

    def zoom_in_pressed(self):
        self.w.gcodegraphics.zoomin()

    def zoom_out_pressed(self):
        self.w.gcodegraphics.zoomout()

    def gcode_display_loaded(self):
        gcodeLines = len(str(self.w.gcode_display.lines()))
        self.w.gcode_display.set_margin_metric(gcodeLines)
        self.w.gcode_editor.set_margin_metric(gcodeLines)

    def file_clear_clicked(self):
        proceed = self.editor_close_check()
        if not proceed:
            return
        self.w.preview_stack.setCurrentIndex(self.PREVIEW)
        self.w.gcode_editor.editor.new_text()
        self.w.gcode_editor.editor.setModified(False)
        # clear error message list and error status
        if self.w.screen_options.desktop_notify:
            self.w.screen_options.QTVCP_INSTANCE_._NOTICE.alarmpage = []
            self.w.screen_options.QTVCP_INSTANCE_._NOTICE.external_close()
        self.error_status(False)
        # return cut-type button to Normal
        if self.cutType:
            self.cutType = 0
            self.cutTypePin.set(0)
            self.button_normal(self.ctButton)
            self.w[self.ctButton].setText(self.cutTypeText)
        if self.fileOpened:
            self.fileClear = True
            if self.rflActive:
                self.clear_rfl()
            clearFile = f'{self.tmpPath}qtplasmac_program_clear.ngc'
            with open(clearFile, 'w') as outFile:
                outFile.write('m2')
            if ACTION.prefilter_path:
                if 'single_cut' in ACTION.prefilter_path:
                    self.preClearFile = self.oldFile
                else:
                    if self.lastLoadedProgram != 'None':
                        self.preClearFile = ACTION.prefilter_path or self.lastLoadedProgram
                    self.w.materials_box.setCurrentIndex(self.materialList.index(self.defaultMaterial))
                    self.w.material_selector.setCurrentIndex(self.w.materials_box.currentIndex())
                    self.w.conv_material.setCurrentIndex(self.w.materials_box.currentIndex())
            self.remove_temp_materials()
            ACTION.OPEN_PROGRAM(clearFile)
            ACTION.prefilter_path = self.preClearFile
            if self.tool != self.TORCH and STATUS.is_on_and_idle() and STATUS.is_all_homed():
                ACTION.CALL_MDI_WAIT('T0 M6')
                ACTION.CALL_MDI_WAIT('G43 H0')
                ACTION.SET_MANUAL_MODE()
            log = _translate('HandlerClass', 'Program cleared')
            STATUS.emit('update-machine-log', log, 'TIME')
        else:
            self.view_t_pressed()

    def file_open_clicked(self):
        if self.w.preview_stack.currentIndex() != self.OPEN:
            self.w.preview_stack.setCurrentIndex(self.OPEN)
        else:
            self.preview_index_return(self.w.preview_stack.currentIndex())

    def file_edit_clicked(self):
        if STATUS.stat.interp_state == linuxcnc.INTERP_IDLE and self.w.preview_stack.currentIndex() != self.EDIT:
            self.w.preview_stack.setCurrentIndex(self.EDIT)
            self.w.run.setEnabled(False)
            self.w.gcode_editor.editor.setFocus()
            if self.fileOpened and not self.w.gcode_editor.editor.isModified():
                self.w.gcode_editor.editor.load_text(ACTION.prefilter_path)
                text = _translate('HandlerClass', 'EDIT')
                self.w.edit_label.setText(f'{text}: {ACTION.prefilter_path}')
                self.w.gcode_editor.editor.setModified(False)
                try:
                    if os.path.getsize(self.gcodeErrorFile):
                        with open(self.gcodeErrorFile, 'r') as inFile:
                            self.w.gcode_editor.select_line(int(inFile.readline().rstrip()) - 1)
                            inFile.seek(0)
                            for line in inFile:
                                self.w.gcode_editor.editor.userHandle = \
                                self.w.gcode_editor.editor.markerAdd(int(line) - 1, self.w.gcode_editor.editor.USER_MARKER_NUM)
                except:
                    pass
            self.vkb_show()
        else:
            self.new_exitCall(self.PREVIEW)

    def mdi_show_clicked(self):
        if STATUS.is_on_and_idle() and STATUS.is_all_homed() and self.w.gcode_stack.currentIndex() != self.MDI:
            self.w.gcode_stack.setCurrentIndex(self.MDI)
            self.vkb_show()
        else:
            self.w.gcode_stack.setCurrentIndex(self.GCODE)
            ACTION.SET_MANUAL_MODE()
            self.vkb_hide()

    def file_cancel_clicked(self):
        self.preview_index_return(self.w.preview_stack.currentIndex())

    def cone_size_changed(self, data):
        self.w.gcodegraphics.set_cone_basesize(data)

    def grid_size_changed(self, data):
        # grid size is in inches
        grid = data / self.unitsPerMm / 25.4
        self.w.gcodegraphics.grid_size = grid

    def main_tab_changed(self, tab):
        t = time.time() + 0.01
        while time.time() < t:
            QApplication.processEvents()
        if tab == self.MAIN:
            if self.w.preview_stack.currentIndex() == self.OPEN:
                self.vkb_show()
            else:
                self.vkb_hide()
            if self.w.gcode_stack.currentIndex() == self.GCODE and self.w.preview_stack.currentIndex() == self.PREVIEW:
                self.autorepeat_keys(False)
        elif tab == self.CONVERSATIONAL:
            self.w.conv_preview.logger.clear()
            self.w.conv_preview.set_current_view()
            if self.developmentPin.get():
                reload(self.CONV)
            self.CONV.conv_setup(self, self.w)
            self.vkb_show(True)
            self.autorepeat_keys(True)
        elif tab == self.PARAMETERS:
            self.vkb_show(True)
            self.autorepeat_keys(True)
        elif tab == self.SETTINGS:
            self.vkb_show()
            self.autorepeat_keys(True)
        elif tab == self.STATISTICS:
            self.vkb_hide()
            self.w.machinelog.moveCursor(QTextCursor.End)
            self.w.machinelog.setCursorWidth(0)
            self.error_status(False)

    def z_height_changed(self, value):
        self.w.dro_z.update_user(value * self.droScale)

    def offsets_active_changed(self, value):
        if not value:
            # set z dro to normal made
            self.w.dro_z.setProperty('Qreference_type', 1)
            self.set_run_button_state()
            self.set_jog_button_state()

    def consumable_change_changed(self, value):
        if self.ccButton:
            if value:
                self.cutrec_buttons_enable(False)
                self.cutrec_motion_enable(False)
                if self.tpButton:
                    self.w[self.tpButton].setEnabled(False)
                if self.otButton:
                    self.w[self.otButton].setEnabled(False)
                log = _translate('HandlerClass', 'Consumable change initiated')
                STATUS.emit('update-machine-log', log, 'TIME')
            else:
                self.cutrec_buttons_enable(True)
                self.cutrec_motion_enable(True)
                if STATUS.is_interp_paused():
                    self.w.pause.setEnabled(True)
                    self.w[self.ccButton].setEnabled(True)
                    if self.tpButton and self.w.torch_enable.isChecked():
                        self.w[self.tpButton].setEnabled(True)
                    if self.otButton:
                        self.w[self.otButton].setEnabled(True)
                else:
                    if self.ccButton:
                        self.w[self.ccButton].setEnabled(False)
                self.button_normal(self.ccButton)
                log = _translate('HandlerClass', 'Consumable change completed')
                STATUS.emit('update-machine-log', log, 'TIME')

    def plasmac_state_changed(self, state):
        if (state > self.PROBE_UP or state == self.PROBE_TEST) and hal.get_value('axis.z.eoffset-counts'):
            # set z dro to offset mode
            self.w.dro_z.setProperty('Qreference_type', 10)
        if state == self.IDLE:
            self.set_run_button_state()
            self.set_jog_button_state()

    def plasmac_stop_changed(self, state):
        if not state and not self.plasmacStatePin.get():
            for pin in ['pierce-type', 'pierce-motion-delay', 'cut-height-delay', 'pierce-end-height', \
                        'gouge-speed', 'gouge-speed-distance', 'creep-speed', 'creep-speed-distance']:
                hal.set_p(f'plasmac.{pin}', '0')

    def file_reload_clicked(self):
        proceed = self.editor_close_check()
        if not proceed:
            return
        if self.rflActive:
            self.clear_rfl()
            self.set_run_button_state()
        if ACTION.prefilter_path or self.lastLoadedProgram != 'None':
            file = ACTION.prefilter_path or self.lastLoadedProgram
            if os.path.exists(file):
                self.overlayProgress.setValue(0)
                self.remove_temp_materials()
                ACTION.OPEN_PROGRAM(file)
                log = _translate('HandlerClass', 'Reloaded')
                STATUS.emit('update-machine-log', f'{log}: {file}', 'TIME')
            else:
                head = _translate('HandlerClass', 'File Error')
                msg0 = _translate('HandlerClass', 'does not exist')
                STATUS.emit('error', linuxcnc.OPERATOR_ERROR, f'{head}:\n{file} {msg0}\n')

    def jog_slow_pressed(self, external=False):
        if self.w.jog_slow.isChecked():
            self.w.jog_slow.setText(_translate('HandlerClass', 'FAST'))
            self.w.jog_slider.setMaximum(self.w.jog_slider.maximum() * self.slowJogFactor)
            self.w.jog_slider.setValue(self.w.jog_slider.value() * self.slowJogFactor)
            self.w.jog_slider.setPageStep(100)
            self.previousJogSpeed = self.w.jog_slider.value()
            if external:
                self.w.jog_slow.setChecked(False)
        else:
            self.w.jog_slow.setText(_translate('HandlerClass', 'SLOW'))
            self.w.jog_slider.setValue(self.w.jog_slider.value() / self.slowJogFactor)
            self.w.jog_slider.setMaximum(self.w.jog_slider.maximum() / self.slowJogFactor)
            self.w.jog_slider.setPageStep(10)
            if external:
                self.w.jog_slow.setChecked(True)

    def chk_override_limits_changed(self, state):
        if state:
            ACTION.TOGGLE_LIMITS_OVERRIDE()

    def save_shutdown_message_clicked(self):
        self.PREFS.putpref('Exit warning text', self.w.sd_text.text(), str, 'GUI_OPTIONS')
        self.exitMessage = self.w.sd_text.text()

    def reload_shutdown_message_clicked(self):
        self.w.sd_text.setText(self.PREFS.getpref('Exit warning text', '', str, 'GUI_OPTIONS'))

    def save_user_button_clicked(self):
        self.set_interlock_defaults()
        for n in range(1, 21):
            self.PREFS.putpref(f'{n} Name', self.w[f'ub_name_{n}'].text(), str, 'BUTTONS')
            self.PREFS.putpref(f'{n} Code', self.w[f'ub_code_{n}'].text(), str, 'BUTTONS')
        self.user_button_setup()
        self.set_buttons_state([self.alwaysOnList, self.idleList], True)
        if STATUS.machine_is_on():
            self.set_buttons_state([self.machineOnList], True)
            if STATUS.is_interp_idle():
                self.set_buttons_state([self.idleOnList], True)
                if STATUS.is_all_homed():
                    self.set_buttons_state([self.idleHomedList], True)
                else:
                    self.set_buttons_state([self.idleHomedList], False)
            else:
                self.set_buttons_state([self.idleOnList, self.idleHomedList], False)
        else:
            self.set_buttons_state([self.machineOnList, self.idleOnList, self.idleHomedList], False)

    def reload_user_button_clicked(self):
        for n in range(1, 21):
            self.w[f'ub_name_{n}'].clear()
            self.w[f'ub_code_{n}'].clear()
        self.user_button_setup()

    def web_back_pressed(self):
        self.w.webview.back()

    def web_forward_pressed(self):
        self.w.webview.forward()

    def web_reload_pressed(self):
        self.w.webview.load(self.umUrl)


#########################################################################################################################
# GENERAL FUNCTIONS #
#########################################################################################################################
    # called by ScreenOptions, this function overrides ScreenOption's closeEvent
    def closeEvent(self, event):
        O = self.w.screen_options
        if self.w.chk_exit_warning.isChecked() or not STATUS.is_interp_idle():
            icon = QMessageBox.Question if STATUS.is_interp_idle() else QMessageBox.Critical
            head = _translate('HandlerClass', 'Shutdown')
            if not STATUS.is_interp_idle():
                msg0 = _translate('HandlerClass', 'Current operation is not complete')
                msg0 += '!\n\n'
            else:
                msg0 = ''
            if self.exitMessage:
                exitLines = self.exitMessage.split('\\')
                for line in exitLines:
                    msg0 += f'{line}\n'
                msg0 += '\n'
            msg0 += _translate('HandlerClass', 'Do you want to shutdown QtPlasmaC')
            if self.dialog_show_yesno(icon, head, f'\n{msg0}?\n'):
                if O.PREFS_ and O.play_sounds and O.shutdown_play_sound:
                    STATUS.emit('play-sound', O.shutdown_exit_sound_type)
                O.QTVCP_INSTANCE_.settings.sync()
                O.QTVCP_INSTANCE_.shutdown()
                O.QTVCP_INSTANCE_.panel_.shutdown()
                STATUS.shutdown()
                event.accept()
            else:
                event.ignore()
        else:
            if O.PREFS_ and O.play_sounds and O.shutdown_play_sound:
                STATUS.emit('play-sound', O.shutdown_exit_sound_type)
            O.QTVCP_INSTANCE_.settings.sync()
            O.QTVCP_INSTANCE_.shutdown()
            O.QTVCP_INSTANCE_.panel_.shutdown()
            STATUS.shutdown()

    def update_check(self):
        # newest update must be added last in this function
        # if any writing to the INI file is required then that needs
        # to be done later in the update_iniwrite function
        halfiles = self.iniFile.findall('HAL', 'HALFILE') or None
        qtvcpPrefsFile = os.path.join(self.PATHS.CONFIGPATH, 'qtvcp.prefs')
        self.restart = False
        # use qtplasmac_comp.hal for component connections (pre V1.221.154 2022/01/18)
        if halfiles and not [f for f in halfiles if 'plasmac.tcl' in f] and not \
            [f for f in halfiles if 'qtplasmac_comp.hal' in f]:
            restart, error, text = UPDATER.add_component_hal_file(self.PATHS.CONFIGPATH, halfiles)
            self.updateData.append([restart, error, text])
            if error:
                return
            self.updateIni[154] = True
        # split out qtplasmac specific prefs into a separate file (pre V1.222.170 2022/03/08)
        if not os.path.isfile(self.prefsFile):
            old = os.path.join(self.PATHS.CONFIGPATH, 'qtplasmac.prefs')
            if os.path.isfile(old):
                restart, error, text = UPDATER.split_prefs_file(old, qtvcpPrefsFile, self.prefsFile)
                self.updateData.append([restart, error, text])
                if error:
                    return
            self.PREFS = Access(self.prefsFile)
        # move conversational prefs from qtvcp.prefs to <machine_name>.prefs (pre V1.222.187 2022/05/03)
        if os.path.isfile(qtvcpPrefsFile) and os.path.isfile(self.prefsFile):
            with open(qtvcpPrefsFile, 'r') as inFile:
                data = inFile.readlines()
                if [line for line in data if '[CONVERSATIONAL]' in line]:
                    restart, error, text = UPDATER.move_prefs(qtvcpPrefsFile, self.prefsFile)
                    self.updateData.append([restart, error, text])
                    if error:
                        return
        # change RS274 startup parameters from a subroutine (pre V1.224.207 2022/06/22)
        startupCode = self.iniFile.find('RS274NGC', 'RS274NGC_STARTUP_CODE')
        if 'metric_startup' in startupCode or 'imperial_startup' in startupCode:
            self.updateIni[207] = True
        # remove the qtplasmac link from the config directory (pre V1.225.208 2022/06/29)
        if os.path.islink(os.path.join(self.PATHS.CONFIGPATH, 'qtplasmac')):
            # stage 1: set up for unlinking on the next run of qtplasmac
            if 'code.py' in self.iniFile.find('FILTER', 'ngc'):
                self.updateIni[208] = True
            # stage 2: remove the qtplasmac link
            else:
                os.unlink(os.path.join(self.PATHS.CONFIGPATH, 'qtplasmac'))
        # move qtplasmac options from INI file to prefs file pre V1.227.219 2022/07/14)
        if not self.PREFS.has_section('BUTTONS'):
            update = False
            for n in range(1,21):
                if self.iniFile.find('QTPLASMAC', f'BUTTON_{n}_NAME'):
                    update = True
                    break
            if update:
                restart, error, text = UPDATER.move_options_to_prefs_file(self.iniFile, self.PREFS)
                self.updateData.append([restart, error, text])
                if error:
                    return
                self.updateIni[219] = True
        # move port info from [GUI_OPTIONS] section (if it was moved via V1.227.219 update) to [POWERMAX] section
        if self.PREFS.has_option('GUI_OPTIONS', 'Port'):
            restart, error, text = UPDATER.move_port(self.PREFS)
            self.updateData.append([restart, error, text])
            if error:
                return
        # move default material from prefs file to material 0 in materials file (pre V1.236.278 2023/07/07)
        if self.PREFS.has_section('DEFAULT MATERIAL'):
            restart, error, text = UPDATER.move_default_material(self.PREFS, self.materialFile, self.unitsPerMm)
            self.updateData.append([restart, error, text])
            if error:
                return
        # change runcritical to cutcritical in <machine_name>.prefs file (pre V2.10-001.015 2023/12/23)
        if os.path.isfile(self.prefsFile):
            with open(self.prefsFile, 'r') as inFile:
                text = inFile.read()
                if 'runcritical' in text:
                    restart, error, text = UPDATER.rename_runcritical(self.prefsFile)
                    self.updateData.append([restart, error, text])
                    if error:
                        return
        # set user_m_path to include ../../nc_files/plasmac/m_files (pre V2.10-001.017 2024/01/23)
        mPathIni = self.iniFile.find('RS274NGC', 'USER_M_PATH')
        if 'nc_files/plasmac/m_files' not in mPathIni:
            if '/usr' in self.PATHS.BASEDIR:
                mPath = '../../nc_files/plasmac/m_files'
                #simPath = os.path.join(self.PATHS.BASEDIR, 'share/doc/linuxcnc/examples/sample-configs/sim/qtplasmac')
                # we need elevated privileges to remove a file from here so forget it...
                # we may revisit this.
                simPath = None
            else:
                mPath = os.path.realpath(os.path.join(self.PATHS.BASEDIR, 'nc_files/plasmac/m_files'))
                simPath = os.path.join(self.PATHS.BASEDIR, 'configs/sim/qtplasmac')
            restart, error, text = UPDATER.insert_user_m_path(self.PATHS.CONFIGPATH, simPath)
            if error:
                return
            self.updateIni['001-017'] = mPath

    def update_iniwrite(self):
        # this is for updates that write to the INI file
        if 154 in self.updateIni:
            restart, error, text = UPDATER.add_component_hal_file_iniwrite(INIPATH)
            if restart:
                self.restart = True
            self.updateData.append([self.restart, error, text])
            if error:
                return
        if 207 in self.updateIni:
            restart, error, text = UPDATER.rs274ngc_startup_code_iniwrite(INIPATH)
            if restart:
                self.restart = True
            self.updateData.append([self.restart, error, text])
            if error:
                return
        if 208 in self.updateIni:
            restart, error, text = UPDATER.remove_qtplasmac_link_iniwrite(INIPATH)
            if restart:
                self.restart = True
            self.updateData.append([self.restart, error, text])
            if error:
                return
        if 219 in self.updateIni:
            restart, error, text = UPDATER.move_options_to_prefs_file_iniwrite(INIPATH)
            if restart:
                self.restart = True
            self.updateData.append([self.restart, error, text])
            if error:
                return
        if '001-017' in self.updateIni:
            restart, error, text = UPDATER.insert_user_m_path_iniwrite(INIPATH, self.updateIni['001-017'])
            if restart:
                self.restart = True
            self.updateData.append([self.restart, error, text])
            if error:
                return

    def motion_type_changed(self, value):
        if value == 0 and STATUS.is_mdi_mode():
            ACTION.SET_MANUAL_MODE()

    def wcs_rotation(self, wcs):
        if wcs == 'get':
            self.currentRotation = STATUS.stat.rotation_xy
            self.currentX = STATUS.stat.g5x_offset[0]
            self.currentY = STATUS.stat.g5x_offset[1]
        elif wcs == 'set':
            ACTION.CALL_MDI_WAIT(f'G10 L2 P0 X{self.currentX} Y{self.currentY} R{self.currentRotation}')
            if self.currentRotation != STATUS.stat.rotation_xy:
                self.w.gcodegraphics.set_current_view()
            ACTION.SET_MANUAL_MODE()

    def set_interlock_defaults(self):
        self.alwaysOnList = []
        self.machineOnList = []
        self.idleList = ['file_clear', 'file_open', 'file_reload', 'file_edit']
        self.idleOnList = ['home_x', 'home_y', 'home_z', 'home_a', 'home_b', 'home_c', 'home_all']
        self.idleHomedList = ['camera', 'laser', 'touch_x', 'touch_y', 'touch_z', 'touch_a', 'touch_b', 'touch_c', 'touch_xy', \
                              'mdi_show', 'height_lower', 'height_raise', 'wcs_button', 'set_offsets']
        self.ccButton, self.otButton, self.ptButton, self.tpButton = '', '', '', ''
        self.ctButton, self.scButton, self.frButton, self.mcButton = '', '', '', ''
        self.ovButton, self.llButton, self.tlButton, self.umButton, self.jtButton = '', '', [], '', ''
        self.halTogglePins = {}
        self.halPulsePins = {}
        self.dualCodeButtons = {}

    def get_main_tab_widgets(self):
        # 1 of 2 this is a work around for pyqt5.11 not having setTabVisible(index, bool) that is present in pyqt5.15
        self.widgetMain = self.w.main_tab_widget.findChild(QWidget, 'main_tab')
        self.widgetConversational = self.w.main_tab_widget.findChild(QWidget, 'conv_tab')
        self.widgetParameters = self.w.main_tab_widget.findChild(QWidget, 'param_tab')
        self.widgetSettings = self.w.main_tab_widget.findChild(QWidget, 'settings_tab')
        self.widgetStatistics = self.w.main_tab_widget.findChild(QWidget, 'stats_tab')

    def disable_tabs(self):
        # remove all tabs, then add them back based on their pin state (this keeps them in order)
        # 2 of 2 this is a work around for pyqt5.11 not having setTabVisible(index, bool) that is present in pyqt5.15
        while self.w.main_tab_widget.count() > 1:
            self.w.main_tab_widget.removeTab(1)
        if not self.convTabDisable.get():
            self.w.main_tab_widget.insertTab(1, self.widgetConversational, 'CONVERSATIONAL')
        if not self.paramTabDisable.get():
            self.w.main_tab_widget.insertTab(2, self.widgetParameters, 'PARAMETERS')
        if not self.settingsTabDisable.get():
            self.w.main_tab_widget.insertTab(3, self.widgetSettings, 'SETTINGS')
        self.w.main_tab_widget.insertTab(4, self.widgetStatistics, 'STATISTICS')
        # reorder the indexes to account for any missing tabs, any missing will be -1 (which doesn't matter)
        self.CONVERSATIONAL = self.w.main_tab_widget.indexOf(self.widgetConversational)
        self.PARAMETERS = self.w.main_tab_widget.indexOf(self.widgetParameters)
        self.SETTINGS = self.w.main_tab_widget.indexOf(self.widgetSettings)
        self.STATISTICS = self.w.main_tab_widget.indexOf(self.widgetStatistics)

    def preview_index_return(self, index):
        if self.w.gcode_editor.editor.isModified():
            self.new_exitCall(index)
        else:
            if index == self.PREVIEW:
                pass
            elif index == self.OPEN:
                self.vkb_hide()
                ACTION.SET_MANUAL_MODE()
            elif index == self.EDIT:
                pass
            elif index == self.CAMERA:
                self.button_normal('camera')
                self.w.touch_xy.setEnabled(True)
                self.w.laser.setEnabled(True)
                self.cameraOn = False
                self.vkb_hide()
                ACTION.SET_MANUAL_MODE()
            elif index == self.OFFSETS:
                pass
            elif index == self.USER_MANUAL:
                pass
            self.w.preview_stack.setCurrentIndex(self.PREVIEW)

    def editor_close_check(self):
        if self.w.gcode_editor.editor.isModified():
            head = _translate('HandlerClass', 'Unsaved Editor Changes')
            msg0 = _translate('HandlerClass', 'Unsaved changes will be lost')
            msg1 = _translate('HandlerClass', 'Do you want to proceed')
            if not self.dialog_show_yesno(QMessageBox.Question, head, f'\n{msg0}\n\n{msg1}?\n'):
                self.w.preview_stack.setCurrentIndex(self.EDIT)
                self.w.gcode_editor.editor.setFocus()
                return False
        return True

    def set_buttons_state(self, buttonLists, state):
        for buttonList in buttonLists:
            for button in buttonList:
                if state and STATUS.is_interp_paused() and button not in self.pausedValidList:
                    continue
                if not state and button == self.tpButton and self.torchTimer.isActive():
                    continue
                self.w[button].setEnabled(state)
        if self.laserRecStatePin.get():
            self.w.laser.setEnabled(False)
        if self.tpButton and not self.w.torch_enable.isChecked():
            self.w[self.tpButton].setEnabled(False)
        if self.frButton and self.w.gcode_display.lines() == 1:
            self.w[self.frButton].setEnabled(False)
        if self.ccButton and not STATUS.is_interp_paused():
            self.w[self.ccButton].setEnabled(False)

    def system_notify_button_pressed(self, object, button, state):
        if button in ['clearAll', 'close', 'lastFive'] and state:
            self.error_status(False)

    def error_status(self, state):
        self.error_present = state
        if state:
            text = _translate('HandlerClass', 'ERROR SENT TO MACHINE LOG')
        else:
            text = ''
        self.w.error_label.setText(f'{text}')

    def touch_off_xy(self, x, y):
        if STATUS.is_on_and_idle() and STATUS.is_all_homed():
            ACTION.CALL_MDI_WAIT(f'G10 L20 P0 X{x} Y{y}')
            if self.fileOpened == True:
                self.file_reload_clicked()
            ACTION.SET_MANUAL_MODE()

    def bounds_check_file(self):
        msg = _translate('HandlerClass', 'G-code')
        boundsMultiplier = 1
        if 'gcode_units' in self.gcodeProps:
            if self.units == 'in' and self.gcodeProps['gcode_units'] == 'mm':
                boundsMultiplier = 0.03937
            elif self.units == 'mm' and self.gcodeProps['gcode_units'] == 'in':
                boundsMultiplier = 25.4
        xMin = float(self.gcodeProps['x'].split()[0]) * boundsMultiplier
        xMax = float(self.gcodeProps['x'].split()[2]) * boundsMultiplier
        yMin = float(self.gcodeProps['y'].split()[0]) * boundsMultiplier
        yMax = float(self.gcodeProps['y'].split()[2]) * boundsMultiplier
        errMsg = self.bounds_compare(xMin, xMax, yMin, yMax, msg)
        return (True, errMsg) if errMsg else (False, '')

    def bounds_check_probe(self, static):
        msg = _translate('HandlerClass', 'Move to probe offset')
        xPierceOffset = yPierceOffset = xMinP = xMaxP = yMinP = yMaxP = 0
        if static:
            xMinP = xMaxP = STATUS.get_position()[0][0] + self.probeOffsetX
            yMinP = yMaxP = STATUS.get_position()[0][1] + self.probeOffsetY
        elif any((self.xMinPierceExtentPin.get(), self.xMaxPierceExtentPin.get(), \
                  self.yMinPierceExtentPin.get(), self.yMaxPierceExtentPin.get())):
            if self.cutTypePin.get():
                xPierceOffset = self.w.x_pierce_offset.value()
                yPierceOffset = self.w.y_pierce_offset.value()
            boundsMultiplier = 1
            if 'gcode_units' in self.gcodeProps:
                if self.units == 'in' and self.gcodeProps['gcode_units'] == 'mm':
                    boundsMultiplier = 0.03937
                elif self.units == 'mm' and self.gcodeProps['gcode_units'] == 'in':
                    boundsMultiplier = 25.4
            xMinP = self.xMinPierceExtentPin.get() * boundsMultiplier + self.probeOffsetX + STATUS.stat.g5x_offset[0] + xPierceOffset
            xMaxP = self.xMaxPierceExtentPin.get() * boundsMultiplier + self.probeOffsetX + STATUS.stat.g5x_offset[0] + xPierceOffset
            yMinP = self.yMinPierceExtentPin.get() * boundsMultiplier + self.probeOffsetY + STATUS.stat.g5x_offset[1] + yPierceOffset
            yMaxP = self.yMaxPierceExtentPin.get() * boundsMultiplier + self.probeOffsetY + STATUS.stat.g5x_offset[1] + yPierceOffset
        errMsg = self.bounds_compare(xMinP, xMaxP, yMinP, yMaxP, msg)
        return (True, errMsg) if errMsg else (False, '')

    def bounds_check_framing(self, xOffset=0, yOffset=0, laser=False):
        msg = _translate('HandlerClass', 'Framing move')
        msg1 = ''
        boundsMultiplier = 1
        if 'gcode_units' in self.gcodeProps:
            if self.units == 'in' and self.gcodeProps['gcode_units'] == 'mm':
                boundsMultiplier = 0.03937
            elif self.units == 'mm' and self.gcodeProps['gcode_units'] == 'in':
                boundsMultiplier = 25.4
        if laser:
            msg1 = _translate('HandlerClass', 'due to laser offset')
        xStart = STATUS.stat.g5x_offset[0] + xOffset
        yStart = STATUS.stat.g5x_offset[1] + yOffset
        xMin = float(self.gcodeProps['x_zero_rxy'].split()[0]) * boundsMultiplier + xOffset
        xMax = float(self.gcodeProps['x_zero_rxy'].split()[2]) * boundsMultiplier + xOffset
        yMin = float(self.gcodeProps['y_zero_rxy'].split()[0]) * boundsMultiplier + yOffset
        yMax = float(self.gcodeProps['y_zero_rxy'].split()[2]) * boundsMultiplier + yOffset
        coordinates = [[xStart, yStart], [xMin, yMin], [xMin, yMax], [xMax, yMax], [xMax, yMin]]
        frame_points, xMin, yMin, xMax, yMax = self.rotate_frame(coordinates)
        errMsg = self.bounds_compare(xMin, xMax, yMin, yMax, msg, msg1)
        return (errMsg, frame_points)

    def bounds_compare(self, xMin, xMax, yMin, yMax, msg, msg1=''):
        errMsg = ''
        epsilon = 1e-4
        txtxMin = _translate('HandlerClass', 'exceeds the X minimum limit by')
        txtxMax = _translate('HandlerClass', 'exceeds the X maximum limit by')
        txtyMin = _translate('HandlerClass', 'exceeds the Y minimum limit by')
        txtyMax = _translate('HandlerClass', 'exceeds the Y maximum limit by')
        lessThan = _translate('HandlerClass', 'less than')
        if xMin < self.xMin:
            errMsg += f'{msg} {txtxMin} {lessThan} {epsilon} {self.units} {msg1}\n' if (self.xMin - xMin) < epsilon \
                else f'{msg} {txtxMin} {self.xMin - xMin:0.4f} {self.units} {msg1}\n'
        if xMax > self.xMax:
            errMsg += f'{msg} {txtxMax} {lessThan} {epsilon} {self.units} {msg1}\n' if (xMax - self.xMax) < epsilon \
                else f'{msg} {txtxMax} {xMax - self.xMax:0.4f} {self.units} {msg1}\n'
        if yMin < self.yMin:
            errMsg += f'{msg} {txtyMin} {lessThan} {epsilon} {self.units} {msg1}\n' if (self.yMin - yMin) < epsilon \
                else f'{msg} {txtyMin} {self.yMin - yMin:0.4f} {self.units} {msg1}\n'
        if yMax > self.yMax:
            errMsg += f'{msg} {txtyMax} {lessThan} {epsilon} {self.units} {msg1}\n' if (yMax - self.yMax) < epsilon \
                else f'{msg} {txtyMax} {yMax - self.yMax:0.4f} {self.units} {msg1}\n'
        return errMsg

    def rotate_frame(self, coordinates):
        angle = math.radians(STATUS.stat.rotation_xy)
        cos = math.cos(angle)
        sin = math.sin(angle)
        frame_points = [coordinates[0]]
        ox = frame_points[0][0]
        oy = frame_points[0][1]
        for x, y in coordinates[1:]:
            tox = x - ox
            toy = y - oy
            rx = (tox * cos) - (toy * sin) + ox
            ry = (tox * sin) + (toy * cos) + oy
            frame_points.append([rx, ry])
        xMin = min(frame_points[1:])[0]
        xMax = max(frame_points[1:])[0]
        yMin = min(frame_points[1:])[1]
        yMax = max(frame_points[1:])[1]
        return frame_points, xMin, yMin, xMax, yMax

    def save_plasma_parameters(self):
        self.PREFS.putpref('Arc OK High', self.w.arc_ok_high.value(), float, 'PLASMA_PARAMETERS')
        self.PREFS.putpref('Arc OK Low', self.w.arc_ok_low.value(), float, 'PLASMA_PARAMETERS')
        self.PREFS.putpref('Arc Maximum Starts', self.w.arc_max_starts.value(), int, 'PLASMA_PARAMETERS')
        self.PREFS.putpref('Arc Fail Timeout', self.w.arc_fail_delay.value(), float, 'PLASMA_PARAMETERS')
        self.PREFS.putpref('Arc Voltage Offset', self.w.arc_voltage_offset.value(), float, 'PLASMA_PARAMETERS')
        self.PREFS.putpref('Arc Voltage Scale', self.w.arc_voltage_scale.value(), float, 'PLASMA_PARAMETERS')
        self.PREFS.putpref('Velocity Anti Dive Threshold', self.w.cornerlock_threshold.value(), float, 'PLASMA_PARAMETERS')
        self.PREFS.putpref('Float Switch Travel', self.w.float_switch_travel.value(), float, 'PLASMA_PARAMETERS')
        self.PREFS.putpref('Height Per Volt', self.w.height_per_volt.value(), float, 'PLASMA_PARAMETERS')
        self.PREFS.putpref('Void Sense Slope', self.w.voidlock_slope.value(), int, 'PLASMA_PARAMETERS')
        self.PREFS.putpref('Offset Feed Rate', self.w.offset_feed_rate.value(), float, 'PLASMA_PARAMETERS')
        self.PREFS.putpref('Ohmic Maximum Attempts', self.w.ohmic_max_attempts.value(), int, 'PLASMA_PARAMETERS')
        self.PREFS.putpref('Ohmic Probe Offset', self.w.ohmic_probe_offset.value(), float, 'PLASMA_PARAMETERS')
        self.PREFS.putpref('Pid P Gain', self.w.pid_p_gain.value(), float, 'PLASMA_PARAMETERS')
        self.PREFS.putpref('Pid D Gain', self.w.pid_d_gain.value(), float, 'PLASMA_PARAMETERS')
        self.PREFS.putpref('Pid I Gain', self.w.pid_i_gain.value(), float, 'PLASMA_PARAMETERS')
        self.PREFS.putpref('Probe Feed Rate', self.w.probe_feed_rate.value(), float, 'PLASMA_PARAMETERS')
        self.PREFS.putpref('Probe Start Height', self.w.probe_start_height.value(), float, 'PLASMA_PARAMETERS')
        self.PREFS.putpref('Arc Restart Delay', self.w.arc_restart_delay.value(), float, 'PLASMA_PARAMETERS')
        self.PREFS.putpref('Safe Height', self.w.safe_height.value(), float, 'PLASMA_PARAMETERS')
        self.PREFS.putpref('Scribe Arming Delay', self.w.scribe_arm_delay.value(), float, 'PLASMA_PARAMETERS')
        self.PREFS.putpref('Scribe On Delay', self.w.scribe_on_delay.value(), float, 'PLASMA_PARAMETERS')
        self.PREFS.putpref('Setup Feed Rate', self.w.setup_feed_rate.value(), float, 'PLASMA_PARAMETERS')
        self.PREFS.putpref('Skip IHS Distance', self.w.skip_ihs_distance.value(), float, 'PLASMA_PARAMETERS')
        self.PREFS.putpref('Spotting Threshold', self.w.spotting_threshold.value(), float, 'PLASMA_PARAMETERS')
        self.PREFS.putpref('Spotting Time', self.w.spotting_time.value(), float, 'PLASMA_PARAMETERS')
        self.PREFS.putpref('THC Delay', self.w.thc_delay.value(), float, 'PLASMA_PARAMETERS')
        self.PREFS.putpref('THC Sample Counts', self.w.thc_sample_counts.value(), int, 'PLASMA_PARAMETERS')
        self.PREFS.putpref('THC Sample Threshold', self.w.thc_sample_threshold.value(), float, 'PLASMA_PARAMETERS')
        self.PREFS.putpref('THC Threshold', self.w.thc_threshold.value(), float, 'PLASMA_PARAMETERS')
        self.PREFS.putpref('X Pierce Offset', self.w.x_pierce_offset.value(), float, 'PLASMA_PARAMETERS')
        self.PREFS.putpref('Y Pierce Offset', self.w.y_pierce_offset.value(), float, 'PLASMA_PARAMETERS')

    def load_plasma_parameters(self):
        self.w.arc_fail_delay.setValue(self.PREFS.getpref('Arc Fail Timeout', 3.0, float, 'PLASMA_PARAMETERS'))
        self.w.arc_ok_high.setValue(self.PREFS.getpref('Arc OK High', 250.0, float, 'PLASMA_PARAMETERS'))
        self.w.arc_ok_low.setValue(self.PREFS.getpref('Arc OK Low', 60.0, float, 'PLASMA_PARAMETERS'))
        self.w.arc_max_starts.setValue(self.PREFS.getpref('Arc Maximum Starts', 3, int, 'PLASMA_PARAMETERS'))
        self.w.arc_voltage_offset.setValue(self.PREFS.getpref('Arc Voltage Offset', 0.0, float, 'PLASMA_PARAMETERS'))
        self.w.arc_voltage_scale.setValue(self.PREFS.getpref('Arc Voltage Scale', 1.0, float, 'PLASMA_PARAMETERS'))
        self.w.cornerlock_threshold.setValue(self.PREFS.getpref('Velocity Anti Dive Threshold', 90.0, float, 'PLASMA_PARAMETERS'))
        self.w.float_switch_travel.setValue(self.PREFS.getpref('Float Switch Travel', round(1.5 * self.unitsPerMm, 2), float, 'PLASMA_PARAMETERS'))
        self.w.height_per_volt.setValue(self.PREFS.getpref('Height Per Volt', round(0.1 * self.unitsPerMm, 3), float, 'PLASMA_PARAMETERS'))
        self.w.offset_feed_rate.setValue(self.PREFS.getpref('Offset Feed Rate', self.offsetFeedRate * 0.8, float, 'PLASMA_PARAMETERS'))
        self.w.ohmic_max_attempts.setValue(self.PREFS.getpref('Ohmic Maximum Attempts', 0, int, 'PLASMA_PARAMETERS'))
        self.w.ohmic_probe_offset.setValue(self.PREFS.getpref('Ohmic Probe Offset', 0.0, float, 'PLASMA_PARAMETERS'))
        self.w.pid_p_gain.setValue(self.PREFS.getpref('Pid P Gain', 10.0, float, 'PLASMA_PARAMETERS'))
        self.w.pid_d_gain.setValue(self.PREFS.getpref('Pid D Gain', 0.0, float, 'PLASMA_PARAMETERS'))
        self.w.pid_i_gain.setValue(self.PREFS.getpref('Pid I Gain', 0.0, float, 'PLASMA_PARAMETERS'))
        self.w.probe_feed_rate.setValue(self.PREFS.getpref('Probe Feed Rate', round(300.0 * self.unitsPerMm, 0), float, 'PLASMA_PARAMETERS'))
        self.w.probe_start_height.setValue(self.PREFS.getpref('Probe Start Height', round(25.0 * self.unitsPerMm, 0), float, 'PLASMA_PARAMETERS'))
        self.w.arc_restart_delay.setValue(self.PREFS.getpref('Arc Restart Delay', 1.0, float, 'PLASMA_PARAMETERS'))
        self.w.safe_height.setValue(self.PREFS.getpref('Safe Height', round(25.0 * self.unitsPerMm, 0), float, 'PLASMA_PARAMETERS'))
        self.w.setup_feed_rate.setValue(self.PREFS.getpref('Setup Feed Rate', self.thcFeedRate * 0.8, float, 'PLASMA_PARAMETERS'))
        self.w.scribe_arm_delay.setValue(self.PREFS.getpref('Scribe Arming Delay', 0.0, float, 'PLASMA_PARAMETERS'))
        self.w.scribe_on_delay.setValue(self.PREFS.getpref('Scribe On Delay', 0.0, float, 'PLASMA_PARAMETERS'))
        self.w.skip_ihs_distance.setValue(self.PREFS.getpref('Skip IHS Distance', 0.0, float, 'PLASMA_PARAMETERS'))
        self.w.spotting_threshold.setValue(self.PREFS.getpref('Spotting Threshold', 1.0, float, 'PLASMA_PARAMETERS'))
        self.w.spotting_time.setValue(self.PREFS.getpref('Spotting Time', 0.0, float, 'PLASMA_PARAMETERS'))
        self.w.thc_delay.setValue(self.PREFS.getpref('THC Delay', 0.5, float, 'PLASMA_PARAMETERS'))
        self.w.thc_sample_counts.setValue(self.PREFS.getpref('THC Sample Counts', 50, int, 'PLASMA_PARAMETERS'))
        self.w.thc_sample_threshold.setValue(self.PREFS.getpref('THC Sample Threshold', 1.0, float, 'PLASMA_PARAMETERS'))
        self.w.thc_threshold.setValue(self.PREFS.getpref('THC Threshold', 1.0, float, 'PLASMA_PARAMETERS'))
        self.w.voidlock_slope.setValue(self.PREFS.getpref('Void Sense Slope', 500, int, 'PLASMA_PARAMETERS'))
        self.w.x_pierce_offset.setValue(self.PREFS.getpref('X Pierce Offset', round(1.6 * self.unitsPerMm, 2), float, 'PLASMA_PARAMETERS'))
        self.w.y_pierce_offset.setValue(self.PREFS.getpref('Y Pierce Offset', 0.0, float, 'PLASMA_PARAMETERS'))

    def set_signal_connections(self):
        self.w.power.pressed.connect(lambda:self.power_button("pressed", True))
        self.w.power.released.connect(lambda:self.power_button("released", False))
        self.w.power.clicked.connect(lambda:self.power_button("clicked", None))
        self.w.run.clicked.connect(self.run_clicked)
        self.w.pause.pressed.connect(self.pause_pressed)
        self.w.abort.pressed.connect(self.abort_pressed)
        self.w.file_reload.clicked.connect(self.file_reload_clicked)
        self.w.jog_slow.pressed.connect(self.jog_slow_pressed)
        self.w.chk_soft_keyboard.stateChanged.connect(self.soft_keyboard)
        self.w.chk_override_limits.stateChanged.connect(self.chk_override_limits_changed)
        self.w.chk_overlay.stateChanged.connect(self.overlay_update)
        self.w.chk_tool_tips.stateChanged.connect(lambda:TOOLTIPS.tool_tips_changed(self, self.w))
        self.w.torch_enable.stateChanged.connect(lambda w:self.torch_enable_changed(w))
        self.w.ohmic_probe_enable.stateChanged.connect(lambda w:self.ohmic_probe_enable_changed(w))
        self.w.thc_auto.stateChanged.connect(lambda w:self.thc_auto_changed(w))
        self.w.cone_size.valueChanged.connect(self.cone_size_changed)
        self.w.grid_size.valueChanged.connect(self.grid_size_changed)
        self.w.gcode_display.linesChanged.connect(self.gcode_display_loaded)
        self.w.gcode_editor.percentDone.connect(lambda w:self.progress_changed(None, w))
        self.w.file_clear.clicked.connect(self.file_clear_clicked)
        self.w.file_open.clicked.connect(self.file_open_clicked)
        self.w.file_edit.clicked.connect(self.file_edit_clicked)
        self.w.mdi_show.clicked.connect(self.mdi_show_clicked)
        self.w.file_cancel.clicked.connect(self.file_cancel_clicked)
        self.w.color_foregrnd.clicked.connect(lambda:self.openColorDialog(self.w.color_foregrnd))
        self.w.color_foregalt.clicked.connect(lambda:self.openColorDialog(self.w.color_foregalt))
        self.w.color_led.clicked.connect(lambda:self.openColorDialog(self.w.color_led))
        self.w.color_backgrnd.clicked.connect(lambda:self.openColorDialog(self.w.color_backgrnd))
        self.w.color_backgalt.clicked.connect(lambda:self.openColorDialog(self.w.color_backgalt))
        self.w.color_frams.clicked.connect(lambda:self.openColorDialog(self.w.color_frams))
        self.w.color_estop.clicked.connect(lambda:self.openColorDialog(self.w.color_estop))
        self.w.color_disabled.clicked.connect(lambda:self.openColorDialog(self.w.color_disabled))
        self.w.color_preview.clicked.connect(lambda:self.openColorDialog(self.w.color_preview))
        self.w.save_plasma.clicked.connect(self.save_plasma_clicked)
        self.w.reload_plasma.clicked.connect(self.reload_plasma_clicked)
        self.w.backup.clicked.connect(self.backup_clicked)
        self.w.set_offsets.clicked.connect(self.set_offsets_clicked)
        self.w.save_material.clicked.connect(self.save_materials_clicked)
        self.w.reload_material.clicked.connect(self.reload_materials_clicked)
        self.w.new_material.clicked.connect(lambda:self.new_material_clicked(0, 0))
        self.w.delete_material.clicked.connect(self.delete_material_clicked)
        self.w.setup_feed_rate.valueChanged.connect(self.setup_feed_rate_changed)
        self.w.touch_xy.clicked.connect(self.touch_xy_clicked)
        self.w.materials_box.currentIndexChanged.connect(lambda w:self.material_changed(w))
        self.w.material_selector.currentIndexChanged.connect(lambda w:self.selector_changed(w))
        self.w.conv_material.currentIndexChanged.connect(lambda w:self.conv_material_changed(w))
        self.w.default_material.currentIndexChanged.connect(lambda w:self.default_material_changed(w))
        self.w.sd_save.clicked.connect(self.save_shutdown_message_clicked)
        self.w.sd_reload.clicked.connect(self.reload_shutdown_message_clicked)
        self.w.ub_save.clicked.connect(self.save_user_button_clicked)
        self.w.ub_reload.clicked.connect(self.reload_user_button_clicked)
        self.materialChangePin.value_changed.connect(lambda w:self.material_change_pin_changed(w))
        self.materialChangeNumberPin.value_changed.connect(lambda w:self.material_change_number_pin_changed(w))
        self.materialChangeTimeoutPin.value_changed.connect(lambda w:self.material_change_timeout_pin_changed(w))
        self.materialReloadPin.value_changed.connect(lambda w:self.material_reload_pin_changed(w))
        self.materialTempPin.value_changed.connect(lambda w:self.material_temp_pin_changed(w))
        self.w.height_lower.pressed.connect(lambda:self.height_ovr_pressed(1,-1))
        self.w.height_raise.pressed.connect(lambda:self.height_ovr_pressed(1,1))
        self.w.height_reset.pressed.connect(lambda:self.height_ovr_pressed(1,0))
        self.w.button_1.pressed.connect(lambda:self.user_button_pressed(1))
        self.w.button_1.released.connect(lambda:self.user_button_released(1))
        self.w.button_2.pressed.connect(lambda:self.user_button_pressed(2))
        self.w.button_2.released.connect(lambda:self.user_button_released(2))
        self.w.button_3.pressed.connect(lambda:self.user_button_pressed(3))
        self.w.button_3.released.connect(lambda:self.user_button_released(3))
        self.w.button_4.pressed.connect(lambda:self.user_button_pressed(4))
        self.w.button_4.released.connect(lambda:self.user_button_released(4))
        self.w.button_5.pressed.connect(lambda:self.user_button_pressed(5))
        self.w.button_5.released.connect(lambda:self.user_button_released(5))
        self.w.button_6.pressed.connect(lambda:self.user_button_pressed(6))
        self.w.button_6.released.connect(lambda:self.user_button_released(6))
        self.w.button_7.pressed.connect(lambda:self.user_button_pressed(7))
        self.w.button_7.released.connect(lambda:self.user_button_released(7))
        self.w.button_8.pressed.connect(lambda:self.user_button_pressed(8))
        self.w.button_8.released.connect(lambda:self.user_button_released(8))
        self.w.button_9.pressed.connect(lambda:self.user_button_pressed(9))
        self.w.button_9.released.connect(lambda:self.user_button_released(9))
        self.w.button_10.pressed.connect(lambda:self.user_button_pressed(10))
        self.w.button_10.released.connect(lambda:self.user_button_released(10))
        self.w.button_11.pressed.connect(lambda:self.user_button_pressed(11))
        self.w.button_11.released.connect(lambda:self.user_button_released(11))
        self.w.button_12.pressed.connect(lambda:self.user_button_pressed(12))
        self.w.button_12.released.connect(lambda:self.user_button_released(12))
        self.w.button_13.pressed.connect(lambda:self.user_button_pressed(13))
        self.w.button_13.released.connect(lambda:self.user_button_released(13))
        self.w.button_14.pressed.connect(lambda:self.user_button_pressed(14))
        self.w.button_14.released.connect(lambda:self.user_button_released(14))
        self.w.button_15.pressed.connect(lambda:self.user_button_pressed(15))
        self.w.button_15.released.connect(lambda:self.user_button_released(15))
        self.w.button_16.pressed.connect(lambda:self.user_button_pressed(16))
        self.w.button_16.released.connect(lambda:self.user_button_released(16))
        self.w.button_17.pressed.connect(lambda:self.user_button_pressed(17))
        self.w.button_17.released.connect(lambda:self.user_button_released(17))
        self.w.button_18.pressed.connect(lambda:self.user_button_pressed(18))
        self.w.button_18.released.connect(lambda:self.user_button_released(18))
        self.w.button_19.pressed.connect(lambda:self.user_button_pressed(19))
        self.w.button_19.released.connect(lambda:self.user_button_released(19))
        self.w.button_20.pressed.connect(lambda:self.user_button_pressed(20))
        self.w.button_20.released.connect(lambda:self.user_button_released(20))
        self.w.cut_rec_speed.valueChanged.connect(lambda w:self.cutrec_speed_changed(w))
        self.w.kerf_width.valueChanged.connect(lambda w:self.cutrec_move_changed(w))
        self.w.jog_x_plus.pressed.connect(lambda:self.gui_button_jog(1, 'x', 1))
        self.w.jog_x_plus.released.connect(lambda:self.gui_button_jog(0, 'x', 1))
        self.w.jog_x_minus.pressed.connect(lambda:self.gui_button_jog(1, 'x', -1))
        self.w.jog_x_minus.released.connect(lambda:self.gui_button_jog(0, 'x', -1))
        self.w.jog_y_plus.pressed.connect(lambda:self.gui_button_jog(1, 'y', 1))
        self.w.jog_y_plus.released.connect(lambda:self.gui_button_jog(0, 'y', 1))
        self.w.jog_y_minus.pressed.connect(lambda:self.gui_button_jog(1, 'y', -1))
        self.w.jog_y_minus.released.connect(lambda:self.gui_button_jog(0, 'y', -1))
        self.w.jog_z_plus.pressed.connect(lambda:self.gui_button_jog(1, 'z', 1))
        self.w.jog_z_plus.released.connect(lambda:self.gui_button_jog(0, 'z', 1))
        self.w.jog_z_minus.pressed.connect(lambda:self.gui_button_jog(1, 'z', -1))
        self.w.jog_z_minus.released.connect(lambda:self.gui_button_jog(0, 'z', -1))
        self.w.jog_a_plus.pressed.connect(lambda:self.gui_button_jog(1, 'a', 1))
        self.w.jog_a_plus.released.connect(lambda:self.gui_button_jog(0, 'a', 1))
        self.w.jog_a_minus.pressed.connect(lambda:self.gui_button_jog(1, 'a', -1))
        self.w.jog_a_minus.released.connect(lambda:self.gui_button_jog(0, 'a', -1))
        self.w.jog_b_plus.pressed.connect(lambda:self.gui_button_jog(1, 'b', 1))
        self.w.jog_b_plus.released.connect(lambda:self.gui_button_jog(0, 'b', 1))
        self.w.jog_b_minus.pressed.connect(lambda:self.gui_button_jog(1, 'b', -1))
        self.w.jog_b_minus.released.connect(lambda:self.gui_button_jog(0, 'b', -1))
        self.w.jog_c_plus.pressed.connect(lambda:self.gui_button_jog(1, 'c', 1))
        self.w.jog_c_plus.released.connect(lambda:self.gui_button_jog(0, 'c', 1))
        self.w.jog_c_minus.pressed.connect(lambda:self.gui_button_jog(1, 'c', -1))
        self.w.jog_c_minus.released.connect(lambda:self.gui_button_jog(0, 'c', -1))
        self.w.cut_rec_fwd.pressed.connect(lambda:self.cutrec_motion(1))
        self.w.cut_rec_fwd.released.connect(lambda:self.cutrec_motion(0))
        self.w.cut_rec_rev.pressed.connect(lambda:self.cutrec_motion(-1))
        self.w.cut_rec_rev.released.connect(lambda:self.cutrec_motion(0))
        self.w.cut_rec_cancel.pressed.connect(lambda:self.cutrec_cancel_pressed(1))
        self.w.cut_rec_n.pressed.connect(lambda:self.cutrec_move(1, 0, 1))
        self.w.cut_rec_ne.pressed.connect(lambda:self.cutrec_move(1, 1, 1))
        self.w.cut_rec_e.pressed.connect(lambda:self.cutrec_move(1, 1, 0))
        self.w.cut_rec_se.pressed.connect(lambda:self.cutrec_move(1, 1, -1))
        self.w.cut_rec_s.pressed.connect(lambda:self.cutrec_move(1, 0, -1))
        self.w.cut_rec_sw.pressed.connect(lambda:self.cutrec_move(1, -1, -1))
        self.w.cut_rec_w.pressed.connect(lambda:self.cutrec_move(1, -1, 0))
        self.w.cut_rec_nw.pressed.connect(lambda:self.cutrec_move(1, -1, 1))
        self.xOffsetPin.value_changed.connect(lambda v:self.cutrec_offset_changed(v, self.yOffsetPin.get()))
        self.yOffsetPin.value_changed.connect(lambda v:self.cutrec_offset_changed(self.xOffsetPin.get(), v))
        self.offsetsActivePin.value_changed.connect(lambda v:self.offsets_active_changed(v))
        self.consChangePin.value_changed.connect(lambda v:self.consumable_change_changed(v))
        self.w.cam_mark.clicked.connect(self.cam_mark_clicked)
        self.w.cam_goto.clicked.connect(self.cam_goto_clicked)
        self.w.cam_zoom_plus.pressed.connect(self.cam_zoom_plus_pressed)
        self.w.cam_zoom_minus.pressed.connect(self.cam_zoom_minus_pressed)
        self.w.cam_dia_plus.pressed.connect(self.cam_dia_plus_pressed)
        self.w.cam_dia_minus.pressed.connect(self.cam_dia_minus_pressed)
        self.w.view_p.pressed.connect(self.view_p_pressed)
        self.w.view_z.pressed.connect(self.view_z_pressed)
        self.w.view_t.pressed.connect(self.view_t_pressed)
        self.w.view_clear.pressed.connect(self.view_clear_pressed)
        self.w.pan_left.pressed.connect(self.pan_left_pressed)
        self.w.pan_right.pressed.connect(self.pan_right_pressed)
        self.w.pan_up.pressed.connect(self.pan_up_pressed)
        self.w.pan_down.pressed.connect(self.pan_down_pressed)
        self.w.zoom_in.pressed.connect(self.zoom_in_pressed)
        self.w.zoom_out.pressed.connect(self.zoom_out_pressed)
        self.w.camera.pressed.connect(self.camera_pressed)
        self.w.laser.pressed.connect(self.laser_pressed)
        self.w.laser.clicked.connect(self.laser_clicked)
        self.w.main_tab_widget.currentChanged.connect(lambda w:self.main_tab_changed(w))
        self.zHeightPin.value_changed.connect(lambda v:self.z_height_changed(v))
        self.plasmacStatePin.value_changed.connect(lambda v:self.plasmac_state_changed(v))
        self.plasmacStopPin.value_changed.connect(lambda v:self.plasmac_stop_changed(v))
        self.w.feed_label.pressed.connect(self.feed_label_pressed)
        self.w.rapid_label.pressed.connect(self.rapid_label_pressed)
        self.w.jogs_label.pressed.connect(self.jogs_label_pressed)
        self.paramTabDisable.value_changed.connect(self.disable_tabs)
        self.settingsTabDisable.value_changed.connect(self.disable_tabs)
        self.convTabDisable.value_changed.connect(self.disable_tabs)
        self.w.cut_time_reset.pressed.connect(lambda:self.statistic_reset('cut_time', 'Cut time'))
        self.w.probe_time_reset.pressed.connect(lambda:self.statistic_reset('probe_time', 'Probe time'))
        self.w.paused_time_reset.pressed.connect(lambda:self.statistic_reset('paused_time', 'Paused time'))
        self.w.run_time_reset.pressed.connect(lambda:self.statistic_reset('run_time', 'Program run time'))
        self.w.torch_time_reset.pressed.connect(lambda:self.statistic_reset('torch_time', 'Torch on time'))
        self.w.rapid_time_reset.pressed.connect(lambda:self.statistic_reset('rapid_time', 'Rapid time'))
        self.w.cut_length_reset.pressed.connect(lambda:self.statistic_reset('cut_length', 'Cut length'))
        self.w.pierce_reset.pressed.connect(lambda:self.statistic_reset('pierce_count', 'Pierce count'))
        self.w.all_reset.pressed.connect(self.statistics_reset)
        self.extPowerPin.value_changed.connect(lambda v:self.power_button("external", v))
        self.extRunPin.value_changed.connect(lambda v:self.ext_run(v))
        self.extPausePin.value_changed.connect(lambda v:self.ext_pause(v))
        self.extAbortPin.value_changed.connect(lambda v:self.ext_abort(v))
        self.extTouchOffPin.value_changed.connect(lambda v:self.ext_touch_off(v))
        self.extLaserTouchOffPin.value_changed.connect(lambda v:self.ext_laser_touch_off(v))
        self.extLaserTogglePin.value_changed.connect(lambda v:self.ext_laser_toggle(v))
        self.extRunPausePin.value_changed.connect(lambda v:self.ext_run_pause(v))
        self.extHeightOvrPlusPin.value_changed.connect(lambda v:self.height_ovr_pressed(v,1))
        self.extHeightOvrMinusPin.value_changed.connect(lambda v:self.height_ovr_pressed(v,-1))
        self.extHeightOvrResetPin.value_changed.connect(lambda v:self.height_ovr_pressed(v,0))
        self.extHeightOvrCountsPin.value_changed.connect(lambda v:self.height_ovr_encoder(v))
        self.extHeightOvrScalePin.value_changed.connect(lambda v:self.height_ovr_scale_change(v))
        self.extChangeConsPin.value_changed.connect(lambda v:self.ext_change_consumables(v))
        self.extCutRecRevPin.value_changed.connect(lambda v:self.cutrec_motion(-v))
        self.extCutRecFwdPin.value_changed.connect(lambda v:self.cutrec_motion(v))
        self.extCutRecNPin.value_changed.connect(lambda v:self.cutrec_move(v, 0, 1))
        self.extCutRecNEPin.value_changed.connect(lambda v:self.cutrec_move(v, 1, 1))
        self.extCutRecEPin.value_changed.connect(lambda v:self.cutrec_move(v, 1, 0))
        self.extCutRecSEPin.value_changed.connect(lambda v:self.cutrec_move(v, 1, -1))
        self.extCutRecSPin.value_changed.connect(lambda v:self.cutrec_move(v, 0, -1))
        self.extCutRecSWPin.value_changed.connect(lambda v:self.cutrec_move(v, -1, -1))
        self.extCutRecWPin.value_changed.connect(lambda v:self.cutrec_move(v, -1, 0))
        self.extCutRecNWPin.value_changed.connect(lambda v:self.cutrec_move(v, -1, 1))
        self.extCutRecCancelPin.value_changed.connect(lambda v:self.cutrec_cancel_pressed(v))
        self.extTorchEnablePin.value_changed.connect(lambda v:self.ext_torch_enable_changed(v))
        self.extThcEnablePin.value_changed.connect(lambda v:self.ext_thc_enable_changed(v))
        self.extCornerLockEnablePin.value_changed.connect(lambda v:self.ext_corner_lock_enable_changed(v))
        self.extVoidLockEnablePin.value_changed.connect(lambda v:self.ext_void_lock_enable_changed(v))
        self.extIgnoreArcOkPin.value_changed.connect(lambda v:self.ext_ignore_arc_ok_changed(v))
        self.extMeshModePin.value_changed.connect(lambda v:self.ext_mesh_mode_changed(v))
        self.extOhmicProbeEnablePin.value_changed.connect(lambda v:self.ext_ohmic_probe_enable_changed(v))
        self.extAutoVoltsEnablePin.value_changed.connect(lambda v:self.ext_auto_volts_enable_changed(v))
        self.extJogSlowPin.value_changed.connect(self.ext_jog_slow)
        self.extProbePin.value_changed.connect(lambda v:self.ext_probe_test(v))
        self.extPulsePin.value_changed.connect(lambda v:self.ext_torch_pulse(v))
        self.extOhmicPin.value_changed.connect(lambda v:self.ext_ohmic_test(v))
        self.extFramingPin.value_changed.connect(lambda v:self.ext_frame_job(v))
        self.probeTestErrorPin.value_changed.connect(lambda v:self.probe_test_error(v))
        self.w.preview_stack.currentChanged.connect(self.preview_stack_changed)
        self.w.gcode_stack.currentChanged.connect(self.gcode_stack_changed)
        click_signal(self.w.material_label).connect(self.show_material_selector)
        click_signal(self.w.velocity_label).connect(self.show_material_selector)
        click_signal(self.w.velocity_show).connect(self.show_material_selector)
        self.w.conv_line.pressed.connect(lambda:self.conv_call('line'))
        self.w.conv_circle.pressed.connect(lambda:self.conv_call('circle'))
        self.w.conv_ellipse.pressed.connect(lambda:self.conv_call('ellipse'))
        self.w.conv_triangle.pressed.connect(lambda:self.conv_call('triangle'))
        self.w.conv_rectangle.pressed.connect(lambda:self.conv_call('rectangle'))
        self.w.conv_polygon.pressed.connect(lambda:self.conv_call('polygon'))
        self.w.conv_bolt.pressed.connect(lambda:self.conv_call('bolt'))
        self.w.conv_slot.pressed.connect(lambda:self.conv_call('slot'))
        self.w.conv_star.pressed.connect(lambda:self.conv_call('star'))
        self.w.conv_gusset.pressed.connect(lambda:self.conv_call('gusset'))
        self.w.conv_sector.pressed.connect(lambda:self.conv_call('sector'))
        self.w.conv_block.pressed.connect(lambda:self.conv_call('block'))
        self.w.conv_new.pressed.connect(lambda:self.conv_call('new'))
        self.w.conv_save.pressed.connect(lambda:self.conv_call('save'))
        self.w.conv_settings.pressed.connect(lambda:self.conv_call('settings'))
        self.w.conv_send.pressed.connect(lambda:self.conv_call('send'))
        self.w.chk_override_jog.stateChanged.connect(self.override_jog_changed)
        self.jogInhibited.value_changed.connect(lambda v:self.jog_inhibited_changed(v))
        self.sensorActive.value_changed.connect(lambda v:self.sensor_active_changed(v))
        self.zOffsetPin.value_changed.connect(lambda v:self.z_offset_changed(v))
        self.laserRecStatePin.value_changed.connect(lambda v:self.laser_recovery_state_changed(v))
        self.ohmicLedInPin.value_changed.connect(lambda v:self.ohmic_sensed(v))
        self.w.webview_back.pressed.connect(self.web_back_pressed)
        self.w.webview_forward.pressed.connect(self.web_forward_pressed)
        self.w.webview_reload.pressed.connect(self.web_reload_pressed)

    def conv_call(self, operation):
        if self.developmentPin.get():
            reload(self.CONV)
        if operation == 'block':
            self.CONV.conv_block_pressed(self, self.w)
        elif operation == 'new':
            self.CONV.conv_new_pressed(self, self.w, 'button')
        elif operation == 'save':
            self.CONV.conv_save_pressed(self, self.w)
        elif operation == 'settings':
            self.CONV.conv_settings_pressed(self, self.w)
        elif operation == 'send':
            self.CONV.conv_send_pressed(self, self.w)
        else:
            self.CONV.conv_shape_request(self, self.w, f'conv_{operation}', True)

    def set_axes_and_joints(self):
        self.coordinates = 'xyz' # backup in case we cannot find valid coordinates
        kinematics = self.iniFile.find('KINS', 'KINEMATICS').lower().split() or None
        if not kinematics:
            head = _translate('HandlerClass', 'INI File Error')
            msg0  = _translate('HandlerClass', 'Error in [KINS]KINEMATICS in the INI file')
            msg1 = _translate('HandlerClass', 'reverting to default coordinates of xyz')
            STATUS.emit('error', linuxcnc.OPERATOR_ERROR, f'{head}:\n{msg0}\n{msg1}\n')
        else:
            coords = [s for s in kinematics if 'coordinates' in s]
            if coords:
                self.coordinates = coords[0].split('=')[1].strip()
            else:
                coords = self.iniFile.find('KINS', 'COORDINATES').lower() or None
                if coords:
                    self.coordinates = coords
        # hide axes a, b, and c if not being used
        for axis in 'abc':
            if axis not in self.axes['valid']:
                for i in self.axes[axis]:
                    self.w[i].hide()
        # setup home buttons
        for axis in self.axes['valid']:
            self.w[f'home_{axis}'].set_joint(self.coordinates.index(axis))
            self.w[f'home_{axis}'].set_joint_number(self.coordinates.index(axis))
        for joint in range(len(self.coordinates)):
            # check if home all button required
            if not self.iniFile.find(f'JOINT_{joint}', 'HOME_SEQUENCE'):
                self.w.home_all.hide()
            # check if not joggable before homing
            elif self.iniFile.find(f'JOINT_{joint}', 'HOME_SEQUENCE').startswith('-'):
                if f'jog_{self.coordinates[joint]}_plus' not in self.jogSyncList:
                    self.jogSyncList.append(f'jog_{self.coordinates[joint]}_plus')
                    self.jogSyncList.append(f'jog_{self.coordinates[joint]}_minus')
                    self.jogButtonList.remove(f'jog_{self.coordinates[joint]}_plus')
                    self.jogButtonList.remove(f'jog_{self.coordinates[joint]}_minus')

    def set_mode(self):
        block1 = ['arc_ok_high', 'arc_ok_high_lbl', 'arc_ok_low', 'arc_ok_low_lbl' ]
        block2 = ['arc_voltage_scale', 'arc_voltage_scale_lbl', 'arc_voltage_offset', 'arc_voltage_offset_lbl',
                  'voidlock_frm', 'height_per_volt', 'height_per_volt_lbl', 'thc_delay', 'thc_delay_lbl',
                  'thc_sample_counts', 'thc_sample_counts_lbl', 'thc_sample_threshold', 'thc_sample_threshold_lbl',
                  'thc_threshold', 'thc_threshold_lbl', 'pid_i_gain', 'pid_i_gain_lbl', 'pid_d_gain', 'pid_d_gain_lbl',
                  'use_auto_volts', 'use_auto_volts_lbl', 'led_thc_active', 'led_thc_active_lbl', 'arc_voltage',
                  'arc_override_frm', 'voidlock_slope', 'voidlock_slope_lbl', 'thc_auto', 'thc_auto_lbl' ]
        if self.mode == 1:
            hal.set_p('plasmac.mode', '1')
            for widget in block1:
                self.w[widget].hide()
        elif self.mode == 2:
            hal.set_p('plasmac.mode', '2')
            for widget in block1 + block2:
                self.w[widget].hide()
                self.w.pid_p_gain_lbl.setText(_translate('HandlerClass', 'Speed %'))

    def set_spinbox_parameters(self):
        if self.units == 'in':
            self.w.setup_feed_rate.setRange(4.0, int(self.thcFeedRate))
            self.w.setup_feed_rate.setDecimals(1)
            self.w.setup_feed_rate.setSingleStep(0.1)
            self.w.safe_height.setRange(0.75, int(self.maxHeight))
            self.w.safe_height.setDecimals(2)
            self.w.safe_height.setSingleStep(0.01)
            self.w.probe_feed_rate.setRange(4.0, int(self.thcFeedRate))
            self.w.probe_feed_rate.setDecimals(1)
            self.w.probe_feed_rate.setSingleStep(0.1)
            self.w.probe_start_height.setRange(0.1, int(self.maxHeight))
            self.w.probe_start_height.setDecimals(2)
            self.w.probe_start_height.setSingleStep(0.01)
            self.w.offset_feed_rate.setRange(4.0, int(self.offsetFeedRate))
            self.w.offset_feed_rate.setDecimals(1)
            self.w.offset_feed_rate.setSingleStep(0.1)
            self.w.float_switch_travel.setRange(-1.0, 1.0)
            self.w.float_switch_travel.setDecimals(3)
            self.w.float_switch_travel.setSingleStep(0.001)
            self.w.height_per_volt.setRange(0.001, 0.01)
            self.w.height_per_volt.setDecimals(3)
            self.w.height_per_volt.setSingleStep(0.001)
            self.w.ohmic_probe_offset.setRange(-1.0, 1.0)
            self.w.ohmic_probe_offset.setDecimals(3)
            self.w.ohmic_probe_offset.setSingleStep(0.001)
            self.w.skip_ihs_distance.setRange(0.0, 40.0)
            self.w.skip_ihs_distance.setDecimals(1)
            self.w.skip_ihs_distance.setSingleStep(0.1)
            self.w.kerf_width.setRange(0.0, 1.0)
            self.w.kerf_width.setDecimals(3)
            self.w.kerf_width.setSingleStep(0.001)
            self.w.cut_feed_rate.setRange(0.0, 999.0)
            self.w.cut_feed_rate.setDecimals(1)
            self.w.cut_feed_rate.setSingleStep(0.1)
            self.w.cut_height.setRange(0.0, 1.0)
            self.w.cut_height.setDecimals(3)
            self.w.cut_height.setSingleStep(0.001)
            self.w.pierce_height.setRange(0.0, 1.0)
            self.w.pierce_height.setDecimals(3)
            self.w.pierce_height.setSingleStep(0.001)
            self.w.x_pierce_offset.setDecimals(2)
            self.w.x_pierce_offset.setRange(-0.2, 0.2)
            self.w.x_pierce_offset.setSingleStep(0.01)
            self.w.y_pierce_offset.setDecimals(2)
            self.w.y_pierce_offset.setRange(-0.2, 0.2)
            self.w.y_pierce_offset.setSingleStep(0.01)
        else:
            self.w.setup_feed_rate.setMaximum(int(self.thcFeedRate))
            self.w.safe_height.setMaximum(int(self.maxHeight))
            self.w.probe_feed_rate.setMaximum(int(self.thcFeedRate))
            self.w.probe_start_height.setMaximum(int(self.maxHeight))
            self.w.offset_feed_rate.setMaximum(int(self.offsetFeedRate))

    def set_probe_offset_pins(self):
        hal.set_p('plasmac.offset-probe-x', f'{self.probeOffsetX}')
        hal.set_p('plasmac.offset-probe-y', f'{self.probeOffsetY}')
        hal.set_p('plasmac.offset-probe-delay', f'{self.probeDelay}')

    def kb_jog(self, state, joint, direction, shift = False, linear = True):
        if linear:
            distance = STATUS.get_jog_increment()
            rate = STATUS.get_jograte()/60
        else:
            distance = STATUS.get_jog_increment_angular()
            rate = STATUS.get_jograte_angular()/60
        if state:
            if not STATUS.is_man_mode() or not STATUS.machine_is_on() or \
               (self.offsetsActivePin.get() and not self.manualCut):
                return
            if (shift or self.jogFast) and not self.manualCut:
                rate = INFO.MAX_LINEAR_JOG_VEL
            elif self.jogSlow and not self.w.jog_slow.isChecked():
                rate = STATUS.get_jograte()/60/self.slowJogFactor
            ACTION.JOG(joint, direction, rate, distance)
            self.w.grabKeyboard()
        else:
            self.w.releaseKeyboard()
            if not STATUS.get_jog_increment():
                ACTION.JOG(joint, 0, 0, 0)

    def keyboard_shortcuts(self):
        if self.w.chk_keyboard_shortcuts.isChecked():
            return True
        else:
            return False

    def soft_keyboard(self):
        if self.w.chk_soft_keyboard.isChecked():
            inputType = 'CALCULATOR'
            self.w.originoffsetview.setProperty('dialog_code_string','CALCULATOR')
            self.w.originoffsetview.setProperty('text_dialog_code_string','KEYBOARD')
            self.w.gcode_display.SendScintilla(QsciScintilla.SCI_SETEXTRAASCENT, 4)
            self.w.gcode_display.SendScintilla(QsciScintilla.SCI_SETEXTRADESCENT, 4)
            self.w.gcode_editor.editor.SendScintilla(QsciScintilla.SCI_SETEXTRAASCENT, 4)
            self.w.gcode_editor.editor.SendScintilla(QsciScintilla.SCI_SETEXTRADESCENT, 4)
            self.vkb_check()
            if self.w.main_tab_widget.currentIndex() == self.PARAMETERS:
                self.vkb_show(True)
            elif self.w.main_tab_widget.currentIndex() == self.SETTINGS:
                self.vkb_show()
            self.w.chk_keyboard_shortcuts.setChecked(False)
            self.w.chk_keyboard_shortcuts.setEnabled(False)
        else:
            inputType = 'ENTRY'
            self.w.originoffsetview.setProperty('dialog_code_string','')
            self.w.originoffsetview.setProperty('text_dialog_code_string','')
            self.w.gcode_display.SendScintilla(QsciScintilla.SCI_SETEXTRAASCENT, 1)
            self.w.gcode_display.SendScintilla(QsciScintilla.SCI_SETEXTRADESCENT, 1)
            self.w.gcode_editor.editor.SendScintilla(QsciScintilla.SCI_SETEXTRAASCENT, 1)
            self.w.gcode_editor.editor.SendScintilla(QsciScintilla.SCI_SETEXTRADESCENT, 1)
            self.vkb_hide()
            self.w.chk_keyboard_shortcuts.setEnabled(True)
        for axis in 'xyzabc':
            button = f'touch_{axis}'
            self.w[button].dialog_code = inputType

    def overlay_update(self, state):
        self.w.gcodegraphics.updateGL()
        self.w.conv_preview.updateGL()

    def dialog_show_ok(self, icon, title, error, bText=_translate('HandlerClass', 'OK')):
        msg = QMessageBox(self.w)
        buttonY = msg.addButton(QMessageBox.Yes)
        buttonY.setText(bText)
        buttonY.setIcon(QIcon())
        msg.setIcon(icon)
        msg.setWindowTitle(title)
        msg.setText(error)
        msg.setWindowFlag(Qt.Popup)
        msg.exec_()
        self.dialogError = False
        return msg

    def dialog_show_yesno(self, icon, title, error, bY=_translate('HandlerClass', 'YES'), bN=_translate('HandlerClass', 'NO')):
        msg = QMessageBox(self.w)
        buttonY = msg.addButton(QMessageBox.Yes)
        buttonY.setText(bY)
        buttonY.setIcon(QIcon())
        buttonN = msg.addButton(QMessageBox.No)
        buttonN.setText(bN)
        buttonN.setIcon(QIcon())
        msg.setIcon(icon)
        msg.setWindowTitle(title)
        msg.setText(error)
        msg.setWindowFlag(Qt.WindowStaysOnTopHint) if 'shutdown' in error else msg.setWindowFlag(Qt.Popup)
        choice = msg.exec_()
        if choice == QMessageBox.Yes:
            return True
        else:
            return False
    # virtkb: 0=none, 1=alpha~close, 2=num~close, 3=alpha~num, 4=num~num, 5=alpha~alpha, 6=num~alpha
    def dialog_input(self, virtkb, title, text, btn1, btn2, delay=None):
        input = QInputDialog(self.w)
        input.setWindowTitle(title)
        input.setLabelText(f'{text}')
        if btn1:
            input.setOkButtonText(btn1)
        if btn2:
            input.setCancelButtonText(btn2)
        if delay is not None:
            input.setTextValue(f'{delay:0.2f}')
        for button in input.findChildren(QPushButton):
            button.setIcon(QIcon())
        if virtkb in (1,3,5):
            self.vkb_show(False)
        elif virtkb in (2,4,6):
            self.vkb_show(True)
        valid = input.exec_()
        if virtkb < 3:
            self.vkb_hide()
        elif virtkb in (3,4):
            self.vkb_show(True)
        elif virtkb in (5,6):
            self.vkb_show(False)
        out = input.textValue()
        return valid, out

    def dialog_run_from_line(self):
        rFl = QDialog(self.w)
        rFl.setWindowTitle(_translate('HandlerClass', 'Run From Line'))
        lbl1 = QLabel(_translate('HandlerClass', 'USE LEADIN:'))
        lbl2 = QLabel(_translate('HandlerClass', 'LEADIN LENGTH:'))
        lbl3 = QLabel(_translate('HandlerClass', 'LEADIN ANGLE:'))
        lbl4 = QLabel('')
        leadinDo = QCheckBox()
        leadinLength = QDoubleSpinBox()
        leadinAngle = QDoubleSpinBox()
        buttons = QDialogButtonBox.Ok | QDialogButtonBox.Cancel
        buttonBox = QDialogButtonBox(buttons)
        buttonBox.accepted.connect(rFl.accept)
        buttonBox.rejected.connect(rFl.reject)
        buttonBox.button(QDialogButtonBox.Ok).setText(_translate('HandlerClass', 'LOAD'))
        buttonBox.button(QDialogButtonBox.Ok).setIcon(QIcon())
        buttonBox.button(QDialogButtonBox.Cancel).setText(_translate('HandlerClass', 'CANCEL'))
        buttonBox.button(QDialogButtonBox.Cancel).setIcon(QIcon())
        layout = QGridLayout()
        layout.addWidget(lbl1, 0, 0)
        layout.addWidget(lbl2, 1, 0)
        layout.addWidget(lbl3, 2, 0)
        layout.addWidget(lbl4, 3, 0)
        layout.addWidget(leadinDo, 0, 1)
        layout.addWidget(leadinLength, 1, 1)
        layout.addWidget(leadinAngle, 2, 1)
        layout.addWidget(buttonBox, 4, 0, 1, 2)
        rFl.setLayout(layout)
        lbl1.setAlignment(Qt.AlignRight | Qt.AlignBottom)
        lbl2.setAlignment(Qt.AlignRight | Qt.AlignBottom)
        lbl3.setAlignment(Qt.AlignRight | Qt.AlignBottom)
        if self.units == 'in':
            leadinLength.setDecimals(2)
            leadinLength.setSingleStep(0.05)
            leadinLength.setSuffix(' inch')
            leadinLength.setMinimum(0.05)
        else:
            leadinLength.setDecimals(0)
            leadinLength.setSingleStep(1)
            leadinLength.setSuffix(' mm')
            leadinLength.setMinimum(1)
        leadinAngle.setDecimals(0)
        leadinAngle.setSingleStep(1)
        leadinAngle.setSuffix(' deg')
        leadinAngle.setRange(-359, 359)
        leadinAngle.setWrapping(True)
        self.vkb_show(True)
        result = rFl.exec_()
        self.vkb_hide()
        # load clicked
        if result:
            return {'cancel':False, 'do':leadinDo.isChecked(), 'length':leadinLength.value(), 'angle':leadinAngle.value()}
        # cancel clicked
        else:
            return {'cancel':True}

    def invert_pin_state(self, halpin):
        if 'qtplasmac.ext_out_' in halpin:
            pin = f'out{halpin.split("out_")[1]}Pin'
            self[pin].set(not hal.get_value(halpin))
        else:
            hal.set_p(halpin, str(not hal.get_value(halpin)))
        self.set_button_color()

    def set_button_color(self):
        for halpin in self.halTogglePins:
            color = self.w[self.halTogglePins[halpin][0]].palette().color(QtGui.QPalette.Background)
            if hal.get_value(halpin):
                if color != self.w.color_foregalt.palette().color(QPalette.Background):
                    self.button_active(self.halTogglePins[halpin][0])
                text = 3
            else:
                if color != self.w.color_backgrnd.palette().color(QPalette.Background):
                    self.button_normal(self.halTogglePins[halpin][0])
                text = 2
            if self.halTogglePins[halpin][3]:
                toggleText = self.halTogglePins[halpin][text].replace('\\', '\n')
                self.w[self.halTogglePins[halpin][0]].setText(f'{toggleText}')
        for halpin in self.halPulsePins:
            color = self.w[self.halPulsePins[halpin][0]].palette().color(QtGui.QPalette.Background)
            if hal.get_value(halpin):
                if color != self.w.color_foregalt.palette().color(QPalette.Background):
                    self.button_active(self.halPulsePins[halpin][0])
            else:
                if color != self.w.color_backgrnd.palette().color(QPalette.Background):
                    self.button_normal(self.halPulsePins[halpin][0])
        if self.tlButton:
            for button in self.tlButton:
                if self.laserOnPin.get():
                    self.button_active(button)
                else:
                    self.button_normal(button)


    def cut_critical_check(self):
        rcButtonList = []
        # halTogglePins format is: button name, run critical flag, button text
        for halpin in self.halTogglePins:
            if self.halTogglePins[halpin][1] and not hal.get_value(halpin):
                rcButtonList.append(self.halTogglePins[halpin][2].replace('\n', ' '))
        if rcButtonList and self.w.torch_enable.isChecked():
            head = _translate('HandlerClass', 'Run Critical Toggle')
            btn1 = _translate('HandlerClass', 'CONTINUE')
            btn2 = _translate('HandlerClass', 'CANCEL')
            msg0 = _translate('HandlerClass', 'Button not toggled')
            joined = '\n'.join(rcButtonList)
            msg1 = f'\n{joined}'
            if self.dialog_show_yesno(QMessageBox.Warning, f'{head}', f'\n{msg0}:\n{msg1}', f'{btn1}', f'{btn2}'):
                return False
            else:
                return True
        else:
            return False

    def preview_stack_changed(self):
        if self.w.preview_stack.currentIndex() == self.PREVIEW:
            self.w.file_clear.setEnabled(True)
            self.w.file_reload.setEnabled(True)
            self.autorepeat_keys(False)
            self.w.jog_frame.setEnabled(True)
            self.set_run_button_state()
            if STATUS.is_interp_idle():
                self.set_buttons_state([self.idleList], True)
                if STATUS.machine_is_on():
                    self.set_buttons_state([self.idleOnList], True)
                    if STATUS.is_all_homed():
                        self.set_buttons_state([self.idleHomedList], True)
        elif self.w.preview_stack.currentIndex() == self.OPEN:
            self.button_active(self.w.file_open.objectName())
            self.autorepeat_keys(True)
            self.vkb_hide()
            self.w.filemanager.table.setFocus()
            self.set_buttons_state([self.idleOnList, self.idleHomedList], False)
            self.w.jog_frame.setEnabled(False)
            self.w.run.setEnabled(False)
        elif self.w.preview_stack.currentIndex() == self.EDIT:
            self.button_active(self.w.file_edit.objectName())
            text0 = _translate('HandlerClass', 'EDIT')
            text1 = _translate('HandlerClass', 'CLOSE')
            self.w.file_edit.setText(f'{text0}\n{text1}')
            self.autorepeat_keys(True)
            buttonList = [button for button in self.idleHomedList if button != 'mdi_show']
            self.set_buttons_state([self.idleOnList, buttonList], False)
            self.w.jog_frame.setEnabled(False)
        elif self.w.preview_stack.currentIndex() == self.CAMERA:
            self.button_active('camera')
            self.w.run.setEnabled(False)
            self.w.touch_xy.setEnabled(False)
            self.w.laser.setEnabled(False)
            self.cameraOn = True
        elif self.w.preview_stack.currentIndex() == self.OFFSETS:
            self.button_active(self.ovButton)
            buttonList = [button for button in self.idleHomedList if button not in ['touch_x', 'touch_y', 'touch_z', \
                                                                                    'touch_a', 'touch_b', 'touch_c', \
                                                                                    'touch_xy', 'mdi_show', 'wcs_button', \
                                                                                    'set_offsets']]
            self.set_buttons_state([self.idleOnList, buttonList], False)
            self.w.jog_frame.setEnabled(False)
            self.w.run.setEnabled(False)
            for row in range(self.w.originoffsetview.tablemodel.rowCount(self.w.originoffsetview)):
                self.w.originoffsetview.resizeRowToContents(row)
            for column in range(self.w.originoffsetview.tablemodel.rowCount(self.w.originoffsetview)-1):
                self.w.originoffsetview.resizeColumnToContents(column)
        elif self.w.preview_stack.currentIndex() == self.USER_MANUAL:
            self.button_active(self.umButton)
            self.autorepeat_keys(True)
            buttonList = [button for button in self.idleHomedList if button != 'mdi_show']
            self.set_buttons_state([self.idleOnList, buttonList], False)
            self.w.jog_frame.setEnabled(False)
            self.w.run.setEnabled(False)
        if self.w.preview_stack.currentIndex() != self.OPEN or self.w.preview_stack.currentIndex() == self.PREVIEW:
            self.button_normal(self.w.file_open.objectName())
        if self.w.preview_stack.currentIndex() != self.EDIT or self.w.preview_stack.currentIndex() == self.PREVIEW:
            self.button_normal(self.w.file_edit.objectName())
            self.w.file_edit.setText(_translate('HandlerClass', 'EDIT'))
        if self.w.preview_stack.currentIndex() !=self.CAMERA or self.w.preview_stack.currentIndex() == self.PREVIEW:
            self.button_normal('camera')
        if self.w.preview_stack.currentIndex() != self.OFFSETS or self.w.preview_stack.currentIndex() == self.PREVIEW:
            if self.ovButton:
                self.button_normal(self.ovButton)
        if self.w.preview_stack.currentIndex() != self.USER_MANUAL or self.w.preview_stack.currentIndex() == self.PREVIEW:
            if self.prevPreviewIndex == self.EDIT:
                buttonList = [button for button in self.idleList if button in [self.ovButton, 'file_open']]
                self.set_buttons_state([buttonList], True)
            if self.umButton:
                self.button_normal(self.umButton)

    def gcode_stack_changed(self):
        if self.w.gcode_stack.currentIndex() == self.MDI:
            self.button_active(self.w.mdi_show.objectName())
            text0 = _translate('HandlerClass', 'MDI')
            text1 = _translate('HandlerClass', 'CLOSE')
            self.w.mdi_show.setText(f'{text0}\n{text1}')
            self.w.mdihistory.reload()
            self.w.mdihistory.MDILine.setFocus()
            self.autorepeat_keys(True)
            self.w.jog_frame.setEnabled(False)
        else:
            self.button_normal(self.w.mdi_show.objectName())
            self.w.mdi_show.setText(_translate('HandlerClass', 'MDI'))
            if self.w.preview_stack.currentIndex() != self.EDIT:
                self.autorepeat_keys(False)
                self.w.jog_frame.setEnabled(True)

    def set_mc_states(self, state):
        if self.manualCut:
            self.jogPreManCut[0] = self.w.jog_slow.isChecked()
            self.jogPreManCut[1] = self.w.jog_slider.value()
            self.jogPreManCut[2] = self.w.jogincrements.currentIndex()
            if self.w.jog_slow.isChecked():
                self.jog_slow_pressed(True)
            self.w.jog_slider.setValue(self.w.cut_feed_rate.value())
            self.w.jogincrements.setCurrentIndex(0)
        else:
            if self.jogPreManCut[0]:
                self.jog_slow_pressed(True)
            self.w.jog_slider.setValue(self.jogPreManCut[1])
            self.w.jogincrements.setCurrentIndex(self.jogPreManCut[2])
        self.w.jog_z_plus.setEnabled(state)
        self.w.jog_z_minus.setEnabled(state)
        self.set_tab_jog_states(state)

    def set_tab_jog_states(self, state):
        if STATUS.is_auto_paused():
            if self.torchPulse:
                self.w.pause.setEnabled(state)
            for n in range(self.w.main_tab_widget.count()):
                if n > 1:
                    self.w.main_tab_widget.setTabEnabled(n, state)
        else:
            if self.tabsAlwaysEnabled.get():
                self.w.main_tab_widget.setTabEnabled(self.CONVERSATIONAL, state)
            else:
                for n in range(self.w.main_tab_widget.count()):
                    if n != 0 and (not self.probeTest or n != self.w.main_tab_widget.currentIndex()):
                         self.w.main_tab_widget.setTabEnabled(n, state)
            # disable jog controls on MAIN tab (for manual cut)
            self.w.jog_slider.setEnabled(state)
            self.w.jogs_label.setEnabled(state)
            self.w.jog_slow.setEnabled(state)
            self.w.jogincrements.setEnabled(state)
            # disable material selector on MAIN tab
            self.w.material_label.setEnabled(state)
            self.w.material_selector.setEnabled(state)
            # disable materials items on PARAMETERS tab
            self.w.materials_box.setEnabled(state)
            self.w.save_material.setEnabled(state)
            self.w.new_material.setEnabled(state)
            self.w.delete_material.setEnabled(state)
            self.w.reload_material.setEnabled(state)
            self.w.cut_amps.setEnabled(state)
            self.w.cut_feed_rate.setEnabled(state)
            self.w.cut_height.setEnabled(state)
            self.w.cut_mode.setEnabled(state)
            self.w.cut_mode_label.setEnabled(state)
            self.w.cut_volts.setEnabled(state)
            self.w.gas_pressure.setEnabled(state)
            self.w.kerf_width.setEnabled(state)
            self.w.pause_at_end.setEnabled(state)
            self.w.pierce_delay.setEnabled(state)
            self.w.pierce_height.setEnabled(state)
            self.w.puddle_jump_delay.setEnabled(state)
            self.w.puddle_jump_height.setEnabled(state)
            # disable user button items on SETTINGS tab
            self.w.ub_save.setEnabled(state)
            self.w.ub_reload.setEnabled(state)
            for bNum in range(1,21):
                self.w[f'ub_name_{bNum}'].setEnabled(state)
                self.w[f'ub_code_{bNum}'].setEnabled(state)
            # disable Jog Frame during probe test or torch pulse
            if self.probeTest or self.torchPulse:
                self.w.jog_frame.setEnabled(state)

    def show_material_selector(self):
        self.w.material_selector.showPopup()

    def autorepeat_keys(self, state):
        if not self.autorepeat_skip:
            if state:
                ACTION.ENABLE_AUTOREPEAT_KEYS(' ')
            else:
                ACTION.DISABLE_AUTOREPEAT_KEYS(' ')

    def clear_rfl(self):
        self.rflActive = False
        self.startLine = 0
        self.preRflFile = ''
        self.w.gcodegraphics.clear_highlight()

    def ohmic_sensed(self, state):
        if state:
            hal.set_p('qtplasmac.led_ohmic_probe', '1')
            self.ohmicLedTimer.start(150)

    def vm_check(self):
        try:
            response = (Popen('cat /sys/class/dmi/id/product_name', stdout=PIPE, stderr=PIPE, shell=True).communicate()[0]).decode('utf-8')
            if 'virtual' in response.lower() or 'vmware' in response.lower():
                self.virtualMachine = True
                STATUS.emit('update-machine-log', f'"{response.strip()}" Virtual Machine detected', 'TIME')
        except:
            pass

    def toggle_joint_mode(self):
        if not STATUS.is_all_homed():
            return
        if hal.get_value('halui.mode.is-teleop'):
            teleop = False
        elif hal.get_value('halui.mode.is-joint'):
            teleop = True
        ACTION.cmd.teleop_enable(teleop)
        for axis in self.axes['valid']:
            self.w[f'touch_{axis}'].setEnabled(teleop)
            self.w[f'dro_{axis}'].setEnabled(teleop)
            self.w[f'dro_label_{axis}'].setProperty('homed', teleop)
            self.w[f'dro_label_{axis}'].setStyle(self.w[f'dro_label_{axis}'].style())
        time.sleep(0.1)
        self.w.gcodegraphics.updateGL()
        self.w.conv_preview.updateGL()


#########################################################################################################################
# TIMER FUNCTIONS #
#########################################################################################################################
    def shutdown_timeout(self):
        self.w.close()

    def startup_timeout(self):
        if STATUS.stat.estop:
            self.estop_state(True)
        self.w.run.setEnabled(False)
        if self.frButton:
            self.w[self.frButton].setEnabled(False)
        self.w.pause.setEnabled(False)
        self.w.abort.setEnabled(False)
        self.w.gcode_display.setHorizontalScrollBarPolicy(Qt.ScrollBarAlwaysOff)
        self.view_t_pressed()
        self.set_signal_connections()
        if self.firstRun is True:
            self.firstRun = False

    def update_periodic(self):
        if self.framing and STATUS.is_interp_idle():
            self.framing = False
            ACTION.SET_MANUAL_MODE()
            self.laserOnPin.set(0)
            self.w.gcodegraphics.logger.clear()
        self.set_button_color()
        if self.flasher:
            self.flasher -= 1
        else:
            self.flasher = self.flashRate
            self.flashState = not self.flashState
            self.flasher_timeout()
        if not self.firstRun and self.pmPort and not hal.component_exists('pmx485'):
            if self.pmx485_check(self.pmPort, True):
                self.w.gas_pressure.show()
                self.w.gas_pressure_label.show()
                self.w.cut_mode.show()
                self.w.cut_mode_label.show()
                self.w.pmx485_frame.show()
                self.w.pmx_stats_frame.show()
                self.pmx485_startup(self.pmPort)
        if not self.firstRun and os.path.isfile(self.upFile):
            exec(open(self.upFile).read())

    def flasher_timeout(self):
        if STATUS.is_auto_paused():
            if self.flashState:
                self.w.pause.setText(_translate('HandlerClass', 'CYCLE RESUME'))
            else:
                self.w.pause.setText('')
        elif self.w.jog_stack.currentIndex() == self.JOG:
            self.w.pause.setText(_translate('HandlerClass', 'CYCLE PAUSE'))
        text = _translate('HandlerClass', 'FEED')
        if self.w.feed_slider.value() != 100:
            if self.flashState:
                self.w.feed_label.setText(f'{text}\n{STATUS.stat.feedrate * 100:.0f}%')
            else:
                self.w.feed_label.setText(' \n ')
        else:
            self.w.feed_label.setText(f'{text}\n{STATUS.stat.feedrate * 100:.0f}%')
        text = _translate('HandlerClass', 'RAPID')
        if self.w.rapid_slider.value() != 100:
            if self.flashState:
                self.w.rapid_label.setText(f'{text}\n{STATUS.stat.rapidrate * 100:.0f}%')
            else:
                self.w.rapid_label.setText(' \n ')
        else:
            self.w.rapid_label.setText(f'{text}\n{STATUS.stat.rapidrate * 100:.0f}%')
        text = _translate('HandlerClass', 'JOG')
        if self.manualCut:
            if self.flashState:
                self.w.run.setText(_translate('HandlerClass', 'MANUAL CUT'))
                self.w.jogs_label.setText(f'{text}\n{STATUS.get_jograte():.0f}')
            else:
                self.w.run.setText('')
                self.w.jogs_label.setText(' \n ')
        if self.heightOvr > 0.01 or self.heightOvr < -0.01:
            if self.flashState:
                self.w.height_ovr_label.setText(f'{self.heightOvr:.2f}')
            else:
                self.w.height_ovr_label.setText('')
        else:
            self.w.height_ovr_label.setText(f'{self.heightOvr:.2f}')
        if self.flash_error and self.error_present:
            if self.flashState:
                self.w.error_label.setText(_translate('HandlerClass', 'ERROR SENT TO MACHINE LOG'))
            else:
                self.w.error_label.setText('')
        if self.startLine > 0:
            if not self.w.run.text().startswith(_translate('HandlerClass', 'RUN')):
                if self.flashState:
                    self.w.run.setText(self.runText)
                else:
                    self.w.run.setText('')
        elif not self.manualCut:
            self.w.run.setText(_translate('HandlerClass', 'CYCLE START'))
        if not self.w.pmx485_enable.isChecked():
            self.w.pmx485_label.setText('')
            self.pmx485LabelState = None
        elif self.pmx485CommsError:
            if self.flashState:
                self.w.pmx485_label.setText(_translate('HandlerClass', 'COMMS ERROR'))
                self.pmx485LabelState = None
            else:
                self.w.pmx485_label.setText('')
                self.pmx485LabelState = None
        elif not self.pmx485LabelState:
            if self.flashState:
                self.w.pmx485_label.setText(f'Fault Code: {self.pmx485FaultCode}')
                self.pmx485LabelState = None
            else:
                self.w.pmx485_label.setText('')
                self.pmx485LabelState = None

    def probe_timeout(self):
        if self.probeTime > 1:
            self.probeTime -= 1
            self.probeTimer.start(1000)
            self.w[self.ptButton].setText(f'{self.probeTime}')
        else:
            self.probe_test_stop()
            log = _translate('HandlerClass', 'Probe test completed')
            STATUS.emit('update-machine-log', log, 'TIME')

    def torch_timeout(self):
        if self.torchTime:
            self.torchTime -= 0.1
            self.torchTimer.start(100)
            self.w[self.tpButton].setText(f'{self.torchTime:.1f}')
        if self.torchTime <= 0:
            self.torchTimer.stop()
            self.torchTime = 0
            if not self.w[self.tpButton].isDown() and not self.extPulsePin.get():
                self.torch_pulse_states(True)
                log = _translate('HandlerClass', 'Torch pulse completed')
                STATUS.emit('update-machine-log', log, 'TIME')
            else:
                text0 = _translate('HandlerClass', 'TORCH')
                text1 = _translate('HandlerClass', 'ON')
                self.w[self.tpButton].setText(f'{text0}\n{text1}')
        else:
            self.torchTimer.start(100)

    def pulse_timer_timeout(self):
        # halPulsePins format is: button name, pulse time, button text, remaining time, button number
        active = False
        try:
            for halpin in self.halPulsePins:
                if self.halPulsePins[halpin][3] > 0.05:
                    active = True
                    if self.halPulsePins[halpin][1] == self.halPulsePins[halpin][3]:
                        self.invert_pin_state(halpin)
                    self.halPulsePins[halpin][3] -= 0.1
                    self.w[self.halPulsePins[halpin][0]].setText(f'{self.halPulsePins[halpin][3]:0.1f}')
                elif self.w[self.halPulsePins[halpin][0]].text() != self.halPulsePins[halpin][2]:
                    self.invert_pin_state(halpin)
                    self.halPulsePins[halpin][3] = 0
                    self.w[self.halPulsePins[halpin][0]].setText(f'{self.halPulsePins[halpin][2]}')
        except Exception as err:
            self.halPulsePins[halpin][3] = 0
            bNum = self.halPulsePins[halpin][4]
            head = _translate('HandlerClass', 'HAL Pin Error')
            msg0 = _translate('HandlerClass', 'Invalid code for user button')
            msg1 = _translate('HandlerClass', 'Failed to pulse HAL pin')
            STATUS.emit('error', linuxcnc.OPERATOR_ERROR, f'{head}:\n{msg0} #{bNum}\n{msg1}\n"{halpin}" {err}\n')
        if not active:
            self.pulseTimer.stop()

    def laser_timeout(self):
        if self.w.laser.isDown() or self.extLaserButton:
            self.laserOnPin.set(0)
            self.laserButtonState = 'reset'
            self.w.laser.setText(_translate('HandlerClass', 'LASER'))
            self.button_normal('laser')
            self.w.touch_xy.setEnabled(True)
            self.w.camera.setEnabled(True)

    def ohmic_led_timeout(self):
        if not self.ohmicLedInPin.get():
            hal.set_p('qtplasmac.led_ohmic_probe', '0')
        else:
            self.ohmicLedTimer.start(50)

#########################################################################################################################
# USER BUTTON FUNCTIONS #
#########################################################################################################################
    def user_button_setup(self):
        self.iniButtonCodes = ['Codes']
        iniButtonCodes = ['Codes']
        self.probePressed = False
        self.probeTime = 0
        self.probeTimer = QTimer()
        self.probeTimer.setSingleShot(True)
        self.probeTimer.timeout.connect(self.probe_timeout)
        self.torchTime = 0.0
        self.torchTimer = QTimer()
        self.torchTimer.setSingleShot(True)
        self.torchTimer.timeout.connect(self.torch_timeout)
        self.pulseTime = 0
        self.pulseTimer = QTimer()
        self.pulseTimer.timeout.connect(self.pulse_timer_timeout)
        self.cutType = 0
        self.single_cut_request = False
        self.oldFile = None
        singleCodes = ['change-consumables', 'cut-type', 'framing', 'manual-cut', 'offsets-view', 'ohmic-test', \
                       'probe-test', 'single-cut', 'torch-pulse', 'user-manual', 'latest-file', 'toggle-joint']
        head = _translate('HandlerClass', 'User Button Error')
        for bNum in range(1,21):
            self.w[f'button_{str(bNum)}'].setEnabled(False)
            self.w[f'button_{str(bNum)}'].setCheckable(False)
            bName = self.PREFS.getpref(f'{bNum} Name', '', str, 'BUTTONS') or None
            bCode = self.PREFS.getpref(f'{bNum} Code', '', str, 'BUTTONS') or None
            if bName or bCode:
                self.w[f'ub_name_{bNum}'].setText(bName)
                self.w[f'ub_code_{bNum}'].setText(bCode)
            if (bCode and not bName) or (not bCode and bName):
                msg0 = _translate('HandlerClass', 'are both required')
                msg1 = _translate('HandlerClass', 'only one has been specified for')
                STATUS.emit('error', linuxcnc.OPERATOR_ERROR, f'{head}:\nCODE + NAME {msg0}\n{msg1} BUTTON_{bNum}\n')
                self.w[f'button_{str(bNum)}'].setText('')
                self.iniButtonCodes.append('')
                continue
            if not bCode:
                self.w[f'button_{str(bNum)}'].setText('')
                self.iniButtonCodes.append('')
                continue
            code = bCode.lower().strip().split()[0]
            if code in singleCodes and code in iniButtonCodes:
                msg1 = _translate('HandlerClass', 'Duplicate code entry for')
                msg2 = _translate('HandlerClass', 'Using first instance only of')
                STATUS.emit('error', linuxcnc.OPERATOR_ERROR, f'{head}:\n{msg1} BUTTON_{iniButtonCodes.index(code)} + BUTTON_{bNum}\n{msg2} {bCode.split()[0]}\n')
                self.w[f'button_{str(bNum)}'].setText('')
                self.iniButtonCodes.append('')
                continue
            self.iniButtonCodes.append(bCode)
            iniButtonCodes.append(code)
            msg0 = _translate('HandlerClass', 'Invalid code for user button')
            bNames = bName.split('\\')
            bLabel = bNames[0]
            if len(bNames) > 1:
                for name in range(1, len(bNames)):
                    bLabel += f'\n{bNames[name]}'
            self.w[f'button_{str(bNum)}'].setText(bLabel)
            if 'change-consumables' in bCode:
                self.ccParm = bCode.replace('change-consumables','').replace(' ','').lower() or None
                if self.ccParm != None and ('x' in self.ccParm or 'y' in self.ccParm):
                    self.ccButton = f'button_{str(bNum)}'
                    self.idleHomedList.append(self.ccButton)
                    self.pausedValidList.append(self.ccButton)
                else:
                    msg1 = _translate('HandlerClass', 'Check button code for invalid or missing arguments')
                    STATUS.emit('error', linuxcnc.OPERATOR_ERROR, f'{head}:\n{msg0} #{bNum}\n{msg1}\n')
                    continue
            elif 'probe-test' in bCode:
                if len(bCode.split()) < 3:
                    if bCode.lower().replace('probe-test','').strip():
                        try:
                            self.ptTime = round(float(bCode.lower().replace('probe-test','').strip()))
                        except:
                            msg1 = _translate('HandlerClass', 'Check button code for invalid seconds argument')
                            STATUS.emit('error', linuxcnc.OPERATOR_ERROR, f'{head}:\n{msg0} #{bNum}\n{msg1}\n')
                            continue
                    else:
                        self.ptTime = 10
                    self.ptButton = f'button_{str(bNum)}'
                    self.idleHomedList.append(self.ptButton)
                    self.probeText = self.w[self.ptButton].text()
                else:
                    msg1 = _translate('HandlerClass', 'Check button code for extra arguments')
                    STATUS.emit('error', linuxcnc.OPERATOR_ERROR, f'{head}:\n{msg0} #{bNum}\n{msg1}\n')
                    continue
            elif 'torch-pulse' in bCode:
                if len(bCode.split()) < 3:
                    if bCode.lower().replace('torch-pulse','').strip():
                        try:
                            self.tpTime = round(float(bCode.lower().replace('torch-pulse','').strip()), 1)
                        except:
                            msg1 = _translate('HandlerClass', 'Check button code for invalid seconds argument')
                            STATUS.emit('error', linuxcnc.OPERATOR_ERROR, f'{head}:\n{msg0} #{bNum}\n{msg1}\n')
                            continue
                        self.tpTime = 3.0 if self.torchTime > 3.0 else self.tpTime
                    else:
                        self.tpTime = 1.0
                    self.tpButton = f'button_{str(bNum)}'
                    self.idleOnList.append(self.tpButton)
                    self.pausedValidList.append(self.tpButton)
                    self.tpText = self.w[self.tpButton].text()
                else:
                    msg1 = _translate('HandlerClass', 'Check button code for extra arguments')
                    STATUS.emit('error', linuxcnc.OPERATOR_ERROR, f'{head}:\n{msg0} #{bNum}\n{msg1}\n')
                    continue
            elif 'ohmic-test' in bCode:
                self.otButton = f'button_{str(bNum)}'
                self.idleOnList.append(self.otButton)
                self.pausedValidList.append(self.otButton)
            elif 'framing' in bCode:
                frButton = True
                self.defaultZ = True
                self.frFeed = 0
                bCode = bCode.lower().replace('framing', '').strip()
                if 'usecurrentzheight' in bCode:
                    bCode = bCode.lower().replace('usecurrentzheight', '').strip()
                    self.defaultZ = False
                if len(bCode):
                    if bCode[0] == 'f':
                        try:
                            self.frFeed = float(bCode.replace('f', ''))
                        except:
                            msg1 = _translate('HandlerClass', 'Check button code for invalid feed argument')
                            STATUS.emit('error', linuxcnc.OPERATOR_ERROR, f'{head}:\n{msg0} #{bNum}\n{msg1}\n')
                            frButton = False
                            continue
                    else:
                        msg1 = _translate('HandlerClass', 'Check button code for invalid arguments')
                        STATUS.emit('error', linuxcnc.OPERATOR_ERROR, f'{head}:\n{msg0} #{bNum}\n{msg1}\n')
                        continue
                if frButton:
                    self.frButton = f'button_{str(bNum)}'
                    self.idleHomedList.append(self.frButton)
            elif 'cut-type' in bCode:
                self.ctButton = f'button_{str(bNum)}'
                self.idleOnList.append(self.ctButton)
            elif 'single-cut' in bCode:
                self.scButton = f'button_{str(bNum)}'
                self.idleHomedList.append(self.scButton)
            elif 'manual-cut' in bCode:
                self.mcButton = f'button_{str(bNum)}'
                self.idleHomedList.append(self.mcButton)
            elif 'load' in bCode:
                self.idleOnList.append(f'button_{str(bNum)}')
            elif 'toggle-halpin' in bCode:
                head = _translate('HandlerClass', 'HAL Pin Error')
                altLabel = None
                if ';;' in bCode:
                    altLabel = bCode[bCode.index(';;') + 2:].strip()
                    bCode = bCode[:bCode.index(';;')].strip()
                if len(bCode.split()) == 3 and 'cutcritical' in bCode.lower():
                    critical = True
                elif len(bCode.split()) == 2:
                    critical = False
                else:
                    head = _translate('HandlerClass', 'User Button Error')
                    msg1 = _translate('HandlerClass', 'Check button code for invalid arguments')
                    STATUS.emit('error', linuxcnc.OPERATOR_ERROR, f'{head}:\n{msg0} #{bNum}\n{msg1}\n')
                    continue
                halpin = bCode.lower().split('toggle-halpin')[1].split(' ')[1].strip()
                excludedHalPins = ('plasmac.torch-pulse-start', 'plasmac.ohmic-test', \
                                'plasmac.probe-test', 'plasmac.consumable-change')
                if halpin in excludedHalPins:
                    msg1 = _translate('HandlerClass', 'HAL pin')
                    msg2 = _translate('HandlerClass', 'must be toggled')
                    msg3 = _translate('HandlerClass', 'using standard button code')
                    STATUS.emit('error', linuxcnc.OPERATOR_ERROR, f'{head}:\n{msg0} #{bNum}\n{msg1} "{halpin}" {msg1}\n{msg3}\n')
                    continue
                else:
                    try:
                        hal.get_value(halpin)
                        self.machineOnList.append(f'button_{str(bNum)}')
                    except:
                        msg1 = _translate('HandlerClass', 'HAL pin')
                        msg2 = _translate('HandlerClass', 'does not exist')
                        STATUS.emit('error', linuxcnc.OPERATOR_ERROR, f'{head}:\n{msg0} #{bNum}\n{msg1} "{halpin}" {msg2}\n')
                        continue
                # halTogglePins format is: button name, run critical flag, button text, alt button text
                self.halTogglePins[halpin] = [f'button_{str(bNum)}', critical, bLabel, altLabel]
            elif 'toggle-laser' in bCode:
                self.tlButton.append(f'button_{str(bNum)}')
                self.idleHomedList.append(f'button_{str(bNum)}')
                continue
            elif 'pulse-halpin' in bCode:
                if len(bCode.split()) < 4:
                    try:
                        code, halpin, delay = bCode.lower().strip().split()
                    except:
                        try:
                            code, halpin = bCode.lower().strip().split()
                            delay = '1.0'
                        except:
                            head = _translate('HandlerClass', 'User Button Error')
                            msg1 = _translate('HandlerClass', 'Check button code for invalid arguments')
                            code = halpin = delay = ''
                            STATUS.emit('error', linuxcnc.OPERATOR_ERROR, f'{head}:\n{msg0} #{bNum}\n{msg1}\n')
                            continue
                    excludedHalPins = ('plasmac.torch-pulse-start', 'plasmac.ohmic-test', \
                                    'plasmac.probe-test', 'plasmac.consumable-change')
                    head = _translate('HandlerClass', 'HAL Pin Error')
                    if halpin in excludedHalPins:
                        msg1 = _translate('HandlerClass', 'HAL pin')
                        msg2 = _translate('HandlerClass', 'must be pulsed')
                        msg3 = _translate('HandlerClass', 'using standard button code')
                        STATUS.emit('error', linuxcnc.OPERATOR_ERROR, f'{head}:\n{msg0} #{bNum}\n{msg1} "{halpin}" {msg1}\n{msg3}\n')
                        continue
                    else:
                        try:
                            hal.get_value(halpin)
                            self.machineOnList.append(f'button_{str(bNum)}')
                        except:
                            msg1 = _translate('HandlerClass', 'HAL pin')
                            msg2 = _translate('HandlerClass', 'does not exist')
                            STATUS.emit('error', linuxcnc.OPERATOR_ERROR, f'{head}:\n{msg0} #{bNum}\n{msg1} "{halpin}" {msg2}\n')
                            continue
                    # halPulsePins format is: button name, pulse time, button text, remaining time, button number
                    try:
                        self.halPulsePins[halpin] = [f'button_{str(bNum)}', float(delay), bLabel, 0.0, bNum]
                    except:
                        head = _translate('HandlerClass', 'User Button Error')
                        msg1 = _translate('HandlerClass', 'Check button code for invalid seconds argument')
                        STATUS.emit('error', linuxcnc.OPERATOR_ERROR, f'{head}:\n{msg0} #{bNum}\n{msg1}\n')
                        continue
                else:
                    head = _translate('HandlerClass', 'User Button Error')
                    msg1 = _translate('HandlerClass', 'Check button code for invalid arguments')
                    STATUS.emit('error', linuxcnc.OPERATOR_ERROR, f'{head}:\n{msg0} #{bNum}\n{msg1}\n')
                    continue
            elif 'offsets-view' in bCode:
                self.ovButton = f'button_{str(bNum)}'
                self.idleList.append(self.ovButton)
            elif 'latest-file' in bCode:
                self.llButton = f'button_{str(bNum)}'
                self.idleList.append(self.llButton)
            elif 'user-manual' in bCode:
                self.umButton = f'button_{str(bNum)}'
                self.idleList.append(self.umButton)
                self.w.webview.load(self.umUrl)
            elif 'toggle-joint' in bCode:
                self.jtButton = f'button_{str(bNum)}'
                self.idleHomedList.append(self.jtButton)
            else:
                if 'dual-code' in bCode:
                    # incoming code is: "dual-code" ;; code1 ;; label1 ;; code2 ;; checked (optional = true)
                    data = bCode.split(';;')
                    if len(data) not in [4, 5]:
                        head = _translate('HandlerClass', 'User Button Error')
                        msg1 = _translate('HandlerClass', 'Check button code for invalid arguments')
                        code = halpin = delay = ''
                        STATUS.emit('error', linuxcnc.OPERATOR_ERROR, f'{head}:\n{msg0} #{bNum}\n{msg1}\n')
                        continue
                    else:
                        if len(data) == 5 and data[4].strip().lower() == 'true':
                            self.w[f'button_{str(bNum)}'].setCheckable(True)
                            checked = True
                        else:
                            checked = True
                        self.dualCodeButtons[bNum] = [data[1], data[2], data[3], bLabel, checked]
                        # dualCodeButtons format is: code1 ;; label1 ;; code2 ;; label2 ;; checked
                    commands = f'{data[1]}\\{data[3]}'
                else:
                    commands = bCode
                for command in commands.split('\\'):
                    command = command.strip()
                    if command and command[0].lower() in 'xyzabcgmfsto' and command.replace(' ','')[1] in '0123456789<':
                        if f'button_{str(bNum)}' not in self.idleHomedList:
                            self.idleHomedList.append(f'button_{str(bNum)}')
                    elif command and command[0] == '%':
                        cmd = command.lstrip('%').lstrip(' ').split(' ', 1)[0]
                        if cmd[-3:] == '.py':
                            reply = os.path.exists(os.path.expanduser(cmd))
                        else:
                            reply = Popen(f'which {cmd}', stdout=PIPE, stderr=PIPE, shell=True).communicate()[0]
                        if not reply:
                            head = _translate('HandlerClass', 'External Code Error')
                            msg1 = _translate('HandlerClass', 'External command')
                            msg2 = _translate('HandlerClass', 'does not exist')
                            STATUS.emit('error', linuxcnc.OPERATOR_ERROR, f'{head}:\n{msg0} #{bNum}\n{msg1} "{cmd}" {msg2}\n')
                        else:
                            self.alwaysOnList.append(f'button_{str(bNum)}')
                    else:
                        head = _translate('HandlerClass', 'Code Error')
                        msg1 = self.w[f'button_{str(bNum)}'].text().replace('\n',' ')
                        STATUS.emit('error', linuxcnc.OPERATOR_ERROR, f'{head}:\n{msg0} #{bNum}\n{msg1}: "{command}"\n')
                        if f'button_{str(bNum)}' in self.idleHomedList:
                            self.idleHomedList.remove(f'button_{str(bNum)}')
                        break

    def user_button_down(self, bNum):
        commands = self.iniButtonCodes[bNum]
        if not commands: return
        if 'change-consumables' in commands.lower() and not 'e-halpin' in commands.lower():
            self.change_consumables(True)
        elif 'probe-test' in commands.lower() and not 'e-halpin' in commands.lower():
            self.probe_test(True)
        elif 'torch-pulse' in commands.lower() and not 'e-halpin' in commands.lower():
            self.torch_pulse(True)
        elif 'ohmic-test' in commands.lower() and not 'e-halpin' in commands.lower():
            self.ohmic_test(True)
        elif 'framing' in commands.lower():
            self.frame_job(True)
        elif 'cut-type' in commands.lower():
            self.w.gcodegraphics.logger.clear()
            self.cutType ^= 1
            if self.cutType:
                self.cutTypePin.set(1)
                self.button_active(self.ctButton)
                self.cutTypeText = self.w[self.ctButton].text()
                self.w[self.ctButton].setText(_translate('HandlerClass', 'PIERCE\nONLY'))
            else:
                self.cutTypePin.set(0)
                self.button_normal(self.ctButton)
                self.w[self.ctButton].setText(self.cutTypeText)
            self.overlayProgress.setValue(0)
            if self.fileOpened == True:
                self.file_reload_clicked()
        elif 'load' in commands.lower():
            lFile = f'{self.programPrefix}/{commands.split("load", 1)[1].strip()}'
            self.overlayProgress.setValue(0)
            self.remove_temp_materials()
            ACTION.OPEN_PROGRAM(lFile)
        elif 'toggle-halpin' in commands.lower():
            halpin = commands.lower().split('toggle-halpin')[1].split(' ')[1].strip()
            try:
                if halpin in self.halPulsePins and self.halPulsePins[halpin][3] > 0.05:
                    self.halPulsePins[halpin][3] = 0.0
                else:
                    self.invert_pin_state(halpin)
            except Exception as err:
                head = _translate('HandlerClass', 'HAL Pin Error')
                msg0 = _translate('HandlerClass', 'Invalid code for user button')
                msg1 = _translate('HandlerClass', 'Failed to toggle HAL pin')
                STATUS.emit('error', linuxcnc.OPERATOR_ERROR, f'{head,}:\n{msg0} #{bNum}\n{msg1}\n"{halpin}" {err}\n')
        elif 'toggle-laser' in commands.lower():
            self.laserOnPin.set(not self.laserOnPin.get())
            for command in commands.split('\\'):
                command = command.strip()
                if command != 'toggle-laser':
                    self.user_button_command(bNum, command)
            ACTION.SET_MANUAL_MODE()
        elif 'pulse-halpin' in commands.lower():
            head = _translate('HandlerClass', 'HAL Pin Error')
            msg1 = _translate('HandlerClass', 'Failed to pulse HAL pin')
            try:
                code, halpin, delay = commands.lower().strip().split()
            except:
                try:
                    code, halpin = commands.lower().strip().split()
                    delay = '1.0'
                except:
                    msg0 = _translate('HandlerClass', 'Unknown error for user button')
                    STATUS.emit('error', linuxcnc.OPERATOR_ERROR, f'{head}:\n{msg0} #{bNum}\n{msg1} "{halpin}"\n')
                    return
            # halPulsePins format is: button name, pulse time, button text, remaining time, button number
            try:
                if self.halPulsePins[halpin][3] > 0.05:
                    self.halPulsePins[halpin][3] = 0.0
                else:
                    self.w[self.halPulsePins[halpin][0]].setText(f'{self.halPulsePins[halpin][2]}')
                    self.halPulsePins[halpin][3] = self.halPulsePins[halpin][1]
                    if not self.pulseTimer.isActive():
                        self.pulseTimer.start(100)
            except:
                msg0 = _translate('HandlerClass', 'Invalid code for user button')
                STATUS.emit('error', linuxcnc.OPERATOR_ERROR, f'{head}:\n{msg0} #{bNum}\n{msg1} "{halpin}"\n')
        elif 'single-cut' in commands.lower():
            self.single_cut()
        elif 'manual-cut' in commands.lower():
            self.manual_cut()
        elif 'offsets-view' in commands.lower():
            if self.w.preview_stack.currentIndex() != self.OFFSETS:
                self.w.preview_stack.setCurrentIndex(self.OFFSETS)
            else:
                self.preview_index_return(self.w.preview_stack.currentIndex())
        elif 'latest-file' in commands.lower():
            try:
                if len(commands.split()) == 2:
                    dir = commands.split()[1]
                else:
                    dir = self.w.PREFS_.getpref('last_loaded_directory', '', str, 'BOOK_KEEPING')
                files = glob.glob(f'{dir}/*.ngc')
                latest = max(files, key = os.path.getctime)
                self.overlayProgress.setValue(0)
                self.remove_temp_materials()
                ACTION.OPEN_PROGRAM(latest)
            except:
                head = _translate('HandlerClass', 'File Error')
                msg0 = _translate('HandlerClass', 'Cannot open latest file from user button')
                STATUS.emit('error', linuxcnc.OPERATOR_ERROR, f'{head}:\n{msg0} #{bNum}\n')
        elif 'user-manual' in commands.lower():
            if self.w.preview_stack.currentIndex() != self.USER_MANUAL:
                self.prevPreviewIndex = self.w.preview_stack.currentIndex()
                self.w.preview_stack.setCurrentIndex(self.USER_MANUAL)
            else:
                self.w.preview_stack.setCurrentIndex(self.prevPreviewIndex)
                self.prevPreviewIndex = self.USER_MANUAL
        elif 'toggle-joint' in commands.lower():
            self.toggle_joint_mode()
        else:
            self.reloadRequired = False
            if 'dual-code' in commands:
                # dualCodeButtons format is: code1 ;; label1 ;; code2 ;; label2 ;; checked
                if self.w[f'button_{bNum}'].text() == self.dualCodeButtons[bNum][3]:
                    commands = self.dualCodeButtons[bNum][0]
                    self.w[f'button_{bNum}'].setText(self.dualCodeButtons[bNum][1])
                    self.w[f'button_{bNum}'].setChecked(True)
                else:
                    commands = self.dualCodeButtons[bNum][2]
                    self.w[f'button_{bNum}'].setText(self.dualCodeButtons[bNum][3])
                    self.w[f'button_{bNum}'].setChecked(False)
            for command in commands.split('\\'):
                command = command.strip()
                self.user_button_command(bNum, command)
                if command[0] == "%":
                    continue
                if command.lower().replace(' ', '').startswith('g10l20') and self.fileOpened:
                    self.reloadRequired = True
            if self.reloadRequired:
                self.file_reload_clicked()
            else:
                self.w.gcodegraphics.logger.clear()
            ACTION.SET_MANUAL_MODE()

    # for G-code commands and external commands
    def user_button_command(self, bNum, command):
        if command and command[0].lower() in 'xyzabcgmfsto' and command.replace(' ','')[1] in '0123456789<':
            if '{' in command:
                newCommand = subCommand = ''
                for char in command:
                    if char == '{':
                        subCommand = ':'
                    elif char == '}':
                        if len(subCommand.split()) > 1:
                            section, option = subCommand.replace(':','').split(' ', 1)
                        else:
                            head = _translate('HandlerClass', 'Code Error')
                            msg0 = _translate('HandlerClass', 'Value Error in user button')
                            msg1 = self.w[f'button_{str(bNum)}'].text().replace('\n',' ')
                            errorCode = f'{subCommand.replace(":", "{")}' + '}'
                            msg2 = _translate('HandlerClass', 'Requires a valid section and option pair')
                            STATUS.emit('error', linuxcnc.OPERATOR_ERROR, f'{head}:\n{msg0} #{bNum} ({msg1}):\n"{errorCode}"\n{msg2}\n')
                            return
                        if self.PREFS.has_option(section, option):
                            newCommand += str(self.PREFS.get(section, option))
                        elif self.iniFile.find(section, option):
                            newCommand += self.iniFile.find(section, option)
                        else:
                            head = _translate('HandlerClass', 'Code Error')
                            msg0 = _translate('HandlerClass', 'Invalid code in user button')
                            msg1 = self.w[f'button_{str(bNum)}'].text().replace('\n',' ')
                            errorCode = f'{subCommand.replace(":", "{")}' + '}'
                            msg2 = _translate('HandlerClass', 'Provided section option pair does not exist')
                            STATUS.emit('error', linuxcnc.OPERATOR_ERROR, f'{head}:\n{msg0} #{bNum} ({msg1}):\n"{errorCode}"\n{msg2}\n')
                            return
                        subCommand = ''
                    elif subCommand.startswith(':'):
                        subCommand += char
                    else:
                        newCommand += char
                command = newCommand
            ACTION.CALL_MDI(command)
            while not STATUS.is_interp_idle():
                self.w.gcodegraphics.updateGL()
                QApplication.processEvents()
        elif command and command[0] == '%':
            command = command.lstrip('%').lstrip()
            if command[-3:] == '.py':
                cmd = 'python3 ' + command
                Popen(cmd, stdin = None, stdout=PIPE, stderr=PIPE, shell=True)
            else:
                command += '&'
                Popen(command, stdout=PIPE, stderr=PIPE, shell=True)
        else:
            head = _translate('HandlerClass', 'Code Error')
            msg0 = _translate('HandlerClass', 'Invalid code for user button')
            msg1 = self.w[f'button_{str(bNum)}'].text().replace('\n',' ')
            STATUS.emit('error', linuxcnc.OPERATOR_ERROR, f'{head}:\n{msg0} #{bNum}\n{msg1}: "{command}"\n')

    def user_button_up(self, bNum):
        commands = self.iniButtonCodes[bNum]
        if not commands: return
        elif 'torch-pulse' in commands.lower() and not 'e-halpin' in commands.lower():
            self.torch_pulse(False)
        if 'ohmic-test' in commands.lower() and not 'e-halpin' in commands.lower():
            self.ohmic_test(False)

    def torch_enable_changed(self, state):
        if self.tpButton:
            if state and STATUS.machine_is_on() and \
            (not STATUS.is_interp_running() or STATUS.is_interp_paused()) and \
            not hal.get_value('plasmac.consumable-changing'):
                self.w[self.tpButton].setEnabled(True)
            else:
                self.w[self.tpButton].setEnabled(False)

    def ext_torch_enable_changed(self, state):
        if (state):
            self.w.torch_enable.setChecked(not (self.w.torch_enable.isChecked()))

    def ext_thc_enable_changed(self, state):
        if (state):
            self.w.thc_enable.setChecked(not (self.w.thc_enable.isChecked()))

    def ext_corner_lock_enable_changed(self, state):
        if (state):
            self.w.cornerlock_enable.setChecked(not (self.w.cornerlock_enable.isChecked()))

    def ext_void_lock_enable_changed(self, state):
        if (state):
            self.w.voidlock_enable.setChecked(not (self.w.voidlock_enable.isChecked()))

    def ext_ignore_arc_ok_changed(self, state):
        if (state):
            self.w.ignore_arc_ok.setChecked(not (self.w.ignore_arc_ok.isChecked()))

    def ext_mesh_mode_changed(self, state):
        if (state):
            self.w.mesh_enable.setChecked(not (self.w.mesh_enable.isChecked()))

    def ext_ohmic_probe_enable_changed(self, state):
        if (state):
            self.w.ohmic_probe_enable.setChecked(not (self.w.ohmic_probe_enable.isChecked()))

    def ext_auto_volts_enable_changed(self, state):
        if (state):
            self.w.use_auto_volts.setChecked(not (self.w.use_auto_volts.isChecked()))

    def thc_auto_changed(self, state):
        if state:
            self.w.thc_delay.hide()
            self.w.thc_delay_lbl.hide()
            self.w.thc_sample_counts.show()
            self.w.thc_sample_counts_lbl.show()
            self.w.thc_sample_threshold.show()
            self.w.thc_sample_threshold_lbl.show()
        else:
            self.w.thc_delay.show()
            self.w.thc_delay_lbl.show()
            self.w.thc_sample_counts.hide()
            self.w.thc_sample_counts_lbl.hide()
            self.w.thc_sample_threshold.hide()
            self.w.thc_sample_threshold_lbl.hide()

    def ohmic_probe_enable_changed(self, state):
        if self.otButton:
            if state and STATUS.machine_is_on() and (not STATUS.is_interp_running() or STATUS.is_interp_paused()):
                self.w[self.otButton].setEnabled(True)
            else:
                self.w[self.otButton].setEnabled(False)

    def consumable_change_setup(self):
        self.ccXpos = self.ccYpos = self.ccFeed = None
        X = Y = F = ''
        ccAxis = [X, Y, F]
        ccName = ['x', 'y', 'f']
        for loop in range(3):
            count = 0
            if ccName[loop] in self.ccParm:
                while 1:
                    if not self.ccParm[count]: break
                    if self.ccParm[count] == ccName[loop]:
                        count += 1
                        break
                    count += 1
                while 1:
                    if count == len(self.ccParm): break
                    if self.ccParm[count].isdigit() or self.ccParm[count] in '.-':
                        ccAxis[loop] += self.ccParm[count]
                    else:
                        break
                    count += 1
                if ccName[loop] == 'x' and ccAxis[loop]:
                    self.ccXpos = float(ccAxis[loop])
                elif ccName[loop] == 'y' and ccAxis[loop]:
                    self.ccYpos = float(ccAxis[loop])
                elif ccName[loop] == 'f' and ccAxis[loop]:
                    self.ccFeed = float(ccAxis[loop])
        if not self.ccFeed or self.ccFeed < 1:
            msg0 = _translate('HandlerClass', 'Invalid feed rate for consumable change')
            msg1 = _translate('HandlerClass', 'Defaulting to materials cut feed rate')
            STATUS.emit('update-machine-log', f'{msg0}, {msg1}', 'TIME')
            self.ccFeed = float(self.w.cut_feed_rate.text().replace(',', '.'))

    def ext_change_consumables(self, state):
        if self.ccButton and self.w[self.ccButton].isEnabled():
            self.change_consumables(state)

    def change_consumables(self, state):
        self.w.laser.setEnabled(False)
        if hal.get_value('axis.x.eoffset-counts') or hal.get_value('axis.y.eoffset-counts'):
            hal.set_p('plasmac.consumable-change', '0')
            hal.set_p('plasmac.x-offset', '0')
            hal.set_p('plasmac.y-offset', '0')
            self.button_normal(self.ccButton)
            self.w[self.ccButton].setEnabled(False)
        else:
            self.consumable_change_setup()
            self.w.run.setEnabled(False)
            if self.frButton:
                self.w[self.frButton].setEnabled(False)
            self.w.pause.setEnabled(False)
            if not self.ccXpos:
                self.ccXpos = STATUS.get_position()[0][0]
            if self.ccXpos < round(self.xMin, 6) + (10 * self.unitsPerMm):
                self.ccXpos = round(self.xMin, 6) + (10 * self.unitsPerMm)
            elif self.ccXpos > round(self.xMax, 6) - (10 * self.unitsPerMm):
                self.ccXpos = round(self.xMax, 6) - (10 * self.unitsPerMm)
            if not self.ccYpos:
                self.ccYpos = STATUS.get_position()[0][1]
            if self.ccYpos < round(self.yMin, 6) + (10 * self.unitsPerMm):
                self.ccYpos = round(self.yMin, 6) + (10 * self.unitsPerMm)
            elif self.ccYpos > round(self.yMax, 6) - (10 * self.unitsPerMm):
                self.ccYpos = round(self.yMax, 6) - (10 * self.unitsPerMm)
            hal.set_p('plasmac.xy-feed-rate', str(float(self.ccFeed)))
            hal.set_p('plasmac.x-offset', f'{(self.ccXpos - STATUS.get_position()[0][0]) / hal.get_value("plasmac.offset-scale"):.0f}')
            hal.set_p('plasmac.y-offset', f'{(self.ccYpos - STATUS.get_position()[0][1]) / hal.get_value("plasmac.offset-scale"):.0f}')
            hal.set_p('plasmac.consumable-change', '1')
            self.button_active(self.ccButton)

    def ext_probe_test(self, state):
        if self.ptButton and self.w[self.ptButton].isEnabled():
            self.probe_test(state)

    def probe_test(self, state):
        if state:
            if self.probeTimer.remainingTime() <= 0 and not self.offsetsActivePin.get():
                probeError, errMsg = self.bounds_check_probe(True)
                if probeError:
                    head = _translate('HandlerClass', 'Axis Limit Error')
                    STATUS.emit('error', linuxcnc.OPERATOR_ERROR, f'{head}:\n{errMsg}\n')
                    return
                self.probeTime = self.ptTime
                self.probeTimer.start(1000)
                self.probeTest = True
                hal.set_p('plasmac.probe-test','1')
                self.w[self.ptButton].setText(f'{self.probeTime}')
                self.button_active(self.ptButton)
                self.w.run.setEnabled(False)
                self.w.abort.setEnabled(True)
                self.set_buttons_state([self.idleList, self.idleOnList, self.idleHomedList], False)
                self.w[self.ptButton].setEnabled(True)
                self.set_tab_jog_states(False)
                log = _translate('HandlerClass', 'Probe test started')
                STATUS.emit('update-machine-log', log, 'TIME')
            else:
                self.probe_test_stop()
                log = _translate('HandlerClass', 'Probe test aborted')
                STATUS.emit('update-machine-log', log, 'TIME')

    def probe_test_stop(self):
        self.probeTimer.stop()
        self.probeTime = 0
        self.w.abort.setEnabled(False)
        hal.set_p('plasmac.probe-test','0')
        self.w[self.ptButton].setText(self.probeText)
        self.button_normal(self.ptButton)
        self.w[self.ptButton].setEnabled(False)

    def probe_test_error(self, state):
        if state:
            self.probe_test(False)

    def ext_torch_pulse(self, state):
        if self.tpButton and self.w[self.tpButton].isEnabled():
            self.torch_pulse(state)

    def torch_pulse(self, state):
        if state:
            if not self.torchTime and \
               self.w.torch_enable.isChecked() and not hal.get_value('plasmac.torch-on'):
                self.torchTime = self.tpTime
                self.torchTimer.start(100)
                self.torchPulse = True
                hal.set_p('plasmac.torch-pulse-time', str(self.torchTime))
                hal.set_p('plasmac.torch-pulse-start', '1')
                self.w[self.tpButton].setText(f'{self.torchTime}')
                self.button_active(self.tpButton)
                self.torch_pulse_states(False)
                log = _translate('HandlerClass', 'Torch pulse started')
                STATUS.emit('update-machine-log', log, 'TIME')
            else:
                self.torchTimer.stop()
                self.torchTime = 0.0
                self.torch_pulse_states(True)
        else:
            hal.set_p('plasmac.torch-pulse-start','0')
            if self.torchTime == 0:
                self.torch_pulse_states(True)
                log = _translate('HandlerClass', 'Torch pulse ended manually')
                STATUS.emit('update-machine-log', log, 'TIME')

    def torch_pulse_states(self, state):
        self.set_tab_jog_states(state)
        if not STATUS.is_auto_paused():
            if STATUS.is_on_and_idle() and STATUS.is_all_homed():
                self.set_buttons_state([self.idleList, self.idleOnList, self.idleHomedList], state)
            else:
                self.set_buttons_state([self.idleList, self.idleOnList], state)
            if self.w.gcode_display.lines() > 1:
                self.w.run.setEnabled(state)
        if state:
            hal.set_p('plasmac.torch-pulse-time', '0')
            self.w[self.tpButton].setText(self.tpText)
            self.button_normal(self.tpButton)
            self.torchPulse = False

    def ext_ohmic_test(self, state):
        if self.otButton and self.w[self.otButton].isEnabled():
            self.ohmic_test(state)

    def ohmic_test(self, state):
        hal.set_p('plasmac.ohmic-test', f'{str(state)}')
        buttonList = [button for button in self.idleOnList if button != self.otButton]
        if not STATUS.is_auto_paused():
            if STATUS.is_on_and_idle() and STATUS.is_all_homed():
                self.set_buttons_state([self.idleList, self.idleHomedList, buttonList], not state)
            else:
                self.set_buttons_state([self.idleList, buttonList], not state)
            if self.w.gcode_display.lines() > 1:
                self.w.run.setEnabled(not state)

    def ext_frame_job(self, state):
        if self.frButton and self.w[self.frButton].isEnabled():
            self.frame_job(state)

    def frame_job(self, state):
        if self.gcodeProps and state:
            self.w.run.setEnabled(False)
            response = False
            if self.w.laser.isVisible():
                framingError, frame_points = self.bounds_check_framing(self.laserOffsetX, self.laserOffsetY, True)
                if framingError:
                    head = _translate('HandlerClass', 'Axis Limit Error')
                    framingError += _translate('HandlerClass', '\n\nDo you want to try with the torch?\n')
                    response = self.dialog_show_yesno(QMessageBox.Warning, f'{head}', f'\n{framingError}')
                    if response:
                        framingError, frame_points = self.bounds_check_framing()
                        if framingError:
                            head = _translate('HandlerClass', 'Axis Limit Error')
                            self.dialog_show_ok(QMessageBox.Warning, f'{head}', f'\n{framingError}')
                            self.w.run.setEnabled(True)
                            return
                    else:
                        self.w.run.setEnabled(True)
                        return
                else:
                    self.laserOnPin.set(1)
            else:
                framingError, frame_points = self.bounds_check_framing()
                if framingError:
                    head = _translate('HandlerClass', 'Axis Limit Error')
                    self.dialog_show_ok(QMessageBox.Warning, f'{head}', f'\n{framingError}')
                    self.w.run.setEnabled(True)
                    return
            if not self.frFeed:
                feed = float(self.w.cut_feed_rate.text().replace(',', '.'))
            else:
                feed = self.frFeed
            zHeight = self.zMax - (hal.get_value('plasmac.max-offset') * self.unitsPerMm)
            if STATUS.is_on_and_idle() and STATUS.is_all_homed():
                self.framing = True
                previousMode = ''
                if self.units == 'in' and STATUS.is_metric_mode():
                    previousMode = 'G21'
                    ACTION.CALL_MDI('G20')
                elif self.units == 'mm' and not STATUS.is_metric_mode():
                    previousMode = 'G20'
                    ACTION.CALL_MDI('G21')
                ACTION.CALL_MDI_WAIT(f'G64 P{0.25 * self.unitsPerMm:0.3f}')
                if self.defaultZ:
                    ACTION.CALL_MDI(f'G53 G0 Z{zHeight:0.4f}')
                ACTION.CALL_MDI(f'G53 G0 X{frame_points[1][0]:0.2f} Y{frame_points[1][1]:0.2f}')
                ACTION.CALL_MDI(f'G53 G1 X{frame_points[2][0]:0.2f} Y{frame_points[2][1]:0.2f} F{feed:0.0f}')
                ACTION.CALL_MDI(f'G53 G1 X{frame_points[3][0]:0.2f} Y{frame_points[3][1]:0.2f}')
                ACTION.CALL_MDI(f'G53 G1 X{frame_points[4][0]:0.2f} Y{frame_points[4][1]:0.2f}')
                ACTION.CALL_MDI(f'G53 G1 X{frame_points[1][0]:0.2f} Y{frame_points[1][1]:0.2f}')
                ACTION.CALL_MDI('G0 X0 Y0')
                ACTION.CALL_MDI(previousMode)

    def single_cut(self):
        self.set_buttons_state([self.idleList, self.idleOnList, self.idleHomedList], False)
        sC = QDialog(self.w)
        sC.setWindowTitle(_translate('HandlerClass', 'Single Cut'))
        l1 = QLabel(_translate('HandlerClass', 'X LENGTH:'))
        xLength = QDoubleSpinBox()
        xLength.setAlignment(Qt.AlignRight)
        xLength.setMinimum(-9999)
        xLength.setMaximum(9999)
        xLength.setDecimals(1)
        l2 = QLabel(_translate('HandlerClass', 'Y LENGTH:'))
        yLength = QDoubleSpinBox()
        yLength.setAlignment(Qt.AlignRight)
        yLength.setMinimum(-9999)
        yLength.setMaximum(9999)
        yLength.setDecimals(1)
        l3 = QLabel('')
        buttons = QDialogButtonBox.Ok | QDialogButtonBox.Cancel
        buttonBox = QDialogButtonBox(buttons)
        buttonBox.accepted.connect(sC.accept)
        buttonBox.rejected.connect(sC.reject)
        buttonBox.button(QDialogButtonBox.Ok).setText(_translate('HandlerClass', 'CUT'))
        buttonBox.button(QDialogButtonBox.Ok).setIcon(QIcon())
        buttonBox.button(QDialogButtonBox.Cancel).setText(_translate('HandlerClass', 'CANCEL'))
        buttonBox.button(QDialogButtonBox.Cancel).setIcon(QIcon())
        layout = QVBoxLayout()
        layout.addWidget(l1)
        layout.addWidget(xLength)
        layout.addWidget(l2)
        layout.addWidget(yLength)
        layout.addWidget(l3)
        layout.addWidget(buttonBox)
        sC.setLayout(layout)
        xLength.setValue(self.PREFS.getpref('X length', 0.0, float, 'SINGLE CUT'))
        yLength.setValue(self.PREFS.getpref('Y length', 0.0, float, 'SINGLE CUT'))
        self.vkb_show(True)
        result = sC.exec_()
        self.vkb_hide()
        if not result or self.cut_critical_check():
            self.set_buttons_state([self.idleList, self.idleOnList, self.idleHomedList], True)
            return
        self.PREFS.putpref('X length', xLength.value(), float, 'SINGLE CUT')
        self.PREFS.putpref('Y length', yLength.value(), float, 'SINGLE CUT')
        self.oldFile = ACTION.prefilter_path if ACTION.prefilter_path else None
        self.g91 = True if 910 in STATUS.stat.gcodes else False
        xEnd = STATUS.get_position()[0][0] + xLength.value()
        yEnd = STATUS.get_position()[0][1] + yLength.value()
        newFile = f'{self.tmpPath}single_cut.ngc'
        matNum = int(self.w.materials_box.currentText().split(': ', 1)[0])
        with open(newFile, 'w') as f:
            f.write('G90\n')
            f.write(f'M190 P{matNum}\n')
            f.write('F#<_hal[plasmac.cut-feed-rate]>\n')
            f.write(f'G53 G0 X{STATUS.get_position()[0][0]:0.6f} Y{STATUS.get_position()[0][1]:0.6f}\n')
            f.write('M3 $0 S1\n')
            f.write(f'G53 G1 X{xEnd:0.6f} Y{yEnd:0.6f}\n')
            f.write('M5 $0\n')
            f.write('M2\n')
        self.single_cut_request = True
        if self.fileOpened:
            self.preSingleCutMaterial = matNum
        ACTION.OPEN_PROGRAM(newFile)

    def manual_cut(self):
        if self.manualCut:
            ACTION.SET_SPINDLE_STOP(0)
            self.w.abort.setEnabled(False)
            if self.mcButton:
                self.w[self.mcButton].setEnabled(False)
                self.button_normal(self.mcButton)
            log = _translate('HandlerClass', 'Manual cut aborted')
            STATUS.emit('update-machine-log', log, 'TIME')
        elif STATUS.machine_is_on() and STATUS.is_all_homed() and STATUS.is_interp_idle() and not self.cut_critical_check():
            probeError, errMsg = self.bounds_check_probe(True)
            if probeError:
                head = _translate('HandlerClass', 'Axis Limit Error')
                STATUS.emit('error', linuxcnc.OPERATOR_ERROR, f'{head}:\n{errMsg}\n')
                return
            self.manualCut = True
            self.set_mc_states(False)
            self.w.abort.setEnabled(True)
            self.set_buttons_state([self.idleList, self.idleOnList, self.idleHomedList], False)
            if self.mcButton:
                self.w[self.mcButton].setEnabled(True)
                self.button_active(self.mcButton)
            ACTION.SET_SPINDLE_ROTATION(1 ,1 , 0)
            log = _translate('HandlerClass', 'Manual cut started')
            STATUS.emit('update-machine-log', log, 'TIME')
        self.set_run_button_state()

    def button_active(self, button):
        self.w[button].setStyleSheet( \
                    f'QPushButton {{ color: {self.backColor}; background: {self.fore1Color} }} \
                     QPushButton:pressed {{ color: {self.backColor}; background: {self.fore1Color} }} \
                     QPushButton:disabled {{ color: {self.disabledColor}}}')

    def button_normal(self, button):
        if button == 'file_open':
            self.w[button].setStyleSheet( \
                        f'QPushButton {{ color: {self.backColor}; background: {self.foreColor} }} \
                         QPushButton:pressed {{ color: {self.foreColor}; background: {self.backColor} }} \
                         QPushButton:disabled {{ color: {self.backColor}; background: {self.disabledColor} }}')
        else:
            self.w[button].setStyleSheet( \
                        f'QPushButton {{ color: {self.foreColor}; background: {self.backColor} }} \
                         QPushButton:pressed {{ color: {self.foreColor}; background: {self.backColor} }} \
                         QPushButton:disabled {{ color: {self.disabledColor} }}')


#########################################################################################################################
# ONBOARD VIRTUAL KEYBOARD FUNCTIONS #
#########################################################################################################################
    def vkb_check(self):
        if self.w.chk_soft_keyboard.isChecked() and not os.path.isfile('/usr/bin/onboard'):
            head = _translate('HandlerClass', 'Virtual Keyboard Error')
            msg0  = _translate('HandlerClass', '"onboard" virtual keyboard is not installed')
            msg1 = _translate('HandlerClass', 'some keyboard functions are not available')
            STATUS.emit('error', linuxcnc.OPERATOR_ERROR, f'{head}:\n{msg0}\n{msg1}\n')
            return
        try:
            cmd = 'gsettings get org.onboard.window.landscape width'
            self.obWidth = Popen(cmd, stdout=PIPE, stderr=PIPE, shell=True).communicate()[0].decode().strip()
            cmd = 'gsettings get org.onboard.window.landscape height'
            self.obHeight = Popen(cmd, stdout=PIPE, stderr=PIPE, shell=True).communicate()[0].decode().strip()
            cmd = 'gsettings get org.onboard layout'
            layout = Popen(cmd, stdout=PIPE, stderr=PIPE, shell=True).communicate()[0].decode().strip()
            if '/numpad' in layout or '/keyboard' in layout:
                self.obLayout = 'compact'
            else:
                self.obLayout = layout
        except:
            self.obWidth = '700'
            self.obHeight = '300'
            self.obLayout = 'compact'

    def vkb_show(self, numpad=False):
        if self.firstRun: return
        if os.path.isfile('/usr/bin/onboard'):
            if self.w.chk_soft_keyboard.isChecked():
                w = '240' if numpad else '740'
                h = '240'
                l = 'numpad' if numpad else 'keyboard'
                self.vkb_setup(w, h, os.path.join(self.PATHS.IMAGEDIR, 'qtplasmac', l))
                cmd  = 'dbus-send'
                cmd += ' --type=method_call'
                cmd += ' --dest=org.onboard.Onboard'
                cmd += ' /org/onboard/Onboard/Keyboard'
                cmd += ' org.onboard.Onboard.Keyboard.Show'
                Popen(cmd, stdout=PIPE, shell=True)

    def vkb_hide(self, custom=False):
        if os.path.isfile('/usr/bin/onboard') and self.obLayout:
            cmd  = 'dbus-send'
            cmd += ' --type=method_call'
            cmd += ' --dest=org.onboard.Onboard'
            cmd += ' /org/onboard/Onboard/Keyboard'
            cmd += ' org.onboard.Onboard.Keyboard.Hide'
            Popen(cmd, stdout=PIPE, shell=True)
            if not custom:
                self.vkb_setup(self.obWidth, self.obHeight, self.obLayout)

    def vkb_setup(self, w, h, l):
        if os.path.isfile('/usr/bin/onboard'):
            Popen(f'gsettings set org.onboard.window.landscape width {int(w)-1}', stdout=PIPE, shell=True)
            Popen(f'gsettings set org.onboard.window.landscape height {int(h)-1}', stdout=PIPE, shell=True)
            Popen(f'gsettings set org.onboard layout {l}', stdout=PIPE, shell=True)
            Popen(f'gsettings set org.onboard.window.landscape width {int(w)}', stdout=PIPE, shell=True)
            Popen(f'gsettings set org.onboard.window.landscape height {int(h)}', stdout=PIPE, shell=True)


#########################################################################################################################
# MATERIAL HANDLING FUNCTIONS #
#########################################################################################################################
    def save_materials_clicked(self):
        matNum = self.materialChangeNumberPin.get()
        if matNum == -1:
            matNum = self.defaultMaterial
        index = self.w.materials_box.currentIndex()
        self.save_material_file(matNum, index)

    def reload_materials_clicked(self):
        self.materialUpdate = True
        index = self.w.materials_box.currentIndex()
        self.load_material_file(True)
        self.w.materials_box.setCurrentIndex(index)
        self.materialUpdate = False
        self.materialReloadPin.set(0)

    def new_material_clicked(self, repeat, value):
        head = _translate('HandlerClass', 'Add Material')
        msg1 = _translate('HandlerClass', 'Enter New Material Number')
        msgs = msg1
        btn1 = _translate('HandlerClass', 'ADD')
        btn2 = _translate('HandlerClass', 'CANCEL')
        virtkb = 4
        while(1):
            valid, matNum = self.dialog_input(virtkb, head, f'{msgs}:', btn1, btn2)
            if not valid:
                return
            try:
                matNum = int(matNum)
            except:
                if not matNum:
                    msg0 = _translate('HandlerClass', 'A material number is required')
                    msgs = f'{msg0}.\n\n{msg1}'
                else:
                    msg0 = _translate('HandlerClass', 'is not a valid number')
                    msgs = f'{matNum} {msg0}.\n\n{msg1}'
                continue
            if matNum in self.materialNumList:
                msg0 = _translate('HandlerClass', 'Material')
                msg2 = _translate('HandlerClass', 'is in use')
                msgs = f'{msg0} #{matNum} {msg2}.\n\n{msg1}'
                continue
            elif matNum >= 1000000:
                msg0 = _translate('HandlerClass', 'Material numbers need to be less than 1000000')
                msgs = f'{msg0}.\n\n{msg1}'
                continue
            break
        msg1 = _translate('HandlerClass', 'Enter New Material Name')
        msgs = msg1
        virtkb = 3
        while(1):
            valid, matNam = self.dialog_input(virtkb, head, f'{msgs}:', btn1, btn2)
            if not valid:
                return
            if not matNam:
                msg0 = _translate('HandlerClass', 'Material name is required')
                msgs = f'{msg0}.\n\n{msg1}'
                continue
            break
        mat = [matNum, matNam]
        mat[2:] = self.materialDict[self.materialList[self.w.materials_box.currentIndex()]][1:]
        self.write_one_material(mat)
        self.materialUpdate = True
        self.load_material_file(True)
        self.w.materials_box.setCurrentIndex(self.materialList.index(matNum))
        self.materialUpdate = False

    def delete_material_clicked(self):
        head = _translate('HandlerClass', 'Delete Material')
        msg1 = _translate('HandlerClass', 'Enter Material Number To Delete')
        btn1 = _translate('HandlerClass', 'DELETE')
        btn2 = _translate('HandlerClass', 'CANCEL')
        msgs = msg1
        virtkb = 4
        while(1):
            valid, matNum = self.dialog_input(virtkb, head, f'{msgs}:', btn1, btn2)
            if not valid:
                return
            try:
                matNum = int(matNum)
            except:
                if not matNum:
                    msg0 = _translate('HandlerClass', 'A material number is required')
                    msgs = f'{msg0}.\n\n{msg1}'
                else:
                    msg0 = _translate('HandlerClass', 'is not a valid number')
                    msgs = f'{matNum} {msg0}.\n\n{msg1}'
                continue
            if matNum == self.defaultMaterial:
                msg0 = _translate('HandlerClass', 'Default material cannot be deleted')
                msgs = f'{msg0}.\n\n{msg1}'
                continue
            elif matNum >= 1000000 and matNum in self.materialList:
                msg0 = _translate('HandlerClass', 'Temporary material')
                msg3 = _translate('HandlerClass', 'cannot be deleted')
                msgs = f'{msg0} #{matNum} {msg3}.\n\n{msg1}'
                continue
            elif matNum not in self.materialNumList:
                msg0 = _translate('HandlerClass', 'Material')
                msg3 = _translate('HandlerClass', 'does not exist')
                msgs = f'{msg0} #{matNum} {msg3}.\n\n{msg1}'
                continue
            break
        head = _translate('HandlerClass', 'Delete Material')
        msg0 = _translate('HandlerClass', 'Do you really want to delete material')
        if not self.dialog_show_yesno(QMessageBox.Question, f'{head}', f'\n{msg0} #{matNum}?\n'):
            return
        self.MATS.remove_section(f'MATERIAL_NUMBER_{matNum}')
        self.MATS.write(open(self.MATS.fn, 'w'))
        self.materialUpdate = True
        self.load_material_file(True)
        self.materialUpdate = False

    def remove_temp_materials(self):
        mats = [m for m in self.materialList if m >= 1000000]
        if mats:
            for mat in mats:
                self.materialDict.pop(mat)
                self.materialList.remove(mat)

    def selector_changed(self, index):
        if index == -1 or self.getMaterialBusy:
            return
        if self.w.material_selector.currentIndex() != self.w.materials_box.currentIndex():
            self.w.materials_box.setCurrentIndex(index)
            self.w.conv_material.setCurrentIndex(index)

    def conv_material_changed(self, index):
        if index == -1 or self.getMaterialBusy:
            return
        if self.w.conv_material.currentIndex() != self.w.materials_box.currentIndex():
            self.w.materials_box.setCurrentIndex(index)
            self.w.material_selector.setCurrentIndex(index)

    def material_changed(self, index):
        if index == -1 or self.getMaterialBusy:
            return
        if self.w.materials_box.currentText():
            if self.getMaterialBusy:
                self.materialChangePin.set(-1)
                self.autoChange = False
                return
            matNum = int(self.w.materials_box.currentText().split(': ', 1)[0])
            if matNum >= 1000000:
                self.w.save_material.setEnabled(False)
            else:
                self.w.save_material.setEnabled(True)
            if self.autoChange:
                hal.set_p('motion.digital-in-03','0')
                if self.preSingleCutMaterial is None and self.preFileSaveMaterial is None:
                    self.change_material(matNum)
                    self.materialChangePin.set(2)
                hal.set_p('motion.digital-in-03','1')
            else:
                self.change_material(matNum)
            self.w.material_selector.setCurrentIndex(self.w.materials_box.currentIndex())
            self.w.conv_material.setCurrentIndex(self.w.materials_box.currentIndex())
        self.autoChange = False
        self.overlay_update(None)

    def material_change_pin_changed(self, halpin):
        if halpin == 0:
            hal.set_p('motion.digital-in-03','0')
        elif halpin == 3:
            hal.set_p('motion.digital-in-03','1')
            self.materialChangePin.set(0)

    def material_change_number_pin_changed(self, halpin):
        if halpin == -1:
            halpin = self.defaultMaterial
        if self.getMaterialBusy or halpin == int(self.w.materials_box.currentText().split(': ', 1)[0]):
            return
        if self.materialChangePin.get() == 1:
            self.autoChange = True
        if not self.material_exists(halpin):
            self.autoChange = False
            return
        if self.preSingleCutMaterial is not None:
            self.materialChangeNumberPin.set(self.preSingleCutMaterial)
            self.preSingleCutMaterial = None
        elif self.preFileSaveMaterial is not None:
            self.materialChangeNumberPin.set(self.preFileSaveMaterial)
            self.preFileSaveMaterial = None
        else:
            self.w.materials_box.setCurrentIndex(self.materialList.index(halpin))

    def material_change_timeout_pin_changed(self, halpin):
        head = _translate('HandlerClass', 'Materials Error')
        if halpin:
            # should we stop or pause the program if a timeout occurs???
            matNum = int(self.w.materials_box.currentText().split(': ', 1)[0])
            msg0 = _translate('HandlerClass', 'Material change timeout occurred for material')
            STATUS.emit('error', linuxcnc.OPERATOR_ERROR, f'{head}:{msg0} #{matNum}\n')
            self.materialChangeNumberPin.set(matNum)
            self.materialChangeTimeoutPin.set(0)
            hal.set_p('motion.digital-in-03','0')

    def material_reload_pin_changed(self, halpin):
        if halpin:
            self.reload_materials_clicked()

    def material_temp_pin_changed(self, halpin):
        if halpin:
            mat = [halpin, f'Temporary {halpin}', 0,0,0,0,0,0,0,0,0,0,0,0]
            with open(self.tmpMaterialGcode, 'r') as f_in:
                for line in f_in:
                    if line.startswith('NAME'):
                        mat[1] = line.split('=')[1].strip()
                    if line.startswith('KERF_WIDTH'):
                        mat[2] = float(line.split('=')[1].strip())
                    elif line.startswith('PIERCE_HEIGHT'):
                        mat[3] = float(line.split('=')[1].strip())
                    elif line.startswith('PIERCE_DELAY'):
                        mat[4] = float(line.split('=')[1].strip())
                    elif line.startswith('PUDDLE_JUMP_HEIGHT'):
                        mat[5] = float(line.split('=')[1].strip())
                    elif line.startswith('PUDDLE_JUMP_DELAY'):
                        mat[6] = float(line.split('=')[1].strip())
                    elif line.startswith('CUT_HEIGHT'):
                        mat[7] = float(line.split('=')[1].strip())
                    elif line.startswith('CUT_SPEED'):
                        mat[8] = float(line.split('=')[1].strip())
                    elif line.startswith('CUT_AMPS'):
                        mat[9] = float(line.split('=')[1].strip())
                    elif line.startswith('CUT_VOLTS'):
                        mat[10] = float(line.split('=')[1].strip())
                    elif line.startswith('PAUSE_AT_END'):
                        mat[11] = float(line.split('=')[1].strip())
                    elif line.startswith('GAS_PRESSURE'):
                        mat[12] = float(line.split('=')[1].strip())
                    elif line.startswith('CUT_MODE'):
                        mat[13] = float(line.split('=')[1].strip())
            self.write_materials_to_dict(mat)
            if halpin not in self.materialList:
                self.materialList.append(halpin)
            exists = False
            for n in range(self.w.materials_box.count()):
                if self.w.materials_box.itemText(n) .startswith(str(halpin)):
                    self.w.materials_box.setItemText(n, f'{halpin:05d}: {self.materialDict[halpin][0]}')
                    self.w.material_selector.setItemText(n, f'{halpin:05d}: {self.materialDict[halpin][0]}')
                    self.w.conv_material.setItemText(n, f'{halpin:05d}: {self.materialDict[halpin][0]}')
                    exists = True
            if not exists:
                self.w.materials_box.addItem(f'{halpin:05d}: {self.materialDict[halpin][0]}')
                self.w.material_selector.addItem(f'{halpin:05d}: {self.materialDict[halpin][0]}')
                self.w.conv_material.addItem(f'{halpin:05d}: {self.materialDict[halpin][0]}')
            if halpin == int(self.w.materials_box.currentText().split(': ', 1)[0]):
                self.change_material(halpin)



            self.materialTempPin.set(0)

    def write_materials_to_dict(self, matNum):
        self.materialDict[matNum[0]] = matNum[1:]

    def display_materials(self):
        self.materialList = []
        self.w.materials_box.clear()
        self.w.material_selector.clear()
        self.w.conv_material.clear()
        for key in sorted(self.materialDict):
            self.w.materials_box.addItem(f'{key:05d}: {self.materialDict[key][0]}')
            self.w.material_selector.addItem(f'{key:05d}: {self.materialDict[key][0]}')
            self.w.conv_material.addItem(f'{key:05d}: {self.materialDict[key][0]}')
            self.materialList.append(key)

    def change_material(self, matNum):
        self.materialName = self.materialDict[matNum][0]
        self.w.kerf_width.setValue(self.materialDict[matNum][1])
        self.w.pierce_height.setValue(self.materialDict[matNum][2])
        self.w.pierce_delay.setValue(self.materialDict[matNum][3])
        self.w.puddle_jump_height.setValue(self.materialDict[matNum][4])
        self.w.puddle_jump_delay.setValue(self.materialDict[matNum][5])
        self.w.cut_height.setValue(self.materialDict[matNum][6])
        self.w.cut_feed_rate.setValue(self.materialDict[matNum][7])
        self.w.cut_amps.setValue(self.materialDict[matNum][8])
        self.w.cut_volts.setValue(self.materialDict[matNum][9])
        self.w.pause_at_end.setValue(self.materialDict[matNum][10])
        self.w.gas_pressure.setValue(self.materialDict[matNum][11])
        self.w.cut_mode.setValue(self.materialDict[matNum][12])
        self.materialChangeNumberPin.set(matNum)

    def save_material_file(self, matNum, index):
        mat = [matNum]
        mat.append(self.w.materials_box.currentText().split(': ', 1)[1].strip())
        mat.append(self.w.kerf_width.value())
        mat.append(self.w.pierce_height.value())
        mat.append(self.w.pierce_delay.value())
        mat.append(self.w.puddle_jump_height.value())
        mat.append(self.w.puddle_jump_delay.value())
        mat.append(self.w.cut_height.value())
        mat.append(self.w.cut_feed_rate.value())
        mat.append(self.w.cut_amps.value())
        mat.append(self.w.cut_volts.value())
        mat.append(self.w.pause_at_end.value())
        mat.append(self.w.gas_pressure.value())
        mat.append(self.w.cut_mode.value())
        self.write_one_material(mat)
        self.materialUpdate = True
        self.load_material_file(True)
        self.w.materials_box.setCurrentIndex(index)
        self.materialUpdate = False
        self.set_saved_material()

    def set_saved_material(self):
        mat = [int(self.w.materials_box.currentText().split(': ', 1)[0])]
        mat.append(self.materialName)
        mat.append(self.w.kerf_width.value())
        mat.append(self.w.pierce_height.value())
        mat.append(self.w.pierce_delay.value())
        mat.append(self.w.puddle_jump_height.value())
        mat.append(self.w.puddle_jump_delay.value())
        mat.append(self.w.cut_height.value())
        mat.append(self.w.cut_feed_rate.value())
        mat.append(self.w.cut_amps.value())
        mat.append(self.w.cut_volts.value())
        mat.append(self.w.pause_at_end.value())
        mat.append(self.w.gas_pressure.value())
        mat.append(self.w.cut_mode.value())
        self.write_materials_to_dict(mat)

    def load_material_file(self, keepTemp=False):
        self.getMaterialBusy = True
        # don't remove temporary materials unless required
        if keepTemp:
            pop = [key for key in self.materialDict if key < 1000000]
            for e in pop:
                self.materialDict.pop(e)
        else:
            self.materialDict = {}
        self.materialNumList = []
        # create a basic default material if no materials exist
        if not self.MATS.sections():
            if self.units == 'mm':
                mat = [0,'Basic default Material',1,3,.1,0,0,1,1000,45,100,0,0,1]
            else:
                mat = [0,'Basic default Material',.04,.12,.1,0,0,.04,40,45,100,0,0,1]
            self.write_one_material(mat)
        head = _translate('HandlerClass', 'Materials Error')
        # read all the materials into the materials dict
        for section in self.MATS.sections():
            matNum = int(section.rsplit('_',1)[1])
            if matNum >= 1000000:
                msg0 = _translate('HandlerClass', 'Material number')
                msg1 = _translate('HandlerClass', 'is invalid')
                msg2 = _translate('HandlerClass', 'Material numbers need to be less than 1000000')
                STATUS.emit('error', linuxcnc.OPERATOR_ERROR, f'{head}:\n{msg0} "{matNum}" {msg1}\n{msg2}\n')
                continue
            mat = self.read_one_material(section)
            self.materialNumList.append(matNum)
            self.write_materials_to_dict(mat)
        self.display_materials()
        self.defaultMaterial = self.PREFS.getpref('Default material', self.materialNumList[0], int, 'GUI_OPTIONS')
        self.change_material(self.defaultMaterial)
        self.w.materials_box.setCurrentIndex(self.materialList.index(self.defaultMaterial))
        self.w.material_selector.setCurrentIndex(self.w.materials_box.currentIndex())
        self.w.conv_material.setCurrentIndex(self.w.materials_box.currentIndex())
        self.set_default_material()
        self.getMaterialBusy = False

    def material_exists(self, matNum):
        if int(matNum) in self.materialList:
            return True
        else:
            if self.autoChange:
                self.materialChangePin.set(-1)
                self.materialChangeNumberPin.set(int(self.w.materials_box.currentText().split(': ', 1)[0]))
                head = _translate('HandlerClass', 'Materials Error')
                msg0 = _translate('HandlerClass', 'Material #')
                msg1 = _translate('HandlerClass', 'not in material list')
                STATUS.emit('error', linuxcnc.OPERATOR_ERROR, f'{head}:\n{msg0} #{int(matNum)} {msg1}\n')
            return False

    def read_one_material(self, section):
        mat = [int(section.rsplit('_',1)[1])]
        mat.append(self.MATS.getpref('NAME', 'Material', str, section))
        mat.append(self.MATS.getpref('KERF_WIDTH', 1.0 / self.unitsPerMm, float, section))
        mat.append(self.MATS.getpref('PIERCE_HEIGHT', 3.0 / self.unitsPerMm, float, section))
        mat.append(self.MATS.getpref('PIERCE_DELAY', 0.2, float, section))
        mat.append(self.MATS.getpref('PUDDLE_JUMP_HEIGHT', 0.0, float, section))
        mat.append(self.MATS.getpref('PUDDLE_JUMP_DELAY', 0.0, float, section))
        mat.append(self.MATS.getpref('CUT_HEIGHT', 1.0 / self.unitsPerMm, float, section))
        mat.append(self.MATS.getpref('CUT_SPEED', 2000.0 / self.unitsPerMm, float, section))
        mat.append(self.MATS.getpref('CUT_AMPS', 45.0, float, section))
        mat.append(self.MATS.getpref('CUT_VOLTS', 100, float, section))
        mat.append(self.MATS.getpref('PAUSE_AT_END', 0.0, float, section))
        mat.append(self.MATS.getpref('GAS_PRESSURE', 0.0, float, section))
        mat.append(self.MATS.getpref('CUT_MODE', 1.0, float, section))
        return(mat)

    def write_one_material(self, mat):
        section = f'MATERIAL_NUMBER_{mat[0]}'
        self.MATS.putpref('NAME', mat[1], str, section)
        self.MATS.putpref('KERF_WIDTH', mat[2], float, section)
        self.MATS.putpref('PIERCE_HEIGHT', mat[3], float, section)
        self.MATS.putpref('PIERCE_DELAY', mat[4], float, section)
        self.MATS.putpref('PUDDLE_JUMP_HEIGHT', mat[5], float, section)
        self.MATS.putpref('PUDDLE_JUMP_DELAY', mat[6], float, section)
        self.MATS.putpref('CUT_HEIGHT', mat[7], float, section)
        self.MATS.putpref('CUT_SPEED', mat[8], float, section)
        self.MATS.putpref('CUT_AMPS', mat[9], float, section)
        self.MATS.putpref('CUT_VOLTS', mat[10], float, section)
        self.MATS.putpref('PAUSE_AT_END', mat[11], float, section)
        self.MATS.putpref('GAS_PRESSURE', mat[12], float, section)
        self.MATS.putpref('CUT_MODE', mat[13], float, section)

    def set_default_material(self):
        self.getMaterialBusy = True
        self.w.default_material.clear()
        for n in self.materialNumList:
            self.w.default_material.addItem(str(n))
        self.getMaterialBusy = False
        self.w.default_material.setCurrentIndex(self.materialList.index(self.defaultMaterial))

    def default_material_changed(self, index):
        if self.getMaterialBusy:
            return
        self.defaultMaterial = self.materialList[index]
        self.change_material(self.defaultMaterial)
        self.w.materials_box.setCurrentIndex(self.materialList.index(self.defaultMaterial))
        self.PREFS.putpref('Default material', self.defaultMaterial, int, 'GUI_OPTIONS')


#########################################################################################################################
# CAMERA AND LASER FUNCTIONS #
#########################################################################################################################
    def camera_pressed(self):
        self.w.camview.rotation = STATUS.stat.rotation_xy
        if self.w.preview_stack.currentIndex() != self.CAMERA:
            self.w.preview_stack.setCurrentIndex(self.CAMERA)
        else:
            self.preview_index_return(self.w.preview_stack.currentIndex())

    def laser_recovery_state_changed(self, value):
        hal.set_p('plasmac.laser-recovery-start', '0')

    def laser_clicked(self):
        if STATUS.is_interp_paused():
            return
        if self.laserButtonState == 'reset':
            self.laserButtonState = 'laser'
            self.button_normal('laser')
            self.w.touch_xy.setEnabled(True)
            self.w.camera.setEnabled(True)
            return
        xPos = STATUS.get_position()[0][0] - self.laserOffsetX
        yPos = STATUS.get_position()[0][1] - self.laserOffsetY
        if xPos < self.xMin or xPos > self.xMax or yPos < self.yMin or yPos > self.yMax:
            head = _translate('HandlerClass', 'Laser Error')
            msg0 = _translate('HandlerClass', 'Laser is outside the machine boundary')
            STATUS.emit('error', linuxcnc.OPERATOR_ERROR, f'{head}:\n{msg0}\n')
            return
        if self.laserButtonState == 'laser':
            self.w.laser.setText(_translate('HandlerClass', 'MARK\nEDGE'))
            self.laserButtonState = 'markedge'
            self.button_active('laser')
            self.w.touch_xy.setEnabled(False)
            self.w.camera.setEnabled(False)
            self.laserOnPin.set(1)
            return
        elif self.laserButtonState == 'setorigin':
            self.button_normal('laser')
            self.w.touch_xy.setEnabled(True)
            self.w.camera.setEnabled(True)
            self.laserOnPin.set(0)
        self.laserButtonState = self.sheet_align(self.laserButtonState, self.w.laser, self.laserOffsetX, self.laserOffsetY)

    def laser_pressed(self):
        if STATUS.is_interp_paused() and not self.laserRecStatePin.get():
            xPos = STATUS.get_position()[0][0] + self.laserOffsetX
            yPos = STATUS.get_position()[0][1] + self.laserOffsetY
            if xPos < self.xMin or xPos > self.xMax or yPos < self.yMin or yPos > self.yMax:
                head = _translate('HandlerClass', 'Laser Error')
                msg0 = _translate('HandlerClass', 'Torch cannot move outside the machine boundary')
                STATUS.emit('error', linuxcnc.OPERATOR_ERROR, f'{head}:\n{msg0}\n')
                return
            hal.set_p('plasmac.laser-x-offset', f'{str(int(self.laserOffsetX / self.oScale))}')
            hal.set_p('plasmac.laser-y-offset', f'{str(int(self.laserOffsetY / self.oScale))}')
            hal.set_p('plasmac.laser-recovery-start', '1')
            hal.set_p('plasmac.cut-recovery', '1')
            self.laserOnPin.set(1)
            return
        self.laserTimer.start(750)

    def sheet_align(self, button_state, button, offsetX, offsetY):
        if button_state == 'markedge':
            zAngle = self.w.camview.rotation = 0
            ACTION.CALL_MDI_WAIT('G10 L2 P0 R0', 3)
            ACTION.SET_MANUAL_MODE()
            self.w.gcodegraphics.logger.clear()
            self.w.cam_goto.setEnabled(False)
            button.setText(_translate('HandlerClass', 'SET\nORIGIN'))
            button_state = 'setorigin'
            self.currentX = STATUS.get_position()[0][0]
            self.currentY = STATUS.get_position()[0][1]
        else:
            if button == self.w.cam_mark:
                button.setText(_translate('HandlerClass', 'MARK\nEDGE'))
                button_state = 'markedge'
            else:
                button.setText(_translate('HandlerClass', 'LASER'))
                button_state = 'laser'
            xDiff = STATUS.get_position()[0][0] - self.currentX
            yDiff = STATUS.get_position()[0][1] - self.currentY
            if xDiff and yDiff:
                zAngle = math.degrees(math.atan(yDiff / xDiff))
                if xDiff > 0:
                    zAngle += 180
                elif yDiff > 0:
                    zAngle += 360
                if abs(xDiff) < abs(yDiff):
                    zAngle -= 90
            elif xDiff:
                if xDiff > 0:
                    zAngle = 180
                else:
                    zAngle = 0
            elif yDiff:
                if yDiff > 0:
                    zAngle = 180
                else:
                    zAngle = 0
            else:
                zAngle = 0
            self.w.camview.rotation = zAngle
            ACTION.CALL_MDI_WAIT(f'G10 L20 P0 X{offsetX} Y{offsetY}')
            ACTION.CALL_MDI_WAIT(f'G10 L2 P0 R{zAngle}')
            ACTION.CALL_MDI('G0 X0 Y0')
            while not STATUS.is_interp_idle():
                self.w.gcodegraphics.updateGL()
            if self.fileOpened == True:
                self.file_reload_clicked()
                self.w.gcodegraphics.logger.clear()
            self.w.cam_goto.setEnabled(True)
            ACTION.SET_MANUAL_MODE()
        return button_state

    def cam_mark_clicked(self):
        xPos = STATUS.get_position()[0][0] - self.camOffsetX
        yPos = STATUS.get_position()[0][1] - self.camOffsetY
        if xPos < self.xMin or xPos > self.xMax or yPos < self.yMin or yPos > self.yMax:
            head = _translate('HandlerClass', 'Camera Error')
            msg0 = _translate('HandlerClass', 'Camera is outside the machine boundary')
            STATUS.emit('error', linuxcnc.OPERATOR_ERROR, f'{head}:\n{msg0}\n')
            return
        self.camButtonState = self.sheet_align(self.camButtonState, self.w.cam_mark, self.camOffsetX, self.camOffsetY)

    def cam_goto_clicked(self):
        ACTION.CALL_MDI_WAIT('G0 X0 Y0')
        while not STATUS.is_interp_idle():
            self.w.gcodegraphics.updateGL()
        ACTION.SET_MANUAL_MODE()

    def cam_zoom_plus_pressed(self):
        if self.w.camview.scale >= 5:
            return
        self.w.camview.scale += 0.1

    def cam_zoom_minus_pressed(self):
        if self.w.camview.scale <= 1:
            return
        self.w.camview.scale -= 0.1

    def cam_dia_plus_pressed(self):
        if self.w.camview.size().height() < self.w.camview.size().width():
            size = self.w.camview.size().height()
        else:
            size = self.w.camview.size().width()
        if self.w.camview.diameter >= size - 5:
            return
        self.w.camview.diameter += 2

    def cam_dia_minus_pressed(self):
        if self.w.camview.diameter <= 2:
            return
        self.w.camview.diameter -= 2


#########################################################################################################################
# STATISTICS FUNCTIONS #
#########################################################################################################################
    def statistics_show(self):
        for stat in ['cut', 'paused', 'probe', 'run', 'torch', 'rapid']:
            self.display_hms(f'{stat}_time', hal.get_value(f'plasmac.{stat}-time'))
        self.w.cut_length.setText(f'{hal.get_value("plasmac.cut-length") / self.statsDivisor:0.2f}')
        self.w.pierce_count.setText(f'{hal.get_value("plasmac.pierce-count"):d}')
        self.statistics_load()

    def statistics_save(self, reset=False):
        self.PREFS.putpref('Cut time', f'{self.statsSaved["cut"] + hal.get_value("plasmac.cut-time"):0.2f}', float,'STATISTICS')
        self.PREFS.putpref('Paused time', f'{self.statsSaved["paused"] + hal.get_value("plasmac.paused-time"):0.2f}', float,'STATISTICS')
        self.PREFS.putpref('Probe time', f'{self.statsSaved["probe"] + hal.get_value("plasmac.probe-time"):0.2f}', float,'STATISTICS')
        self.PREFS.putpref('Program run time', f'{self.statsSaved["run"] + hal.get_value("plasmac.run-time"):0.2f}', float,'STATISTICS')
        self.PREFS.putpref('Torch on time', f'{self.statsSaved["torch"] + hal.get_value("plasmac.torch-time"):0.2f}', float,'STATISTICS')
        self.PREFS.putpref('Rapid time', f'{self.statsSaved["rapid"] + hal.get_value("plasmac.rapid-time"):0.2f}', float,'STATISTICS')
        self.PREFS.putpref('Cut length', f'{self.statsSaved["length"] + hal.get_value("plasmac.cut-length"):0.2f}', float,'STATISTICS')
        self.PREFS.putpref('Pierce count', f'{self.statsSaved["pierce"] + hal.get_value("plasmac.pierce-count"):d}', int,'STATISTICS')
        self.statistics_load()
        self.jobRunning = False

    def statistics_load(self):
        self.statsSaved['cut'] = self.PREFS.getpref('Cut time', 0.0, float,'STATISTICS')
        self.statsSaved['paused'] = self.PREFS.getpref('Paused time', 0.0, float,'STATISTICS')
        self.statsSaved['probe'] = self.PREFS.getpref('Probe time', 0.0, float,'STATISTICS')
        self.statsSaved['run'] = self.PREFS.getpref('Program run time', 0.0, float,'STATISTICS')
        self.statsSaved['torch'] = self.PREFS.getpref('Torch on time', 0.0, float,'STATISTICS')
        self.statsSaved['rapid'] = self.PREFS.getpref('Rapid time', 0.0, float,'STATISTICS')
        self.statsSaved['length'] = self.PREFS.getpref('Cut length', 0.0, float,'STATISTICS')
        self.statsSaved['pierce'] = self.PREFS.getpref('Pierce count', 0, int,'STATISTICS')
        for stat in ['cut', 'paused', 'probe', 'run', 'torch', 'rapid']:
            self.display_hms(f'{stat}_time_t', self.statsSaved[f'{stat}'])
        self.w.cut_length_t.setText(f'{self.statsSaved["length"] / self.statsDivisor:0.2f}')
        self.w.pierce_count_t.setText(f'{self.statsSaved["pierce"]:d}')

    def display_hms(self, widget, time):
        m, s = divmod(time, 60)
        h, m = divmod(m, 60)
        self.w[widget].setText(f'{h:.0f}:{m:02.0f}:{s:02.0f}')

    def statistic_reset(self, stat, statT):
        if stat in ['cut_time', 'paused_time', 'probe_time', 'run_time', 'torch_time', 'rapid_time']:
            self.display_hms(f'{stat}', 0)
        elif stat == 'cut_length':
            self.w.cut_length.setText('0.00')
        elif stat == 'pierce_count':
            self.w.pierce_count.setText('0')
        self.PREFS.putpref(statT, 0.0, float,'STATISTICS')
        self.statistics_load()

    def statistics_reset(self):
        for stat in ['cut', 'paused', 'probe', 'run', 'torch', 'rapid']:
            self.display_hms(f'{stat}_time', 0)
        self.w.cut_length.setText('0.00')
        self.w.pierce_count.setText('0')
        for stat in ['Cut time', 'Paused time', 'Probe time', 'Program run time', 'Torch on time', \
                     'Rapid time', 'Cut length']:
            self.PREFS.putpref(stat, 0.0, float,'STATISTICS')
        self.PREFS.putpref('Pierce count', 0, int,'STATISTICS')
        self.statistics_load()

    def statistics_init(self):
        if self.unitsPerMm == 1:
            self.statsDivisor = 1000
            unit = _translate('HandlerClass', 'Metres')
        else:
            self.statsDivisor = 1
            unit = _translate('HandlerClass', 'Inches')
        msg0 = _translate('HandlerClass', 'CUT LENGTH')
        self.w.cut_length_label.setText(f'{msg0} ({unit})')
        self.statsSaved = {'cut':0, 'length':0, 'pierce':0, 'paused':0, 'probe':0, 'rapid':0, 'run':0, 'torch':0}
        self.jobRunning = False
        self.statistics_load()


#########################################################################################################################
# POWERMAX COMMUNICATIONS FUNCTIONS #
#########################################################################################################################
    def pmx485_check(self, port, periodic=False):
        try:
            import serial
            import serial.tools.list_ports as PORTS
            head = _translate('HandlerClass', 'Port Error')
            msg1 = _translate('HandlerClass', 'Powermax communications are disabled')
            ports = []
            for p in PORTS.comports():
                ports.append(p[0])
            if port in ports:
                try:
                    sPort = serial.Serial(port, 19200)
                    sPort.close()
                except Exception as err:
                    if not periodic:
                        STATUS.emit('error', linuxcnc.OPERATOR_ERROR, f'{head}:\n{err}\n{msg1}')
                    return False
            else:
                if not periodic:
                    msg0 = _translate('HandlerClass', 'cannot be found')
                    STATUS.emit('error', linuxcnc.OPERATOR_ERROR, f'{head}:\n{port} {msg0}\n{msg1}')
                return False
        except:
            if not periodic:
                head = _translate('HandlerClass', 'Module Error')
                msg0 = _translate('HandlerClass', 'python3-serial cannot be found')
                msg1 = _translate('HandlerClass', 'Install python3-serial or linuxcnc-dev')
            STATUS.emit('error', linuxcnc.OPERATOR_ERROR, f'{head}:\n{msg0}\n{msg1}')
            return False
        return True

    def pmx485_startup(self, port):
        self.pmx485CommsError = False
        self.w.pmx485Status = False
        self.meshMode = False
        self.w.pmx485_enable.stateChanged.connect(lambda w:self.pmx485_enable_changed(self.w.pmx485_enable.isChecked()))
        self.pmx485StatusPin.value_changed.connect(lambda w:self.pmx485_status_changed(w))
        self.pmx485ModePin.value_changed.connect(self.pmx485_mode_changed)
        self.pmx485FaultPin.value_changed.connect(lambda w:self.pmx485_fault_changed(w))
        self.pmx485ArcTimePin.value_changed.connect(lambda w:self.pmx485_arc_time_changed(w))
        self.w.gas_pressure.valueChanged.connect(self.pmx485_pressure_changed)
        self.w.mesh_enable.stateChanged.connect(lambda w:self.pmx485_mesh_enable_changed(self.w.mesh_enable.isChecked()))
        self.pmx485CommsTimer = QTimer()
        self.pmx485CommsTimer.timeout.connect(self.pmx485_timeout)
        self.pmx485RetryTimer = QTimer()
        self.pmx485RetryTimer.timeout.connect(lambda:self.pmx485_enable_changed(True))
        self.oldCutMode = self.w.cut_mode.value()
        self.pressure = self.w.gas_pressure.value()
        if self.pmx485_load(port):
            return
        self.pmx485Exists = True
        self.pmx485_setup()
        self.w.pmx485_enable.setChecked(True)

    def pmx485_load(self, port):
        head = _translate('HandlerClass', 'Comms Error')
        msg0 = _translate('HandlerClass', 'PMX485 component is not able to be loaded,')
        msg1 = _translate('HandlerClass', 'Powermax communications are not available')
        err = f'{head}:\n{msg0}\n{msg1}\n'
        count = 0
        while not hal.component_exists('pmx485'):
            if count >= 3:
                STATUS.emit('error', linuxcnc.OPERATOR_ERROR, err)
                return 1
            RUN(['halcmd', 'loadusr', '-Wn', 'pmx485', 'pmx485', f'{port}'])
            count += 1
        return 0

    def pmx485_setup(self):
        self.pins485Comp = ['pmx485.enable', 'pmx485.status', 'pmx485.fault', \
                    'pmx485.mode_set', 'pmx485.mode', \
                    'pmx485.current_set', 'pmx485.current', 'pmx485.current_min', 'pmx485.current_max', \
                    'pmx485.pressure_set', 'pmx485.pressure', 'pmx485.pressure_min', 'pmx485.pressure_max', 'pmx485.arcTime']
        pinsSelf = ['pmx485_enable', 'pmx485_status', 'pmx485_fault', \
                    'cut_mode-f', 'pmx485_mode', \
                    'cut_amps-f', 'pmx485_current', 'pmx485_current_min', 'pmx485_current_max', \
                    'gas_pressure-f', 'pmx485_pressure', 'pmx485_pressure_min', 'pmx485_pressure_max', 'pmx485_arc_time']
        pinType = [hal.HAL_BIT, hal.HAL_BIT, hal.HAL_FLOAT, \
                   hal.HAL_FLOAT, hal.HAL_FLOAT, \
                   hal.HAL_FLOAT, hal.HAL_FLOAT, hal.HAL_FLOAT, hal.HAL_FLOAT, \
                   hal.HAL_FLOAT, hal.HAL_FLOAT, hal.HAL_FLOAT, hal.HAL_FLOAT, hal.HAL_FLOAT]
        for pin in self.pins485Comp:
            hal.new_sig(f'plasmac:{pin.replace("pmx485.", "pmx485_")}', pinType[self.pins485Comp.index(pin)])
            hal.connect(pin,f'plasmac:{pin.replace("pmx485.", "pmx485_")}')
            hal.connect(f'qtplasmac.{pinsSelf[self.pins485Comp.index(pin)]}',f'plasmac:{pin.replace("pmx485.", "pmx485_")}')
        self.pmx485_mesh_enable_changed(self.w.mesh_enable.isChecked())
        self.w.cut_amps.setToolTip(_translate('HandlerClass', 'Powermax cutting current'))

    def pmx485_enable_changed(self, state):
        if state:
            self.pmx485CommsError = False
            self.pmx485RetryTimer.stop()
            if self.pmx485_load(self.PREFS.getpref('Port', '', str, 'POWERMAX')):
                return
            # if pins not connected then connect them
            if not hal.pin_has_writer('pmx485.enable'):
                self.pmx485_setup()
            # ensure valid parameters before trying to connect
            if self.w.cut_mode.value() == 0 or self.w.cut_amps.value() == 0:
                head = _translate('HandlerClass', 'Materials Error')
                msg0 = _translate('HandlerClass', 'Invalid Cut Mode or Cut Amps,')
                msg1 = _translate('HandlerClass', 'cannot connect to Powermax')
                STATUS.emit('error', linuxcnc.OPERATOR_ERROR, f'{head}:\n{msg0}\n{msg1}\n')
                self.w.pmx485_enable.setChecked(False)
                return
            # good to go
            else:
                self.w.pmx485_label.setText(_translate('HandlerClass', 'CONNECTING'))
                self.pmx485LabelState = 'CONNECT'
                self.pmx485CommsTimer.start(3000)
        else:
            self.pmx485Connected = False
            self.pmx485CommsError = False
            self.w.pmx485_label.setText('')
            self.pmx485LabelState = None
            self.w.pmx485_label.setToolTip(_translate('HandlerClass', 'Status of PMX485 communications'))
            self.pmx485CommsTimer.stop()
            self.pmx485RetryTimer.stop()

    def pmx485_mode_changed(self, widget):
        if self.pmx485Connected:
            self.w.gas_pressure.setValue(0)

    def pmx485_pressure_changed(self, pressure):
        if self.pmx485Connected:
            if pressure < self.pressure:
                if pressure < 0:
                    self.w.gas_pressure.setValue(self.gas_maximum)
                elif self.w.gas_pressure.value() < self.gas_minimum:
                    self.w.gas_pressure.setValue(0)
            elif pressure > self.pressure:
                if pressure > self.gas_maximum:
                    self.w.gas_pressure.setValue(0)
                elif pressure < self.gas_minimum:
                    self.w.gas_pressure.setValue(self.gas_minimum)
            self.pressure = self.w.gas_pressure.value()

    def pmx485_min_max_changed(self):
        if not self.pmx485Connected: return
        self.w.cut_amps.setMinimum(self.pmx485CurrentMinPin.get())
        self.w.cut_amps.setMaximum(self.pmx485CurrentMaxPin.get())
        self.gas_minimum = self.pmx485PressureMinPin.get()
        self.gas_maximum = self.pmx485PressureMaxPin.get()
        self.w.gas_pressure.setMinimum(-1)
        self.w.gas_pressure.setMaximum(self.gas_maximum + 1)
        if self.gas_maximum > 15:
            self.w.gas_pressure.setSuffix(' psi')
            self.w.gas_pressure.setDecimals(0)
            self.w.gas_pressure.setSingleStep(1)
        else:
            self.w.gas_pressure.setSuffix(' bar')
            self.w.gas_pressure.setDecimals(1)
            self.w.gas_pressure.setSingleStep(0.1)

    def pmx485_status_changed(self, state):
        if state != self.pmx485Connected:
            if state:
                self.pmx485CommsError = False
                self.w.pmx485_label.setText(_translate('HandlerClass', 'CONNECTED'))
                self.pmx485LabelState = 'CONNECT'
                self.pmx485Connected = True
                self.pmx485_min_max_changed()
                if self.pmx485ArcTimePin.get():
                    self.pmx485_arc_time_changed(self.pmx485ArcTimePin.get())
                if self.pmx485FaultPin.get():
                    self.pmx485_fault_changed(self.pmx485FaultPin.get())
                self.pmx485CommsTimer.stop()
                self.pmx485RetryTimer.stop()
            else:
                self.w.pmx485_label.setText(_translate('HandlerClass', 'COMMS ERROR'))
                self.pmx485LabelState = None
                self.pmx485CommsError = True
                self.pmx485Connected = False
                self.pmx485RetryTimer.start(3000)

    def pmx485_arc_time_changed(self, time):
        if self.pmx485Connected:
            self.pmx485ArcTime = self.pmx485ArcTimePin.get()
            self.w.pmx_arc_time_label.setText(_translate('HandlerClass', 'ARC ON TIME'))
            self.display_hms('pmx_arc_time_t', self.pmx485ArcTime)

    def pmx485_fault_changed(self, fault):
        if self.pmx485Connected:
            faultRaw = f'{fault:04.0f}'
            self.pmx485FaultCode = f'{faultRaw[0]}-{faultRaw[1:3]}-{faultRaw[3]}'
            head = _translate('HandlerClass', 'Powermax Error')
            code = _translate('HandlerClass', 'Fault Code')
            text = _translate('HandlerClass', 'Powermax error')
            if faultRaw == '0000':
                self.w.pmx485_label.setText(_translate('HandlerClass', 'CONNECTED'))
                self.pmx485LabelState = 'CONNECT'
                self.w.pmx485_label.setToolTip(_translate('HandlerClass', 'Status of PMX485 communications'))
            elif faultRaw in self.pmx485FaultName.keys():
                if faultRaw == '0210' and self.w.pmx485.current_max.value() > 110:
                    faultMsg = self.pmx485FaultName[faultRaw][1]
                elif faultRaw == '0210':
                    faultMsg = self.pmx485FaultName[faultRaw][0]
                else:
                    faultMsg = self.pmx485FaultName[faultRaw]
                self.w.pmx485_label.setText(f'{code}: {self.pmx485FaultCode}')
                self.pmx485LabelState = None
                self.w.pmx485_label.setStatusTip(f'{text} ({self.pmx485FaultCode}) {faultMsg}')
                msg0 = _translate('HandlerClass', 'CODE')
                STATUS.emit('error', linuxcnc.OPERATOR_ERROR, f'{head}:\n{msg0}: {self.pmx485FaultCode}\n{faultMsg}\n')
            else:
                self.w.pmx485_label.setText(f'{code}: {faultRaw}')
                self.pmx485LabelState = None
                msg0 = _translate('HandlerClass', 'Unknown Powermax fault code')
                self.w.pmx485_label.setStatusTip(f'{msg0} ({faultRaw})')
                STATUS.emit('error', linuxcnc.OPERATOR_ERROR, f'{head}:\n{msg0}: {faultRaw}\n')

    def pmx485_mesh_enable_changed(self, state):
        if state and not self.meshMode:
            self.oldCutMode = self.w.cut_mode.value()
            self.w.cut_mode.setValue(2)
            self.w.cut_mode.setEnabled(False)
            self.meshMode = True
        elif not hal.get_value('plasmac.mesh-enable') and self.meshMode:
            self.w.cut_mode.setValue(self.oldCutMode)
            self.w.cut_mode.setEnabled(True)
            self.meshMode = False

    def pmx485_timeout(self):
        self.pmx485CommsTimer.stop()
        self.w.pmx485_label.setText(_translate('HandlerClass', 'COMMS ERROR'))
        self.pmx485LabelState = None
        self.pmx485CommsError = True
        self.pmx485Connected = False
        self.pmx485RetryTimer.start(3000)

    pmx485FaultName = {
                '0110': 'Remote controller mode invalid',
                '0111': 'Remote controller current invalid',
                '0112': 'Remote controller pressure invalid',
                '0120': 'Low input gas pressure',
                '0121': 'Output gas pressure low',
                '0122': 'Output gas pressure high',
                '0123': 'Output gas pressure unstable',
                '0130': 'AC input power unstable',
                '0199': 'Power board hardware protection',
                '0200': 'Low gas pressure',
                '0210': ('Gas flow lost while cutting', 'Excessive arc voltage'),
                '0220': 'No gas input',
                '0300': 'Torch stuck open',
                '0301': 'Torch stuck closed',
                '0320': 'End of consumable life',
                '0400': 'PFC/Boost IGBT module under temperature',
                '0401': 'PFC/Boost IGBT module over temperature',
                '0402': 'Inverter IGBT module under temperature',
                '0403': 'Inverter IGBT module over temperature',
                '0500': 'Retaining cap off',
                '0510': 'Start/trigger signal on at power up',
                '0520': 'Torch not connected',
                '0600': 'AC input voltage phase loss',
                '0601': 'AC input voltage too low',
                '0602': 'AC input voltage too high',
                '0610': 'AC input unstable',
                '0980': 'Internal communication failure',
                '0990': 'System hardware fault',
                '1000': 'Digital signal processor fault',
                '1100': 'A/D converter fault',
                '1200': 'I/O fault',
                '2000': 'A/D converter value out of range',
                '2010': 'Auxiliary switch disconnected',
                '2100': 'Inverter module temp sensor open',
                '2101': 'Inverter module temp sensor shorted',
                '2110': 'Pressure sensor is open',
                '2111': 'Pressure sensor is shorted',
                '2200': 'DSP does not recognize the torch',
                '3000': 'Bus voltage fault',
                '3100': 'Fan speed fault',
                '3101': 'Fan fault',
                '3110': 'PFC module temperature sensor open',
                '3111': 'PFC module temperature sensor shorted',
                '3112': 'PFC module temperature sensor circuit fault',
                '3200': 'Fill valve',
                '3201': 'Dump valve',
                '3201': 'Valve ID',
                '3203': 'Electronic regulator is disconnected',
                '3410': 'Drive fault',
                '3420': '5 or 24 VDC fault',
                '3421': '18 VDC fault',
                '3430': 'Inverter capacitors unbalanced',
                '3441': 'PFC over current',
                '3511': 'Inverter saturation fault',
                '3520': 'Inverter shoot-through fault',
                '3600': 'Power board fault',
                '3700': 'Internal serial communications fault',
                }


#########################################################################################################################
# CUT RECOVERY FUNCTIONS #
#########################################################################################################################
    def set_cut_recovery(self):
        if hal.get_value('plasmac.cut-recovering'):
            self.w.jog_stack.setCurrentIndex(self.CUT_RECOVERY)
            self.cancelWait = True
            return
        self.w.jog_stack.setCurrentIndex(self.CUT_RECOVERY)
        self.cancelWait = False
        self.w.cut_rec_cancel.setEnabled(False)
        self.cutrec_speed_changed(self.w.cut_rec_speed.value())
        hal.set_p('plasmac.cut-recovery', '0')
        self.laserOnPin.set(0)
        self.xOrig = hal.get_value('axis.x.eoffset-counts')
        self.yOrig = hal.get_value('axis.y.eoffset-counts')
        self.zOrig = hal.get_value('axis.z.eoffset-counts')
        self.oScale = hal.get_value('plasmac.offset-scale')

    def cutrec_speed_changed(self, speed):
        text = _translate('HandlerClass', 'FEED')
        if STATUS.is_metric_mode():
            self.w.cut_rec_feed.setText(f'{text}\n{self.w.cut_feed_rate.value() * speed * 0.01:0.0f}')
        else:
            self.w.cut_rec_feed.setText(f'{text}\n{self.w.cut_feed_rate.value() * speed * 0.01:0.1f}')

    def cutrec_move_changed(self, distance):
        text = _translate('HandlerClass', 'MOVE')
        self.w.cut_rec_move_label.setText(f'{text}\n{distance}')
#        self.w.cut_rec_move_label.setText(f'MOVE\n{distance}')

    def cutrec_motion(self, direction):
        if self.w.cut_rec_fwd.isEnabled() and self.w.cut_rec_rev.isEnabled():
            speed = float(self.w.cut_rec_speed.value()) * 0.01 * direction
            hal.set_p('plasmac.paused-motion-speed',str(speed))
            hal.set_p('plasmac.cut-recovery', '1')

    def cutrec_move(self, state, x, y):
        if not STATUS.is_interp_paused():
            return
        if state:
            maxMove = 10
            if self.units == 'in':
                maxMove = 0.4
            laser = self.laserRecStatePin.get() > 0
            distX = hal.get_value('qtplasmac.kerf_width-f') * x
            distY = hal.get_value('qtplasmac.kerf_width-f') * y
            xNew = hal.get_value('plasmac.axis-x-position') + hal.get_value('axis.x.eoffset') - (self.laserOffsetX * laser) + distX
            yNew = hal.get_value('plasmac.axis-y-position') + hal.get_value('axis.y.eoffset') - (self.laserOffsetY * laser) + distY
            if xNew > self.xMax or xNew < self.xMin or yNew > self.yMax or yNew < self.yMin:
                return
            xTotal = hal.get_value('axis.x.eoffset') - (self.laserOffsetX * laser) + distX
            yTotal = hal.get_value('axis.y.eoffset') - (self.laserOffsetY * laser) + distY
            if xTotal > maxMove or xTotal < -maxMove or yTotal > maxMove or yTotal < -maxMove:
                return
            moveX = int(distX / self.oScale)
            moveY = int(distY / self.oScale)
            hal.set_p('plasmac.x-offset', f'{str(hal.get_value("plasmac.x-offset") + moveX)}')
            hal.set_p('plasmac.y-offset', f'{str(hal.get_value("plasmac.y-offset") + moveY)}')
            hal.set_p('plasmac.cut-recovery', '1')

    def cutrec_offset_changed(self, xOffset, yOffset):
        if hal.get_value('plasmac.consumable-changing'):
            return
        if xOffset > 0.001 * self.unitsPerMm or xOffset < -0.001 * self.unitsPerMm or \
           yOffset > 0.001 * self.unitsPerMm or yOffset < -0.001 * self.unitsPerMm:
            self.w.cut_rec_cancel.setEnabled(True)
            if self.laserRecStatePin.get():
                self.w.laser.setEnabled(False)
            if self.ccButton:
                self.w[self.ccButton].setEnabled(False)
        elif not self.laserRecStatePin.get():
            self.cancelWait = False
            self.cutrec_buttons_enable(True)
            self.cutrec_motion_enable(True)
            self.w.cut_rec_cancel.setEnabled(False)
            hal.set_p('plasmac.cut-recovery', '0')
            hal.set_p('plasmac.x-offset', '0')
            hal.set_p('plasmac.y-offset', '0')
            self.laserOnPin.set(0)
            if STATUS.is_interp_paused():
                self.w.laser.setEnabled(True)
                if self.ccButton:
                    self.w[self.ccButton].setEnabled(True)

    def cutrec_cancel_pressed(self, state):
        if (state):
            if hal.get_value('plasmac.cut-recovery'):
                self.cancelWait = True
                hal.set_p('plasmac.cut-recovery', '0')
                self.laserOnPin.set(0)

    def cutrec_motion_enable(self, state):
        for widget in ['fwd', 'rev', 'speed']:
            self.w[f'cut_rec_{widget}'].setEnabled(state)

    def cutrec_buttons_enable(self, state):
        for widget in ['n', 'ne', 'e', 'se', 's', 'sw', 'w', 'nw', 'cancel', 'feed', 'move_label']:
            self.w[f'cut_rec_{widget}'].setEnabled(state)


#########################################################################################################################
# STYLING FUNCTIONS #
#########################################################################################################################
    def openColorDialog(self, widget):
        initColor = QColor(widget.palette().color(QPalette.Background))
        options  = QColorDialog.DontUseNativeDialog
        options |= QColorDialog.ShowAlphaChannel
        color = QColorDialog.getColor(initColor, options=options)
        if color.isValid():
            widget.setStyleSheet(f'background-color: {color.name()}')
            buttons = ['foregrnd', 'foregalt', 'led', 'backgrnd', 'backgalt', 'frams', 'estop', 'disabled', 'preview']
            labels = ['Foreground', 'Highlight', 'LED', 'Background', 'Background Alt', 'Frames', 'Estop', 'Disabled', 'Preview']
            button = widget.objectName()
            label = labels[buttons.index(button.split('_')[1])]
            self.PREFS.putpref(label,  color.name(), str, 'COLOR_OPTIONS')
            self.set_basic_colors()
            self.set_color_styles()

    def set_basic_colors(self):
        self.foreColor = self.PREFS.getpref('Foreground', '#ffee06', str, 'COLOR_OPTIONS')
        self.fore1Color = self.PREFS.getpref('Highlight', '#ffee06', str, 'COLOR_OPTIONS')
        self.backColor = self.PREFS.getpref('Background', '#16160e', str, 'COLOR_OPTIONS')
        self.back1Color = self.PREFS.getpref('Background Alt', '#26261e', str, 'COLOR_OPTIONS')
        self.disabledColor = self.PREFS.getpref('Disabled', '#b0b0b0', str, 'COLOR_OPTIONS')
        self.estopColor = self.PREFS.getpref('Estop', '#ff0000', str, 'COLOR_OPTIONS')

    def set_color_styles(self):
        self.styleSheetFile = os.path.join(self.PATHS.CONFIGPATH, 'qtplasmac.qss')
        ssFile = self.PREFS.getpref('Custom style', 'None', str, 'GUI_OPTIONS')
        # if custom stylesheet try to use it
        if ssFile != 'None':
            COPY(ssFile, self.styleSheetFile)
            self.custom_stylesheet()
        # otherwise use the standard stylesheet
        else:
            self.standard_stylesheet()
        # apply the new stylesheet
        self.w.setStyleSheet('')
        with open(self.styleSheetFile, 'r') as set_style:
           self.w.setStyleSheet(set_style.read())
        # style some buttons
        buttons = ['jog_x_minus', 'jog_x_plus', 'jog_y_minus', 'jog_y_plus',
                   'jog_z_minus', 'jog_z_plus', 'jog_a_minus', 'jog_a_plus',
                   'jog_b_minus', 'jog_b_plus','jog_c_minus', 'jog_c_plus',
                   'cut_rec_n', 'cut_rec_ne', 'cut_rec_e', 'cut_rec_se',
                   'cut_rec_s', 'cut_rec_sw', 'cut_rec_w', 'cut_rec_nw',
                   'conv_line', 'conv_circle', 'conv_ellipse', 'conv_triangle',
                   'conv_rectangle', 'conv_polygon', 'conv_bolt', 'conv_slot',
                   'conv_star', 'conv_gusset', 'conv_sector', 'conv_block']
        conv_images = ['conv_line_point', 'conv_line_angle', 'conv_line_3p',
                      'conv_line_2pr', 'conv_arc_angle', 'conv_bolt_l',
                      'conv_circle_l', 'conv_ellipse_l', 'conv_gusset_l',
                      'conv_polygon_l', 'conv_rectangle_l', 'conv_sector_l',
                      'conv_slot_l', 'conv_star_l', 'conv_triangle_l']
        for button in buttons:
            self.color_item(button, self.foreColor, 'button')
            self.w[button].setStyleSheet(\
                    f'QPushButton {{ background: {self.backColor} }} \
                     QPushButton:pressed {{ background: {self.backColor} }}')
        for conv_image in conv_images:
            self.color_item(conv_image, self.foreColor, 'image')
        # some gcode display/editor colors cannot use .qss file
        # gcode display current gcode line
        self.w.gcode_display.setMarkerBackgroundColor(QColor(self.back1Color))
        # gcode display active line
        self.w.gcode_display.setCaretLineBackgroundColor(QColor(self.back1Color))
        # gcode editor current gcode line
        self.w.gcode_editor.editor.setMarkerBackgroundColor(QColor(self.back1Color))
        self.w.gcode_editor.editor.setCaretForegroundColor(QColor(self.fore1Color))
        # gcode editor active line
        self.w.gcode_editor.editor.setCaretLineBackgroundColor(QColor(self.backColor))

    def standard_stylesheet(self):
        # create stylesheet .qss file from template
        styleTemplateFile = os.path.join(self.PATHS.SCREENDIR, self.PATHS.BASEPATH, 'qtplasmac.style')
        with open(styleTemplateFile, 'r') as inFile:
            with open(self.styleSheetFile, 'w') as outFile:
                for line in inFile:
                    if 'foregnd' in line:
                        outFile.write(line.replace('foregnd', self.w.color_foregrnd.styleSheet().split(':')[1].strip()))
                        self.colorFgPin.set(int(self.w.color_foregrnd.styleSheet().split(':')[1].strip().lstrip('#'), 16))
                    elif 'highlight' in line:
                        outFile.write(line.replace('highlight', self.w.color_foregalt.styleSheet().split(':')[1].strip()))
                    elif 'l-e-d' in line:
                        outFile.write(line.replace('l-e-d', self.w.color_led.styleSheet().split(':')[1].strip()))
                    elif 'backgnd' in line:
                        outFile.write(line.replace('backgnd', self.w.color_backgrnd.styleSheet().split(':')[1].strip()))
                        self.colorBgPin.set(int(self.w.color_backgrnd.styleSheet().split(':')[1].strip().lstrip('#'), 16))
                    elif 'backalt' in line:
                        outFile.write(line.replace('backalt', self.w.color_backgalt.styleSheet().split(':')[1].strip()))
                        self.colorBgAltPin.set(int(self.w.color_backgalt.styleSheet().split(':')[1].strip().lstrip('#'), 16))
                    elif 'frames' in line:
                        outFile.write(line.replace('frames', self.w.color_frams.styleSheet().split(':')[1].strip()))
                    elif 'e-stop' in line:
                        outFile.write(line.replace('e-stop', self.w.color_estop.styleSheet().split(':')[1].strip()))
                    elif 'inactive' in line:
                        outFile.write(line.replace('inactive', self.w.color_disabled.styleSheet().split(':')[1].strip()))
                    elif 'prevu' in line:
                        outFile.write(line.replace('prevu', self.w.color_preview.styleSheet().split(':')[1].strip()))
                    else:
                        outFile.write(line)

        # append custom style if found
        if os.path.isfile(os.path.join(self.PATHS.CONFIGPATH, 'qtplasmac_custom.qss')):
            with open(os.path.join(self.PATHS.CONFIGPATH, 'qtplasmac_custom.qss'), 'r') as inFile:
                with open(self.styleSheetFile, 'a') as outFile:
                    outFile.write(inFile.read())

    def custom_stylesheet(self):
        head = _translate('HandlerClass', 'Stylesheet Error')
        try:
            # set basic colors from stylesheet header
            colors = [0,0,0,0,0]
            with open(self.styleSheetFile, 'r') as inFile:
                for line in inFile:
                    if line.startswith('color1'):
                        colors[0] += 1
                        self.foreColor = QColor(line.split('=')[1].strip()).name()
                        self.colorFgPin.set(int(QColor(line.split('=')[1].strip()).name().lstrip('#'), 16))
                    elif line.startswith('color2'):
                        colors[1] += 1
                        self.backColor = QColor(line.split('=')[1].strip()).name()
                        self.colorBgPin.set(int(QColor(line.split('=')[1].strip()).name().lstrip('#'), 16))
                    elif line.startswith('color3'):
                        colors[2] += 1
                        self.fore1Color = QColor(line.split('=')[1].strip()).name()
                    elif line.startswith('color4'):
                        colors[3] += 1
                        self.back1Color = QColor(line.split('=')[1].strip()).name()
                        self.colorBgAltPin.set(int(QColor(line.split('=')[1].strip()).name().lstrip('#'), 16))
                    elif line.startswith('color5'):
                        colors[4] += 1
                        self.disabledColor = QColor(line.split('=')[1].strip()).name()
                    if line.startswith('*'):
                        break
                if colors != [1,1,1,1,1]:
                    raise ColorError()
                # hide color buttons
                for button in ['color_foregrnd', 'color_foregrnd_lbl', 'color_foregalt', \
                               'color_foregalt_lbl', 'color_backgrnd', 'color_backgrnd_lbl', \
                               'color_backgalt', 'color_backgalt_lbl', 'color_frams', \
                               'color_frams_lbl', 'color_estop', 'color_estop_lbl', \
                               'color_disabled', 'color_disabled_lbl', 'color_preview', \
                               'color_preview_lbl', 'color_led', 'color_led_lbl']:
                    self.w[button].hide()
                for button in ['camera', 'laser', self.ctButton, self.tpButton, self.ptButton, self.ccButton]:
                    if button:
                        self.button_normal(button)
        except ColorError:
            msg0 = _translate('HandlerClass', 'Invalid number of colors defined')
            msg1 = _translate('HandlerClass', 'in custom stylesheet header')
            msg2 = _translate('HandlerClass', 'Reverting to standard stylesheet')
            self.dialog_show_ok(QMessageBox.Warning, f'{head}', f'\n{msg0}\n{msg1}\n\n{msg2}\n')
            self.standard_stylesheet()
        except:
            msg0 = _translate('HandlerClass', 'Cannot open custom stylesheet')
            msg1 = _translate('HandlerClass', 'Reverting to standard stylesheet')
            self.dialog_show_ok(QMessageBox.Warning, f'{head}', f'\n{msg0}\n\n{msg1}\n')
            self.standard_stylesheet()

    def color_item(self, item, color, type):
        image_path = f'{self.IMAGES}{item}.svg'
        self.image = QPixmap(image_path)
        colorChange = QPainter(self.image)
        colorChange.setCompositionMode(QPainter.CompositionMode_SourceIn)
        colorChange.fillRect( self.image.rect(), QColor(color) )
        colorChange.end()
        if type == 'button':
            self.w[item].setIcon(QIcon(self.image))
        elif type == 'image':
            self[item] = QPixmap(self.image)


#########################################################################################################################
# KEY BINDING CALLS #
#########################################################################################################################
    def key_is_valid(self, event, state):
        return self.keyboard_shortcuts() and state and not event.isAutoRepeat()

    def jog_is_valid(self, key, event):
        return self.keyboard_shortcuts() and not event.isAutoRepeat() and self.w.main_tab_widget.currentIndex() == self.MAIN and self.w[f'jog_{key}'].isEnabled()

    def on_keycall_ESTOP(self, event, state, shift, cntrl):
        if self.key_is_valid(event, state) and self.w.estopButton == 2:
            ACTION.SET_ESTOP_STATE(STATUS.estop_is_clear())

    def on_keycall_POWER(self, event, state, shift, cntrl):
        if self.key_is_valid(event, state):
            ACTION.SET_MACHINE_STATE(not STATUS.machine_is_on())

    def on_keycall_ABORT(self, event, state, shift, cntrl):
        if self.key_is_valid(event, state):
            self.abort_pressed()

    def on_keycall_HOME(self, event, state, shift, cntrl):
        if self.key_is_valid(event, state) and cntrl and not shift and self.w.main_tab_widget.currentIndex() == self.MAIN and STATUS.is_on_and_idle() and self.w.home_all.isEnabled():
            if STATUS.is_all_homed():
                ACTION.SET_MACHINE_UNHOMED(-1)
            else:
                ACTION.SET_MACHINE_HOMING(-1)

    def on_keycall_RUN(self, event, state, shift, cntrl):
        if self.key_is_valid(event, state) and cntrl and not shift and self.w.main_tab_widget.currentIndex() == self.MAIN:
            if self.w.run.isEnabled():
                self.run_clicked()
            elif self.w.pause.isEnabled():
                ACTION.PAUSE()

    def on_keycall_PAUSE(self, event, state, shift, cntrl):
        if self.key_is_valid(event, state) and not shift and self.w.main_tab_widget.currentIndex() == self.MAIN:
            if cntrl:
                if self.w.screen_options.desktop_notify:
                    self.w.screen_options.QTVCP_INSTANCE_._NOTICE.external_close()
                self.error_status(False)
            elif self.w.pause.isEnabled() and STATUS.stat.interp_state != linuxcnc.INTERP_PAUSED:
                ACTION.PAUSE()

    def on_keycall_OPEN(self, event, state, shift, cntrl):
        if self.key_is_valid(event, state) and self.w.main_tab_widget.currentIndex() == self.MAIN and \
           self.w.file_open.isEnabled():
            self.file_open_clicked()

    def on_keycall_LOAD(self, event, state, shift, cntrl):
        if self.key_is_valid(event, state) and self.w.main_tab_widget.currentIndex() == self.MAIN and \
           self.w.file_reload.isEnabled():
            self.file_reload_clicked()

    def on_keycall_JOINT(self, event, state, shift, cntrl):
        if self.key_is_valid(event, state) and self.w.main_tab_widget.currentIndex() == self.MAIN:
            self.toggle_joint_mode()

    def on_keycall_F12(self, event, state, shift, cntrl):
        if self.key_is_valid(event, state):
            self.STYLEEDITOR.load_dialog()

    def on_keycall_F9(self, event, state, shift, cntrl):
        if self.key_is_valid(event, state) and self.w.main_tab_widget.currentIndex() == self.MAIN and \
           not self.probeTest and not self.torchPulse and not self.framing and \
           (STATUS.is_interp_idle() or (self.manualCut and STATUS.is_interp_paused())):
            self.manual_cut()

    def on_keycall_XPOS(self, event, state, shift, cntrl):
        if self.jog_is_valid('x_plus', event):
            if STATUS.is_joint_mode():
                self.kb_jog(state, self.coordinates.index('x'), 1, shift)
            else:
                self.kb_jog(state, 0, 1, shift)

    def on_keycall_XNEG(self, event, state, shift, cntrl):
        if self.jog_is_valid('x_minus', event):
            if STATUS.is_joint_mode():
                self.kb_jog(state, self.coordinates.index('x'), -1, shift)
            else:
                self.kb_jog(state, 0, -1, shift)

    def on_keycall_YPOS(self, event, state, shift, cntrl):
        if self.jog_is_valid('y_plus', event):
            if STATUS.is_joint_mode():
                self.kb_jog(state, self.coordinates.index('y'), 1, shift)
            else:
                self.kb_jog(state, 1, 1, shift)

    def on_keycall_YNEG(self, event, state, shift, cntrl):
        if self.jog_is_valid('y_minus', event):
            if STATUS.is_joint_mode():
                self.kb_jog(state, self.coordinates.index('y'), -1, shift)
            else:
                self.kb_jog(state, 1, -1, shift)

    def on_keycall_ZPOS(self, event, state, shift, cntrl):
        if self.jog_is_valid('z_plus', event):
            if self.zPlusOverrideJog and self.w.chk_override_jog.isEnabled():
                self.w.chk_override_jog.setChecked(True)
            if STATUS.is_joint_mode():
                self.kb_jog(state, self.coordinates.index('z'), 1, shift)
            else:
                self.kb_jog(state, 2, 1, shift)

    def on_keycall_ZNEG(self, event, state, shift, cntrl):
        if self.jog_is_valid('z_minus', event):
            if STATUS.is_joint_mode():
                self.kb_jog(state, self.coordinates.index('z'), -1, shift)
            else:
                self.kb_jog(state, 2, -1, shift)

    def on_keycall_APOS(self, event, state, shift, cntrl):
        if self.jog_is_valid('a_plus', event):
            if STATUS.is_joint_mode():
                self.kb_jog(state, self.coordinates.index('a'), 1, shift)
            else:
                self.kb_jog(state, 3, 1, shift)

    def on_keycall_ANEG(self, event, state, shift, cntrl):
        if self.jog_is_valid('a_minus', event):
            if STATUS.is_joint_mode():
                self.kb_jog(state, self.coordinates.index('a'), -1, shift)
            else:
                self.kb_jog(state, 3, -1, shift)

    def on_keycall_BPOS(self, event, state, shift, cntrl):
        if self.jog_is_valid('b_plus', event):
            if STATUS.is_joint_mode():
                self.kb_jog(state, self.coordinates.index('b'), 1, shift)
            else:
                self.kb_jog(state, 4, 1, shift)

    def on_keycall_BNEG(self, event, state, shift, cntrl):
        if self.jog_is_valid('b_minus', event):
            if STATUS.is_joint_mode():
                self.kb_jog(state, self.coordinates.index('b'), -1, shift)
            else:
                self.kb_jog(state, 4, -1, shift)

#FIXME - keys for these jogs not defined yet
    # def on_keycall_CPOS(self, event, state, shift, cntrl):
    #     if self.jog_is_valid('c_plus', event):
    #         if STATUS.is_joint_mode():
    #             self.kb_jog(state, self.coordinates.index('c'), 1, shift)
    #         else:
    #             self.kb_jog(state, 4, 1, shift)

    # def on_keycall_CNEG(self, event, state, shift, cntrl):
    #     if self.jog_is_valid('c_minus', event):
    #         if STATUS.is_joint_mode():
    #             self.kb_jog(state, self.coordinates.index('c'), -1, shift)
    #         else:
    #             self.kb_jog(state, 4, -1, shift)

    def on_keycall_PLUS(self, event, state, shift, cntrl):
        if self.key_is_valid(event, state) and self.w.main_tab_widget.currentIndex() == self.MAIN and self.jogSlow and self.w.jog_slider.isEnabled():
            return
        if self.key_is_valid(event, state) and self.w.main_tab_widget.currentIndex() == self.MAIN:
            self.jogFast = True
        else:
            self.jogFast = False

    def on_keycall_MINUS(self, event, state, shift, cntrl):
        if self.key_is_valid(event, state) and self.w.main_tab_widget.currentIndex() == self.MAIN and self.jogFast and self.w.jog_slider.isEnabled():
            return
        if self.key_is_valid(event, state) and self.w.main_tab_widget.currentIndex() == self.MAIN:
            self.jogSlow = True
        else:
            self.jogSlow = False

    def on_keycall_NUMBER(self, event, state, shift, cntrl, number):
        if self.key_is_valid(event, state) and self.w.main_tab_widget.currentIndex() == self.MAIN:
            if shift and cntrl:
                pass
            elif shift and not cntrl:
                if number:
                    self.w.rapid_slider.setValue(10 * number)
                else:
                    self.w.rapid_slider.setValue(100)
            elif cntrl and not shift:
                if number:
                    self.w.feed_slider.setValue(10 * number)
                else:
                    self.w.feed_slider.setValue(100)
            else:
                if number and self.w.jog_slider.isEnabled():
                    if self.w.jog_slow.isChecked():
                        self.w.jog_slider.setValue(INFO.DEFAULT_LINEAR_JOG_VEL * 0.10 * number / self.slowJogFactor)
                    else:
                        self.w.jog_slider.setValue(INFO.DEFAULT_LINEAR_JOG_VEL * 0.10 * number)
                elif self.w.jog_slider.isEnabled():
                    if self.w.jog_slow.isChecked():
                        self.w.jog_slider.setValue(INFO.DEFAULT_LINEAR_JOG_VEL / self.slowJogFactor)
                    else:
                        self.w.jog_slider.setValue(INFO.DEFAULT_LINEAR_JOG_VEL)

    def on_keycall_END(self, event, state, shift, cntrl):
        if self.key_is_valid(event, state) and self.w.main_tab_widget.currentIndex() == self.MAIN and self.w.touch_xy.isEnabled():
            self.touch_xy_clicked()

    def on_keycall_DELETE(self, event, state, shift, cntrl):
        if self.keyboard_shortcuts() and self.w.main_tab_widget.currentIndex() == self.MAIN and self.w.laser.isVisible():
            if state and not event.isAutoRepeat():
                self.extLaserButton = True
                self.laser_pressed()
            else:
                self.extLaserButton = False
                self.laser_clicked()

    def on_keycall_ALTRETURN(self, event, state, shift, cntrl):
        if self.key_is_valid(event, state) and not cntrl and not shift and self.w.main_tab_widget.currentIndex() == self.MAIN and self.w.mdi_show.isEnabled():
            self.mdi_show_clicked()

    def on_keycall_RETURN(self, event, state, shift, cntrl):
        if self.key_is_valid(event, state) and not cntrl and not shift and self.w.main_tab_widget.currentIndex() == self.MAIN and self.w.gcode_stack.currentIndex() == self.MDI and self.w.mdi_show.isEnabled():
            self.mdi_show_clicked()

    def on_keycall_QUOTELEFT(self, event, state, shift, cntrl):
        if self.key_is_valid(event, state) and self.w.main_tab_widget.currentIndex() == self.MAIN:
            if shift and cntrl:
                pass
            elif cntrl and not shift:
                pass
            elif shift and not cntrl:
                self.w.rapid_slider.setValue(0)
            else:
                self.w.jog_slider.setValue(0)

#########################################################################################################################
# required class boiler code #
#########################################################################################################################
    def __getitem__(self, item):
        return getattr(self, item)

    def __setitem__(self, item, value):
        return setattr(self, item, value)


#########################################################################################################################
# required handler boiler code #
#########################################################################################################################
def get_handlers(halcomp, widgets, paths):
    return [HandlerClass(halcomp, widgets, paths)]<|MERGE_RESOLUTION|>--- conflicted
+++ resolved
@@ -1,10 +1,5 @@
-<<<<<<< HEAD
-VERSION = '004.029'
+VERSION = '004.030'
 LCNCVER = '2.10'
-=======
-VERSION = '237.309'
-LCNCVER = '2.9'
->>>>>>> db761ea3
 DOCSVER = LCNCVER
 
 '''
