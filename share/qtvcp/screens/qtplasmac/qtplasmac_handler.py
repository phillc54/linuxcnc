--- conflicted
+++ resolved
@@ -1,10 +1,5 @@
-<<<<<<< HEAD
 VERSION = '005.033'
 LCNCVER = '2.10'
-=======
-VERSION = '238.312'
-LCNCVER = '2.9'
->>>>>>> 96dfb9bc
 DOCSVER = LCNCVER
 
 '''
@@ -1482,11 +1477,7 @@
     def set_run_button_state(self):
         if STATUS.machine_is_on() and STATUS.is_all_homed() and \
            STATUS.is_interp_idle() and not self.offsetsActivePin.get() and \
-<<<<<<< HEAD
            self.plasmacStatePin.get() == 0 and not self.fileBoundsError and not self.probeBoundsError and not self.fileClear:
-=======
-           self.plasmacStatePin.get() == 0:
->>>>>>> 96dfb9bc
             if self.w.gcode_display.lines() > 1:
                 self.w.run.setEnabled(True)
                 if self.frButton:
@@ -1499,10 +1490,6 @@
                 self.probeTest = False
             self.set_buttons_state([self.idleList, self.idleOnList, self.idleHomedList], True)
             self.w.abort.setEnabled(False)
-            if self.boundsError['loaded'] or self.fileClear:
-                self.w.run.setEnabled(False)
-                if self.frButton:
-                    self.w[self.frButton].setEnabled(False)
         else:
             self.w.run.setEnabled(False)
             if self.frButton and self.fileBoundsError:
@@ -1633,15 +1620,10 @@
             self.rflActive = False
             self.startLine = 0
             self.preRflFile = ''
-<<<<<<< HEAD
         self.fileBoundsError, fileErrMsg = self.bounds_check_file()
         self.probeBoundsError, probeErrMsg = self.bounds_check_probe(False)
         errMsg = fileErrMsg + probeErrMsg
         if self.fileBoundsError or self.probeBoundsError:
-=======
-        msgList, units = self.bounds_check('loaded', 0, 0)
-        if self.boundsError['loaded']:
->>>>>>> 96dfb9bc
             head = _translate('HandlerClass', 'Axis Limit Error')
             STATUS.emit('error', linuxcnc.OPERATOR_ERROR, f'{head}:\n{errMsg}\n')
             self.set_run_button_state()
@@ -2743,7 +2725,6 @@
     def bounds_check_file(self):
         msg = _translate('HandlerClass', 'G-code')
         boundsMultiplier = 1
-<<<<<<< HEAD
         if 'gcode_units' in self.gcodeProps:
             if self.units == 'in' and self.gcodeProps['gcode_units'] == 'mm':
                 boundsMultiplier = 0.03937
@@ -2810,26 +2791,6 @@
         txtyMin = _translate('HandlerClass', 'exceeds the Y minimum limit by')
         txtyMax = _translate('HandlerClass', 'exceeds the Y maximum limit by')
         lessThan = _translate('HandlerClass', 'less than')
-=======
-        if self.units == 'in' and self.gcodeProps['gcode_units'] == 'mm':
-            boundsMultiplier = 0.03937
-        elif self.units == 'mm' and self.gcodeProps['gcode_units'] == 'in':
-            boundsMultiplier = 25.4
-        if framing:
-            xStart = STATUS.stat.g5x_offset[0] + xOffset
-            yStart = STATUS.stat.g5x_offset[1] + yOffset
-            xMin = round(float(self.gcodeProps['x_zero_rxy'].split()[0]) * boundsMultiplier + xOffset, 5)
-            xMax = round(float(self.gcodeProps['x_zero_rxy'].split()[2]) * boundsMultiplier + xOffset, 5)
-            yMin = round(float(self.gcodeProps['y_zero_rxy'].split()[0]) * boundsMultiplier + yOffset, 5)
-            yMax = round(float(self.gcodeProps['y_zero_rxy'].split()[2]) * boundsMultiplier + yOffset, 5)
-            coordinates = [[xStart, yStart], [xMin, yMin], [xMin, yMax], [xMax, yMax], [xMax, yMin]]
-            framePoints, xMin, yMin, xMax, yMax = self.rotate_frame(coordinates)
-        else:
-            xMin = round(float(self.gcodeProps['x'].split()[0]) * boundsMultiplier + xOffset, 5)
-            xMax = round(float(self.gcodeProps['x'].split()[2]) * boundsMultiplier + xOffset, 5)
-            yMin = round(float(self.gcodeProps['y'].split()[0]) * boundsMultiplier + yOffset, 5)
-            yMax = round(float(self.gcodeProps['y'].split()[2]) * boundsMultiplier + yOffset, 5)
->>>>>>> 96dfb9bc
         if xMin < self.xMin:
             errMsg += f'{msg} {txtxMin} {lessThan} {epsilon} {self.units} {msg1}\n' if (self.xMin - xMin) < epsilon \
                 else f'{msg} {txtxMin} {self.xMin - xMin:0.4f} {self.units} {msg1}\n'
@@ -2840,21 +2801,9 @@
             errMsg += f'{msg} {txtyMin} {lessThan} {epsilon} {self.units} {msg1}\n' if (self.yMin - yMin) < epsilon \
                 else f'{msg} {txtyMin} {self.yMin - yMin:0.4f} {self.units} {msg1}\n'
         if yMax > self.yMax:
-<<<<<<< HEAD
             errMsg += f'{msg} {txtyMax} {lessThan} {epsilon} {self.units} {msg1}\n' if (yMax - self.yMax) < epsilon \
                 else f'{msg} {txtyMax} {yMax - self.yMax:0.4f} {self.units} {msg1}\n'
         return errMsg
-=======
-            amount = float(yMax - self.yMax)
-            msgList.append('Y')
-            msgList.append('MAX')
-            msgList.append('{:0.2f}'.format(amount))
-            self.boundsError[boundsType] = True
-        if framing:
-            return msgList, self.units, framePoints
-        else:
-            return msgList, self.units
->>>>>>> 96dfb9bc
 
     def rotate_frame(self, coordinates):
         angle = math.radians(STATUS.stat.rotation_xy)
@@ -4294,7 +4243,6 @@
         elif 'pulse-halpin' in commands.lower():
             head = _translate('HandlerClass', 'HAL Pin Error')
             msg1 = _translate('HandlerClass', 'Failed to pulse HAL pin')
-<<<<<<< HEAD
             try:
                 code, halpin, delay = commands.lower().strip().split()
             except:
@@ -4305,9 +4253,6 @@
                     msg0 = _translate('HandlerClass', 'Unknown error for user button')
                     STATUS.emit('error', linuxcnc.OPERATOR_ERROR, f'{head}:\n{msg0} #{bNum}\n{msg1} "{halpin}"\n')
                     return
-=======
-            halpin = commands.lower().strip().split()[1]
->>>>>>> 96dfb9bc
             # halPulsePins format is: button name, pulse time, button text, remaining time, button number
             try:
                 if self.halPulsePins[halpin][3] > 0.05:
@@ -4685,7 +4630,6 @@
             self.w.run.setEnabled(False)
             response = False
             if self.w.laser.isVisible():
-<<<<<<< HEAD
                 framingError, frame_points = self.bounds_check_framing(self.laserOffsetX, self.laserOffsetY, True)
                 if framingError:
                     head = _translate('HandlerClass', 'Axis Limit Error')
@@ -4699,42 +4643,13 @@
                             self.w.run.setEnabled(True)
                             return
                     else:
-=======
-                msgList, units, framePoints = self.bounds_check('framing', self.laserOffsetX, self.laserOffsetY)
-                if self.boundsError['framing']:
-                    head = _translate('HandlerClass', 'Axis Limit Error')
-                    btn1 = _translate('HandlerClass', 'YES')
-                    btn2 = _translate('HandlerClass', 'NO')
-                    msgs = ''
-                    msg1 = _translate('HandlerClass', 'due to laser offset')
-                    for n in range(0, len(msgList), 3):
-                        if msgList[n + 1] == 'MAX':
-                            msg0 = _translate('HandlerClass', 'portion of move would exceed the maximum limit by')
-                        else:
-                            msg0 = _translate('HandlerClass', 'portion of move would exceed the minimum limit by')
-                        fmt = '\n{} {} {}{} {}' if msgs else '{} {} {}{} {}'
-                        msgs += fmt.format(msgList[n], msg0, msgList[n + 2], units, msg1)
-                    msgs += _translate('HandlerClass', '\n\nDo you want to try with the torch?\n')
-                    response = self.dialog_show_yesno(QMessageBox.Warning, '{}'.format(head), '\n{}'.format(msgs), '{}'.format(btn1), '{}'.format(btn2))
-                    if not response:
-                        self.w.run.setEnabled(True)
-                        return
-                    msgList, units, framePoints = self.bounds_check('framing', 0, 0)
-                    if self.boundsError['framing']:
->>>>>>> 96dfb9bc
                         self.w.run.setEnabled(True)
                         return
                 else:
                     self.laserOnPin.set(1)
             else:
-<<<<<<< HEAD
                 framingError, frame_points = self.bounds_check_framing()
                 if framingError:
-=======
-                msgList, units, framePoints = self.bounds_check('framing', 0, 0)
-                if self.boundsError['framing']:
-                    self.w.run.setEnabled(True)
->>>>>>> 96dfb9bc
                     head = _translate('HandlerClass', 'Axis Limit Error')
                     self.dialog_show_ok(QMessageBox.Warning, f'{head}', f'\n{framingError}')
                     self.w.run.setEnabled(True)
@@ -4755,21 +4670,12 @@
                     ACTION.CALL_MDI('G21')
                 ACTION.CALL_MDI_WAIT(f'G64 P{0.25 * self.unitsPerMm:0.3f}')
                 if self.defaultZ:
-<<<<<<< HEAD
                     ACTION.CALL_MDI(f'G53 G0 Z{zHeight:0.4f}')
                 ACTION.CALL_MDI(f'G53 G0 X{frame_points[1][0]:0.2f} Y{frame_points[1][1]:0.2f}')
                 ACTION.CALL_MDI(f'G53 G1 X{frame_points[2][0]:0.2f} Y{frame_points[2][1]:0.2f} F{feed:0.0f}')
                 ACTION.CALL_MDI(f'G53 G1 X{frame_points[3][0]:0.2f} Y{frame_points[3][1]:0.2f}')
                 ACTION.CALL_MDI(f'G53 G1 X{frame_points[4][0]:0.2f} Y{frame_points[4][1]:0.2f}')
                 ACTION.CALL_MDI(f'G53 G1 X{frame_points[1][0]:0.2f} Y{frame_points[1][1]:0.2f}')
-=======
-                    ACTION.CALL_MDI('G53 G0 Z{:0.4f}'.format(zHeight))
-                ACTION.CALL_MDI('G53 G0 X{:0.2f} Y{:0.2f}'.format(framePoints[1][0], framePoints[1][1]))
-                ACTION.CALL_MDI('G53 G1 X{:0.2f} Y{:0.2f} F{:0.0f}'.format(framePoints[2][0], framePoints[2][1], feed))
-                ACTION.CALL_MDI('G53 G1 X{:0.2f} Y{:0.2f}'.format(framePoints[3][0], framePoints[3][1]))
-                ACTION.CALL_MDI('G53 G1 X{:0.2f} Y{:0.2f}'.format(framePoints[4][0], framePoints[4][1]))
-                ACTION.CALL_MDI('G53 G1 X{:0.2f} Y{:0.2f}'.format(framePoints[1][0], framePoints[1][1]))
->>>>>>> 96dfb9bc
                 ACTION.CALL_MDI('G0 X0 Y0')
                 ACTION.CALL_MDI(previousMode)
 
