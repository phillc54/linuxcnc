<<<<<<< HEAD
VERSION = '005.032'
LCNCVER = '2.10'
=======
VERSION = '238.311'
LCNCVER = '2.9'
>>>>>>> bc56a86a
DOCSVER = LCNCVER

'''
qtplasmac_handler.py

Copyright (C) 2020-2024  Phillip A Carter
Copyright (C) 2020-2024  Gregory D Carl

This program is free software; you can redistribute it and/or modify it
under the terms of the GNU General Public License as published by the
Free Software Foundation; either version 2 of the License, or
(at your option) any later version.

This program is distributed in the hope that it will be useful, but
WITHOUT ANY WARRANTY; without even the implied warranty of
MERCHANTABILITY or FITNESS FOR A PARTICULAR PURPOSE.  See the
GNU General Public License for more details.

You should have received a copy of the GNU General Public License along
with this program; if not, write to the Free Software Foundation, Inc
51 Franklin Street, Fifth Floor, Boston, MA  02110-1301, USA.
'''

import os
import sys
from shutil import copy as COPY
from subprocess import Popen, PIPE
from subprocess import run as RUN
from subprocess import call as CALL
from importlib import reload
import time
import tarfile
import math
import glob
import linuxcnc
import hal
from OpenGL.GL import glTranslatef
from PyQt5 import QtCore, QtWidgets, QtGui
from PyQt5.QtCore import *
from PyQt5.QtWidgets import *
from PyQt5.QtGui import *
from PyQt5.Qsci import QsciScintilla
from qtvcp import logger
from qtvcp.core import Status, Action, Info, Tool
from qtvcp.lib.gcodes import GCodes
from qtvcp.lib.keybindings import Keylookup
from qtvcp.lib.preferences import Access
from qtvcp.lib.qtplasmac import tooltips as TOOLTIPS
from qtvcp.lib.qtplasmac import set_offsets as OFFSETS
from qtvcp.lib.qtplasmac import updater as UPDATER
from qtvcp.widgets.camview_widget import CamView as CAM
from qtvcp.widgets.file_manager import FileManager as FILE_MAN
from qtvcp.widgets.gcode_editor import GcodeEditor as EDITOR
from qtvcp.widgets.gcode_editor import GcodeDisplay as DISPLAY
from qtvcp.widgets.mdi_history import MDIHistory as MDI_HISTORY
from qtvcp.widgets.mdi_line import MDILine as MDI_LINE
from qtvcp.widgets.origin_offsetview import OriginOffsetView as OFFSETVIEW
from qtvcp.widgets.origin_offsetview import MyTableModel as OFFSET_TABLE
from qtvcp.widgets.screen_options import ScreenOptions as OPTIONS
from qtvcp.widgets.simple_widgets import DoubleScale as DOUBLESCALE
from qtvcp.widgets.status_label import StatusLabel as STATLABEL
from qtvcp.widgets.stylesheeteditor import  StyleSheetEditor as SSE
from qtvcp.lib.aux_program_loader import Aux_program_loader
from plasmac import run_from_line as RFL
from rs274.glcanon import GlCanonDraw as DRAW
from qt5_graphics import Lcnc_3dGraphics as DRO

LOG = logger.getLogger(__name__)
KEYBIND = Keylookup()
STATUS = Status()
INFO = Info()
ACTION = Action()
TOOL = Tool()
AUX_PRGM = Aux_program_loader()
INIPATH = os.environ.get('INI_FILE_NAME', '/dev/null')

_translate = QCoreApplication.translate

# a vertical line as a separator on the status bar
class VLine(QFrame):
    def __init__(self):
        super(VLine, self).__init__()
        self.setFrameShape(self.VLine|self.Plain)

# dummy class to raise an exception for style issues
class ColorError(Exception):
    pass

# click signal for some labels
def click_signal(widget):
    class Filter(QObject):
        clicked = pyqtSignal()
        def eventFilter(self, obj, event):
            if obj == widget:
                if event.type() == QEvent.MouseButtonRelease:
                    if obj.rect().contains(event.pos()):
                        self.clicked.emit()
                        return True
            return False
    filter = Filter(widget)
    widget.installEventFilter(filter)
    return filter.clicked

  # the main handler
class HandlerClass:
    from qtvcp.lib.qtplasmac import conversational as CONV

    # when self.w.button_frame changes size
    def eventFilter(self, object, event):
        if (event.type() == QtCore.QEvent.Resize):
            self.size_changed(object)
        return True

    def __init__(self, halcomp, widgets, paths):
        self.firstRun = True
        self.h = halcomp
        self.w = widgets
        self.h.comp.setprefix('qtplasmac')
        self.PATHS = paths
        self.iniFile = INFO.INI
        self.foreColor = '#ffee06'
        # can we find M190 in the USER_M_PATH
        # if not we will attempt to find a valid USER_M_PATH path later
        self.mPath = self.iniFile.find('RS274NGC', 'USER_M_PATH').split(':')
        for path in self.mPath:
            if path.startswith('.'):
                path = os.path.join(self.PATHS.CONFIGPATH, path)
            if os.path.isfile(os.path.join(path, 'M190')):
                self.mPath = 'valid'
                break
        self.machineName = self.iniFile.find('EMC', 'MACHINE')
        self.machineTitle = f'{self.machineName} - QtPlasmaC v{LCNCVER}-{VERSION}, powered by QtVCP and LinuxCNC'
        self.prefsFile = os.path.join(self.PATHS.CONFIGPATH, self.machineName + '.prefs')
        self.materialFile = os.path.join(self.PATHS.CONFIGPATH, self.machineName + '_material.cfg')
        self.unitsPerMm = 1
        self.units = self.iniFile.find('TRAJ', 'LINEAR_UNITS')
        if self.units == 'inch':
            self.units = 'in'
            self.unitsPerMm = 0.03937
        # open prefs file so we can use it for updates
        # it will not exist prior to V1.222.170 2022/03/08
        if os.path.isfile(self.prefsFile):
            self.PREFS = Access(self.prefsFile)
        else:
            self.PREFS = None
        self.updateIni = {}
        self.updateData = []
        self.update_check()
        self.PREFS = Access(self.prefsFile)
        self.MATS = Access(self.materialFile)
        self.STYLEEDITOR = SSE(widgets, paths)
        self.GCODES = GCodes(widgets)
        self.IMAGES = os.path.join(self.PATHS.IMAGEDIR, 'qtplasmac/images/')
        self.landscape = True
        if os.path.basename(self.PATHS.XML) == 'qtplasmac_9x16.ui':
            self.landscape = False
        self.upFile = os.path.join(self.PATHS.CONFIGPATH, 'user_periodic.py')
        self.umUrl = QUrl(f'http://linuxcnc.org/docs/{DOCSVER}/html/plasma/qtplasmac.html')
        KEYBIND.add_call('Key_F12','on_keycall_F12')
        KEYBIND.add_call('Key_F9','on_keycall_F9')
        KEYBIND.add_call('Key_Plus', 'on_keycall_PLUS')
        KEYBIND.add_call('Key_Minus', 'on_keycall_MINUS')
        KEYBIND.add_call('Key_R', 'on_keycall_RUN')
        KEYBIND.add_call('Key_Any', 'on_keycall_PAUSE')
        KEYBIND.add_call('Key_o', 'on_keycall_OPEN')
        KEYBIND.add_call('Key_l', 'on_keycall_LOAD')
        KEYBIND.add_call('Key_j', 'on_keycall_JOINT')
        KEYBIND.add_call('Key_1', 'on_keycall_NUMBER', 1)
        KEYBIND.add_call('Key_Exclam', 'on_keycall_NUMBER', 1)
        KEYBIND.add_call('Key_2', 'on_keycall_NUMBER', 2)
        KEYBIND.add_call('Key_At', 'on_keycall_NUMBER', 2)
        KEYBIND.add_call('Key_3', 'on_keycall_NUMBER', 3)
        KEYBIND.add_call('Key_NumberSign', 'on_keycall_NUMBER', 3)
        KEYBIND.add_call('Key_4', 'on_keycall_NUMBER', 4)
        KEYBIND.add_call('Key_Dollar', 'on_keycall_NUMBER', 4)
        KEYBIND.add_call('Key_5', 'on_keycall_NUMBER', 5)
        KEYBIND.add_call('Key_Percent', 'on_keycall_NUMBER', 5)
        KEYBIND.add_call('Key_6', 'on_keycall_NUMBER', 6)
        KEYBIND.add_call('Key_AsciiCircum', 'on_keycall_NUMBER', 6)
        KEYBIND.add_call('Key_7', 'on_keycall_NUMBER', 7)
        KEYBIND.add_call('Key_Ampersand', 'on_keycall_NUMBER', 7)
        KEYBIND.add_call('Key_8', 'on_keycall_NUMBER', 8)
        KEYBIND.add_call('Key_Asterisk', 'on_keycall_NUMBER', 8)
        KEYBIND.add_call('Key_9', 'on_keycall_NUMBER', 9)
        KEYBIND.add_call('Key_ParenLeft', 'on_keycall_NUMBER', 9)
        KEYBIND.add_call('Key_0', 'on_keycall_NUMBER', 0)
        KEYBIND.add_call('Key_ParenRight', 'on_keycall_NUMBER', 0)
        # there are no default keys for joint/axis 4
        KEYBIND.add_call('Key_Comma', 'on_keycall_BPOS')
        KEYBIND.add_call('Key_Less', 'on_keycall_BPOS')
        KEYBIND.add_call('Key_Period', 'on_keycall_BNEG')
        KEYBIND.add_call('Key_Greater', 'on_keycall_BNEG')
        KEYBIND.add_call('Key_End', 'on_keycall_END')
        KEYBIND.add_call('Key_Delete', 'on_keycall_DELETE')
        KEYBIND.add_call('Alt+Key_Return', 'on_keycall_ALTRETURN')
        KEYBIND.add_call('Alt+Key_Enter', 'on_keycall_ALTRETURN')
        KEYBIND.add_call('Key_Return', 'on_keycall_RETURN')
        KEYBIND.add_call('Key_Enter', 'on_keycall_RETURN')
        KEYBIND.add_call('Key_QuoteLeft', 'on_keycall_QUOTELEFT')
        KEYBIND.add_call('Key_AsciiTilde', 'on_keycall_QUOTELEFT')
        self.axes = {'valid': [x.lower() for x in INFO.AVAILABLE_AXES]}
        for axis in 'abc':
            self.axes[axis] = []
            for n in ['dro_0', 'dro_label_0', 'home_0', 'touch_0', 'jog_0_plus', 'jog_0_minus']:
                self.axes[axis].append(n.replace('0', axis))
        self.systemList = ['G53','G54','G55','G56','G57','G58','G59','G59.1','G59.2','G59.3']
        self.slowJogFactor = 10
        self.jogFast = False
        self.jogSlow = False
        self.lastLoadedProgram = 'None'
        self.set_interlock_defaults()
        self.pausedValidList= []
        self.jogButtonList = ['jog_x_plus', 'jog_x_minus', 'jog_y_plus', 'jog_y_minus', \
                              'jog_z_plus', 'jog_z_minus', 'jog_a_plus', 'jog_a_minus', \
                              'jog_b_plus', 'jog_b_minus', 'jog_c_plus', 'jog_c_minus']
        self.jogSyncList = []
        self.xMin = float(self.iniFile.find('AXIS_X', 'MIN_LIMIT'))
        self.xMax = float(self.iniFile.find('AXIS_X', 'MAX_LIMIT'))
        self.yMin = float(self.iniFile.find('AXIS_Y', 'MIN_LIMIT'))
        self.yMax = float(self.iniFile.find('AXIS_Y', 'MAX_LIMIT'))
        self.zMin = float(self.iniFile.find('AXIS_Z', 'MIN_LIMIT'))
        self.zMax = float(self.iniFile.find('AXIS_Z', 'MAX_LIMIT'))
        self.xLen = self.xMax - self.xMin
        self.yLen = self.yMax - self.yMin
        self.thcFeedRate = float(self.iniFile.find('AXIS_Z', 'MAX_VELOCITY')) * \
                           float(self.iniFile.find('AXIS_Z', 'OFFSET_AV_RATIO')) * 60
        self.offsetFeedRate = min(float(self.iniFile.find('AXIS_X', 'MAX_VELOCITY')) * 30, \
                                  float(self.iniFile.find('AXIS_Y', 'MAX_VELOCITY')) * 30, \
                                  float(self.iniFile.find('TRAJ', 'MAX_LINEAR_VELOCITYs') or 100000))
        self.maxHeight = self.zMax - self.zMin
        self.maxPidP = self.thcFeedRate / self.unitsPerMm * 0.1
        self.tmpPath = '/tmp/qtplasmac/'
        if not os.path.isdir(self.tmpPath):
            os.mkdir(self.tmpPath)
        self.tmpMaterialGcode = f'{self.tmpPath}{self.machineName}_material.gcode'
        self.gcodeErrorFile = f'{self.tmpPath}gcode_errors.txt'
        self.materialUpdate = False
        self.autoChange = False
        self.pmx485Exists = False
        self.pmx485Connected = False
        self.pmx485CommsError = False
        self.pmx485FaultCode = 0.0
        self.pmx485ArcTime = 0.0
        self.pmx485LabelState = None
        self.currentX = self.currentY = 0
        self.degreeSymbol = u"\u00b0"
        self.cameraOn = False
        self.fTmp = f'{self.tmpPath}temp.ngc'
        self.fNgc = f'{self.tmpPath}shape.ngc'
        self.fNgcBkp = f'{self.tmpPath}backup.ngc'
        self.fNgcSent = f'{self.tmpPath}sent_shape.ngc'
        self.filteredBkp = f'{self.tmpPath}filtered_bkp.ngc'
        self.oldConvButton = False
        self.convWidgetsLoaded = False
        self.programPrefix = self.iniFile.find('DISPLAY', 'PROGRAM_PREFIX') or os.environ['LINUXCNC_NCFILES_DIR']
        self.dialogError = False
        self.cutTypeText = ''
        self.heightOvr = 0.0
        self.heightOvrScale = 0.1
        self.old_ovr_counts = 0
        self.startLine = 0
        self.preRflFile = ''
        self.preClearFile = ''
        self.rflActive = False
        self.torchOn = False
        self.progRun = False
        self.rapidOn = False
        self.probeOn = False
        self.gcodeProps = {}
        self.framing = False
        self.fileBoundsError = False
        self.probeBoundsError = False
        self.obLayout = ''
        self.notifyColor = 'normal'
        self.firstHoming = False
        self.droScale = 1
        self.mdiError = False
        self.extLaserButton = False
        self.virtualMachine = False
        self.realTimeDelay = False
        self.preSingleCutMaterial = None
        self.preFileSaveMaterial = None
        # plasmac states
        self.IDLE           =  0
        self.PROBE_HEIGHT   =  1
        self.PROBE_DOWN     =  2
        self.PROBE_UP       =  3
        self.ZERO_HEIGHT    =  4
        self.PIERCE_HEIGHT  =  5
        self.TORCH_ON       =  6
        self.ARC_OK         =  7
        self.PIERCE_DELAY   =  8
        self.PUDDLE_JUMP    =  9
        self.CUT_HEGHT      = 10
        self.CUT_MODE_01    = 11
        self.CUT_MODE_2     = 12
        self.PAUSE_AT_END   = 13
        self.SAFE_HEIGHT    = 14
        self.MAX_HEIGHT     = 15
        self.END_CUT        = 16
        self.END_JOB        = 17
        self.TORCH_PULSE    = 18
        self.PAUSED_MOTION  = 19
        self.OHMIC_TEST     = 20
        self.PROBE_TEST     = 21
        self.SCRIBING       = 22
        self.CONS_CHNG_ON   = 23
        self.CONS_CHNG_OFF  = 24
        self.CUT_REC_ON     = 25
        self.CUT_REC_OFF    = 26
        self.DEBUG          = 27
        # main tab widget tab indexes
        self.MAIN = 0
        self.CONVERSATIONAL = 1
        self.PARAMETERS = 2
        self.SETTINGS = 3
        self.STATISTICS = 4
        # preview stack indexes
        self.PREVIEW = 0
        self.OPEN = 1
        self.EDIT = 2
        self.CAMERA = 3
        self.OFFSETS = 4
        self.USER_MANUAL = 5
        # gcode stack indexes
        self.GCODE = 0
        self.MDI = 1
        # jog stack indexes
        self.JOG = 0
        self.CUT_RECOVERY = 1
        # tool indexes
        self.TORCH = 0
        self.SCRIBE = 1
        self.UNKNOWN = 2
        self.tool = self.TORCH

# called by qtvcp.py
    def initialized__(self):
        if '.'.join(linuxcnc.version.split('.')[:2]) != LCNCVER:
            msg0 = _translate('HandlerClass', 'LinuxCNC version should be')
            msg1 = _translate('HandlerClass', 'The detected version is')
            msg2 = _translate('HandlerClass', 'QtPlasmac is closing')
            STATUS.emit('error', linuxcnc.OPERATOR_ERROR, f'{msg0} {LCNCVER}\n\n{msg1} {linuxcnc.version.split(".")[:2]}\n\n{msg2}')
            quit()
        # if USER_M_PATH is not valid try to find a valid USER_M_PATH in the possible default locations
        if self.mPath != 'valid':
            msg0 = _translate('HandlerClass', 'cannot be found in the path')
            msg1 = _translate('HandlerClass', 'Please edit [RS274NGC]USER_M_PATH in the .ini file')
            msg2 = _translate('HandlerClass', 'QtPlasmac is closing')
            msg3 = _translate('HandlerClass', 'does exist in')
            for path in ['/usr/share/doc/linuxcnc/examples/nc_files/plasmac/m_files', self.PATHS.BASEDIR, self.PATHS.CONFIGPATH]:
                mPath = self.find_a_file('M190', path)
                if mPath:
                    break
            if not mPath:
                msg3 = _translate('HandlerClass', 'does not exist in the default locations')
            STATUS.emit('error', linuxcnc.OPERATOR_ERROR, f'M190 {msg0}:\n{":".join(self.mPath)}\n\n{msg1}\n\nM190 {msg3}:\n{mPath}\n\n{msg2}')
            quit()
        ucFile = os.path.join(self.PATHS.CONFIGPATH, 'qtplasmac_custom.py')
        if os.path.isfile(ucFile):
            exec(compile(open(ucFile, 'rb').read(), ucFile, 'exec'))
        # ensure we get all startup errors
        STATUS.connect('error', self.error_update)
        STATUS.connect('graphics-gcode-error', lambda o, e:self.error_update(o, linuxcnc.OPERATOR_ERROR, e))
        STATUS.emit('update-machine-log', f'--- {self.machineTitle} ---', None)
        self.make_hal_pins()
        self.init_preferences()
        self.hide_widgets()
        self.init_widgets()
        # hijack the qtvcp shutdown to our own close event
        self.w.screen_options.QTVCP_INSTANCE_.closeEvent = self.closeEvent
        self.w.button_frame.installEventFilter(self.w)
        self.link_hal_pins()
        self.statistics_init()
        self.set_axes_and_joints()
        self.set_spinbox_parameters()
        self.load_plasma_parameters()
        self.set_mode()
        self.user_button_setup()
        self.set_buttons_state([self.alwaysOnList], True)
        self.get_main_tab_widgets()
        self.load_material_file()
        self.offset_peripherals()
        self.set_probe_offset_pins()
        self.wcs_rotation('get')
        STATUS.connect('state-estop', lambda w:self.estop_state(True))
        STATUS.connect('state-estop-reset', lambda w:self.estop_state(False))
        STATUS.connect('state-on', lambda w:self.power_state(True))
        STATUS.connect('state-off', lambda w:self.power_state(False))
        STATUS.connect('hard-limits-tripped', self.hard_limit_tripped)
        STATUS.connect('user-system-changed', self.user_system_changed)
        STATUS.connect('file-loaded', self.file_loaded)
        STATUS.connect('homed', self.joint_homed)
        STATUS.connect('all-homed', self.joints_all_homed)
        STATUS.connect('not-all-homed', self.joint_unhomed)
        STATUS.connect('gcode-line-selected', lambda w, line:self.set_start_line(line))
        STATUS.connect('graphics-line-selected', lambda w, line:self.set_start_line(line))
        STATUS.connect('g-code-changed', self.gcodes_changed)
        STATUS.connect('m-code-changed', self.mcodes_changed)
        STATUS.connect('program-pause-changed', self.pause_changed)
        STATUS.connect('graphics-loading-progress', self.progress_changed)
        STATUS.connect('interp-paused', self.interp_paused)
        STATUS.connect('interp-idle', self.interp_idle)
        STATUS.connect('interp-reading', self.interp_reading)
        STATUS.connect('interp-waiting', self.interp_waiting)
        STATUS.connect('interp-run', self.interp_running)
        STATUS.connect('jograte-changed', self.jog_rate_changed)
        STATUS.connect('graphics-gcode-properties', lambda w, d:self.update_gcode_properties(d))
        STATUS.connect('system_notify_button_pressed', self.system_notify_button_pressed)
        STATUS.connect('tool-in-spindle-changed', self.tool_changed)
        STATUS.connect('periodic', lambda w: self.update_periodic())
        STATUS.connect('metric-mode-changed', self.metric_mode_changed)
        STATUS.connect('motion-type-changed', lambda w, data: self.motion_type_changed(data))
        self.startupTimer = QTimer()
        self.startupTimer.timeout.connect(self.startup_timeout)
        self.startupTimer.setSingleShot(True)
        self.shutdownTimer = QTimer()
        self.shutdownTimer.timeout.connect(self.shutdown_timeout)
        self.shutdownTime = 2000
        self.laserTimer = QTimer()
        self.laserTimer.timeout.connect(self.laser_timeout)
        self.laserTimer.setSingleShot(True)
        self.ohmicLedTimer = QTimer()
        self.ohmicLedTimer.timeout.connect(self.ohmic_led_timeout)
        self.ohmicLedTimer.setSingleShot(True)
        self.set_color_styles()
        self.autorepeat_keys(False)
        self.vm_check()
        # set hal pins only after initialized__ has begun
        # some locales won't set pins before this phase
        self.thcFeedRatePin.set(self.thcFeedRate)
        self.pmPort = None
        if self.PREFS.getpref('Port', '', str, 'POWERMAX'):
            self.pmPort = self.PREFS.getpref('Port', '', str, 'POWERMAX')
        if self.pmPort and self.pmx485_check(self.pmPort):
            self.pmx485_startup(self.pmPort)
        else:
            self.w.gas_pressure.hide()
            self.w.gas_pressure_label.hide()
            self.w.cut_mode.hide()
            self.w.cut_mode_label.hide()
            self.w.pmx485_frame.hide()
            self.w.pmx_stats_frame.hide()
        if self.w.mdihistory.rows:
            self.mdiLast = self.w.mdihistory.model.item(self.w.mdihistory.rows - 1).text()
        else:
            self.mdiLast = None
        self.w.mdihistory.MDILine.spindle_inhibit(True)
        self.w.mdihistory.MDILine.g92_inhibit(True)
        if self.updateIni:
            self.update_iniwrite()
        updateLog = os.path.join(self.PATHS.CONFIGPATH, 'update_log.txt')
        if self.updateData:
            restart = False
            msgType = linuxcnc.OPERATOR_TEXT
            msgText = ''
            with open(updateLog, 'a') as f:
                for update in self.updateData:
                    if update[2]:
                        f.write(f'{time.strftime("%y-%m-%d")} {update[2]}\n')
                        msgText += f'{update[2]}\n'
                        if update[0]: restart = True
                        if update[1]: msgType = linuxcnc.OPERATOR_ERROR
            STATUS.emit('error', msgType, msgText)
            if restart:
                STATUS.emit('error', linuxcnc.OPERATOR_TEXT, 'Due to configuration changes a restart is required')

        if not os.path.isfile(updateLog):
            with open(updateLog, 'w') as f:
                f.write(f'{time.strftime("%y-%m-%d")} Initial    V{LCNCVER}-{VERSION}\n')
        self.startupTimer.start(250)

# called by qtvcp.py, can override qtvcp settings or qtvcp allowed user options (via INI)
    def before_loop__(self):
        self.w.setWindowTitle(self.machineTitle)
        self.iconPath = 'share/icons/hicolor/scalable/apps/linuxcnc_alt/linuxcncicon_plasma.svg'
        appPath = os.path.realpath(os.path.dirname(sys.argv[0]))
        self.iconBase = '/usr' if appPath == '/usr/bin' else appPath.replace('/bin', '/debian/extras/usr')
        self.w.setWindowIcon(QIcon(os.path.join(self.iconBase, self.iconPath)))


#########################################################################################################################
# CLASS PATCHING SECTION #
#########################################################################################################################
# called by qtvcp.py
    def class_patch__(self):
        self.file_manager_patch()
        self.gcode_editor_patch()
        self.camview_patch()
        self.offset_table_patch()
        self.qt5_graphics_patch()
        self.screen_options_patch()
        self.glcanon_patch()

# patched file manager functions
    def file_manager_patch(self):
        self.old_load = FILE_MAN.load
        FILE_MAN.load = self.new_load

    # remove temporary materials before loading a file
    def new_load(self, fname=None):
        try:
            if fname is None:
                self.w.filemanager._getPathActivated()
                return
            self.w.filemanager.recordBookKeeping()
            self.remove_temp_materials()
            ACTION.OPEN_PROGRAM(fname)
            STATUS.emit('update-machine-log', 'Loaded: ' + fname, 'TIME')
        except Exception as e:
            LOG.error(f'Load file error: {e}')
            STATUS.emit('error', linuxcnc.NML_ERROR, f'Load file error: {e}')

# patched gcode editor functions
    def gcode_editor_patch(self):
        self.old_saveReturn = EDITOR.saveReturn
        EDITOR.saveReturn = self.new_saveReturn
        self.old_openReturn = EDITOR.openReturn
        EDITOR.openReturn = self.new_openReturn
        self.old_exitCall = EDITOR.exitCall
        EDITOR.exitCall = self.new_exitCall
        self.old_gcodeLexerCall = EDITOR.gcodeLexerCall
        EDITOR.gcodeLexerCall = self.new_gcodeLexerCall
        self.old_pythonLexerCall = EDITOR.pythonLexerCall
        EDITOR.pythonLexerCall = self.new_pythonLexerCall
        self.old_returnFromDialog = EDITOR.returnFromDialog
        EDITOR.returnFromDialog = self.new_returnFromDialog
        DISPLAY.load_preference = self.new_load_preference
        self.old_set_line_number = DISPLAY.set_line_number
        DISPLAY.set_line_number = self.new_set_line_number

    # save a non gcode file and don't load it into linuxcnc
    def new_saveReturn(self, filename):
        saved = ACTION.SAVE_PROGRAM(self.w.gcode_editor.editor.text(), filename)
        if saved is not None:
            self.w.gcode_editor.editor.setModified(False)
            if saved[-3:] in ['ngc', '.nc', 'tap']:
                self.preFileSaveMaterial = int(self.w.materials_box.currentText().split(': ', 1)[0])
                if self.rflActive:
                    self.clear_rfl()
                self.remove_temp_materials()
                ACTION.OPEN_PROGRAM(saved)

    # open a non gcode file and don't load it into linuxcnc
    def new_openReturn(self, filename):
        if filename[-3:] in ['ngc', '.nc', 'tap']:
            self.remove_temp_materials()
            ACTION.OPEN_PROGRAM(filename)
        else:
            self.w.gcode_editor.editor.load_text(filename)
        self.w.gcode_editor.editor.setModified(False)

    # modify the closing of the gcode editor
    def new_exitCall(self, index):
        proceed = self.editor_close_check()
        if not proceed:
            return
        self.w.preview_stack.setCurrentIndex(self.PREVIEW)
        if self.fileOpened == True and self.w.gcode_editor.editor.isModified():
            self.w.gcode_editor.editor.setModified(False)
            self.file_reload_clicked()
        elif self.fileOpened == True and not self.w.gcode_editor.editor.isModified():
            self.set_run_button_state()
        elif self.fileOpened == False:
            self.w.gcode_editor.editor.new_text()
            self.w.gcode_editor.editor.setModified(False)
            self.view_t_pressed()
        self.w.gcode_editor.editMode()
        self.vkb_hide()
        ACTION.SET_MANUAL_MODE()

    # we don't use lexer colors
    def new_gcodeLexerCall(self):
        pass

    # we don't use lexer colors
    def new_pythonLexerCall(self):
        pass

    # don't allow rfl.ngc as a file name
    def new_returnFromDialog(self, w, message):
        if message.get('NAME') == self.w.gcode_editor.load_dialog_code:
            path = message.get('RETURN')
            code = bool(message.get('ID') == '%s__'% self.w.gcode_editor.objectName())
            if path and code:
                self.w.gcode_editor.openReturn(path)
        elif message.get('NAME') == self.w.gcode_editor.save_dialog_code:
            path = message.get('RETURN')
            code = bool(message.get('ID') == '%s__'% self.w.gcode_editor.objectName())
            if path and code:
                if not os.path.basename(path) in ['rfl', 'rfl.ngc']:
                    self.w.gcode_editor.saveReturn(path)
                else:
                    head = _translate('HandlerClass', 'Save Error')
                    msg0 = _translate('HandlerClass', 'The file name')
                    msg1 = _translate('HandlerClass', 'is not allowed')
                    self.dialog_show_ok(QMessageBox.Warning, f'{head}', f'\n{msg0} "{os.path.basename(path)}" {msg1}\n\n')
                    self.w.gcode_editor.getSaveFileName()
                    return

    # load the qtplasmac preferences file rather than the qtvcp preferences file
    def new_load_preference(self, w):
        self.w.gcode_editor.editor.load_text(self.prefsFile)
        self.w.gcode_editor.editor.setCursorPosition(self.w.gcode_editor.editor.lines(), 0)

    # dont highlight lines selected from the editor in the preview window
    def new_set_line_number(self, line):
        if self.w.sender():
            if self.w.sender().objectName() == 'gcode_editor_display':
                return
            else:
                STATUS.emit('gcode-line-selected', line+1)

# patched camera functions
    def camview_patch(self):
        self.old_wheelEvent = CAM.wheelEvent
        CAM.wheelEvent = self.new_wheelEvent
        self.old_drawText = CAM.drawText
        CAM.drawText = self.new_drawText
        self.old_mousePressEvent = CAM.mousePressEvent
        CAM.mousePressEvent = self.new_mousePressEvent
        self.old_mouseDoubleClickEvent = CAM.mouseDoubleClickEvent
        CAM.mouseDoubleClickEvent = self.new_mouseDoubleClickEvent

    # format the angle display
    def new_drawText(self, event, qp):
        qp.setPen(self.w.camview.text_color)
        qp.setFont(self.w.camview.font)
        if self.w.camview.pix:
            qp.drawText(self.w.camview.rect(), QtCore.Qt.AlignTop, f'{self.w.camview.rotation:0.3f}{self.degreeSymbol}')
        else:
            qp.drawText(self.w.camview.rect(), QtCore.Qt.AlignCenter, self.w.camview.text)

    # limit scale and diameter, don't allow mouse rotation
    def new_wheelEvent(self, event):
        mouseState = qApp.mouseButtons()
        w = self.w.camview.size().width()
        h = self.w.camview.size().height()
        if event.angleDelta().y() < 0:
            if mouseState == QtCore.Qt.NoButton:
                self.w.camview.diameter -= 2
            if mouseState == QtCore.Qt.LeftButton:
                self.w.camview.scale -= .1
        else:
            if mouseState == QtCore.Qt.NoButton:
                self.w.camview.diameter += 2
            if mouseState == QtCore.Qt.LeftButton:
                self.w.camview.scale += .1
        if self.w.camview.diameter < 2: self.w.camview.diameter = 2
        if self.w.camview.diameter > w - 5: self.w.camview.diameter = w - 5
        if self.w.camview.diameter > h - 5: self.w.camview.diameter = h - 5
        if self.w.camview.scale < 1: self.w.camview.scale = 1
        if self.w.camview.scale > 5: self.w.camview.scale = 5

    # inhibit mouse single clicks
    def new_mousePressEvent(self, event):
        pass

    # don't reset rotation with double click
    def new_mouseDoubleClickEvent(self, event):
        if event.button() & QtCore.Qt.LeftButton:
            self.w.camview.scale = 1
        elif event.button() & QtCore.Qt.MiddleButton:
            self.w.camview.diameter = 20

# patched offset table functions
    def offset_table_patch(self):
        self.old_flags = OFFSET_TABLE.flags
        OFFSET_TABLE.flags = self.new_flags

    # we don't allow editing z axis or g92 offsets
    def new_flags(self, index):
        if not index.isValid():
            return None
        if index.column() == 9 and index.row() in (0, 1, 2, 3):
            return Qt.ItemIsEnabled
        elif index.row() == 0:
            return Qt.ItemIsEnabled
        elif index.row() == 1 and not index.column() == 2:
            return Qt.NoItemFlags
        # prevent z axis offset editing
        elif index.column() == 2:
            return Qt.ItemIsEnabled
        # prevent g92 offset editing
        elif index.row() == 2:
            return Qt.ItemIsEnabled
        else:
            return Qt.ItemIsEditable | Qt.ItemIsEnabled | Qt.ItemIsSelectable

# patched qt5_graphics functions
    def qt5_graphics_patch(self):
        self.old_dro_format = DRO.dro_format
        DRO.dro_format = self.new_dro_format

    # replace dro with current material
    def new_dro_format(self,s,spd,dtg,limit,homed,positions,axisdtg,g5x_offset,g92_offset,tlo_offset):
        text = self.get_overlay_text()
        return limit, homed, text, text

# patched screen options functions
    def screen_options_patch(self):
        self.old_process_error = OPTIONS.process_error
        OPTIONS.process_error = self.new_process_error

    # we want custom notifications for jog errors
    def new_process_error(self, w, kind, text):
        self.realTimeDelay = False
        O = self.w.screen_options
        N = O.QTVCP_INSTANCE_._NOTICE
        if 'jog-inhibit' in text:
            if self.w.led_float_switch.hal_pin.get():
                text = _translate('HandlerClass', 'Float Switch has disabled jogging')
            elif self.ohmicLedInPin.get():
                text = _translate('HandlerClass', 'Ohmic Probe has disabled jogging')
            elif self.w.led_breakaway_switch.hal_pin.get():
                text = _translate('HandlerClass', 'Breakaway Switch has disabled jogging')
        elif 'jog-stop' in text or 'jog-stop-immediate' in text:
            if self.w.led_float_switch.hal_pin.get():
                text = _translate('HandlerClass', 'Float Switch has aborted active jogging')
            elif self.ohmicLedInPin.get():
                text = _translate('HandlerClass', 'Ohmic Probe has aborted active jogging')
            elif self.w.led_breakaway_switch.hal_pin.get():
                text = _translate('HandlerClass', 'Breakaway Switch has aborted active jogging')
        elif self.virtualMachine and 'unexpected realtime delay' in text.lower():
            text = f'Error suppressed:\n"{text.strip()}"\nRealtime delays are expected in a virtual environment'
            self.realTimeDelay = True
        if O.desktop_notify:
            if 'on limit switch error' in text:
                N.update(O.notify_hard_limits, title='Machine Error:', message=text, msgs=O.notify_max_msgs)
            elif kind == linuxcnc.OPERATOR_ERROR and not self.realTimeDelay:
                N.update(O.notify_critical, title='Operator Error:', message=text, msgs=O.notify_max_msgs)
            elif kind == linuxcnc.OPERATOR_TEXT:
                N.update(O.notify_critical, title='Operator Text:', message=text, msgs=O.notify_max_msgs)
            elif kind == linuxcnc.OPERATOR_DISPLAY:
                N.update(O.notify_critical, title='Operator Display:', message=text, msgs=O.notify_max_msgs)
            elif kind == linuxcnc.NML_ERROR:
                N.update(O.notify_critical, title='Internal NML Error:', message=text, msgs=O.notify_max_msgs)
            elif kind == linuxcnc.NML_TEXT:
                N.update(O.notify_critical, title='Internal NML Text:', message=text, msgs=O.notify_max_msgs)
            elif kind == linuxcnc.NML_DISPLAY:
                N.update(O.notify_critical, title='Internal NML Display:', message=text, msgs=O.notify_max_msgs)
            elif kind == STATUS.TEMPARARY_MESSAGE:
                N.update(O.notify_normal,
                              title='Operator Info:',
                              message=text,
                              status_timeout=0,
                              timeout=2,
                              msgs=O.notify_max_msgs)
        if O.play_sounds and O.mchnMsg_play_sound:
            STATUS.emit('play-sound', '%s' % O.mchnMsg_sound_type)
            if O.mchnMsg_speak_errors:
                if kind in (linuxcnc.OPERATOR_ERROR, linuxcnc.NML_ERROR):
                    STATUS.emit('play-sound', 'SPEAK %s ' % text)
            if O.mchnMsg_speak_text:
                if kind in (linuxcnc.OPERATOR_TEXT, linuxcnc.NML_TEXT,
                            linuxcnc.OPERATOR_DISPLAY, STATUS.TEMPARARY_MESSAGE):
                    STATUS.emit('play-sound', 'SPEAK %s ' % text)
        STATUS.emit('update-machine-log', text, 'TIME')

# patched glcanon functions
    def glcanon_patch(self):
        self.old_draw_grid = DRAW.draw_grid
        DRAW.draw_grid = self.new_draw_grid

    # allows grid to be drawn in P view
    def new_draw_grid(self):
        rotation = math.radians(STATUS.stat.rotation_xy % 90)
        permutation = lambda x_y_z2: (x_y_z2[0], x_y_z2[1], x_y_z2[2])  # XY Z
        inverse_permutation = lambda x_y_z3: (x_y_z3[0], x_y_z3[1], x_y_z3[2])  # XY Z
        self.w.gcodegraphics.draw_grid_permuted(rotation, permutation,
                inverse_permutation)


#########################################################################################################################
# SPECIAL FUNCTIONS SECTION #
#########################################################################################################################
    def make_hal_pins(self):
        self.colorFgPin = self.h.newpin('color_fg', hal.HAL_S32, hal.HAL_OUT)
        self.colorBgPin = self.h.newpin('color_bg', hal.HAL_S32, hal.HAL_OUT)
        self.colorBgAltPin = self.h.newpin('color_bgalt', hal.HAL_S32, hal.HAL_OUT)
        self.consChangePin = self.h.newpin('consumable_changing', hal.HAL_BIT, hal.HAL_IN)
        self.convBlockLoaded = self.h.newpin('conv_block_loaded', hal.HAL_BIT, hal.HAL_IN)
        self.convTabDisable = self.h.newpin('conv_disable', hal.HAL_BIT, hal.HAL_IN)
        self.cutTypePin = self.h.newpin('cut_type', hal.HAL_S32, hal.HAL_IN)
        self.developmentPin = self.h.newpin('development', hal.HAL_BIT, hal.HAL_IN)
        self.extAbortPin = self.h.newpin('ext_abort', hal.HAL_BIT, hal.HAL_IN)
        self.extAutoVoltsEnablePin = self.h.newpin('ext_auto_volts_enable', hal.HAL_BIT, hal.HAL_IN)
        self.extChangeConsPin = self.h.newpin('ext_consumables', hal.HAL_BIT, hal.HAL_IN)
        self.extCornerLockEnablePin = self.h.newpin('ext_cornerlock_enable', hal.HAL_BIT, hal.HAL_IN)
        self.extCutRecCancelPin = self.h.newpin('ext_cutrec_cancel', hal.HAL_BIT, hal.HAL_IN)
        self.extCutRecRevPin = self.h.newpin('ext_cutrec_rev', hal.HAL_BIT, hal.HAL_IN)
        self.extCutRecFwdPin = self.h.newpin('ext_cutrec_fwd', hal.HAL_BIT, hal.HAL_IN)
        self.extCutRecNPin = self.h.newpin('ext_cutrec_n', hal.HAL_BIT, hal.HAL_IN)
        self.extCutRecNEPin = self.h.newpin('ext_cutrec_ne', hal.HAL_BIT, hal.HAL_IN)
        self.extCutRecEPin = self.h.newpin('ext_cutrec_e', hal.HAL_BIT, hal.HAL_IN)
        self.extCutRecSEPin = self.h.newpin('ext_cutrec_se', hal.HAL_BIT, hal.HAL_IN)
        self.extCutRecSPin = self.h.newpin('ext_cutrec_s', hal.HAL_BIT, hal.HAL_IN)
        self.extCutRecSWPin = self.h.newpin('ext_cutrec_sw', hal.HAL_BIT, hal.HAL_IN)
        self.extCutRecWPin = self.h.newpin('ext_cutrec_w', hal.HAL_BIT, hal.HAL_IN)
        self.extCutRecNWPin = self.h.newpin('ext_cutrec_nw', hal.HAL_BIT, hal.HAL_IN)
        self.extFramingPin = self.h.newpin('ext_frame_job', hal.HAL_BIT, hal.HAL_IN)
        self.extHeightOvrCountsPin = self.h.newpin('ext_height_ovr_counts', hal.HAL_S32, hal.HAL_IN)
        self.extHeightOvrCountEnablePin = self.h.newpin('ext_height_ovr_count_enable', hal.HAL_BIT, hal.HAL_IN)
        self.extHeightOvrMinusPin = self.h.newpin('ext_height_ovr_minus', hal.HAL_BIT, hal.HAL_IN)
        self.extHeightOvrPlusPin = self.h.newpin('ext_height_ovr_plus', hal.HAL_BIT, hal.HAL_IN)
        self.extHeightOvrResetPin = self.h.newpin('ext_height_ovr_reset', hal.HAL_BIT, hal.HAL_IN)
        self.extHeightOvrScalePin = self.h.newpin('ext_height_ovr_scale', hal.HAL_FLOAT, hal.HAL_IN)
        self.extIgnoreArcOkPin = self.h.newpin('ext_ignore_arc_ok', hal.HAL_BIT, hal.HAL_IN)
        self.extJogSlowPin = self.h.newpin('ext_jog_slow', hal.HAL_BIT, hal.HAL_IN)
#        self.extKerfCrossEnablePin = self.h.newpin('ext_kerfcross_enable', hal.HAL_BIT, hal.HAL_IN)
        self.extLaserTouchOffPin = self.h.newpin('ext_laser_touchoff', hal.HAL_BIT, hal.HAL_IN)
        self.extLaserTogglePin = self.h.newpin('ext_laser_toggle', hal.HAL_BIT, hal.HAL_IN)
        self.extMeshModePin = self.h.newpin('ext_mesh_mode', hal.HAL_BIT, hal.HAL_IN)
        self.extOhmicPin = self.h.newpin('ext_ohmic', hal.HAL_BIT, hal.HAL_IN)
        self.extOhmicProbeEnablePin = self.h.newpin('ext_ohmic_probe_enable', hal.HAL_BIT, hal.HAL_IN)
        self.extPausePin = self.h.newpin('ext_pause', hal.HAL_BIT, hal.HAL_IN)
        self.extPowerPin = self.h.newpin('ext_power', hal.HAL_BIT, hal.HAL_IN)
        self.extProbePin = self.h.newpin('ext_probe', hal.HAL_BIT, hal.HAL_IN)
        self.extPulsePin = self.h.newpin('ext_pulse', hal.HAL_BIT, hal.HAL_IN)
        self.extRunPausePin = self.h.newpin('ext_run_pause', hal.HAL_BIT, hal.HAL_IN)
        self.extRunPin = self.h.newpin('ext_run', hal.HAL_BIT, hal.HAL_IN)
        self.extThcEnablePin = self.h.newpin('ext_thc_enable', hal.HAL_BIT, hal.HAL_IN)
        self.extTorchEnablePin = self.h.newpin('ext_torch_enable', hal.HAL_BIT, hal.HAL_IN)
        self.extTouchOffPin = self.h.newpin('ext_touchoff', hal.HAL_BIT, hal.HAL_IN)
        self.extVoidLockEnablePin = self.h.newpin('ext_voidlock_enable', hal.HAL_BIT, hal.HAL_IN)
        self.gcodeScalePin = self.h.newpin('gcode_scale', hal.HAL_FLOAT, hal.HAL_OUT)
        self.heightOverridePin = self.h.newpin('height_override', hal.HAL_FLOAT, hal.HAL_OUT)
        self.jogInhibited = self.h.newpin('jog_inhibited', hal.HAL_BIT, hal.HAL_IN)
        self.laserOnPin = self.h.newpin('laser_on', hal.HAL_BIT, hal.HAL_OUT)
        self.offsetSetProbePin = self.h.newpin('offset_set_probe', hal.HAL_BIT, hal.HAL_OUT)
        self.offsetSetScribePin = self.h.newpin('offset_set_scribe', hal.HAL_BIT, hal.HAL_OUT)
        self.laserRecStatePin = self.h.newpin('laser_recovery_state', hal.HAL_S32, hal.HAL_IN)
        self.materialChangePin = self.h.newpin('material_change', hal.HAL_S32, hal.HAL_IN)
        self.materialChangeNumberPin = self.h.newpin('material_change_number', hal.HAL_S32, hal.HAL_IN)
        self.materialChangeTimeoutPin = self.h.newpin('material_change_timeout', hal.HAL_BIT, hal.HAL_IN)
        self.materialReloadPin = self.h.newpin('material_reload', hal.HAL_BIT, hal.HAL_IN)
        self.materialTempPin = self.h.newpin('material_temp', hal.HAL_S32, hal.HAL_IN)
        self.offsetsActivePin = self.h.newpin('offsets_active', hal.HAL_BIT, hal.HAL_IN)
        self.ohmicLedInPin = self.h.newpin('ohmic_led_in', hal.HAL_BIT, hal.HAL_IN)
        self.paramTabDisable = self.h.newpin('param_disable', hal.HAL_BIT, hal.HAL_IN)
        self.settingsTabDisable = self.h.newpin('settings_disable', hal.HAL_BIT, hal.HAL_IN)
        self.plasmacStatePin = self.h.newpin('plasmac_state', hal.HAL_S32, hal.HAL_IN)
        self.plasmacStopPin = self.h.newpin('plasmac_stop', hal.HAL_S32, hal.HAL_IN)
        self.pmx485CurrentPin = self.h.newpin('pmx485_current', hal.HAL_FLOAT, hal.HAL_IN)
        self.pmx485CurrentMaxPin = self.h.newpin('pmx485_current_max', hal.HAL_FLOAT, hal.HAL_IN)
        self.pmx485CurrentMinPin = self.h.newpin('pmx485_current_min', hal.HAL_FLOAT, hal.HAL_IN)
        self.pmx485FaultPin = self.h.newpin('pmx485_fault', hal.HAL_FLOAT, hal.HAL_IN)
        self.pmx485ModePin = self.h.newpin('pmx485_mode', hal.HAL_FLOAT, hal.HAL_IN)
        self.pmx485PressurePin = self.h.newpin('pmx485_pressure', hal.HAL_FLOAT, hal.HAL_IN)
        self.pmx485PressureMaxPin = self.h.newpin('pmx485_pressure_max', hal.HAL_FLOAT, hal.HAL_IN)
        self.pmx485PressureMinPin = self.h.newpin('pmx485_pressure_min', hal.HAL_FLOAT, hal.HAL_IN)
        self.pmx485StatusPin = self.h.newpin('pmx485_status', hal.HAL_BIT, hal.HAL_IN)
        self.pmx485ArcTimePin = self.h.newpin('pmx485_arc_time', hal.HAL_FLOAT, hal.HAL_IN)
        self.probeTestErrorPin = self.h.newpin('probe_test_error', hal.HAL_BIT, hal.HAL_IN)
        self.out0Pin = self.h.newpin('ext_out_0', hal.HAL_BIT, hal.HAL_OUT)
        self.out1Pin = self.h.newpin('ext_out_1', hal.HAL_BIT, hal.HAL_OUT)
        self.out2Pin = self.h.newpin('ext_out_2', hal.HAL_BIT, hal.HAL_OUT)
        self.sensorActive = self.h.newpin('sensor_active', hal.HAL_BIT, hal.HAL_IN)
        self.tabsAlwaysEnabled = self.h.newpin('tabs_always_enabled', hal.HAL_BIT, hal.HAL_IN)
        self.thcFeedRatePin = self.h.newpin('thc_feed_rate', hal.HAL_FLOAT, hal.HAL_OUT)
        self.xOffsetPin = self.h.newpin('x_offset', hal.HAL_FLOAT, hal.HAL_IN)
        self.yOffsetPin = self.h.newpin('y_offset', hal.HAL_FLOAT, hal.HAL_IN)
        self.zHeightPin = self.h.newpin('z_height', hal.HAL_FLOAT, hal.HAL_IN)
        self.zOffsetPin = self.h.newpin('z_offset_counts', hal.HAL_S32, hal.HAL_IN)
        self.xMinPierceExtentPin = self.h.newpin('x_min_pierce_extent', hal.HAL_FLOAT, hal.HAL_IN)
        self.xMaxPierceExtentPin = self.h.newpin('x_max_pierce_extent', hal.HAL_FLOAT, hal.HAL_IN)
        self.yMinPierceExtentPin = self.h.newpin('y_min_pierce_extent', hal.HAL_FLOAT, hal.HAL_IN)
        self.yMaxPierceExtentPin = self.h.newpin('y_max_pierce_extent', hal.HAL_FLOAT, hal.HAL_IN)

    def link_hal_pins(self):
        #arc parameters
        CALL(['halcmd', 'net', 'plasmac:arc-fail-delay', 'qtplasmac.arc_fail_delay-f', 'plasmac.arc-fail-delay'])
        CALL(['halcmd', 'net', 'plasmac:arc-max-starts', 'qtplasmac.arc_max_starts-s', 'plasmac.arc-max-starts'])
        CALL(['halcmd', 'net', 'plasmac:restart-delay', 'qtplasmac.arc_restart_delay-f', 'plasmac.restart-delay'])
        CALL(['halcmd', 'net', 'plasmac:arc-voltage-scale', 'qtplasmac.arc_voltage_scale-f', 'plasmac.arc-voltage-scale'])
        CALL(['halcmd', 'net', 'plasmac:arc-voltage-offset', 'qtplasmac.arc_voltage_offset-f', 'plasmac.arc-voltage-offset'])
        CALL(['halcmd', 'net', 'plasmac:height-per-volt', 'qtplasmac.height_per_volt-f', 'plasmac.height-per-volt'])
        CALL(['halcmd', 'net', 'plasmac:arc-ok-high', 'qtplasmac.arc_ok_high-f', 'plasmac.arc-ok-high'])
        CALL(['halcmd', 'net', 'plasmac:arc-ok-low', 'qtplasmac.arc_ok_low-f', 'plasmac.arc-ok-low'])
        #thc parameters
        CALL(['halcmd', 'net', 'plasmac:thc-feed-rate', 'qtplasmac.thc_feed_rate', 'plasmac.thc-feed-rate'])
        CALL(['halcmd', 'net', 'plasmac:thc-auto', 'qtplasmac.thc_auto', 'plasmac.thc-auto'])
        CALL(['halcmd', 'net', 'plasmac:thc-delay', 'qtplasmac.thc_delay-f', 'plasmac.thc-delay'])
        CALL(['halcmd', 'net', 'plasmac:thc-sample-counts', 'qtplasmac.thc_sample_counts-s', 'plasmac.thc-sample-counts'])
        CALL(['halcmd', 'net', 'plasmac:thc-sample-threshold', 'qtplasmac.thc_sample_threshold-f', 'plasmac.thc-sample-threshold'])
        CALL(['halcmd', 'net', 'plasmac:thc-threshold', 'qtplasmac.thc_threshold-f', 'plasmac.thc-threshold'])
        CALL(['halcmd', 'net', 'plasmac:pid-p-gain', 'qtplasmac.pid_p_gain-f', 'plasmac.pid-p-gain'])
        CALL(['halcmd', 'net', 'plasmac:pid-i-gain', 'qtplasmac.pid_i_gain-f', 'plasmac.pid-i-gain'])
        CALL(['halcmd', 'net', 'plasmac:pid-d-gain', 'qtplasmac.pid_d_gain-f', 'plasmac.pid-d-gain'])
        CALL(['halcmd', 'net', 'plasmac:cornerlock-threshold', 'qtplasmac.cornerlock_threshold-f', 'plasmac.cornerlock-threshold'])
        CALL(['halcmd', 'net', 'plasmac:voidlock-slope', 'qtplasmac.voidlock_slope-s', 'plasmac.voidlock-slope'])
        #probe parameters
        CALL(['halcmd', 'net', 'plasmac:float-switch-travel', 'qtplasmac.float_switch_travel-f', 'plasmac.float-switch-travel'])
        CALL(['halcmd', 'net', 'plasmac:probe-feed-rate', 'qtplasmac.probe_feed_rate-f', 'plasmac.probe-feed-rate'])
        CALL(['halcmd', 'net', 'plasmac:probe-start-height', 'qtplasmac.probe_start_height-f', 'plasmac.probe-start-height'])
        CALL(['halcmd', 'net', 'plasmac:ohmic-probe-offset', 'qtplasmac.ohmic_probe_offset-f', 'plasmac.ohmic-probe-offset'])
        CALL(['halcmd', 'net', 'plasmac:ohmic-max-attempts', 'qtplasmac.ohmic_max_attempts-s', 'plasmac.ohmic-max-attempts'])
        CALL(['halcmd', 'net', 'plasmac:skip-ihs-distance', 'qtplasmac.skip_ihs_distance-f', 'plasmac.skip-ihs-distance'])
        CALL(['halcmd', 'net', 'plasmac:offset-feed-rate', 'qtplasmac.offset_feed_rate-f', 'plasmac.offset-feed-rate'])
        #safety parameters
        CALL(['halcmd', 'net', 'plasmac:safe-height', 'qtplasmac.safe_height-f', 'plasmac.safe-height'])
        #scribe parameters
        CALL(['halcmd', 'net', 'plasmac:scribe-arm-delay', 'qtplasmac.scribe_arm_delay-f', 'plasmac.scribe-arm-delay'])
        CALL(['halcmd', 'net', 'plasmac:scribe-on-delay', 'qtplasmac.scribe_on_delay-f', 'plasmac.scribe-on-delay'])
        #spotting parameters
        CALL(['halcmd', 'net', 'plasmac:spotting-threshold', 'qtplasmac.spotting_threshold-f', 'plasmac.spotting-threshold'])
        CALL(['halcmd', 'net', 'plasmac:spotting-time', 'qtplasmac.spotting_time-f', 'plasmac.spotting-time'])
        #motion parameters
        CALL(['halcmd', 'net', 'plasmac:setup-feed-rate', 'qtplasmac.setup_feed_rate-f', 'plasmac.setup-feed-rate'])
        #material parameters
        CALL(['halcmd', 'net', 'plasmac:cut-feed-rate', 'qtplasmac.cut_feed_rate-f', 'plasmac.cut-feed-rate'])
        CALL(['halcmd', 'net', 'plasmac:cut-height', 'qtplasmac.cut_height-f', 'plasmac.cut-height'])
        CALL(['halcmd', 'net', 'plasmac:cut-volts', 'qtplasmac.cut_volts-f', 'plasmac.cut-volts'])
        CALL(['halcmd', 'net', 'plasmac:kerf-width', 'qtplasmac.kerf_width-f', 'plasmac.kerf-width'])
        CALL(['halcmd', 'net', 'plasmac:pause-at-end', 'qtplasmac.pause_at_end-f', 'plasmac.pause-at-end'])
        CALL(['halcmd', 'net', 'plasmac:pierce-delay', 'qtplasmac.pierce_delay-f', 'plasmac.pierce-delay'])
        CALL(['halcmd', 'net', 'plasmac:pierce-height', 'qtplasmac.pierce_height-f', 'plasmac.pierce-height'])
        CALL(['halcmd', 'net', 'plasmac:puddle-jump-delay', 'qtplasmac.puddle_jump_delay-f', 'plasmac.puddle-jump-delay'])
        CALL(['halcmd', 'net', 'plasmac:puddle-jump-height', 'qtplasmac.puddle_jump_height-f', 'plasmac.puddle-jump-height'])
        #monitor
        CALL(['halcmd', 'net', 'plasmac:arc_ok_out', 'plasmac.arc-ok-out', 'qtplasmac.led_arc_ok'])
        CALL(['halcmd', 'net', 'plasmac:arc_voltage_out', 'plasmac.arc-voltage-out', 'qtplasmac.arc_voltage'])
        CALL(['halcmd', 'net', 'plasmac:breakaway-switch-out', 'qtplasmac.led_breakaway_switch'])
        CALL(['halcmd', 'net', 'plasmac:cornerlock-is-locked', 'plasmac.cornerlock-is-locked', 'qtplasmac.led_corner_lock'])
        CALL(['halcmd', 'net', 'plasmac:float-switch-out', 'qtplasmac.led_float_switch'])
        CALL(['halcmd', 'net', 'plasmac:voidlock-is-locked', 'plasmac.voidlock-is-locked', 'qtplasmac.led_void_lock'])
        CALL(['halcmd', 'net', 'plasmac:led-up', 'plasmac.led-up', 'qtplasmac.led_thc_up'])
        CALL(['halcmd', 'net', 'plasmac:led-down', 'plasmac.led-down', 'qtplasmac.led_thc_down'])
        CALL(['halcmd', 'net', 'plasmac:ohmic-probe-out', 'qtplasmac.ohmic_led_in'])
        CALL(['halcmd', 'net', 'plasmac:thc-active', 'plasmac.thc-active', 'qtplasmac.led_thc_active'])
        CALL(['halcmd', 'net', 'plasmac:thc-enabled', 'plasmac.thc-enabled', 'qtplasmac.led_thc_enabled'])
        CALL(['halcmd', 'net', 'plasmac:torch-on', 'qtplasmac.led_torch_on'])
        #control
        CALL(['halcmd', 'net', 'plasmac:cornerlock-enable', 'qtplasmac.cornerlock_enable', 'plasmac.cornerlock-enable'])
        CALL(['halcmd', 'net', 'plasmac:voidlock-enable', 'qtplasmac.voidlock_enable', 'plasmac.voidlock-enable'])
        CALL(['halcmd', 'net', 'plasmac:mesh-enable', 'qtplasmac.mesh_enable', 'plasmac.mesh-enable'])
        CALL(['halcmd', 'net', 'plasmac:ignore-arc-ok-1', 'qtplasmac.ignore_arc_ok', 'plasmac.ignore-arc-ok-1'])
        CALL(['halcmd', 'net', 'plasmac:ohmic-probe-enable', 'qtplasmac.ohmic_probe_enable', 'plasmac.ohmic-probe-enable'])
        CALL(['halcmd', 'net', 'plasmac:thc-enable', 'qtplasmac.thc_enable', 'plasmac.thc-enable'])
        CALL(['halcmd', 'net', 'plasmac:use-auto-volts', 'qtplasmac.use_auto_volts', 'plasmac.use-auto-volts'])
        CALL(['halcmd', 'net', 'plasmac:torch-enable', 'qtplasmac.torch_enable', 'plasmac.torch-enable'])
        #offsets
        CALL(['halcmd', 'net', 'plasmac:x-offset-current', 'qtplasmac.x_offset'])
        CALL(['halcmd', 'net', 'plasmac:y-offset-current', 'qtplasmac.y_offset'])
        CALL(['halcmd', 'net', 'plasmac:offsets-active', 'qtplasmac.offsets_active'])
        #override
        CALL(['halcmd', 'net', 'plasmac:height-override','qtplasmac.height_override','plasmac.height-override'])
        #INI
        CALL(['halcmd', 'net', 'plasmac:axis-x-max-limit', 'ini.x.max_limit', 'plasmac.axis-x-max-limit'])
        CALL(['halcmd', 'net', 'plasmac:axis-x-min-limit', 'ini.x.min_limit', 'plasmac.axis-x-min-limit'])
        CALL(['halcmd', 'net', 'plasmac:axis-y-max-limit', 'ini.y.max_limit', 'plasmac.axis-y-max-limit'])
        CALL(['halcmd', 'net', 'plasmac:axis-y-min-limit', 'ini.y.min_limit', 'plasmac.axis-y-min-limit'])
        CALL(['halcmd', 'net', 'plasmac:axis-z-max-limit', 'ini.z.max_limit', 'plasmac.axis-z-max-limit'])
        CALL(['halcmd', 'net', 'plasmac:axis-z-min-limit', 'ini.z.min_limit', 'plasmac.axis-z-min-limit'])
        # misc
        CALL(['halcmd', 'net', 'plasmac:consumable-changing', 'plasmac.consumable-changing', 'qtplasmac.consumable_changing'])
        CALL(['halcmd', 'net', 'plasmac:gcode-scale', 'plasmac.gcode-scale', 'qtplasmac.gcode_scale'])
        CALL(['halcmd', 'net', 'plasmac:jog-inhibit', 'qtplasmac.jog_inhibited'])
        CALL(['halcmd', 'net', 'plasmac:laser-on', 'qtplasmac.laser_on'])
        CALL(['halcmd', 'net', 'plasmac:laser-recovery-state', 'plasmac.laser-recovery-state', 'qtplasmac.laser_recovery_state'])
        CALL(['halcmd', 'net', 'plasmac:probe-test-error', 'plasmac.probe-test-error', 'qtplasmac.probe_test_error'])
        CALL(['halcmd', 'net', 'plasmac:sensor_active', 'plasmac.sensor-active', 'qtplasmac.sensor_active'])
        CALL(['halcmd', 'net', 'plasmac:state', 'plasmac.state-out', 'qtplasmac.plasmac_state'])
        CALL(['halcmd', 'net', 'plasmac:stop', 'plasmac.stop-type-out', 'qtplasmac.plasmac_stop'])
        CALL(['halcmd', 'net', 'plasmac:z-height', 'plasmac.z-height', 'qtplasmac.z_height'])
        CALL(['halcmd', 'net', 'plasmac:z-offset-counts', 'qtplasmac.z_offset_counts'])
        CALL(['halcmd', 'net', 'plasmac:offset-set-probe', 'plasmac.offset-set-probe', 'qtplasmac.offset_set_probe'])
        CALL(['halcmd', 'net', 'plasmac:offset-set-scribe', 'plasmac.offset-set-scribe', 'qtplasmac.offset_set_scribe'])

# *** add system hal pin changes here that may affect existing configs ***
# *** these may be removed after auto updating is implemented          ***
        if not hal.pin_has_writer('plasmac.feed-upm'): # if feed-upm is not yet connected in hal
            CALL(['halcmd', 'net', 'plasmac:feed-upm', 'motion.feed-upm', 'plasmac.feed-upm'])

    def init_preferences(self):
        self.mode = self.PREFS.getpref('Mode', 0, int,'GUI_OPTIONS')
        self.autorepeat_skip = self.PREFS.getpref('Autorepeat all', False, bool, 'GUI_OPTIONS')
        self.flash_error = self.PREFS.getpref('Flash error', False, bool,'GUI_OPTIONS')
        self.w.chk_keyboard_shortcuts.setChecked(self.PREFS.getpref('Use keyboard shortcuts', False, bool, 'GUI_OPTIONS'))
        self.w.chk_soft_keyboard.setChecked(self.PREFS.getpref('Use soft keyboard', False, bool, 'GUI_OPTIONS'))
        self.w.chk_overlay.setChecked(self.PREFS.getpref('Show materials', True, bool, 'GUI_OPTIONS'))
        self.w.chk_run_from_line.setChecked(self.PREFS.getpref('Run from line', True, bool, 'GUI_OPTIONS'))
        self.w.chk_tool_tips.setChecked(self.PREFS.getpref('Tool tips', True, bool, 'GUI_OPTIONS'))
        self.w.chk_exit_warning.setChecked(self.PREFS.getpref('Exit warning', True, bool, 'GUI_OPTIONS'))
        self.exitMessage = self.PREFS.getpref('Exit warning text', '', str, 'GUI_OPTIONS')
        self.w.cone_size.setValue(self.PREFS.getpref('Preview cone size', 0.5, float, 'GUI_OPTIONS'))
        self.w.grid_size.setValue(self.PREFS.getpref('Preview grid size', 0.0, float, 'GUI_OPTIONS'))
        self.w.table_zoom_scale.setValue(self.PREFS.getpref('T view zoom scale', 1.0, float, 'GUI_OPTIONS'))
        self.zPlusOverrideJog = self.PREFS.getpref('Override jog inhibit via Z+', False, bool, 'GUI_OPTIONS')
        self.w.color_foregrnd.setStyleSheet(f'background-color: {self.PREFS.getpref("Foreground", "#ffee06", str, "COLOR_OPTIONS")}')
        self.w.color_foregalt.setStyleSheet(f'background-color: {self.PREFS.getpref("Highlight", "#ffee06", str, "COLOR_OPTIONS")}')
        self.w.color_led.setStyleSheet(f'background-color: {self.PREFS.getpref("LED", "#ffee06", str, "COLOR_OPTIONS")}')
        self.w.color_backgrnd.setStyleSheet(f'background-color: {self.PREFS.getpref("Background", "#16160e", str, "COLOR_OPTIONS")}')
        self.w.color_backgalt.setStyleSheet(f'background-color: {self.PREFS.getpref("Background Alt", "#36362e", str, "COLOR_OPTIONS")}')
        self.w.color_frams.setStyleSheet(f'background-color: {self.PREFS.getpref("Frames", "#ffee06", str, "COLOR_OPTIONS")}')
        self.w.color_estop.setStyleSheet(f'background-color: {self.PREFS.getpref("Estop", "#ff0000", str, "COLOR_OPTIONS")}')
        self.w.color_disabled.setStyleSheet(f'background-color: {self.PREFS.getpref("Disabled", "#b0b0b0", str, "COLOR_OPTIONS")}')
        self.w.color_preview.setStyleSheet(f'background-color: {self.PREFS.getpref("Preview", "#000000", str, "COLOR_OPTIONS")}')
        self.lastLoadedProgram = self.w.PREFS_.getpref('RecentPath_0', 'None', str,'BOOK_KEEPING')
        TOOLTIPS.tool_tips_changed(self, self.w)
        self.soft_keyboard()
        self.cone_size_changed(self.w.cone_size.value())
        self.grid_size_changed(self.w.grid_size.value())
        self.set_basic_colors()
        self.w.sd_text.setText(self.exitMessage)

    def hide_widgets(self):
        for b in ['RUN', 'PAUSE', 'ABORT']:
            if self.PREFS.getpref(f'Hide {b.lower()}', False, bool,'GUI_OPTIONS'):
                self.w[b.lower()].hide()
                if self.landscape:
                    self.w.machine_frame.setMaximumHeight(self.w.machine_frame.maximumHeight() - 44)
                    self.w.machine_frame.setMinimumHeight(self.w.machine_frame.maximumHeight())

    def init_widgets(self):
        droPos = self.PREFS.getpref('DRO position', 'bottom', str, 'GUI_OPTIONS')
        if droPos.lower() == 'top':
            #designer can change the layout name in the .ui file
            #this will find the name and move the dro to the top
            lay = self.w.dro_gcode_frame.children()[0].objectName()
            self.w[lay].removeWidget(self.w.dro_frame)
            self.w[lay].insertWidget(0,self.w.dro_frame)
        text = _translate('HandlerClass', 'CONTINUOUS')
        self.w.jogincrements.setItemText(0, text)
        self.w.main_tab_widget.setCurrentIndex(self.MAIN)
        self.w.preview_stack.setCurrentIndex(self.PREVIEW)
        self.prevPreviewIndex = self.PREVIEW
        self.w.gcode_stack.setCurrentIndex(self.GCODE)
        self.w.jog_stack.setCurrentIndex(self.JOG)
        self.w.chk_override_limits.setChecked(False)
        self.w.chk_override_limits.setEnabled(False)
        self.w.chk_override_jog.setChecked(False)
        self.w.chk_override_jog.setEnabled(False)
        self.w.thc_enable.setChecked(self.PREFS.getpref('THC enable', True, bool, 'ENABLE_OPTIONS'))
        self.w.cornerlock_enable.setChecked(self.PREFS.getpref('Corner lock enable', True, bool, 'ENABLE_OPTIONS'))
        self.w.voidlock_enable.setChecked(self.PREFS.getpref('Void lock enable', False, bool, 'ENABLE_OPTIONS'))
        self.w.use_auto_volts.setChecked(self.PREFS.getpref('Use auto volts', True, bool, 'ENABLE_OPTIONS'))
        self.w.ohmic_probe_enable.setChecked(self.PREFS.getpref('Ohmic probe enable', False, bool, 'ENABLE_OPTIONS'))
        self.w.thc_auto.setChecked(self.PREFS.getpref('THC auto', False, bool, 'ENABLE_OPTIONS'))
        self.thc_auto_changed(self.w.thc_auto.isChecked())
        self.w.error_label = QLabel()
        self.w.tool_label = STATLABEL()
        self.w.gcodes_label = STATLABEL()
        self.w.mcodes_label = STATLABEL()
        self.w.lbl_tool = STATLABEL()
        self.w.lbl_gcodes = STATLABEL()
        self.w.lbl_mcodes = STATLABEL()
        self.w.statusbar.addPermanentWidget(self.w.error_label, stretch=1)
        self.w.error_label.setObjectName('error_label')
        self.w.statusbar.addPermanentWidget(VLine())
        self.w.statusbar.addPermanentWidget(self.w.tool_label)
        self.w.tool_label.setObjectName('tool_label')
        self.w.tool_label.setText('TOOL: ')
        self.w.statusbar.addPermanentWidget(self.w.lbl_tool)
        self.w.lbl_tool.setObjectName('lbl_tool')
        self.w.statusbar.addPermanentWidget(VLine())
        self.w.statusbar.addPermanentWidget(self.w.gcodes_label)
        self.w.gcodes_label.setObjectName('gcodes_label')
        self.w.gcodes_label.setText('G-CODES: ')
        self.w.statusbar.addPermanentWidget(self.w.lbl_gcodes)
        self.w.lbl_gcodes.setObjectName('lbl_gcodes')
        self.w.statusbar.addPermanentWidget(VLine())
        self.w.statusbar.addPermanentWidget(self.w.mcodes_label)
        self.w.mcodes_label.setObjectName('mcodes_label')
        self.w.mcodes_label.setText('M-CODES: ')
        self.w.statusbar.addPermanentWidget(self.w.lbl_mcodes)
        self.w.lbl_mcodes.setObjectName('lbl_mcodes')
        text = _translate('HandlerClass', 'MOVE')
        self.w.cut_rec_move_label.setText(f'{text}\n{self.w.kerf_width.text()}')
        self.w.filemanager.windowLayout.setContentsMargins(4,0,4,0)
        self.w.filemanager.windowLayout.setSpacing(4)
        # hide load button (redundant to select button)
        self.w.filemanager.loadButton.hide()
        # for copy/paste control if required
        self.w.filemanager.copy_control.hide()
        # add vertical and horizontal scroll bars to the materials QComboBoxs
        self.w.material_selector.view().setVerticalScrollBarPolicy(Qt.ScrollBarAsNeeded)
        self.w.material_selector.view().setHorizontalScrollBarPolicy(Qt.ScrollBarAsNeeded)
        self.w.conv_material.view().setVerticalScrollBarPolicy(Qt.ScrollBarAsNeeded)
        self.w.conv_material.view().setHorizontalScrollBarPolicy(Qt.ScrollBarAsNeeded)
        self.w.materials_box.view().setVerticalScrollBarPolicy(Qt.ScrollBarAsNeeded)
        self.w.materials_box.view().setHorizontalScrollBarPolicy(Qt.ScrollBarAsNeeded)
        self.w.gcode_display.set_margin_metric(3)
        self.w.gcode_display.setBraceMatching(False)
        self.w.gcode_display.setCaretWidth(0)
        self.w.gcode_display.setCornerWidget(QLabel())
        self.w.gcode_editor.topBox.setContentsMargins(4,4,4,4)
        self.w.gcode_editor.bottomBox.setContentsMargins(4,4,4,4)
        self.w.gcode_editor.set_margin_metric(3)
        self.w.gcode_editor.editor.setBraceMatching(False)
        self.w.gcode_editor.editor.setCaretWidth(4)
        self.w.gcode_editor.editor.setCornerWidget(QLabel())
        self.w.gcode_editor.editMode()
        self.w.gcode_editor.pythonLexerAction.setVisible(False)
        self.w.gcode_editor.gCodeLexerAction.setVisible(False)
        self.w.gcode_editor.label.setText('')
        self.w.gcodegraphics.enable_dro = True
        self.w.gcodegraphics.set_alpha_mode(True)
        self.w.gcodegraphics.setShowOffsets(False)
        self.w.gcodegraphics._font = 'monospace 11'
        self.w.conv_preview.enable_dro = True
        self.w.conv_preview.set_cone_basesize(0.1)
        self.w.conv_preview.set_view('Z')
        self.w.conv_preview.show_tool = False
        self.w.conv_preview.show_limits = False
        self.w.conv_preview.show_small_origin = False
        self.w.conv_preview.set_alpha_mode(True)
        self.w.conv_preview.setShowOffsets(False)
        self.w.conv_preview._font = 'monospace 11'
        self.w.conv_preview.inhibit_selection = True
        self.w.conv_preview.updateGL()
        self.w.conv_preview.setInhibitControls(True)
        self.w.estopButton = self.PREFS.getpref('Estop type', 0, int, 'GUI_OPTIONS')
        if self.w.estopButton == 0:
            self.w.estop.setEnabled(False)
        if self.w.estopButton == 1:
            self.w.estop.hide()
        self.w.camview.cross_color = QtCore.Qt.red
        self.w.camview.cross_pointer_color = QtCore.Qt.red
        self.w.camview.font = QFont('arial,helvetica', 16)
        self.flashState = False
        self.flashRate = 4
        self.flasher = self.flashRate
        self.manualCut = False
        self.jogPreManCut = [False, INFO.DEFAULT_LINEAR_JOG_VEL, 0]
        self.probeTest = False
        self.torchPulse = False
        self.rflSelected = False
        self.fileOpened = False
        self.fileClear = False
        self.error_present = False
        self.laserButtonState = 'laser'
        self.camButtonState = 'markedge'
        self.overlayProgress = QProgressBar(self.w.gcode_display)
        self.overlayProgress.setOrientation(Qt.Vertical)
        self.overlayProgress.setInvertedAppearance(True)
        self.overlayProgress.setFormat('')
        self.overlayProgress.hide()
        self.camNum = self.PREFS.getpref('Camera port', 0, int, 'CAMERA_OFFSET')

    def get_overlay_text(self):
        text = ['']
        if not self.w.chk_overlay.isChecked():
            return text
        scale = 1
        if self.units == 'in' and self.w.dro_z.display_units_mm:
            scale = 25.4
        elif self.units == 'mm' and not self.w.dro_z.display_units_mm:
            scale = 1 / 25.4
        if not self.w.dro_z.display_units_mm:
            fr = 1
            ou = 3
        else:
            fr = 0
            ou = 2
        dp = '.' if '.' in self.w.pierce_height.text() else ','
        if '.' in self.w.cut_feed_rate.text().replace(",", ".") and len(self.w.cut_feed_rate.text().replace(",", ".").split('.')[0]) > 3:
            text.append(f'FR: {float(self.w.cut_feed_rate.text().replace(",", ".").split(".")[0]) * scale:.{fr}f}'.replace(".",dp))
        else:
            text.append(f'FR: {float(self.w.cut_feed_rate.text().replace(",", ".")) * scale:.{fr}f}'.replace(".",dp))
        text.append(f'PH: {float(self.w.pierce_height.text().replace(",", ".")) * scale:.{ou}f}'.replace(".",dp))
        text.append(f'PD: {self.w.pierce_delay.text()}')
        text.append(f'CH: {float(self.w.cut_height.text().replace(",", ".")) * scale:.{ou}f}'.replace(".",dp))
        text.append(f'KW: {float(self.w.kerf_width.text().replace(",", ".")) * scale:.{ou}f}'.replace(".",dp))
        if self.pmx485Exists:
            text.append(f'CA: {self.w.cut_amps.text()}')
        return text

    def offset_peripherals(self):
        self.camOffsetX = 0.0
        self.camOffsetY = 0.0
        self.laserOffsetX = 0.0
        self.laserOffsetY = 0.0
        self.probeOffsetX = 0.0
        self.probeOffsetY = 0.0
        self.probeDelay = 0.0
        head = _translate('HandlerClass', 'Prefs File Error')
        # laser
        try:
            self.laserOffsetX = self.PREFS.getpref('X axis', 0.0, float, 'LASER_OFFSET')
            self.laserOffsetY = self.PREFS.getpref('Y axis', 0.0, float, 'LASER_OFFSET')
        except:
            self.w.laser.hide()
            msg0 = _translate('HandlerClass', 'Invalid entry for laser offset')
            STATUS.emit('error', linuxcnc.OPERATOR_ERROR, f'{head}:\n{msg0}\n')
        if self.laserOffsetX or self.laserOffsetY:
            self.w.laser.setEnabled(False)
        else:
            self.w.laser.hide()
        # camera
        try:
            self.camOffsetX = self.PREFS.getpref('X axis', 0.0, float, 'CAMERA_OFFSET')
            self.camOffsetY = self.PREFS.getpref('Y axis', 0.0, float, 'CAMERA_OFFSET')
        except:
            self.w.camera.hide()
            msg0 = _translate('HandlerClass', 'Invalid entry for camera offset')
            STATUS.emit('error', linuxcnc.OPERATOR_ERROR, f'{head}:\n{msg0}\n')
        if self.camOffsetX or self.camOffsetY:
            self.w.camview.set_camnum(self.camNum)
            self.w.camera.setEnabled(False)
        else:
            self.w.camera.hide()
        # probing
        try:
            self.probeOffsetX = self.PREFS.getpref('X axis', 0.0, float, 'OFFSET_PROBING')
            self.probeOffsetY = self.PREFS.getpref('Y axis', 0.0, float, 'OFFSET_PROBING')
            self.probeDelay = self.PREFS.getpref('Delay', 0.0, float, 'OFFSET_PROBING')
        except:
            self.w.offset_feed_rate.hide()
            self.w.offset_feed_rate_lbl.hide()
            msg0 = _translate('HandlerClass', 'Invalid entry for probe offset')
            STATUS.emit('error', linuxcnc.OPERATOR_ERROR, f'{head}:\n{msg0}\n')
        if not self.probeOffsetX and not self.probeOffsetY:
            self.w.offset_feed_rate.hide()
            self.w.offset_feed_rate_lbl.hide()

# called by the modified closeEvent function in this handler
    def closing_cleanup__(self):
        # disconnect powermax
        self.w.pmx485_enable.setChecked(False)
        # close soft keyboard
        self.vkb_hide()
        # turn autorepeat back on for the OS
        self.autorepeat_keys(True)
        # save the log files
        self.save_logfile(5)
        # save preferences
        if not self.PREFS: return
        self.PREFS.putpref('Use keyboard shortcuts', self.w.chk_keyboard_shortcuts.isChecked(), bool, 'GUI_OPTIONS')
        self.PREFS.putpref('Use soft keyboard', self.w.chk_soft_keyboard.isChecked(), bool, 'GUI_OPTIONS')
        self.PREFS.putpref('Show materials', self.w.chk_overlay.isChecked(), bool, 'GUI_OPTIONS')
        self.PREFS.putpref('Run from line', self.w.chk_run_from_line.isChecked(), bool, 'GUI_OPTIONS')
        self.PREFS.putpref('Tool tips', self.w.chk_tool_tips.isChecked(), bool, 'GUI_OPTIONS')
        self.PREFS.putpref('Exit warning', self.w.chk_exit_warning.isChecked(), bool, 'GUI_OPTIONS')
        self.PREFS.putpref('Exit warning text', self.exitMessage, str, 'GUI_OPTIONS')
        self.PREFS.putpref('Preview cone size', self.w.cone_size.value(), float, 'GUI_OPTIONS')
        self.PREFS.putpref('Preview grid size', self.w.grid_size.value(), float, 'GUI_OPTIONS')
        self.PREFS.putpref('T view zoom scale', self.w.table_zoom_scale.value(), float, 'GUI_OPTIONS')
        self.PREFS.putpref('THC auto', self.w.thc_auto.isChecked(), bool, 'ENABLE_OPTIONS')
        self.PREFS.putpref('Override jog inhibit via Z+', self.zPlusOverrideJog, bool, 'GUI_OPTIONS')
        self.PREFS.putpref('THC enable', self.w.thc_enable.isChecked(), bool, 'ENABLE_OPTIONS')
        self.PREFS.putpref('Corner lock enable', self.w.cornerlock_enable.isChecked(), bool, 'ENABLE_OPTIONS')
        self.PREFS.putpref('Void lock enable', self.w.voidlock_enable.isChecked(), bool, 'ENABLE_OPTIONS')
        self.PREFS.putpref('Use auto volts', self.w.use_auto_volts.isChecked(), bool, 'ENABLE_OPTIONS')
        self.PREFS.putpref('Ohmic probe enable', self.w.ohmic_probe_enable.isChecked(), bool, 'ENABLE_OPTIONS')

    def save_logfile(self, numLogs):
            logPre = 'machine_log_'
            logFiles = []
            logFiles = [f for f in os.listdir(self.PATHS.CONFIGPATH) if f.startswith(logPre)]
            logFiles.sort()
            if len(logFiles) > (numLogs - 1):
                for f in range(0, len(logFiles) - (numLogs - 1)):
                    os.remove(logFiles[0])
                    logFiles = logFiles[1:]
            text = self.w.machinelog.toPlainText()
            logName = f'{self.PATHS.CONFIGPATH}/{logPre}{time.strftime("%y-%m-%d_%H-%M-%S")}.txt'
            with open(logName, 'w') as f:
                f.write(text)

# called by qt_makegui.py
    def processed_key_event__(self,receiver,event,is_pressed,key,code,shift,cntrl):
        # when typing in MDI, we don't want keybinding to call functions
        # so we catch and process the events directly.
        # We do want ESC, F1 and F2 to call keybinding functions though
        if code not in(Qt.Key_Escape, Qt.Key_F1, Qt.Key_F2):
            # search for the top widget of whatever widget received the event
            # then check if it's one we want the keypress events to go to
            flag = False
            conversational = False
            mdiBlank = False
            receiver2 = receiver
            while receiver2 is not None and not flag:
                if isinstance(receiver2, QtWidgets.QDialog):
                    flag = True
                    break
                if isinstance(receiver2, QtWidgets.QListView):
                    flag = True
                    break
                if isinstance(receiver2, FILE_MAN):
                    flag = True
                    break
                if isinstance(receiver2, MDI_LINE):
                    if self.w.mdihistory.MDILine.text().rstrip() == '':
                        mdiBlank = True
                    flag = True
                    break
                if isinstance(receiver2, MDI_HISTORY):
                    if self.w.mdihistory.MDILine.text().rstrip() == '':
                        mdiBlank = True
                    flag = True
                    break
                if isinstance(receiver2, EDITOR):
                    flag = True
                    break
                if isinstance(receiver2, DOUBLESCALE):
                    flag = True
                    break
                if isinstance(receiver2, OFFSETVIEW):
                    flag = True
                    break
                if self.w.main_tab_widget.currentIndex() == self.CONVERSATIONAL and \
                   (isinstance(receiver2, QtWidgets.QLineEdit) or \
                   isinstance(receiver2, QtWidgets.QComboBox) or \
                   isinstance(receiver2, QtWidgets.QPushButton) or \
                   isinstance(receiver2, QtWidgets.QRadioButton)):
                    conversational = True
                    flag = True
                    break
                if self.w.main_tab_widget.currentIndex() == self.SETTINGS:
                    flag = True
                    break
                receiver2 = receiver2.parent()
            if flag:
                if is_pressed:
                    if conversational and (code == Qt.Key_Tab or code == Qt.Key_BackTab):
                        self.keyPressEvent(event)
                    else:
                        receiver.keyPressEvent(event)
                    if mdiBlank and (code == Qt.Key_Return or code == Qt.Key_Enter):
                        self.keyPressEvent(event)
                    event.accept()
                    return True
                else:
                    event.accept()
                    return True
        if event.isAutoRepeat():
            return True
        return KEYBIND.manage_function_calls(self, event, is_pressed, key, shift, cntrl)

    def size_changed(self, object):
        bHeight = self.w.file_edit.height() + 4
        rows = int((object.height() - 24) / bHeight)
        if self.landscape:
            if rows == 4:
                self.buttons_hide(7, 20)
            elif rows == 5:
                self.buttons_hide(9, 20)
                self.buttons_show(7, 8)
            elif rows == 6:
                self.buttons_hide(11, 20)
                self.buttons_show(7, 10)
            elif rows == 7:
                self.buttons_hide(13, 20)
                self.buttons_show(7, 12)
            elif rows == 8:
                self.buttons_hide(15, 20)
                self.buttons_show(7, 14)
            elif rows == 9:
                self.buttons_hide(17, 20)
                self.buttons_show(7, 16)
            elif rows == 10:
                self.buttons_hide(19, 20)
                self.buttons_show(7, 18)
            else:
                self.buttons_show(7, 20)
        else:
            if rows == 15:
                self.buttons_hide(16, 20)
                self.buttons_show(9, 15)
            if rows == 16:
                self.buttons_hide(17, 20)
                self.buttons_show(9, 16)
            elif rows == 17:
                self.buttons_hide(18, 20)
                self.buttons_show(9, 17)
            elif rows == 18:
                self.buttons_hide(19, 20)
                self.buttons_show(9, 18)
            elif rows == 19:
                self.buttons_hide(19, 20)
                self.buttons_show(9, 19)
            else:
                self.buttons_show(9, 20)

    def buttons_hide(self, first, last):
        for b in range(first, last + 1):
            self.w[f'button_{b}'].hide()

    def buttons_show(self, first, last):
        for b in range(first, last + 1):
            self.w[f'button_{b}'].show()


#########################################################################################################################
# CALLBACKS FROM STATUS #
#########################################################################################################################
    def estop_state(self, state):
        if state:
            self.w.power.setChecked(False)
            self.w.power.setEnabled(False)
            if not self.firstRun:
                log = _translate('HandlerClass', 'Emergency stop pressed')
                STATUS.emit('update-machine-log', log, 'TIME')
        else:
            self.w.power.setEnabled(True)
            if not self.firstRun:
                log = _translate('HandlerClass', 'Emergency stop cleared')
                STATUS.emit('update-machine-log', log, 'TIME')

    def power_state(self, state):
        if state:
            self.w.power.setChecked(True)
            self.set_buttons_state([self.machineOnList, self.idleOnList], True)
            if self.tpButton and not self.w.torch_enable.isChecked():
                self.w[self.tpButton].setEnabled(False)
            if self.otButton and not self.w.ohmic_probe_enable.isChecked():
                self.w[self.otButton].setEnabled(False)
            if STATUS.is_all_homed():
                self.set_buttons_state([self.idleHomedList], True)
                if self.convBlockLoaded.get():
                    self.wcs_rotation('set')
            else:
                self.set_buttons_state([self.idleHomedList], False)
            if not self.firstRun:
                log = _translate('HandlerClass', 'GUI power on')
                STATUS.emit('update-machine-log', log, 'TIME')
        else:
            self.w.power.setChecked(False)
            self.set_buttons_state([self.machineOnList, self.idleOnList, self.idleHomedList], False)
            if self.ptButton and hal.get_value('plasmac.probe-test'):
                self.probe_test(False)
            if not self.firstRun:
                log = _translate('HandlerClass', 'GUI power off')
                STATUS.emit('update-machine-log', log, 'TIME')
        self.set_run_button_state()
        self.set_jog_button_state()

    def interp_idle(self, obj):
        hal.set_p('plasmac.consumable-change', '0')
        if self.single_cut_request:
            self.single_cut_request = False
            if self.oldFile and self.fileOpened:
                self.remove_temp_materials()
                ACTION.OPEN_PROGRAM(self.oldFile)
            else:
                self.fileOpened = True
                self.file_clear_clicked()
            self.w[self.scButton].setEnabled(True)
            if self.g91:
                ACTION.CALL_MDI_WAIT('G91')
        if not self.manualCut:
            self.set_buttons_state([self.idleList], True)
        if self.lastLoadedProgram == 'None':
            self.w.file_reload.setEnabled(False)
        if STATUS.machine_is_on() and not self.manualCut:
            self.set_buttons_state([self.idleOnList], True)
            if self.tpButton and not self.w.torch_enable.isChecked():
                self.w[self.tpButton].setEnabled(False)
            if self.otButton and not self.w.ohmic_probe_enable.isChecked():
                self.w[self.otButton].setEnabled(False)
            if STATUS.is_all_homed():
                self.set_buttons_state([self.idleHomedList], True)
            else:
                self.set_buttons_state([self.idleHomedList], False)
        else:
            self.set_buttons_state([self.idleOnList, self.idleHomedList], False)
        self.w.jog_stack.setCurrentIndex(self.JOG)
        self.w.abort.setEnabled(False)
        if self.ccButton:
            self.button_normal(self.ccButton)
        self.set_tab_jog_states(True)
        self.set_run_button_state()
        self.set_jog_button_state()
        if self.jobRunning and obj:
            if self.w.torch_enable.isChecked():
                self.statistics_save()
            else:
                self.jobRunning = False
            log = _translate('HandlerClass', 'Machine idle')
            STATUS.emit('update-machine-log', log, 'TIME')
            self.statistics_show()
        ACTION.SET_MANUAL_MODE()

    def set_run_button_state(self):
        if STATUS.machine_is_on() and STATUS.is_all_homed() and \
           STATUS.is_interp_idle() and not self.offsetsActivePin.get() and \
           self.plasmacStatePin.get() == 0 and not self.fileBoundsError and not self.probeBoundsError and not self.fileClear:
            if self.w.gcode_display.lines() > 1:
                self.w.run.setEnabled(True)
                if self.frButton:
                    self.w[self.frButton].setEnabled(True)
            if self.manualCut:
                self.manualCut = False
                self.set_mc_states(True)
            if self.probeTest:
                self.set_tab_jog_states(True)
                self.probeTest = False
            self.set_buttons_state([self.idleList, self.idleOnList, self.idleHomedList], True)
            self.w.abort.setEnabled(False)
        else:
            self.w.run.setEnabled(False)
            if self.frButton and self.fileBoundsError:
                self.w[self.frButton].setEnabled(False)

    def set_jog_button_state(self):
        if STATUS.machine_is_on() and STATUS.is_interp_idle() and not self.offsetsActivePin.get():
            for widget in self.jogButtonList:
                self.w[widget].setEnabled(True)
            if STATUS.is_all_homed():
                for widget in self.jogSyncList:
                    self.w[widget].setEnabled(True)
            else:
                for widget in self.jogSyncList:
                    self.w[widget].setEnabled(False)
        else:
            for widget in self.jogButtonList:
                self.w[widget].setEnabled(False)
            for widget in self.jogSyncList:
                self.w[widget].setEnabled(False)

    def interp_paused(self, obj):
        pass

    def interp_running(self, obj):
        self.w.run.setEnabled(False)
        if self.frButton:
            self.w[self.frButton].setEnabled(False)
        self.set_buttons_state([self.idleList, self.idleOnList, self.idleHomedList], False)
        self.w.abort.setEnabled(True)
        self.w.height_lower.setEnabled(True)
        self.w.height_raise.setEnabled(True)
        self.w.height_reset.setEnabled(True)
        if STATUS.is_auto_mode() and self.w.gcode_stack.currentIndex() != self.GCODE:
            self.w.gcode_stack.setCurrentIndex(self.GCODE)
        self.set_tab_jog_states(False)
        self.set_jog_button_state()

    def interp_reading(self, obj):
        pass

    def interp_waiting(self, obj):
        pass

    def pause_changed(self, obj, state):
        if hal.get_value('plasmac.paused-motion') or hal.get_value('plasmac.cut-recovering'):
            if state:
                self.w.wcs_button.setEnabled(False)
            if hal.get_value('plasmac.program-is-paused'):
                if self.tpButton and self.w.torch_enable.isChecked():
                    self.w[self.tpButton].setEnabled(True)
                if self.otButton and self.w.ohmic_probe_enable.isChecked():
                    self.w[self.otButton].setEnabled(True)
            elif not hal.get_value('plasmac.program-is-paused') and not hal.get_value('plasmac.paused-motion'):
                if self.tpButton:
                    self.w[self.tpButton].setEnabled(False)
                if self.otButton:
                    self.w[self.otButton].setEnabled(False)
            return
        if state:
            # time delay workaround to ensure userspace pins/variables have time to set
            time.sleep(0.1)
            if self.ccButton and hal.get_value('plasmac.stop-type-out'):
                self.w[self.ccButton].setEnabled(True)
            if self.tpButton and self.w.torch_enable.isChecked():
                self.w[self.tpButton].setEnabled(True)
            if self.otButton and self.w.ohmic_probe_enable.isChecked():
                self.w[self.otButton].setEnabled(True)
            self.w.wcs_button.setEnabled(False)
            self.set_tab_jog_states(True)
            log = _translate('HandlerClass', 'Cycle paused')
            STATUS.emit('update-machine-log', log, 'TIME')
        else:
            self.w.jog_stack.setCurrentIndex(self.JOG)
            if self.ccButton:
                self.w[self.ccButton].setEnabled(False)
            if self.tpButton and STATUS.is_auto_running():
                self.w[self.tpButton].setEnabled(False)
            if self.otButton and STATUS.is_auto_running():
                self.w[self.otButton].setEnabled(False)
            if STATUS.is_auto_running():
                self.set_tab_jog_states(False)

    def jog_rate_changed(self, object, value):
        msg0 = _translate('HandlerClass', 'JOG')
        self.w.jogs_label.setText(f'{msg0}\n{STATUS.get_jograte():.0f}')

    def progress_changed(self, object, percent):
        if percent < 0:
            self.overlayProgress.setValue(0)
            self.overlayProgress.hide()
            self.w.gcode_display.setHorizontalScrollBarPolicy(Qt.ScrollBarAsNeeded)
            self.w.gcode_display.setVerticalScrollBarPolicy(Qt.ScrollBarAsNeeded)
        else:
            self.overlayProgress.setValue(percent)
            self.overlayProgress.show()
            self.overlayProgress.setFixedHeight(self.w.gcode_display.geometry().height())
            self.overlayProgress.move(self.w.gcode_display.geometry().width() - 20, 0)
            self.w.gcode_display.setHorizontalScrollBarPolicy(Qt.ScrollBarAlwaysOff)
            self.w.gcode_display.setVerticalScrollBarPolicy(Qt.ScrollBarAlwaysOff)

    def user_system_changed(self, obj, data):
        sys = self.systemList[int(data)]
        self.w.wcs_button.setText(f'WCS\n{sys}')
        if ACTION.prefilter_path:
            self.file_reload_clicked()

    def file_loaded(self, obj, filename):
        if os.path.basename(filename).count('.') > 1:
            self.lastLoadedProgram = ''
            return
        if filename is not None:
            self.overlayProgress.setValue(0)
            if not any(name in filename for name in ['qtplasmac_program_clear', 'single_cut']):
                self.lastLoadedProgram = filename
            if not self.cameraOn:
                self.preview_index_return(self.w.preview_stack.currentIndex())
            self.w.file_open.setText(os.path.basename(filename))
            self.fileOpened = True
            text = _translate('HandlerClass', 'EDIT')
            self.w.edit_label.setText(f'{text}: {filename}')
            if self.w.gcode_stack.currentIndex() != self.GCODE:
                self.w.gcode_stack.setCurrentIndex(self.GCODE)
            self.w.file_reload.setEnabled(True)
        self.w.gcodegraphics.logger.clear()
        self.w.gcodegraphics.clear_highlight()
        if self.preRflFile and self.preRflFile != ACTION.prefilter_path:
            self.rflActive = False
            self.startLine = 0
            self.preRflFile = ''
        self.fileBoundsError, fileErrMsg = self.bounds_check_file()
        self.probeBoundsError, probeErrMsg = self.bounds_check_probe(False)
        errMsg = fileErrMsg + probeErrMsg
        if self.fileBoundsError or self.probeBoundsError:
            head = _translate('HandlerClass', 'Axis Limit Error')
            STATUS.emit('error', linuxcnc.OPERATOR_ERROR, f'{head}:\n{errMsg}\n')
            self.set_run_button_state()
            if self.single_cut_request:
                self.single_cut_request = False
                if self.oldFile and not 'single_cut' in self.oldFile:
                    self.remove_temp_materials()
                    ACTION.OPEN_PROGRAM(self.oldFile)
                    self.set_buttons_state([self.idleList, self.idleOnList, self.idleHomedList], True)
                self.w[self.scButton].setEnabled(True)
                self.w.run.setEnabled(False)
        else:
            if self.single_cut_request:
                ACTION.RUN()
            self.set_run_button_state()
            if self.fileClear:
                self.fileClear = False
                self.fileOpened = False
                text = _translate('HandlerClass', 'OPEN')
                self.w.file_open.setText(text)
                text = _translate('HandlerClass', 'EDIT')
                self.w.edit_label.setText(f'{text}')
                self.w.gcode_editor.editor.new_text()
                self.w.gcode_editor.editor.setModified(False)
                self.w.gcode_display.new_text()
                self.w.gcode_display.set_margin_metric(3)
                self.w.gcode_editor.set_margin_metric(3)
        ACTION.SET_MANUAL_MODE()
        if not len(self.w.gcode_display.text()):
            self.w.gcode_display.setHorizontalScrollBarPolicy(Qt.ScrollBarAlwaysOff)
        if self.w.main_tab_widget.currentIndex() != self.MAIN:
            self.w.main_tab_widget.setCurrentIndex(self.MAIN)
        # forces the view to remain "table view" if T is checked when a file is loaded
        if self.fileOpened:
            if self.w.view_t.isChecked():
                self.view_t_pressed()
        else:
            self.view_t_pressed()
        if not 'single_cut.ngc' in filename:
            self.preSingleCutMaterial = None
        # remove unused temporary materials from comboboxes
        self.getMaterialBusy = True
        if int(self.w.materials_box.currentText().split(": ", 1)[0]) not in self.materialList:
            self.change_material(self.defaultMaterial)
        for idx in range(self.w.materials_box.count() - 1, -1, -1):
            matNum = int(self.w.materials_box.itemText(idx).split(': ', 1)[0])
            if matNum < 1000000:
                break
            if matNum not in self.materialList:
                self.w.materials_box.removeItem(idx)
                self.w.material_selector.removeItem(idx)
                self.w.conv_material.removeItem(idx)
        self.getMaterialBusy = False

    def joints_all_homed(self, obj):
        self.interp_idle(None)
        if not self.firstHoming:
            ACTION.CALL_MDI_WAIT('T0 M6')
            ACTION.SET_MANUAL_MODE()
            self.firstHoming = True
        self.w.gcodegraphics.updateGL()
        self.w.conv_preview.updateGL()
        log = _translate('HandlerClass', 'Machine homed')
        STATUS.emit('update-machine-log', log, 'TIME')

    def joint_homed(self, obj, joint):
        dro = self.coordinates[int(joint)]
        self.w[f'dro_{dro}'].setProperty('homed', True)
        self.w[f'dro_{dro}'].setStyle(self.w[f'dro_{dro}'].style())
        self.w[f'dro_label_{dro}'].setProperty('homed', True)
        self.w[f'dro_label_{dro}'].setStyle(self.w[f'dro_label_{dro}'].style())
        self.w.update
        STATUS.emit('dro-reference-change-request', 1)
        self.w.gcodegraphics.logger.clear()

    def joint_unhomed(self, obj, joints):
        for joint in joints:
            dro = self.coordinates[int(joint)]
            self.w[f'dro_{dro}'].setProperty('homed', False)
            self.w[f'dro_{dro}'].setStyle(self.w[f'dro_{dro}'].style())
            self.w[f'dro_label_{dro}'].setProperty('homed', False)
            self.w[f'dro_label_{dro}'].setStyle(self.w[f'dro_label_{dro}'].style())
        if len(joints) < len(self.coordinates):
            self.w.home_all.setEnabled(True)
        self.w.update
        STATUS.emit('dro-reference-change-request', 1)
        self.interp_idle(None)
        self.w.gcodegraphics.updateGL()
        self.w.conv_preview.updateGL()

    def hard_limit_tripped(self, obj, tripped, list_of_tripped):
        self.w.chk_override_limits.setEnabled(tripped)
        if not tripped:
            self.w.chk_override_limits.setChecked(False)

    def jog_inhibited_changed(self, state):
        if state:
            self.w.chk_override_jog.setEnabled(state)
            self.w.releaseKeyboard()
        else:
           if not self.w.led_float_switch.hal_pin.get() and not self.ohmicLedInPin.get() and \
                                                            not self.w.led_breakaway_switch.hal_pin.get():
                self.w.chk_override_jog.setChecked(False)
                hal.set_p('plasmac.override-jog', '0')

    def sensor_active_changed(self, state):
        if not state:
            self.w.chk_override_jog.setEnabled(False)
            self.w.chk_override_jog.setChecked(False)
            hal.set_p('plasmac.override-jog', str(state))

    def z_offset_changed(self, height):
        if STATUS.is_interp_paused() and not height:
            if(hal.get_value('plasmac.stop-type-out') or hal.get_value('plasmac.cut-recovering')):
                self.w.set_cut_recovery()
                self.w.laser.setEnabled(True)

    def override_jog_changed(self, state):
        if state:
            hal.set_p('plasmac.override-jog', '1')
        else:
            hal.set_p('plasmac.override-jog', '0')

    def tool_changed(self, obj, tool):
        if tool == 0:
            self.tool = self.TORCH
            text = _translate('HandlerClass', 'TORCH')
            self.w.lbl_tool.setText(text)
        elif tool == 1:
            self.tool = self.SCRIBE
            text = _translate('HandlerClass', 'SCRIBE')
            self.w.lbl_tool.setText(text)
        else:
            self.tool = self.UNKNOWN
            text = _translate('HandlerClass', 'UNKNOWN')
            self.w.lbl_tool.setText(text)

    def gcodes_changed(self, obj, cod):
        if self.units == 'in' and STATUS.is_metric_mode():
            self.droScale = 25.4
            self.gcodeScalePin.set(25.4)
        elif self.units == 'mm' and not STATUS.is_metric_mode():
            self.droScale = 1 / 25.4
            self.gcodeScalePin.set(1 / 25.4)
        else:
            self.droScale = 1
            self.gcodeScalePin.set(1)
        self.w.lbl_gcodes.setText(f'{cod}')

    def mcodes_changed(self, obj, cod):
        self.w.lbl_mcodes.setText(f'{cod}')

    def metric_mode_changed(self, obj, state):
        self.w.gcodegraphics.updateGL()

    def set_start_line(self, line):
        if self.fileOpened:
            if self.w.chk_run_from_line.isChecked():
                if self.w.sender():
                    if self.w.sender().objectName() == 'gcode_editor_display':
                        return
                if line > 1:
                    msg0 = _translate('HandlerClass', 'SELECTED')
                    self.w.run.setText(f'{msg0} {line}')
                    self.runText = f'{msg0} {line}'
                    self.rflSelected = True
                    self.startLine = line - 1
                elif self.rflActive:
                    txt0 = _translate('HandlerClass', 'RUN FROM LINE')
                    txt1 = _translate('HandlerClass', 'CYCLE START')
                    self.runText = f'{txt0}\n{txt1}'
                    self.rflSelected = False
                else:
                    self.startLine = 0
                    self.rflSelected = False
                    self.w.gcodegraphics.clear_highlight()
            if line < 1:
                self.w.gcode_display.setCursorPosition(0, 0)
                self.w.gcode_display.moveMarker(0)

    def update_gcode_properties(self, props):
        if props:
            self.gcodeProps = props
            if props['gcode_units'] == 'in':
                STATUS.emit('metric-mode-changed', False)
            else:
                STATUS.emit('metric-mode-changed', True)

    def error_update(self, obj, kind, error):
        if not self.realTimeDelay:
            if kind == linuxcnc.OPERATOR_ERROR:
                self.error_status(True)
                self.mdiError = True
            if kind == linuxcnc.NML_ERROR:
                self.error_status(True)


#########################################################################################################################
# CALLBACKS FROM FORM #
#########################################################################################################################
    def ext_run(self, state):
        if self.w.run.isEnabled() and state:
            self.run_clicked()

    def ext_abort(self, state):
        if self.w.abort.isEnabled() and state:
            self.abort_pressed()

    def ext_pause(self, state):
        if self.w.pause.isEnabled() and state:
            ACTION.PAUSE()

    def ext_touch_off(self, state):
        if self.w.touch_xy.isEnabled() and state:
            self.touch_xy_clicked()

    def ext_laser_touch_off(self, state):
        if self.w.laser.isVisible():
            if state:
                self.extLaserButton = True
                self.laser_pressed()
            else:
                self.extLaserButton = False
                self.laser_clicked()

    def ext_laser_toggle(self, state):
        if self.w.laser.isVisible() and state:
            self.laserOnPin.set(not self.laserOnPin.get())

    def ext_jog_slow(self, state):
        if self.w.jog_slow.isEnabled() and state:
            self.jog_slow_pressed(True)

    def ext_run_pause(self, state):
        if self.w.run.isEnabled() and state:
            self.run_clicked()
        elif self.w.pause.isEnabled() and state:
            ACTION.PAUSE()

    def power_button(self, action, state):
        if action == 'pressed':
            self.shutdownTimer.start(self.shutdownTime)
        elif action == 'released':
            self.shutdownTimer.stop()
        elif action == 'clicked':
            if STATUS.estop_is_clear():
                ACTION.SET_MACHINE_STATE(not STATUS.machine_is_on())
            else:
                self.w.power.setChecked(False)
        elif action == 'external' and self.w.power.isEnabled() and not self.firstRun:
            if state:
                self.shutdownTimer.start(self.shutdownTime)
                self.w.power.setDown(True)
            else:
                self.shutdownTimer.stop()
                self.w.power.setDown(False)
                self.w.power.click()

    def run_clicked(self):
        if self.convBlockLoaded.get():
            self.wcs_rotation('get')
        if self.startLine and self.rflSelected:
            self.w.run.setEnabled(False)
            if self.frButton:
                self.w[self.frButton].setEnabled(False)
            self.rflActive = True
            self.rflSelected = False
            if self.developmentPin.get():
                reload(RFL)
            head = _translate('HandlerClass', 'Gcode Error')
            data = RFL.run_from_line_get(self.lastLoadedProgram, self.startLine)
            # cannot do run from line within a subroutine or if using cutter compensation
            if data['error']:
                if data['compError']:
                    msg0 = _translate('HandlerClass', 'Cannot run from line while')
                    msg1 = _translate('HandlerClass', 'cutter compensation is active')
                    STATUS.emit('error', linuxcnc.OPERATOR_ERROR, f'{head}:\n{msg0}\n{msg1}\n')
                if data['subError']:
                    msg0 = _translate('HandlerClass', 'Cannot do run from line')
                    msg1 = _translate('HandlerClass', 'inside subroutine')
                    msg2 = ''
                    for sub in data['subError']:
                        msg2 += f' {sub}'
                    STATUS.emit('error', linuxcnc.OPERATOR_ERROR, f'{head}:\n{msg0}\n{msg1}{msg2}\n')
                self.clear_rfl()
                self.set_run_button_state()
            else:
                # get user input
                userInput = self.dialog_run_from_line()
                # rfl cancel clicked
                if userInput['cancel']:
                    if 'rfl.ngc' in self.lastLoadedProgram:
                        self.set_start_line(-1)
                    else:
                        self.clear_rfl()
                    self.set_run_button_state()
                else:
                    # rfl load clicked
                    rflFile = f'{self.tmpPath}rfl.ngc'
                    result = RFL.run_from_line_set(rflFile, data, userInput, self.unitsPerMm)
                    # leadin cannot be used
                    if result['error']:
                        msg0 = _translate('HandlerClass', 'Unable to calculate a leadin for this cut')
                        msg1 = _translate('HandlerClass', 'Program will run from selected line with no leadin applied')
                        STATUS.emit('error', linuxcnc.OPERATOR_ERROR, f'{head}:\n{msg0}\n{msg1}\n')
                    # load rfl file
                    if ACTION.prefilter_path or self.lastLoadedProgram != 'None':
                        self.preRflFile = ACTION.prefilter_path or self.lastLoadedProgram
                    ACTION.OPEN_PROGRAM(rflFile)
                    ACTION.prefilter_path = self.preRflFile
                    self.set_run_button_state()
                    txt0 = _translate('HandlerClass', 'RUN FROM LINE')
                    txt1 = _translate('HandlerClass', 'CYCLE START')
                    self.runText = f'{txt0}\n{txt1}'
                    log = _translate('HandlerClass', 'Run from line loaded')
                    log1 = _translate('HandlerClass', 'Start line')
                    STATUS.emit('update-machine-log', f'{log} - {log1}: {(self.startLine + 1)}', 'TIME')
        elif not self.cut_critical_check():
            self.jobRunning = True
            ACTION.RUN(0)
            log = _translate('HandlerClass', 'Cycle started')
            if self.w.torch_enable.isChecked():
                log1 = _translate('HandlerClass', 'Torch enabled')
            else:
                log1 = _translate('HandlerClass', 'Torch disabled')
            STATUS.emit('update-machine-log', f'{log} - {log1}', 'TIME')

    def abort_pressed(self):
        if self.manualCut:
            ACTION.SET_SPINDLE_STOP(0)
            if self.mcButton:
                self.button_normal(self.mcButton)
                self.w[self.mcButton].setEnabled(False)
            self.w.abort.setEnabled(False)
            log = _translate('HandlerClass', 'Manual cut aborted')
            STATUS.emit('update-machine-log', log, 'TIME')
            return
        elif self.probeTest:
            self.probe_test_stop()
            log = _translate('HandlerClass', 'Probe test aborted')
            STATUS.emit('update-machine-log', log, 'TIME')
            return
        elif self.torchPulse:
            self.torch_pulse(True)
            log = _translate('HandlerClass', 'Torch pulse aborted')
            STATUS.emit('update-machine-log', log, 'TIME')
        else:
            ACTION.ABORT()
            if hal.get_value('plasmac.cut-recovery'):
                hal.set_p('plasmac.cut-recovery', '0')
                self.laserOnPin.set(0)
            self.interp_idle(None)
            if self.convBlockLoaded.get():
                self.wcs_rotation('set')
            log = _translate('HandlerClass', 'Cycle aborted')
            STATUS.emit('update-machine-log', log, 'TIME')

    def pause_pressed(self):
        if hal.get_value('plasmac.cut-recovering'):
            self.w.jog_stack.setCurrentIndex(self.JOG)
            self.laserOnPin.set(0)
        self.cancelWait = False
        self.w.laser.setEnabled(False)
        if STATUS.is_auto_paused():
            log = _translate('HandlerClass', 'Cycle resumed')
            STATUS.emit('update-machine-log', log, 'TIME')

    def user_button_pressed(self, button):
        self.user_button_down(button)

    def user_button_released(self, button):
        self.user_button_up(button)

    def height_ovr_pressed(self, state, height):
        if state:
            if height:
                self.heightOvr += height * self.w.thc_threshold.value()
            else:
                self.heightOvr = 0
        if self.heightOvr < -9:
            self.heightOvr = -9
        if self.heightOvr > 9:
            self.heightOvr = 9
        self.heightOverridePin.set(self.heightOvr)
        self.w.height_ovr_label.setText(f'{self.heightOvr:.2f}')

    def height_ovr_encoder(self,value):
        if (value != self.old_ovr_counts and self.extHeightOvrCountEnablePin.get()):
            self.heightOvr += (value-self.old_ovr_counts) * self.w.thc_threshold.value() * self.heightOvrScale
            if self.heightOvr < -9:
                self.heightOvr = -9
            if self.heightOvr > 9:
                self.heightOvr = 9
            self.heightOverridePin.set(self.heightOvr)
            self.w.height_ovr_label.setText(f'{self.heightOvr:.2f}')
        self.old_ovr_counts = value

    def height_ovr_scale_change(self,value):
        if value:self.heightOvrScale = value

    def touch_xy_clicked(self):
        self.touch_off_xy(0, 0)
        self.w.gcodegraphics.logger.clear()

    def setup_feed_rate_changed(self):
        if self.w.probe_feed_rate.value() > self.w.setup_feed_rate.value():
            self.w.probe_feed_rate.setValue(self.w.setup_feed_rate.value())
        self.w.probe_feed_rate.setMaximum(self.w.setup_feed_rate.value())

    def save_plasma_clicked(self):
        self.save_plasma_parameters()

    def reload_plasma_clicked(self):
        self.load_plasma_parameters()

    def backup_clicked(self):
        self.save_logfile(6)
        bkpPath = f'{os.path.expanduser("~")}'
        bkpName = f'{self.machineName}_V{LCNCVER}-{VERSION}_{time.strftime("%y-%m-%d_%H-%M-%S")}.tar.gz'
        tmpFile = os.path.join(self.PATHS.CONFIGPATH, 'config_info.txt')
        lcncInfo = (Popen('linuxcnc_info -s', stdout=PIPE, stderr=PIPE, shell=True).communicate()[0]).decode('utf-8')
        network = (Popen('lspci | grep -i net', stdout=PIPE, stderr=PIPE, shell=True).communicate()[0]).decode('utf-8')
        with open(tmpFile, 'a') as outFile:
            outFile.write(f'locale:\n{os.getenv("LANG")}\n\n')
            if network:
                outFile.write(f'lspci | grep -i net:\n{network}\n')
            else:
                outFile.write('Unknown error with "lspci | grep -i net" command\n\n')
            if lcncInfo:
                outFile.write('linuxcnc_info:\n')
                try:
                    with open('/tmp/linuxcnc_info.txt', 'r') as inFile:
                        for line in inFile:
                            outFile.write(line)
                except:
                    outFile.write("Unknown error opening /tmp/linuxcnc_info.txt\n")
            else:
                outFile.write('Unknown error creating /tmp/linuxcnc_info.txt\n')
        with tarfile.open(f'{bkpPath}/{bkpName}', mode='w:gz', ) as archive:
            archive.add(f'{self.PATHS.CONFIGPATH}')
        try:
            os.remove(tmpFile)
        except:
            log = _translate('HandlerClass', 'Unknown error removing')
            STATUS.emit('update-machine-log', f'{log} {tmpFile}', 'TIME')
        head = _translate('HandlerClass', 'Backup Complete')
        msg0 = _translate('HandlerClass', 'A compressed backup of the machine configuration including the machine logs has been saved in your home directory as')
        msg1 = _translate('HandlerClass', 'It is safe to delete this file at any time')
        self.dialog_show_ok(QMessageBox.Information, head, f'\n{msg0}:\n{bkpName}\n\n{msg1}\n')

    def set_offsets_clicked(self):
        if self.developmentPin.get():
            reload(OFFSETS)
        self.w.main_tab_widget.setCurrentIndex(self.MAIN)
        if STATUS.stat.rotation_xy:
            ACTION.CALL_MDI_WAIT('G10 L2 P0 R0')
            ACTION.SET_MANUAL_MODE()
        OFFSETS.dialog_show(self, self.w, self.PREFS, INIPATH, STATUS, ACTION, TOOL)

    def feed_label_pressed(self):
        self.w.feed_slider.setValue(100)

    def rapid_label_pressed(self):
        self.w.rapid_slider.setValue(100)

    def jogs_label_pressed(self):
        self.w.jog_slider.setValue(INFO.DEFAULT_LINEAR_JOG_VEL)

    def gui_button_jog(self, state, joint, direction):
        shift = False
        if state and joint == 'z' and direction == 1 and self.zPlusOverrideJog and self.w.chk_override_jog.isEnabled():
                self.w.chk_override_jog.setChecked(True)
        if STATUS.is_joint_mode():
            self.kb_jog(state, self.coordinates.index(joint), direction, shift)
        else:
            self.kb_jog(state, ['x','y','z','a','b','c'].index(joint), direction, shift)

    def view_t_pressed(self):
        t = time.time() + 0.01
        while time.time() < t:
            QApplication.processEvents()
        self.w.gcodegraphics.set_view('Z')
        mid, size = DRAW.extents_info(self.w.gcodegraphics)
        mult = 1 if self.units == 'in' else 25.4
        zoomScale = (self.w.table_zoom_scale.value() * 2)
        xTableCenter = (self.xMin + self.xLen / 2) / mult - mid[0]
        yTableCenter = (self.yMin + self.yLen / 2) / mult - mid[1]
        xSize = self.xLen / mult / zoomScale
        ySize = self.yLen / mult / zoomScale
        glTranslatef(-xTableCenter, -yTableCenter, 0)
        self.w.gcodegraphics.set_eyepoint_from_extents(xSize, ySize)
        self.w.gcodegraphics.perspective = False
        self.w.gcodegraphics.lat = self.w.gcodegraphics.lon = 0
        self.w.gcodegraphics.updateGL()

    def view_p_pressed(self):
        self.w.gcodegraphics.set_view('P')

    def view_z_pressed(self):
        self.w.gcodegraphics.set_view('Z')

    def view_clear_pressed(self):
        self.w.gcodegraphics.logger.clear()

    def pan_left_pressed(self):
        self.w.gcodegraphics.recordMouse(0,0)
        self.w.gcodegraphics.translateOrRotate(-self.w.gcodegraphics._view_incr,0)

    def pan_right_pressed(self):
        self.w.gcodegraphics.recordMouse(0,0)
        self.w.gcodegraphics.translateOrRotate(self.w.gcodegraphics._view_incr,0)

    def pan_up_pressed(self):
        self.w.gcodegraphics.recordMouse(0,0)
        self.w.gcodegraphics.translateOrRotate(0,-self.w.gcodegraphics._view_incr)

    def pan_down_pressed(self):
        self.w.gcodegraphics.recordMouse(0,0)
        self.w.gcodegraphics.translateOrRotate(0,self.w.gcodegraphics._view_incr)

    def zoom_in_pressed(self):
        self.w.gcodegraphics.zoomin()

    def zoom_out_pressed(self):
        self.w.gcodegraphics.zoomout()

    def gcode_display_loaded(self):
        gcodeLines = len(str(self.w.gcode_display.lines()))
        self.w.gcode_display.set_margin_metric(gcodeLines)
        self.w.gcode_editor.set_margin_metric(gcodeLines)

    def file_clear_clicked(self):
        proceed = self.editor_close_check()
        if not proceed:
            return
        self.w.preview_stack.setCurrentIndex(self.PREVIEW)
        self.w.gcode_editor.editor.new_text()
        self.w.gcode_editor.editor.setModified(False)
        # clear error message list and error status
        if self.w.screen_options.desktop_notify:
            self.w.screen_options.QTVCP_INSTANCE_._NOTICE.alarmpage = []
            self.w.screen_options.QTVCP_INSTANCE_._NOTICE.external_close()
        self.error_status(False)
        # return cut-type button to Normal
        if self.cutType:
            self.cutType = 0
            self.cutTypePin.set(0)
            self.button_normal(self.ctButton)
            self.w[self.ctButton].setText(self.cutTypeText)
        if self.fileOpened:
            self.fileClear = True
            if self.rflActive:
                self.clear_rfl()
            clearFile = f'{self.tmpPath}qtplasmac_program_clear.ngc'
            with open(clearFile, 'w') as outFile:
                outFile.write('m2')
            if ACTION.prefilter_path:
                if 'single_cut' in ACTION.prefilter_path:
                    self.preClearFile = self.oldFile
                else:
                    if self.lastLoadedProgram != 'None':
                        self.preClearFile = ACTION.prefilter_path or self.lastLoadedProgram
                    self.w.materials_box.setCurrentIndex(self.materialList.index(self.defaultMaterial))
                    self.w.material_selector.setCurrentIndex(self.w.materials_box.currentIndex())
                    self.w.conv_material.setCurrentIndex(self.w.materials_box.currentIndex())
            self.remove_temp_materials()
            ACTION.OPEN_PROGRAM(clearFile)
            ACTION.prefilter_path = self.preClearFile
            if self.tool != self.TORCH and STATUS.is_on_and_idle() and STATUS.is_all_homed():
                ACTION.CALL_MDI_WAIT('T0 M6')
                ACTION.CALL_MDI_WAIT('G43 H0')
                ACTION.SET_MANUAL_MODE()
            log = _translate('HandlerClass', 'Program cleared')
            STATUS.emit('update-machine-log', log, 'TIME')
        else:
            self.view_t_pressed()

    def file_open_clicked(self):
        if self.w.preview_stack.currentIndex() != self.OPEN:
            self.w.preview_stack.setCurrentIndex(self.OPEN)
        else:
            self.preview_index_return(self.w.preview_stack.currentIndex())

    def file_edit_clicked(self):
        if STATUS.stat.interp_state == linuxcnc.INTERP_IDLE and self.w.preview_stack.currentIndex() != self.EDIT:
            self.w.preview_stack.setCurrentIndex(self.EDIT)
            self.w.run.setEnabled(False)
            self.w.gcode_editor.editor.setFocus()
            if self.fileOpened and not self.w.gcode_editor.editor.isModified():
                self.w.gcode_editor.editor.load_text(ACTION.prefilter_path)
                text = _translate('HandlerClass', 'EDIT')
                self.w.edit_label.setText(f'{text}: {ACTION.prefilter_path}')
                self.w.gcode_editor.editor.setModified(False)
                try:
                    if os.path.getsize(self.gcodeErrorFile):
                        with open(self.gcodeErrorFile, 'r') as inFile:
                            self.w.gcode_editor.select_line(int(inFile.readline().rstrip()) - 1)
                            inFile.seek(0)
                            for line in inFile:
                                self.w.gcode_editor.editor.userHandle = \
                                self.w.gcode_editor.editor.markerAdd(int(line) - 1, self.w.gcode_editor.editor.USER_MARKER_NUM)
                except:
                    pass
            self.vkb_show()
        else:
            self.new_exitCall(self.PREVIEW)

    def mdi_show_clicked(self):
        if STATUS.is_on_and_idle() and STATUS.is_all_homed() and self.w.gcode_stack.currentIndex() != self.MDI:
            self.w.gcode_stack.setCurrentIndex(self.MDI)
            self.vkb_show()
        else:
            self.w.gcode_stack.setCurrentIndex(self.GCODE)
            ACTION.SET_MANUAL_MODE()
            self.vkb_hide()

    def file_cancel_clicked(self):
        self.preview_index_return(self.w.preview_stack.currentIndex())

    def cone_size_changed(self, data):
        self.w.gcodegraphics.set_cone_basesize(data)

    def grid_size_changed(self, data):
        # grid size is in inches
        grid = data / self.unitsPerMm / 25.4
        self.w.gcodegraphics.grid_size = grid

    def main_tab_changed(self, tab):
        t = time.time() + 0.01
        while time.time() < t:
            QApplication.processEvents()
        if tab == self.MAIN:
            if self.w.preview_stack.currentIndex() == self.OPEN:
                self.vkb_show()
            else:
                self.vkb_hide()
            if self.w.gcode_stack.currentIndex() == self.GCODE and self.w.preview_stack.currentIndex() == self.PREVIEW:
                self.autorepeat_keys(False)
        elif tab == self.CONVERSATIONAL:
            self.w.conv_preview.logger.clear()
            self.w.conv_preview.set_current_view()
            if self.developmentPin.get():
                reload(self.CONV)
            self.CONV.conv_setup(self, self.w)
            self.vkb_show(True)
            self.autorepeat_keys(True)
        elif tab == self.PARAMETERS:
            self.vkb_show(True)
            self.autorepeat_keys(True)
        elif tab == self.SETTINGS:
            self.vkb_show()
            self.autorepeat_keys(True)
        elif tab == self.STATISTICS:
            self.vkb_hide()
            self.w.machinelog.moveCursor(QTextCursor.End)
            self.w.machinelog.setCursorWidth(0)
            self.error_status(False)

    def z_height_changed(self, value):
        self.w.dro_z.update_user(value * self.droScale)

    def offsets_active_changed(self, value):
        if not value:
            # set z dro to normal made
            self.w.dro_z.setProperty('Qreference_type', 1)
            self.set_run_button_state()
            self.set_jog_button_state()

    def consumable_change_changed(self, value):
        if self.ccButton:
            if value:
                self.cutrec_buttons_enable(False)
                self.cutrec_motion_enable(False)
                if self.tpButton:
                    self.w[self.tpButton].setEnabled(False)
                if self.otButton:
                    self.w[self.otButton].setEnabled(False)
                log = _translate('HandlerClass', 'Consumable change initiated')
                STATUS.emit('update-machine-log', log, 'TIME')
            else:
                self.cutrec_buttons_enable(True)
                self.cutrec_motion_enable(True)
                if STATUS.is_interp_paused():
                    self.w.pause.setEnabled(True)
                    self.w[self.ccButton].setEnabled(True)
                    if self.tpButton and self.w.torch_enable.isChecked():
                        self.w[self.tpButton].setEnabled(True)
                    if self.otButton:
                        self.w[self.otButton].setEnabled(True)
                else:
                    if self.ccButton:
                        self.w[self.ccButton].setEnabled(False)
                self.button_normal(self.ccButton)
                log = _translate('HandlerClass', 'Consumable change completed')
                STATUS.emit('update-machine-log', log, 'TIME')

    def plasmac_state_changed(self, state):
        if (state > self.PROBE_UP or state == self.PROBE_TEST) and hal.get_value('axis.z.eoffset-counts'):
            # set z dro to offset mode
            self.w.dro_z.setProperty('Qreference_type', 10)
        if state == self.IDLE:
            self.set_run_button_state()
            self.set_jog_button_state()

    def plasmac_stop_changed(self, state):
        if not state and not self.plasmacStatePin.get():
            for pin in ['pierce-type', 'pierce-motion-delay', 'cut-height-delay', 'pierce-end-height', \
                        'gouge-speed', 'gouge-speed-distance', 'creep-speed', 'creep-speed-distance']:
                hal.set_p(f'plasmac.{pin}', '0')

    def file_reload_clicked(self):
        proceed = self.editor_close_check()
        if not proceed:
            return
        if self.rflActive:
            self.clear_rfl()
            self.set_run_button_state()
        if ACTION.prefilter_path or self.lastLoadedProgram != 'None':
            file = ACTION.prefilter_path or self.lastLoadedProgram
            if os.path.exists(file):
                self.overlayProgress.setValue(0)
                self.remove_temp_materials()
                ACTION.OPEN_PROGRAM(file)
                log = _translate('HandlerClass', 'Reloaded')
                STATUS.emit('update-machine-log', f'{log}: {file}', 'TIME')
            else:
                head = _translate('HandlerClass', 'File Error')
                msg0 = _translate('HandlerClass', 'does not exist')
                STATUS.emit('error', linuxcnc.OPERATOR_ERROR, f'{head}:\n{file} {msg0}\n')

    def jog_slow_pressed(self, external=False):
        if self.w.jog_slow.isChecked():
            self.w.jog_slow.setText(_translate('HandlerClass', 'FAST'))
            self.w.jog_slider.setMaximum(self.w.jog_slider.maximum() * self.slowJogFactor)
            self.w.jog_slider.setValue(self.w.jog_slider.value() * self.slowJogFactor)
            self.w.jog_slider.setPageStep(100)
            self.previousJogSpeed = self.w.jog_slider.value()
            if external:
                self.w.jog_slow.setChecked(False)
        else:
            self.w.jog_slow.setText(_translate('HandlerClass', 'SLOW'))
            self.w.jog_slider.setValue(self.w.jog_slider.value() / self.slowJogFactor)
            self.w.jog_slider.setMaximum(self.w.jog_slider.maximum() / self.slowJogFactor)
            self.w.jog_slider.setPageStep(10)
            if external:
                self.w.jog_slow.setChecked(True)

    def chk_override_limits_changed(self, state):
        if state:
            ACTION.TOGGLE_LIMITS_OVERRIDE()

    def save_shutdown_message_clicked(self):
        self.PREFS.putpref('Exit warning text', self.w.sd_text.text(), str, 'GUI_OPTIONS')
        self.exitMessage = self.w.sd_text.text()

    def reload_shutdown_message_clicked(self):
        self.w.sd_text.setText(self.PREFS.getpref('Exit warning text', '', str, 'GUI_OPTIONS'))

    def save_user_button_clicked(self):
        self.set_interlock_defaults()
        for n in range(1, 21):
            self.PREFS.putpref(f'{n} Name', self.w[f'ub_name_{n}'].text(), str, 'BUTTONS')
            self.PREFS.putpref(f'{n} Code', self.w[f'ub_code_{n}'].text(), str, 'BUTTONS')
        self.user_button_setup()
        self.set_buttons_state([self.alwaysOnList, self.idleList], True)
        if STATUS.machine_is_on():
            self.set_buttons_state([self.machineOnList], True)
            if STATUS.is_interp_idle():
                self.set_buttons_state([self.idleOnList], True)
                if STATUS.is_all_homed():
                    self.set_buttons_state([self.idleHomedList], True)
                else:
                    self.set_buttons_state([self.idleHomedList], False)
            else:
                self.set_buttons_state([self.idleOnList, self.idleHomedList], False)
        else:
            self.set_buttons_state([self.machineOnList, self.idleOnList, self.idleHomedList], False)

    def reload_user_button_clicked(self):
        for n in range(1, 21):
            self.w[f'ub_name_{n}'].clear()
            self.w[f'ub_code_{n}'].clear()
        self.user_button_setup()

    def web_back_pressed(self):
        self.w.webview.back()

    def web_forward_pressed(self):
        self.w.webview.forward()

    def web_reload_pressed(self):
        self.w.webview.load(self.umUrl)


#########################################################################################################################
# GENERAL FUNCTIONS #
#########################################################################################################################
    # called by ScreenOptions, this function overrides ScreenOption's closeEvent
    def closeEvent(self, event):
        O = self.w.screen_options
        if self.w.chk_exit_warning.isChecked() or not STATUS.is_interp_idle():
            icon = QMessageBox.Question if STATUS.is_interp_idle() else QMessageBox.Critical
            head = _translate('HandlerClass', 'Shutdown')
            if not STATUS.is_interp_idle():
                msg0 = _translate('HandlerClass', 'Current operation is not complete')
                msg0 += '!\n\n'
            else:
                msg0 = ''
            if self.exitMessage:
                exitLines = self.exitMessage.split('\\')
                for line in exitLines:
                    msg0 += f'{line}\n'
                msg0 += '\n'
            msg0 += _translate('HandlerClass', 'Do you want to shutdown QtPlasmaC')
            if self.dialog_show_yesno(icon, head, f'\n{msg0}?\n'):
                if O.PREFS_ and O.play_sounds and O.shutdown_play_sound:
                    STATUS.emit('play-sound', O.shutdown_exit_sound_type)
                O.QTVCP_INSTANCE_.settings.sync()
                O.QTVCP_INSTANCE_.shutdown()
                O.QTVCP_INSTANCE_.panel_.shutdown()
                STATUS.shutdown()
                event.accept()
            else:
                event.ignore()
        else:
            if O.PREFS_ and O.play_sounds and O.shutdown_play_sound:
                STATUS.emit('play-sound', O.shutdown_exit_sound_type)
            O.QTVCP_INSTANCE_.settings.sync()
            O.QTVCP_INSTANCE_.shutdown()
            O.QTVCP_INSTANCE_.panel_.shutdown()
            STATUS.shutdown()

    def update_check(self):
        # newest update must be added last in this function
        # if any writing to the INI file is required then that needs
        # to be done later in the update_iniwrite function
        halfiles = self.iniFile.findall('HAL', 'HALFILE') or None
        qtvcpPrefsFile = os.path.join(self.PATHS.CONFIGPATH, 'qtvcp.prefs')
        self.restart = False
        # use qtplasmac_comp.hal for component connections (pre V1.221.154 2022/01/18)
        if halfiles and not [f for f in halfiles if 'plasmac.tcl' in f] and not \
            [f for f in halfiles if 'qtplasmac_comp.hal' in f]:
            restart, error, text = UPDATER.add_component_hal_file(self.PATHS.CONFIGPATH, halfiles)
            self.updateData.append([restart, error, text])
            if error:
                return
            self.updateIni[154] = True
        # split out qtplasmac specific prefs into a separate file (pre V1.222.170 2022/03/08)
        if not os.path.isfile(self.prefsFile):
            old = os.path.join(self.PATHS.CONFIGPATH, 'qtplasmac.prefs')
            if os.path.isfile(old):
                restart, error, text = UPDATER.split_prefs_file(old, qtvcpPrefsFile, self.prefsFile)
                self.updateData.append([restart, error, text])
                if error:
                    return
            self.PREFS = Access(self.prefsFile)
        # move conversational prefs from qtvcp.prefs to <machine_name>.prefs (pre V1.222.187 2022/05/03)
        if os.path.isfile(qtvcpPrefsFile) and os.path.isfile(self.prefsFile):
            with open(qtvcpPrefsFile, 'r') as inFile:
                data = inFile.readlines()
                if [line for line in data if '[CONVERSATIONAL]' in line]:
                    restart, error, text = UPDATER.move_prefs(qtvcpPrefsFile, self.prefsFile)
                    self.updateData.append([restart, error, text])
                    if error:
                        return
        # change RS274 startup parameters from a subroutine (pre V1.224.207 2022/06/22)
        startupCode = self.iniFile.find('RS274NGC', 'RS274NGC_STARTUP_CODE')
        if 'metric_startup' in startupCode or 'imperial_startup' in startupCode:
            self.updateIni[207] = True
        # remove the qtplasmac link from the config directory (pre V1.225.208 2022/06/29)
        if os.path.islink(os.path.join(self.PATHS.CONFIGPATH, 'qtplasmac')):
            # stage 1: set up for unlinking on the next run of qtplasmac
            if 'code.py' in self.iniFile.find('FILTER', 'ngc'):
                self.updateIni[208] = True
            # stage 2: remove the qtplasmac link
            else:
                os.unlink(os.path.join(self.PATHS.CONFIGPATH, 'qtplasmac'))
        # move qtplasmac options from INI file to prefs file pre V1.227.219 2022/07/14)
        if not self.PREFS.has_section('BUTTONS'):
            update = False
            for n in range(1,21):
                if self.iniFile.find('QTPLASMAC', f'BUTTON_{n}_NAME'):
                    update = True
                    break
            if update:
                restart, error, text = UPDATER.move_options_to_prefs_file(self.iniFile, self.PREFS)
                self.updateData.append([restart, error, text])
                if error:
                    return
                self.updateIni[219] = True
        # move port info from [GUI_OPTIONS] section (if it was moved via V1.227.219 update) to [POWERMAX] section
        if self.PREFS.has_option('GUI_OPTIONS', 'Port'):
            restart, error, text = UPDATER.move_port(self.PREFS)
            self.updateData.append([restart, error, text])
            if error:
                return
        # move default material from prefs file to material 0 in materials file (pre V1.236.278 2023/07/07)
        if self.PREFS.has_section('DEFAULT MATERIAL'):
            restart, error, text = UPDATER.move_default_material(self.PREFS, self.materialFile, self.unitsPerMm)
            self.updateData.append([restart, error, text])
            if error:
                return
        # change runcritical to cutcritical in <machine_name>.prefs file (pre V2.10-001.015 2023/12/23)
        if os.path.isfile(self.prefsFile):
            with open(self.prefsFile, 'r') as inFile:
                text = inFile.read()
                if 'runcritical' in text:
                    restart, error, text = UPDATER.rename_runcritical(self.prefsFile)
                    self.updateData.append([restart, error, text])
                    if error:
                        return
        # set user_m_path to include the nc_files directory (pre V2.10-001.017 2024/01/23)
        mPathIni = self.iniFile.find('RS274NGC', 'USER_M_PATH')
        if 'nc_files' not in mPathIni:
            if '/usr' in self.PATHS.BASEDIR:
                mPath = '/usr/share/doc/linuxcnc/examples/nc_files/plasmac/m_files'
                #simPath = os.path.join(self.PATHS.BASEDIR, 'share/doc/linuxcnc/examples/sample-configs/sim/qtplasmac')
                # we need elevated privileges to remove a file from here so forget it...
                # we may revisit this.
                simPath = None
            else:
                mPath = os.path.realpath(os.path.join(self.PATHS.BASEDIR, 'nc_files/plasmac/m_files'))
                simPath = os.path.join(self.PATHS.BASEDIR, 'configs/sim/qtplasmac')
            restart, error, text = UPDATER.insert_user_m_path(self.PATHS.CONFIGPATH, simPath)
            if error:
                return
            self.updateIni['001-017'] = mPath

    def update_iniwrite(self):
        # this is for updates that write to the INI file
        if 154 in self.updateIni:
            restart, error, text = UPDATER.add_component_hal_file_iniwrite(INIPATH)
            if restart:
                self.restart = True
            self.updateData.append([self.restart, error, text])
            if error:
                return
        if 207 in self.updateIni:
            restart, error, text = UPDATER.rs274ngc_startup_code_iniwrite(INIPATH)
            if restart:
                self.restart = True
            self.updateData.append([self.restart, error, text])
            if error:
                return
        if 208 in self.updateIni:
            restart, error, text = UPDATER.remove_qtplasmac_link_iniwrite(INIPATH)
            if restart:
                self.restart = True
            self.updateData.append([self.restart, error, text])
            if error:
                return
        if 219 in self.updateIni:
            restart, error, text = UPDATER.move_options_to_prefs_file_iniwrite(INIPATH)
            if restart:
                self.restart = True
            self.updateData.append([self.restart, error, text])
            if error:
                return
        if '001-017' in self.updateIni:
            restart, error, text = UPDATER.insert_user_m_path_iniwrite(INIPATH, self.updateIni['001-017'])
            if restart:
                self.restart = True
            self.updateData.append([self.restart, error, text])
            if error:
                return

    def find_a_file(self, name, path):
        ''' find a file "name" in the path "path" '''
        for root, dirs, files in os.walk(path):
            if name in files:
                return os.path.join(root, name)

    def motion_type_changed(self, value):
        if value == 0 and STATUS.is_mdi_mode():
            ACTION.SET_MANUAL_MODE()

    def wcs_rotation(self, wcs):
        if wcs == 'get':
            self.currentRotation = STATUS.stat.rotation_xy
            self.currentX = STATUS.stat.g5x_offset[0]
            self.currentY = STATUS.stat.g5x_offset[1]
        elif wcs == 'set':
            ACTION.CALL_MDI_WAIT(f'G10 L2 P0 X{self.currentX} Y{self.currentY} R{self.currentRotation}')
            if self.currentRotation != STATUS.stat.rotation_xy:
                self.w.gcodegraphics.set_current_view()
            ACTION.SET_MANUAL_MODE()

    def set_interlock_defaults(self):
        self.alwaysOnList = []
        self.machineOnList = []
        self.idleList = ['file_clear', 'file_open', 'file_reload', 'file_edit']
        self.idleOnList = ['home_x', 'home_y', 'home_z', 'home_a', 'home_b', 'home_c', 'home_all']
        self.idleHomedList = ['camera', 'laser', 'touch_x', 'touch_y', 'touch_z', 'touch_a', 'touch_b', 'touch_c', 'touch_xy', \
                              'mdi_show', 'height_lower', 'height_raise', 'wcs_button', 'set_offsets']
        self.ccButton, self.otButton, self.ptButton, self.tpButton = '', '', '', ''
        self.ctButton, self.scButton, self.frButton, self.mcButton = '', '', '', ''
        self.ovButton, self.llButton, self.tlButton, self.umButton, self.jtButton = '', '', [], '', ''
        self.halTogglePins = {}
        self.halPulsePins = {}
        self.dualCodeButtons = {}

    def get_main_tab_widgets(self):
        # 1 of 2 this is a work around for pyqt5.11 not having setTabVisible(index, bool) that is present in pyqt5.15
        self.widgetMain = self.w.main_tab_widget.findChild(QWidget, 'main_tab')
        self.widgetConversational = self.w.main_tab_widget.findChild(QWidget, 'conv_tab')
        self.widgetParameters = self.w.main_tab_widget.findChild(QWidget, 'param_tab')
        self.widgetSettings = self.w.main_tab_widget.findChild(QWidget, 'settings_tab')
        self.widgetStatistics = self.w.main_tab_widget.findChild(QWidget, 'stats_tab')

    def disable_tabs(self):
        # remove all tabs, then add them back based on their pin state (this keeps them in order)
        # 2 of 2 this is a work around for pyqt5.11 not having setTabVisible(index, bool) that is present in pyqt5.15
        while self.w.main_tab_widget.count() > 1:
            self.w.main_tab_widget.removeTab(1)
        if not self.convTabDisable.get():
            self.w.main_tab_widget.insertTab(1, self.widgetConversational, 'CONVERSATIONAL')
        if not self.paramTabDisable.get():
            self.w.main_tab_widget.insertTab(2, self.widgetParameters, 'PARAMETERS')
        if not self.settingsTabDisable.get():
            self.w.main_tab_widget.insertTab(3, self.widgetSettings, 'SETTINGS')
        self.w.main_tab_widget.insertTab(4, self.widgetStatistics, 'STATISTICS')
        # reorder the indexes to account for any missing tabs, any missing will be -1 (which doesn't matter)
        self.CONVERSATIONAL = self.w.main_tab_widget.indexOf(self.widgetConversational)
        self.PARAMETERS = self.w.main_tab_widget.indexOf(self.widgetParameters)
        self.SETTINGS = self.w.main_tab_widget.indexOf(self.widgetSettings)
        self.STATISTICS = self.w.main_tab_widget.indexOf(self.widgetStatistics)

    def preview_index_return(self, index):
        if self.w.gcode_editor.editor.isModified():
            self.new_exitCall(index)
        else:
            if index == self.PREVIEW:
                pass
            elif index == self.OPEN:
                self.vkb_hide()
                ACTION.SET_MANUAL_MODE()
            elif index == self.EDIT:
                pass
            elif index == self.CAMERA:
                self.button_normal('camera')
                self.w.touch_xy.setEnabled(True)
                self.w.laser.setEnabled(True)
                self.cameraOn = False
                self.vkb_hide()
                ACTION.SET_MANUAL_MODE()
            elif index == self.OFFSETS:
                pass
            elif index == self.USER_MANUAL:
                pass
            self.w.preview_stack.setCurrentIndex(self.PREVIEW)

    def editor_close_check(self):
        if self.w.gcode_editor.editor.isModified():
            head = _translate('HandlerClass', 'Unsaved Editor Changes')
            msg0 = _translate('HandlerClass', 'Unsaved changes will be lost')
            msg1 = _translate('HandlerClass', 'Do you want to proceed')
            if not self.dialog_show_yesno(QMessageBox.Question, head, f'\n{msg0}\n\n{msg1}?\n'):
                self.w.preview_stack.setCurrentIndex(self.EDIT)
                self.w.gcode_editor.editor.setFocus()
                return False
        return True

    def set_buttons_state(self, buttonLists, state):
        for buttonList in buttonLists:
            for button in buttonList:
                if state and STATUS.is_interp_paused() and button not in self.pausedValidList:
                    continue
                if not state and button == self.tpButton and self.torchTimer.isActive():
                    continue
                self.w[button].setEnabled(state)
        if self.laserRecStatePin.get():
            self.w.laser.setEnabled(False)
        if self.tpButton and not self.w.torch_enable.isChecked():
            self.w[self.tpButton].setEnabled(False)
        if self.frButton and self.w.gcode_display.lines() == 1:
            self.w[self.frButton].setEnabled(False)
        if self.ccButton and not STATUS.is_interp_paused():
            self.w[self.ccButton].setEnabled(False)

    def system_notify_button_pressed(self, object, button, state):
        if button in ['clearAll', 'close', 'lastFive'] and state:
            self.error_status(False)

    def error_status(self, state):
        self.error_present = state
        if state:
            text = _translate('HandlerClass', 'ERROR SENT TO MACHINE LOG')
        else:
            text = ''
        self.w.error_label.setText(f'{text}')

    def touch_off_xy(self, x, y):
        if STATUS.is_on_and_idle() and STATUS.is_all_homed():
            ACTION.CALL_MDI_WAIT(f'G10 L20 P0 X{x} Y{y}')
            if self.fileOpened == True:
                self.file_reload_clicked()
            ACTION.SET_MANUAL_MODE()

    def bounds_check_file(self):
        msg = _translate('HandlerClass', 'G-code')
        boundsMultiplier = 1
        if 'gcode_units' in self.gcodeProps:
            if self.units == 'in' and self.gcodeProps['gcode_units'] == 'mm':
                boundsMultiplier = 0.03937
            elif self.units == 'mm' and self.gcodeProps['gcode_units'] == 'in':
                boundsMultiplier = 25.4
        xMin = float(self.gcodeProps['x'].split()[0]) * boundsMultiplier
        xMax = float(self.gcodeProps['x'].split()[2]) * boundsMultiplier
        yMin = float(self.gcodeProps['y'].split()[0]) * boundsMultiplier
        yMax = float(self.gcodeProps['y'].split()[2]) * boundsMultiplier
        errMsg = self.bounds_compare(xMin, xMax, yMin, yMax, msg)
        return (True, errMsg) if errMsg else (False, '')

    def bounds_check_probe(self, static):
        msg = _translate('HandlerClass', 'Move to probe offset')
        xPierceOffset = yPierceOffset = xMinP = xMaxP = yMinP = yMaxP = 0
        if static:
            xMinP = xMaxP = STATUS.get_position()[0][0] + self.probeOffsetX
            yMinP = yMaxP = STATUS.get_position()[0][1] + self.probeOffsetY
        elif any((self.xMinPierceExtentPin.get(), self.xMaxPierceExtentPin.get(), \
                  self.yMinPierceExtentPin.get(), self.yMaxPierceExtentPin.get())):
            if self.cutTypePin.get():
                xPierceOffset = self.w.x_pierce_offset.value()
                yPierceOffset = self.w.y_pierce_offset.value()
            boundsMultiplier = 1
            if 'gcode_units' in self.gcodeProps:
                if self.units == 'in' and self.gcodeProps['gcode_units'] == 'mm':
                    boundsMultiplier = 0.03937
                elif self.units == 'mm' and self.gcodeProps['gcode_units'] == 'in':
                    boundsMultiplier = 25.4
            xMinP = self.xMinPierceExtentPin.get() * boundsMultiplier + self.probeOffsetX + STATUS.stat.g5x_offset[0] + xPierceOffset
            xMaxP = self.xMaxPierceExtentPin.get() * boundsMultiplier + self.probeOffsetX + STATUS.stat.g5x_offset[0] + xPierceOffset
            yMinP = self.yMinPierceExtentPin.get() * boundsMultiplier + self.probeOffsetY + STATUS.stat.g5x_offset[1] + yPierceOffset
            yMaxP = self.yMaxPierceExtentPin.get() * boundsMultiplier + self.probeOffsetY + STATUS.stat.g5x_offset[1] + yPierceOffset
        errMsg = self.bounds_compare(xMinP, xMaxP, yMinP, yMaxP, msg)
        return (True, errMsg) if errMsg else (False, '')

    def bounds_check_framing(self, xOffset=0, yOffset=0, laser=False):
        msg = _translate('HandlerClass', 'Framing move')
        msg1 = ''
        boundsMultiplier = 1
        if 'gcode_units' in self.gcodeProps:
            if self.units == 'in' and self.gcodeProps['gcode_units'] == 'mm':
                boundsMultiplier = 0.03937
            elif self.units == 'mm' and self.gcodeProps['gcode_units'] == 'in':
                boundsMultiplier = 25.4
        if laser:
            msg1 = _translate('HandlerClass', 'due to laser offset')
        xStart = STATUS.stat.g5x_offset[0] + xOffset
        yStart = STATUS.stat.g5x_offset[1] + yOffset
        xMin = float(self.gcodeProps['x_zero_rxy'].split()[0]) * boundsMultiplier + xOffset
        xMax = float(self.gcodeProps['x_zero_rxy'].split()[2]) * boundsMultiplier + xOffset
        yMin = float(self.gcodeProps['y_zero_rxy'].split()[0]) * boundsMultiplier + yOffset
        yMax = float(self.gcodeProps['y_zero_rxy'].split()[2]) * boundsMultiplier + yOffset
        coordinates = [[xStart, yStart], [xMin, yMin], [xMin, yMax], [xMax, yMax], [xMax, yMin]]
        frame_points, xMin, yMin, xMax, yMax = self.rotate_frame(coordinates)
        errMsg = self.bounds_compare(xMin, xMax, yMin, yMax, msg, msg1)
        return (errMsg, frame_points)

    def bounds_compare(self, xMin, xMax, yMin, yMax, msg, msg1=''):
        errMsg = ''
        epsilon = 1e-4
        txtxMin = _translate('HandlerClass', 'exceeds the X minimum limit by')
        txtxMax = _translate('HandlerClass', 'exceeds the X maximum limit by')
        txtyMin = _translate('HandlerClass', 'exceeds the Y minimum limit by')
        txtyMax = _translate('HandlerClass', 'exceeds the Y maximum limit by')
        lessThan = _translate('HandlerClass', 'less than')
        if xMin < self.xMin:
            errMsg += f'{msg} {txtxMin} {lessThan} {epsilon} {self.units} {msg1}\n' if (self.xMin - xMin) < epsilon \
                else f'{msg} {txtxMin} {self.xMin - xMin:0.4f} {self.units} {msg1}\n'
        if xMax > self.xMax:
            errMsg += f'{msg} {txtxMax} {lessThan} {epsilon} {self.units} {msg1}\n' if (xMax - self.xMax) < epsilon \
                else f'{msg} {txtxMax} {xMax - self.xMax:0.4f} {self.units} {msg1}\n'
        if yMin < self.yMin:
            errMsg += f'{msg} {txtyMin} {lessThan} {epsilon} {self.units} {msg1}\n' if (self.yMin - yMin) < epsilon \
                else f'{msg} {txtyMin} {self.yMin - yMin:0.4f} {self.units} {msg1}\n'
        if yMax > self.yMax:
            errMsg += f'{msg} {txtyMax} {lessThan} {epsilon} {self.units} {msg1}\n' if (yMax - self.yMax) < epsilon \
                else f'{msg} {txtyMax} {yMax - self.yMax:0.4f} {self.units} {msg1}\n'
        return errMsg

    def rotate_frame(self, coordinates):
        angle = math.radians(STATUS.stat.rotation_xy)
        cos = math.cos(angle)
        sin = math.sin(angle)
        frame_points = [coordinates[0]]
        ox = frame_points[0][0]
        oy = frame_points[0][1]
        for x, y in coordinates[1:]:
            tox = x - ox
            toy = y - oy
            rx = (tox * cos) - (toy * sin) + ox
            ry = (tox * sin) + (toy * cos) + oy
            frame_points.append([rx, ry])
        xMin = min(frame_points[1:])[0]
        xMax = max(frame_points[1:])[0]
        yMin = min(frame_points[1:])[1]
        yMax = max(frame_points[1:])[1]
        return frame_points, xMin, yMin, xMax, yMax

    def save_plasma_parameters(self):
        self.PREFS.putpref('Arc OK High', self.w.arc_ok_high.value(), float, 'PLASMA_PARAMETERS')
        self.PREFS.putpref('Arc OK Low', self.w.arc_ok_low.value(), float, 'PLASMA_PARAMETERS')
        self.PREFS.putpref('Arc Maximum Starts', self.w.arc_max_starts.value(), int, 'PLASMA_PARAMETERS')
        self.PREFS.putpref('Arc Fail Timeout', self.w.arc_fail_delay.value(), float, 'PLASMA_PARAMETERS')
        self.PREFS.putpref('Arc Voltage Offset', self.w.arc_voltage_offset.value(), float, 'PLASMA_PARAMETERS')
        self.PREFS.putpref('Arc Voltage Scale', self.w.arc_voltage_scale.value(), float, 'PLASMA_PARAMETERS')
        self.PREFS.putpref('Velocity Anti Dive Threshold', self.w.cornerlock_threshold.value(), float, 'PLASMA_PARAMETERS')
        self.PREFS.putpref('Float Switch Travel', self.w.float_switch_travel.value(), float, 'PLASMA_PARAMETERS')
        self.PREFS.putpref('Height Per Volt', self.w.height_per_volt.value(), float, 'PLASMA_PARAMETERS')
        self.PREFS.putpref('Void Sense Slope', self.w.voidlock_slope.value(), int, 'PLASMA_PARAMETERS')
        self.PREFS.putpref('Offset Feed Rate', self.w.offset_feed_rate.value(), float, 'PLASMA_PARAMETERS')
        self.PREFS.putpref('Ohmic Maximum Attempts', self.w.ohmic_max_attempts.value(), int, 'PLASMA_PARAMETERS')
        self.PREFS.putpref('Ohmic Probe Offset', self.w.ohmic_probe_offset.value(), float, 'PLASMA_PARAMETERS')
        self.PREFS.putpref('Pid P Gain', self.w.pid_p_gain.value(), float, 'PLASMA_PARAMETERS')
        self.PREFS.putpref('Pid D Gain', self.w.pid_d_gain.value(), float, 'PLASMA_PARAMETERS')
        self.PREFS.putpref('Pid I Gain', self.w.pid_i_gain.value(), float, 'PLASMA_PARAMETERS')
        self.PREFS.putpref('Probe Feed Rate', self.w.probe_feed_rate.value(), float, 'PLASMA_PARAMETERS')
        self.PREFS.putpref('Probe Start Height', self.w.probe_start_height.value(), float, 'PLASMA_PARAMETERS')
        self.PREFS.putpref('Arc Restart Delay', self.w.arc_restart_delay.value(), float, 'PLASMA_PARAMETERS')
        self.PREFS.putpref('Safe Height', self.w.safe_height.value(), float, 'PLASMA_PARAMETERS')
        self.PREFS.putpref('Scribe Arming Delay', self.w.scribe_arm_delay.value(), float, 'PLASMA_PARAMETERS')
        self.PREFS.putpref('Scribe On Delay', self.w.scribe_on_delay.value(), float, 'PLASMA_PARAMETERS')
        self.PREFS.putpref('Setup Feed Rate', self.w.setup_feed_rate.value(), float, 'PLASMA_PARAMETERS')
        self.PREFS.putpref('Skip IHS Distance', self.w.skip_ihs_distance.value(), float, 'PLASMA_PARAMETERS')
        self.PREFS.putpref('Spotting Threshold', self.w.spotting_threshold.value(), float, 'PLASMA_PARAMETERS')
        self.PREFS.putpref('Spotting Time', self.w.spotting_time.value(), float, 'PLASMA_PARAMETERS')
        self.PREFS.putpref('THC Delay', self.w.thc_delay.value(), float, 'PLASMA_PARAMETERS')
        self.PREFS.putpref('THC Sample Counts', self.w.thc_sample_counts.value(), int, 'PLASMA_PARAMETERS')
        self.PREFS.putpref('THC Sample Threshold', self.w.thc_sample_threshold.value(), float, 'PLASMA_PARAMETERS')
        self.PREFS.putpref('THC Threshold', self.w.thc_threshold.value(), float, 'PLASMA_PARAMETERS')
        self.PREFS.putpref('X Pierce Offset', self.w.x_pierce_offset.value(), float, 'PLASMA_PARAMETERS')
        self.PREFS.putpref('Y Pierce Offset', self.w.y_pierce_offset.value(), float, 'PLASMA_PARAMETERS')

    def load_plasma_parameters(self):
        self.w.arc_fail_delay.setValue(self.PREFS.getpref('Arc Fail Timeout', 3.0, float, 'PLASMA_PARAMETERS'))
        self.w.arc_ok_high.setValue(self.PREFS.getpref('Arc OK High', 250.0, float, 'PLASMA_PARAMETERS'))
        self.w.arc_ok_low.setValue(self.PREFS.getpref('Arc OK Low', 60.0, float, 'PLASMA_PARAMETERS'))
        self.w.arc_max_starts.setValue(self.PREFS.getpref('Arc Maximum Starts', 3, int, 'PLASMA_PARAMETERS'))
        self.w.arc_voltage_offset.setValue(self.PREFS.getpref('Arc Voltage Offset', 0.0, float, 'PLASMA_PARAMETERS'))
        self.w.arc_voltage_scale.setValue(self.PREFS.getpref('Arc Voltage Scale', 1.0, float, 'PLASMA_PARAMETERS'))
        self.w.cornerlock_threshold.setValue(self.PREFS.getpref('Velocity Anti Dive Threshold', 90.0, float, 'PLASMA_PARAMETERS'))
        self.w.float_switch_travel.setValue(self.PREFS.getpref('Float Switch Travel', round(1.5 * self.unitsPerMm, 2), float, 'PLASMA_PARAMETERS'))
        self.w.height_per_volt.setValue(self.PREFS.getpref('Height Per Volt', round(0.1 * self.unitsPerMm, 3), float, 'PLASMA_PARAMETERS'))
        self.w.offset_feed_rate.setValue(self.PREFS.getpref('Offset Feed Rate', self.offsetFeedRate * 0.8, float, 'PLASMA_PARAMETERS'))
        self.w.ohmic_max_attempts.setValue(self.PREFS.getpref('Ohmic Maximum Attempts', 0, int, 'PLASMA_PARAMETERS'))
        self.w.ohmic_probe_offset.setValue(self.PREFS.getpref('Ohmic Probe Offset', 0.0, float, 'PLASMA_PARAMETERS'))
        self.w.pid_p_gain.setValue(self.PREFS.getpref('Pid P Gain', 10.0, float, 'PLASMA_PARAMETERS'))
        self.w.pid_d_gain.setValue(self.PREFS.getpref('Pid D Gain', 0.0, float, 'PLASMA_PARAMETERS'))
        self.w.pid_i_gain.setValue(self.PREFS.getpref('Pid I Gain', 0.0, float, 'PLASMA_PARAMETERS'))
        self.w.probe_feed_rate.setValue(self.PREFS.getpref('Probe Feed Rate', round(300.0 * self.unitsPerMm, 0), float, 'PLASMA_PARAMETERS'))
        self.w.probe_start_height.setValue(self.PREFS.getpref('Probe Start Height', round(25.0 * self.unitsPerMm, 0), float, 'PLASMA_PARAMETERS'))
        self.w.arc_restart_delay.setValue(self.PREFS.getpref('Arc Restart Delay', 1.0, float, 'PLASMA_PARAMETERS'))
        self.w.safe_height.setValue(self.PREFS.getpref('Safe Height', round(25.0 * self.unitsPerMm, 0), float, 'PLASMA_PARAMETERS'))
        self.w.setup_feed_rate.setValue(self.PREFS.getpref('Setup Feed Rate', self.thcFeedRate * 0.8, float, 'PLASMA_PARAMETERS'))
        self.w.scribe_arm_delay.setValue(self.PREFS.getpref('Scribe Arming Delay', 0.0, float, 'PLASMA_PARAMETERS'))
        self.w.scribe_on_delay.setValue(self.PREFS.getpref('Scribe On Delay', 0.0, float, 'PLASMA_PARAMETERS'))
        self.w.skip_ihs_distance.setValue(self.PREFS.getpref('Skip IHS Distance', 0.0, float, 'PLASMA_PARAMETERS'))
        self.w.spotting_threshold.setValue(self.PREFS.getpref('Spotting Threshold', 1.0, float, 'PLASMA_PARAMETERS'))
        self.w.spotting_time.setValue(self.PREFS.getpref('Spotting Time', 0.0, float, 'PLASMA_PARAMETERS'))
        self.w.thc_delay.setValue(self.PREFS.getpref('THC Delay', 0.5, float, 'PLASMA_PARAMETERS'))
        self.w.thc_sample_counts.setValue(self.PREFS.getpref('THC Sample Counts', 50, int, 'PLASMA_PARAMETERS'))
        self.w.thc_sample_threshold.setValue(self.PREFS.getpref('THC Sample Threshold', 1.0, float, 'PLASMA_PARAMETERS'))
        self.w.thc_threshold.setValue(self.PREFS.getpref('THC Threshold', 1.0, float, 'PLASMA_PARAMETERS'))
        self.w.voidlock_slope.setValue(self.PREFS.getpref('Void Sense Slope', 500, int, 'PLASMA_PARAMETERS'))
        self.w.x_pierce_offset.setValue(self.PREFS.getpref('X Pierce Offset', round(1.6 * self.unitsPerMm, 2), float, 'PLASMA_PARAMETERS'))
        self.w.y_pierce_offset.setValue(self.PREFS.getpref('Y Pierce Offset', 0.0, float, 'PLASMA_PARAMETERS'))

    def set_signal_connections(self):
        self.w.power.pressed.connect(lambda:self.power_button("pressed", True))
        self.w.power.released.connect(lambda:self.power_button("released", False))
        self.w.power.clicked.connect(lambda:self.power_button("clicked", None))
        self.w.run.clicked.connect(self.run_clicked)
        self.w.pause.pressed.connect(self.pause_pressed)
        self.w.abort.pressed.connect(self.abort_pressed)
        self.w.file_reload.clicked.connect(self.file_reload_clicked)
        self.w.jog_slow.pressed.connect(self.jog_slow_pressed)
        self.w.chk_soft_keyboard.stateChanged.connect(self.soft_keyboard)
        self.w.chk_override_limits.stateChanged.connect(self.chk_override_limits_changed)
        self.w.chk_overlay.stateChanged.connect(self.overlay_update)
        self.w.chk_tool_tips.stateChanged.connect(lambda:TOOLTIPS.tool_tips_changed(self, self.w))
        self.w.torch_enable.stateChanged.connect(lambda w:self.torch_enable_changed(w))
        self.w.ohmic_probe_enable.stateChanged.connect(lambda w:self.ohmic_probe_enable_changed(w))
        self.w.thc_auto.stateChanged.connect(lambda w:self.thc_auto_changed(w))
        self.w.cone_size.valueChanged.connect(self.cone_size_changed)
        self.w.grid_size.valueChanged.connect(self.grid_size_changed)
        self.w.gcode_display.linesChanged.connect(self.gcode_display_loaded)
        self.w.gcode_editor.percentDone.connect(lambda w:self.progress_changed(None, w))
        self.w.file_clear.clicked.connect(self.file_clear_clicked)
        self.w.file_open.clicked.connect(self.file_open_clicked)
        self.w.file_edit.clicked.connect(self.file_edit_clicked)
        self.w.mdi_show.clicked.connect(self.mdi_show_clicked)
        self.w.file_cancel.clicked.connect(self.file_cancel_clicked)
        self.w.color_foregrnd.clicked.connect(lambda:self.openColorDialog(self.w.color_foregrnd))
        self.w.color_foregalt.clicked.connect(lambda:self.openColorDialog(self.w.color_foregalt))
        self.w.color_led.clicked.connect(lambda:self.openColorDialog(self.w.color_led))
        self.w.color_backgrnd.clicked.connect(lambda:self.openColorDialog(self.w.color_backgrnd))
        self.w.color_backgalt.clicked.connect(lambda:self.openColorDialog(self.w.color_backgalt))
        self.w.color_frams.clicked.connect(lambda:self.openColorDialog(self.w.color_frams))
        self.w.color_estop.clicked.connect(lambda:self.openColorDialog(self.w.color_estop))
        self.w.color_disabled.clicked.connect(lambda:self.openColorDialog(self.w.color_disabled))
        self.w.color_preview.clicked.connect(lambda:self.openColorDialog(self.w.color_preview))
        self.w.save_plasma.clicked.connect(self.save_plasma_clicked)
        self.w.reload_plasma.clicked.connect(self.reload_plasma_clicked)
        self.w.backup.clicked.connect(self.backup_clicked)
        self.w.set_offsets.clicked.connect(self.set_offsets_clicked)
        self.w.save_material.clicked.connect(self.save_materials_clicked)
        self.w.reload_material.clicked.connect(self.reload_materials_clicked)
        self.w.new_material.clicked.connect(lambda:self.new_material_clicked(0, 0))
        self.w.delete_material.clicked.connect(self.delete_material_clicked)
        self.w.setup_feed_rate.valueChanged.connect(self.setup_feed_rate_changed)
        self.w.touch_xy.clicked.connect(self.touch_xy_clicked)
        self.w.materials_box.currentIndexChanged.connect(lambda w:self.material_changed(w))
        self.w.material_selector.currentIndexChanged.connect(lambda w:self.selector_changed(w))
        self.w.conv_material.currentIndexChanged.connect(lambda w:self.conv_material_changed(w))
        self.w.default_material.currentIndexChanged.connect(lambda w:self.default_material_changed(w))
        self.w.sd_save.clicked.connect(self.save_shutdown_message_clicked)
        self.w.sd_reload.clicked.connect(self.reload_shutdown_message_clicked)
        self.w.ub_save.clicked.connect(self.save_user_button_clicked)
        self.w.ub_reload.clicked.connect(self.reload_user_button_clicked)
        self.materialChangePin.value_changed.connect(lambda w:self.material_change_pin_changed(w))
        self.materialChangeNumberPin.value_changed.connect(lambda w:self.material_change_number_pin_changed(w))
        self.materialChangeTimeoutPin.value_changed.connect(lambda w:self.material_change_timeout_pin_changed(w))
        self.materialReloadPin.value_changed.connect(lambda w:self.material_reload_pin_changed(w))
        self.materialTempPin.value_changed.connect(lambda w:self.material_temp_pin_changed(w))
        self.w.height_lower.pressed.connect(lambda:self.height_ovr_pressed(1,-1))
        self.w.height_raise.pressed.connect(lambda:self.height_ovr_pressed(1,1))
        self.w.height_reset.pressed.connect(lambda:self.height_ovr_pressed(1,0))
        self.w.button_1.pressed.connect(lambda:self.user_button_pressed(1))
        self.w.button_1.released.connect(lambda:self.user_button_released(1))
        self.w.button_2.pressed.connect(lambda:self.user_button_pressed(2))
        self.w.button_2.released.connect(lambda:self.user_button_released(2))
        self.w.button_3.pressed.connect(lambda:self.user_button_pressed(3))
        self.w.button_3.released.connect(lambda:self.user_button_released(3))
        self.w.button_4.pressed.connect(lambda:self.user_button_pressed(4))
        self.w.button_4.released.connect(lambda:self.user_button_released(4))
        self.w.button_5.pressed.connect(lambda:self.user_button_pressed(5))
        self.w.button_5.released.connect(lambda:self.user_button_released(5))
        self.w.button_6.pressed.connect(lambda:self.user_button_pressed(6))
        self.w.button_6.released.connect(lambda:self.user_button_released(6))
        self.w.button_7.pressed.connect(lambda:self.user_button_pressed(7))
        self.w.button_7.released.connect(lambda:self.user_button_released(7))
        self.w.button_8.pressed.connect(lambda:self.user_button_pressed(8))
        self.w.button_8.released.connect(lambda:self.user_button_released(8))
        self.w.button_9.pressed.connect(lambda:self.user_button_pressed(9))
        self.w.button_9.released.connect(lambda:self.user_button_released(9))
        self.w.button_10.pressed.connect(lambda:self.user_button_pressed(10))
        self.w.button_10.released.connect(lambda:self.user_button_released(10))
        self.w.button_11.pressed.connect(lambda:self.user_button_pressed(11))
        self.w.button_11.released.connect(lambda:self.user_button_released(11))
        self.w.button_12.pressed.connect(lambda:self.user_button_pressed(12))
        self.w.button_12.released.connect(lambda:self.user_button_released(12))
        self.w.button_13.pressed.connect(lambda:self.user_button_pressed(13))
        self.w.button_13.released.connect(lambda:self.user_button_released(13))
        self.w.button_14.pressed.connect(lambda:self.user_button_pressed(14))
        self.w.button_14.released.connect(lambda:self.user_button_released(14))
        self.w.button_15.pressed.connect(lambda:self.user_button_pressed(15))
        self.w.button_15.released.connect(lambda:self.user_button_released(15))
        self.w.button_16.pressed.connect(lambda:self.user_button_pressed(16))
        self.w.button_16.released.connect(lambda:self.user_button_released(16))
        self.w.button_17.pressed.connect(lambda:self.user_button_pressed(17))
        self.w.button_17.released.connect(lambda:self.user_button_released(17))
        self.w.button_18.pressed.connect(lambda:self.user_button_pressed(18))
        self.w.button_18.released.connect(lambda:self.user_button_released(18))
        self.w.button_19.pressed.connect(lambda:self.user_button_pressed(19))
        self.w.button_19.released.connect(lambda:self.user_button_released(19))
        self.w.button_20.pressed.connect(lambda:self.user_button_pressed(20))
        self.w.button_20.released.connect(lambda:self.user_button_released(20))
        self.w.cut_rec_speed.valueChanged.connect(lambda w:self.cutrec_speed_changed(w))
        self.w.kerf_width.valueChanged.connect(lambda w:self.cutrec_move_changed(w))
        self.w.jog_x_plus.pressed.connect(lambda:self.gui_button_jog(1, 'x', 1))
        self.w.jog_x_plus.released.connect(lambda:self.gui_button_jog(0, 'x', 1))
        self.w.jog_x_minus.pressed.connect(lambda:self.gui_button_jog(1, 'x', -1))
        self.w.jog_x_minus.released.connect(lambda:self.gui_button_jog(0, 'x', -1))
        self.w.jog_y_plus.pressed.connect(lambda:self.gui_button_jog(1, 'y', 1))
        self.w.jog_y_plus.released.connect(lambda:self.gui_button_jog(0, 'y', 1))
        self.w.jog_y_minus.pressed.connect(lambda:self.gui_button_jog(1, 'y', -1))
        self.w.jog_y_minus.released.connect(lambda:self.gui_button_jog(0, 'y', -1))
        self.w.jog_z_plus.pressed.connect(lambda:self.gui_button_jog(1, 'z', 1))
        self.w.jog_z_plus.released.connect(lambda:self.gui_button_jog(0, 'z', 1))
        self.w.jog_z_minus.pressed.connect(lambda:self.gui_button_jog(1, 'z', -1))
        self.w.jog_z_minus.released.connect(lambda:self.gui_button_jog(0, 'z', -1))
        self.w.jog_a_plus.pressed.connect(lambda:self.gui_button_jog(1, 'a', 1))
        self.w.jog_a_plus.released.connect(lambda:self.gui_button_jog(0, 'a', 1))
        self.w.jog_a_minus.pressed.connect(lambda:self.gui_button_jog(1, 'a', -1))
        self.w.jog_a_minus.released.connect(lambda:self.gui_button_jog(0, 'a', -1))
        self.w.jog_b_plus.pressed.connect(lambda:self.gui_button_jog(1, 'b', 1))
        self.w.jog_b_plus.released.connect(lambda:self.gui_button_jog(0, 'b', 1))
        self.w.jog_b_minus.pressed.connect(lambda:self.gui_button_jog(1, 'b', -1))
        self.w.jog_b_minus.released.connect(lambda:self.gui_button_jog(0, 'b', -1))
        self.w.jog_c_plus.pressed.connect(lambda:self.gui_button_jog(1, 'c', 1))
        self.w.jog_c_plus.released.connect(lambda:self.gui_button_jog(0, 'c', 1))
        self.w.jog_c_minus.pressed.connect(lambda:self.gui_button_jog(1, 'c', -1))
        self.w.jog_c_minus.released.connect(lambda:self.gui_button_jog(0, 'c', -1))
        self.w.cut_rec_fwd.pressed.connect(lambda:self.cutrec_motion(1))
        self.w.cut_rec_fwd.released.connect(lambda:self.cutrec_motion(0))
        self.w.cut_rec_rev.pressed.connect(lambda:self.cutrec_motion(-1))
        self.w.cut_rec_rev.released.connect(lambda:self.cutrec_motion(0))
        self.w.cut_rec_cancel.pressed.connect(lambda:self.cutrec_cancel_pressed(1))
        self.w.cut_rec_n.pressed.connect(lambda:self.cutrec_move(1, 0, 1))
        self.w.cut_rec_ne.pressed.connect(lambda:self.cutrec_move(1, 1, 1))
        self.w.cut_rec_e.pressed.connect(lambda:self.cutrec_move(1, 1, 0))
        self.w.cut_rec_se.pressed.connect(lambda:self.cutrec_move(1, 1, -1))
        self.w.cut_rec_s.pressed.connect(lambda:self.cutrec_move(1, 0, -1))
        self.w.cut_rec_sw.pressed.connect(lambda:self.cutrec_move(1, -1, -1))
        self.w.cut_rec_w.pressed.connect(lambda:self.cutrec_move(1, -1, 0))
        self.w.cut_rec_nw.pressed.connect(lambda:self.cutrec_move(1, -1, 1))
        self.xOffsetPin.value_changed.connect(lambda v:self.cutrec_offset_changed(v, self.yOffsetPin.get()))
        self.yOffsetPin.value_changed.connect(lambda v:self.cutrec_offset_changed(self.xOffsetPin.get(), v))
        self.offsetsActivePin.value_changed.connect(lambda v:self.offsets_active_changed(v))
        self.consChangePin.value_changed.connect(lambda v:self.consumable_change_changed(v))
        self.w.cam_mark.clicked.connect(self.cam_mark_clicked)
        self.w.cam_goto.clicked.connect(self.cam_goto_clicked)
        self.w.cam_zoom_plus.pressed.connect(self.cam_zoom_plus_pressed)
        self.w.cam_zoom_minus.pressed.connect(self.cam_zoom_minus_pressed)
        self.w.cam_dia_plus.pressed.connect(self.cam_dia_plus_pressed)
        self.w.cam_dia_minus.pressed.connect(self.cam_dia_minus_pressed)
        self.w.view_p.pressed.connect(self.view_p_pressed)
        self.w.view_z.pressed.connect(self.view_z_pressed)
        self.w.view_t.pressed.connect(self.view_t_pressed)
        self.w.view_clear.pressed.connect(self.view_clear_pressed)
        self.w.pan_left.pressed.connect(self.pan_left_pressed)
        self.w.pan_right.pressed.connect(self.pan_right_pressed)
        self.w.pan_up.pressed.connect(self.pan_up_pressed)
        self.w.pan_down.pressed.connect(self.pan_down_pressed)
        self.w.zoom_in.pressed.connect(self.zoom_in_pressed)
        self.w.zoom_out.pressed.connect(self.zoom_out_pressed)
        self.w.camera.pressed.connect(self.camera_pressed)
        self.w.laser.pressed.connect(self.laser_pressed)
        self.w.laser.clicked.connect(self.laser_clicked)
        self.w.main_tab_widget.currentChanged.connect(lambda w:self.main_tab_changed(w))
        self.zHeightPin.value_changed.connect(lambda v:self.z_height_changed(v))
        self.plasmacStatePin.value_changed.connect(lambda v:self.plasmac_state_changed(v))
        self.plasmacStopPin.value_changed.connect(lambda v:self.plasmac_stop_changed(v))
        self.w.feed_label.pressed.connect(self.feed_label_pressed)
        self.w.rapid_label.pressed.connect(self.rapid_label_pressed)
        self.w.jogs_label.pressed.connect(self.jogs_label_pressed)
        self.paramTabDisable.value_changed.connect(self.disable_tabs)
        self.settingsTabDisable.value_changed.connect(self.disable_tabs)
        self.convTabDisable.value_changed.connect(self.disable_tabs)
        self.w.cut_time_reset.pressed.connect(lambda:self.statistic_reset('cut_time', 'Cut time'))
        self.w.probe_time_reset.pressed.connect(lambda:self.statistic_reset('probe_time', 'Probe time'))
        self.w.paused_time_reset.pressed.connect(lambda:self.statistic_reset('paused_time', 'Paused time'))
        self.w.run_time_reset.pressed.connect(lambda:self.statistic_reset('run_time', 'Program run time'))
        self.w.torch_time_reset.pressed.connect(lambda:self.statistic_reset('torch_time', 'Torch on time'))
        self.w.rapid_time_reset.pressed.connect(lambda:self.statistic_reset('rapid_time', 'Rapid time'))
        self.w.cut_length_reset.pressed.connect(lambda:self.statistic_reset('cut_length', 'Cut length'))
        self.w.pierce_reset.pressed.connect(lambda:self.statistic_reset('pierce_count', 'Pierce count'))
        self.w.all_reset.pressed.connect(self.statistics_reset)
        self.extPowerPin.value_changed.connect(lambda v:self.power_button("external", v))
        self.extRunPin.value_changed.connect(lambda v:self.ext_run(v))
        self.extPausePin.value_changed.connect(lambda v:self.ext_pause(v))
        self.extAbortPin.value_changed.connect(lambda v:self.ext_abort(v))
        self.extTouchOffPin.value_changed.connect(lambda v:self.ext_touch_off(v))
        self.extLaserTouchOffPin.value_changed.connect(lambda v:self.ext_laser_touch_off(v))
        self.extLaserTogglePin.value_changed.connect(lambda v:self.ext_laser_toggle(v))
        self.extRunPausePin.value_changed.connect(lambda v:self.ext_run_pause(v))
        self.extHeightOvrPlusPin.value_changed.connect(lambda v:self.height_ovr_pressed(v,1))
        self.extHeightOvrMinusPin.value_changed.connect(lambda v:self.height_ovr_pressed(v,-1))
        self.extHeightOvrResetPin.value_changed.connect(lambda v:self.height_ovr_pressed(v,0))
        self.extHeightOvrCountsPin.value_changed.connect(lambda v:self.height_ovr_encoder(v))
        self.extHeightOvrScalePin.value_changed.connect(lambda v:self.height_ovr_scale_change(v))
        self.extChangeConsPin.value_changed.connect(lambda v:self.ext_change_consumables(v))
        self.extCutRecRevPin.value_changed.connect(lambda v:self.cutrec_motion(-v))
        self.extCutRecFwdPin.value_changed.connect(lambda v:self.cutrec_motion(v))
        self.extCutRecNPin.value_changed.connect(lambda v:self.cutrec_move(v, 0, 1))
        self.extCutRecNEPin.value_changed.connect(lambda v:self.cutrec_move(v, 1, 1))
        self.extCutRecEPin.value_changed.connect(lambda v:self.cutrec_move(v, 1, 0))
        self.extCutRecSEPin.value_changed.connect(lambda v:self.cutrec_move(v, 1, -1))
        self.extCutRecSPin.value_changed.connect(lambda v:self.cutrec_move(v, 0, -1))
        self.extCutRecSWPin.value_changed.connect(lambda v:self.cutrec_move(v, -1, -1))
        self.extCutRecWPin.value_changed.connect(lambda v:self.cutrec_move(v, -1, 0))
        self.extCutRecNWPin.value_changed.connect(lambda v:self.cutrec_move(v, -1, 1))
        self.extCutRecCancelPin.value_changed.connect(lambda v:self.cutrec_cancel_pressed(v))
        self.extTorchEnablePin.value_changed.connect(lambda v:self.ext_torch_enable_changed(v))
        self.extThcEnablePin.value_changed.connect(lambda v:self.ext_thc_enable_changed(v))
        self.extCornerLockEnablePin.value_changed.connect(lambda v:self.ext_corner_lock_enable_changed(v))
        self.extVoidLockEnablePin.value_changed.connect(lambda v:self.ext_void_lock_enable_changed(v))
        self.extIgnoreArcOkPin.value_changed.connect(lambda v:self.ext_ignore_arc_ok_changed(v))
        self.extMeshModePin.value_changed.connect(lambda v:self.ext_mesh_mode_changed(v))
        self.extOhmicProbeEnablePin.value_changed.connect(lambda v:self.ext_ohmic_probe_enable_changed(v))
        self.extAutoVoltsEnablePin.value_changed.connect(lambda v:self.ext_auto_volts_enable_changed(v))
        self.extJogSlowPin.value_changed.connect(self.ext_jog_slow)
        self.extProbePin.value_changed.connect(lambda v:self.ext_probe_test(v))
        self.extPulsePin.value_changed.connect(lambda v:self.ext_torch_pulse(v))
        self.extOhmicPin.value_changed.connect(lambda v:self.ext_ohmic_test(v))
        self.extFramingPin.value_changed.connect(lambda v:self.ext_frame_job(v))
        self.probeTestErrorPin.value_changed.connect(lambda v:self.probe_test_error(v))
        self.w.preview_stack.currentChanged.connect(self.preview_stack_changed)
        self.w.gcode_stack.currentChanged.connect(self.gcode_stack_changed)
        click_signal(self.w.material_label).connect(self.show_material_selector)
        click_signal(self.w.velocity_label).connect(self.show_material_selector)
        click_signal(self.w.velocity_show).connect(self.show_material_selector)
        self.w.conv_line.pressed.connect(lambda:self.conv_call('line'))
        self.w.conv_circle.pressed.connect(lambda:self.conv_call('circle'))
        self.w.conv_ellipse.pressed.connect(lambda:self.conv_call('ellipse'))
        self.w.conv_triangle.pressed.connect(lambda:self.conv_call('triangle'))
        self.w.conv_rectangle.pressed.connect(lambda:self.conv_call('rectangle'))
        self.w.conv_polygon.pressed.connect(lambda:self.conv_call('polygon'))
        self.w.conv_bolt.pressed.connect(lambda:self.conv_call('bolt'))
        self.w.conv_slot.pressed.connect(lambda:self.conv_call('slot'))
        self.w.conv_star.pressed.connect(lambda:self.conv_call('star'))
        self.w.conv_gusset.pressed.connect(lambda:self.conv_call('gusset'))
        self.w.conv_sector.pressed.connect(lambda:self.conv_call('sector'))
        self.w.conv_block.pressed.connect(lambda:self.conv_call('block'))
        self.w.conv_new.pressed.connect(lambda:self.conv_call('new'))
        self.w.conv_save.pressed.connect(lambda:self.conv_call('save'))
        self.w.conv_settings.pressed.connect(lambda:self.conv_call('settings'))
        self.w.conv_send.pressed.connect(lambda:self.conv_call('send'))
        self.w.chk_override_jog.stateChanged.connect(self.override_jog_changed)
        self.jogInhibited.value_changed.connect(lambda v:self.jog_inhibited_changed(v))
        self.sensorActive.value_changed.connect(lambda v:self.sensor_active_changed(v))
        self.zOffsetPin.value_changed.connect(lambda v:self.z_offset_changed(v))
        self.laserRecStatePin.value_changed.connect(lambda v:self.laser_recovery_state_changed(v))
        self.ohmicLedInPin.value_changed.connect(lambda v:self.ohmic_sensed(v))
        self.w.webview_back.pressed.connect(self.web_back_pressed)
        self.w.webview_forward.pressed.connect(self.web_forward_pressed)
        self.w.webview_reload.pressed.connect(self.web_reload_pressed)

    def conv_call(self, operation):
        if self.developmentPin.get():
            reload(self.CONV)
        if operation == 'block':
            self.CONV.conv_block_pressed(self, self.w)
        elif operation == 'new':
            self.CONV.conv_new_pressed(self, self.w, 'button')
        elif operation == 'save':
            self.CONV.conv_save_pressed(self, self.w)
        elif operation == 'settings':
            self.CONV.conv_settings_pressed(self, self.w)
        elif operation == 'send':
            self.CONV.conv_send_pressed(self, self.w)
        else:
            self.CONV.conv_shape_request(self, self.w, f'conv_{operation}', True)

    def set_axes_and_joints(self):
        self.coordinates = 'xyz' # backup in case we cannot find valid coordinates
        kinematics = self.iniFile.find('KINS', 'KINEMATICS').lower().split() or None
        if not kinematics:
            head = _translate('HandlerClass', 'INI File Error')
            msg0  = _translate('HandlerClass', 'Error in [KINS]KINEMATICS in the INI file')
            msg1 = _translate('HandlerClass', 'reverting to default coordinates of xyz')
            STATUS.emit('error', linuxcnc.OPERATOR_ERROR, f'{head}:\n{msg0}\n{msg1}\n')
        else:
            coords = [s for s in kinematics if 'coordinates' in s]
            if coords:
                self.coordinates = coords[0].split('=')[1].strip()
            else:
                coords = self.iniFile.find('KINS', 'COORDINATES').lower() or None
                if coords:
                    self.coordinates = coords
        # hide axes a, b, and c if not being used
        for axis in 'abc':
            if axis not in self.axes['valid']:
                for i in self.axes[axis]:
                    self.w[i].hide()
        # setup home buttons
        for axis in self.axes['valid']:
            self.w[f'home_{axis}'].set_joint(self.coordinates.index(axis))
            self.w[f'home_{axis}'].set_joint_number(self.coordinates.index(axis))
        for joint in range(len(self.coordinates)):
            # check if home all button required
            if not self.iniFile.find(f'JOINT_{joint}', 'HOME_SEQUENCE'):
                self.w.home_all.hide()
            # check if not joggable before homing
            elif self.iniFile.find(f'JOINT_{joint}', 'HOME_SEQUENCE').startswith('-'):
                if f'jog_{self.coordinates[joint]}_plus' not in self.jogSyncList:
                    self.jogSyncList.append(f'jog_{self.coordinates[joint]}_plus')
                    self.jogSyncList.append(f'jog_{self.coordinates[joint]}_minus')
                    self.jogButtonList.remove(f'jog_{self.coordinates[joint]}_plus')
                    self.jogButtonList.remove(f'jog_{self.coordinates[joint]}_minus')

    def set_mode(self):
        block1 = ['arc_ok_high', 'arc_ok_high_lbl', 'arc_ok_low', 'arc_ok_low_lbl' ]
        block2 = ['arc_voltage_scale', 'arc_voltage_scale_lbl', 'arc_voltage_offset', 'arc_voltage_offset_lbl',
                  'voidlock_frm', 'height_per_volt', 'height_per_volt_lbl', 'thc_delay', 'thc_delay_lbl',
                  'thc_sample_counts', 'thc_sample_counts_lbl', 'thc_sample_threshold', 'thc_sample_threshold_lbl',
                  'thc_threshold', 'thc_threshold_lbl', 'pid_i_gain', 'pid_i_gain_lbl', 'pid_d_gain', 'pid_d_gain_lbl',
                  'use_auto_volts', 'use_auto_volts_lbl', 'led_thc_active', 'led_thc_active_lbl', 'arc_voltage',
                  'arc_override_frm', 'voidlock_slope', 'voidlock_slope_lbl', 'thc_auto', 'thc_auto_lbl' ]
        if self.mode == 1:
            hal.set_p('plasmac.mode', '1')
            for widget in block1:
                self.w[widget].hide()
        elif self.mode == 2:
            hal.set_p('plasmac.mode', '2')
            for widget in block1 + block2:
                self.w[widget].hide()
                self.w.pid_p_gain_lbl.setText(_translate('HandlerClass', 'Speed %'))

    def set_spinbox_parameters(self):
        if self.units == 'in':
            self.w.setup_feed_rate.setRange(4.0, int(self.thcFeedRate))
            self.w.setup_feed_rate.setDecimals(1)
            self.w.setup_feed_rate.setSingleStep(0.1)
            self.w.safe_height.setRange(0.75, int(self.maxHeight))
            self.w.safe_height.setDecimals(2)
            self.w.safe_height.setSingleStep(0.01)
            self.w.probe_feed_rate.setRange(4.0, int(self.thcFeedRate))
            self.w.probe_feed_rate.setDecimals(1)
            self.w.probe_feed_rate.setSingleStep(0.1)
            self.w.probe_start_height.setRange(0.1, int(self.maxHeight))
            self.w.probe_start_height.setDecimals(2)
            self.w.probe_start_height.setSingleStep(0.01)
            self.w.offset_feed_rate.setRange(4.0, int(self.offsetFeedRate))
            self.w.offset_feed_rate.setDecimals(1)
            self.w.offset_feed_rate.setSingleStep(0.1)
            self.w.float_switch_travel.setRange(-1.0, 1.0)
            self.w.float_switch_travel.setDecimals(3)
            self.w.float_switch_travel.setSingleStep(0.001)
            self.w.height_per_volt.setRange(0.001, 0.01)
            self.w.height_per_volt.setDecimals(3)
            self.w.height_per_volt.setSingleStep(0.001)
            self.w.ohmic_probe_offset.setRange(-1.0, 1.0)
            self.w.ohmic_probe_offset.setDecimals(3)
            self.w.ohmic_probe_offset.setSingleStep(0.001)
            self.w.skip_ihs_distance.setRange(0.0, 40.0)
            self.w.skip_ihs_distance.setDecimals(1)
            self.w.skip_ihs_distance.setSingleStep(0.1)
            self.w.kerf_width.setRange(0.0, 1.0)
            self.w.kerf_width.setDecimals(3)
            self.w.kerf_width.setSingleStep(0.001)
            self.w.cut_feed_rate.setRange(0.0, 999.0)
            self.w.cut_feed_rate.setDecimals(1)
            self.w.cut_feed_rate.setSingleStep(0.1)
            self.w.cut_height.setRange(0.0, 1.0)
            self.w.cut_height.setDecimals(3)
            self.w.cut_height.setSingleStep(0.001)
            self.w.pierce_height.setRange(0.0, 1.0)
            self.w.pierce_height.setDecimals(3)
            self.w.pierce_height.setSingleStep(0.001)
            self.w.x_pierce_offset.setDecimals(2)
            self.w.x_pierce_offset.setRange(-0.2, 0.2)
            self.w.x_pierce_offset.setSingleStep(0.01)
            self.w.y_pierce_offset.setDecimals(2)
            self.w.y_pierce_offset.setRange(-0.2, 0.2)
            self.w.y_pierce_offset.setSingleStep(0.01)
        else:
            self.w.setup_feed_rate.setMaximum(int(self.thcFeedRate))
            self.w.safe_height.setMaximum(int(self.maxHeight))
            self.w.probe_feed_rate.setMaximum(int(self.thcFeedRate))
            self.w.probe_start_height.setMaximum(int(self.maxHeight))
            self.w.offset_feed_rate.setMaximum(int(self.offsetFeedRate))

    def set_probe_offset_pins(self):
        hal.set_p('plasmac.offset-probe-x', f'{self.probeOffsetX}')
        hal.set_p('plasmac.offset-probe-y', f'{self.probeOffsetY}')
        hal.set_p('plasmac.offset-probe-delay', f'{self.probeDelay}')

    def kb_jog(self, state, joint, direction, shift = False, linear = True):
        if linear:
            distance = STATUS.get_jog_increment()
            rate = STATUS.get_jograte()/60
        else:
            distance = STATUS.get_jog_increment_angular()
            rate = STATUS.get_jograte_angular()/60
        if state:
            if not STATUS.is_man_mode() or not STATUS.machine_is_on() or \
               (self.offsetsActivePin.get() and not self.manualCut):
                return
            if (shift or self.jogFast) and not self.manualCut:
                rate = INFO.MAX_LINEAR_JOG_VEL
            elif self.jogSlow and not self.w.jog_slow.isChecked():
                rate = STATUS.get_jograte()/60/self.slowJogFactor
            ACTION.JOG(joint, direction, rate, distance)
            self.w.grabKeyboard()
        else:
            self.w.releaseKeyboard()
            if not STATUS.get_jog_increment():
                ACTION.JOG(joint, 0, 0, 0)

    def keyboard_shortcuts(self):
        if self.w.chk_keyboard_shortcuts.isChecked():
            return True
        else:
            return False

    def soft_keyboard(self):
        if self.w.chk_soft_keyboard.isChecked():
            inputType = 'CALCULATOR'
            self.w.originoffsetview.setProperty('dialog_code_string','CALCULATOR')
            self.w.originoffsetview.setProperty('text_dialog_code_string','KEYBOARD')
            self.w.gcode_display.SendScintilla(QsciScintilla.SCI_SETEXTRAASCENT, 4)
            self.w.gcode_display.SendScintilla(QsciScintilla.SCI_SETEXTRADESCENT, 4)
            self.w.gcode_editor.editor.SendScintilla(QsciScintilla.SCI_SETEXTRAASCENT, 4)
            self.w.gcode_editor.editor.SendScintilla(QsciScintilla.SCI_SETEXTRADESCENT, 4)
            self.vkb_check()
            if self.w.main_tab_widget.currentIndex() == self.PARAMETERS:
                self.vkb_show(True)
            elif self.w.main_tab_widget.currentIndex() == self.SETTINGS:
                self.vkb_show()
            self.w.chk_keyboard_shortcuts.setChecked(False)
            self.w.chk_keyboard_shortcuts.setEnabled(False)
        else:
            inputType = 'ENTRY'
            self.w.originoffsetview.setProperty('dialog_code_string','')
            self.w.originoffsetview.setProperty('text_dialog_code_string','')
            self.w.gcode_display.SendScintilla(QsciScintilla.SCI_SETEXTRAASCENT, 1)
            self.w.gcode_display.SendScintilla(QsciScintilla.SCI_SETEXTRADESCENT, 1)
            self.w.gcode_editor.editor.SendScintilla(QsciScintilla.SCI_SETEXTRAASCENT, 1)
            self.w.gcode_editor.editor.SendScintilla(QsciScintilla.SCI_SETEXTRADESCENT, 1)
            self.vkb_hide()
            self.w.chk_keyboard_shortcuts.setEnabled(True)
        for axis in 'xyzabc':
            button = f'touch_{axis}'
            self.w[button].dialog_code = inputType

    def overlay_update(self, state):
        self.w.gcodegraphics.updateGL()
        self.w.conv_preview.updateGL()

    def dialog_show_ok(self, icon, title, error, bText=_translate('HandlerClass', 'OK')):
        msg = QMessageBox(self.w)
        buttonY = msg.addButton(QMessageBox.Yes)
        buttonY.setText(bText)
        buttonY.setIcon(QIcon())
        msg.setIcon(icon)
        msg.setWindowTitle(title)
        msg.setText(error)
        msg.setWindowFlag(Qt.Popup)
        msg.exec_()
        self.dialogError = False
        return msg

    def dialog_show_yesno(self, icon, title, error, bY=_translate('HandlerClass', 'YES'), bN=_translate('HandlerClass', 'NO')):
        msg = QMessageBox(self.w)
        buttonY = msg.addButton(QMessageBox.Yes)
        buttonY.setText(bY)
        buttonY.setIcon(QIcon())
        buttonN = msg.addButton(QMessageBox.No)
        buttonN.setText(bN)
        buttonN.setIcon(QIcon())
        msg.setIcon(icon)
        msg.setWindowTitle(title)
        msg.setText(error)
        msg.setWindowFlag(Qt.WindowStaysOnTopHint) if 'shutdown' in error else msg.setWindowFlag(Qt.Popup)
        choice = msg.exec_()
        if choice == QMessageBox.Yes:
            return True
        else:
            return False
    # virtkb: 0=none, 1=alpha~close, 2=num~close, 3=alpha~num, 4=num~num, 5=alpha~alpha, 6=num~alpha
    def dialog_input(self, virtkb, title, text, btn1, btn2, delay=None):
        input = QInputDialog(self.w)
        input.setWindowTitle(title)
        input.setLabelText(f'{text}')
        if btn1:
            input.setOkButtonText(btn1)
        if btn2:
            input.setCancelButtonText(btn2)
        if delay is not None:
            input.setTextValue(f'{delay:0.2f}')
        for button in input.findChildren(QPushButton):
            button.setIcon(QIcon())
        if virtkb in (1,3,5):
            self.vkb_show(False)
        elif virtkb in (2,4,6):
            self.vkb_show(True)
        valid = input.exec_()
        if virtkb < 3:
            self.vkb_hide()
        elif virtkb in (3,4):
            self.vkb_show(True)
        elif virtkb in (5,6):
            self.vkb_show(False)
        out = input.textValue()
        return valid, out

    def dialog_run_from_line(self):
        rFl = QDialog(self.w)
        rFl.setWindowTitle(_translate('HandlerClass', 'Run From Line'))
        lbl1 = QLabel(_translate('HandlerClass', 'USE LEADIN:'))
        lbl2 = QLabel(_translate('HandlerClass', 'LEADIN LENGTH:'))
        lbl3 = QLabel(_translate('HandlerClass', 'LEADIN ANGLE:'))
        lbl4 = QLabel('')
        leadinDo = QCheckBox()
        leadinLength = QDoubleSpinBox()
        leadinAngle = QDoubleSpinBox()
        buttons = QDialogButtonBox.Ok | QDialogButtonBox.Cancel
        buttonBox = QDialogButtonBox(buttons)
        buttonBox.accepted.connect(rFl.accept)
        buttonBox.rejected.connect(rFl.reject)
        buttonBox.button(QDialogButtonBox.Ok).setText(_translate('HandlerClass', 'LOAD'))
        buttonBox.button(QDialogButtonBox.Ok).setIcon(QIcon())
        buttonBox.button(QDialogButtonBox.Cancel).setText(_translate('HandlerClass', 'CANCEL'))
        buttonBox.button(QDialogButtonBox.Cancel).setIcon(QIcon())
        layout = QGridLayout()
        layout.addWidget(lbl1, 0, 0)
        layout.addWidget(lbl2, 1, 0)
        layout.addWidget(lbl3, 2, 0)
        layout.addWidget(lbl4, 3, 0)
        layout.addWidget(leadinDo, 0, 1)
        layout.addWidget(leadinLength, 1, 1)
        layout.addWidget(leadinAngle, 2, 1)
        layout.addWidget(buttonBox, 4, 0, 1, 2)
        rFl.setLayout(layout)
        lbl1.setAlignment(Qt.AlignRight | Qt.AlignBottom)
        lbl2.setAlignment(Qt.AlignRight | Qt.AlignBottom)
        lbl3.setAlignment(Qt.AlignRight | Qt.AlignBottom)
        if self.units == 'in':
            leadinLength.setDecimals(2)
            leadinLength.setSingleStep(0.05)
            leadinLength.setSuffix(' inch')
            leadinLength.setMinimum(0.05)
        else:
            leadinLength.setDecimals(0)
            leadinLength.setSingleStep(1)
            leadinLength.setSuffix(' mm')
            leadinLength.setMinimum(1)
        leadinAngle.setDecimals(0)
        leadinAngle.setSingleStep(1)
        leadinAngle.setSuffix(' deg')
        leadinAngle.setRange(-359, 359)
        leadinAngle.setWrapping(True)
        self.vkb_show(True)
        result = rFl.exec_()
        self.vkb_hide()
        # load clicked
        if result:
            return {'cancel':False, 'do':leadinDo.isChecked(), 'length':leadinLength.value(), 'angle':leadinAngle.value()}
        # cancel clicked
        else:
            return {'cancel':True}

    def invert_pin_state(self, halpin):
        if 'qtplasmac.ext_out_' in halpin:
            pin = f'out{halpin.split("out_")[1]}Pin'
            self[pin].set(not hal.get_value(halpin))
        else:
            hal.set_p(halpin, str(not hal.get_value(halpin)))
        self.set_button_color()

    def set_button_color(self):
        for halpin in self.halTogglePins:
            color = self.w[self.halTogglePins[halpin][0]].palette().color(QtGui.QPalette.Background)
            if hal.get_value(halpin):
                if color != self.w.color_foregalt.palette().color(QPalette.Background):
                    self.button_active(self.halTogglePins[halpin][0])
                text = 3
            else:
                if color != self.w.color_backgrnd.palette().color(QPalette.Background):
                    self.button_normal(self.halTogglePins[halpin][0])
                text = 2
            if self.halTogglePins[halpin][3]:
                toggleText = self.halTogglePins[halpin][text].replace('\\', '\n')
                self.w[self.halTogglePins[halpin][0]].setText(f'{toggleText}')
        for halpin in self.halPulsePins:
            color = self.w[self.halPulsePins[halpin][0]].palette().color(QtGui.QPalette.Background)
            if hal.get_value(halpin):
                if color != self.w.color_foregalt.palette().color(QPalette.Background):
                    self.button_active(self.halPulsePins[halpin][0])
            else:
                if color != self.w.color_backgrnd.palette().color(QPalette.Background):
                    self.button_normal(self.halPulsePins[halpin][0])
        if self.tlButton:
            for button in self.tlButton:
                if self.laserOnPin.get():
                    self.button_active(button)
                else:
                    self.button_normal(button)


    def cut_critical_check(self):
        rcButtonList = []
        # halTogglePins format is: button name, run critical flag, button text
        for halpin in self.halTogglePins:
            if self.halTogglePins[halpin][1] and not hal.get_value(halpin):
                rcButtonList.append(self.halTogglePins[halpin][2].replace('\n', ' '))
        if rcButtonList and self.w.torch_enable.isChecked():
            head = _translate('HandlerClass', 'Run Critical Toggle')
            btn1 = _translate('HandlerClass', 'CONTINUE')
            btn2 = _translate('HandlerClass', 'CANCEL')
            msg0 = _translate('HandlerClass', 'Button not toggled')
            joined = '\n'.join(rcButtonList)
            msg1 = f'\n{joined}'
            if self.dialog_show_yesno(QMessageBox.Warning, f'{head}', f'\n{msg0}:\n{msg1}', f'{btn1}', f'{btn2}'):
                return False
            else:
                return True
        else:
            return False

    def preview_stack_changed(self):
        if self.w.preview_stack.currentIndex() == self.PREVIEW:
            self.w.file_clear.setEnabled(True)
            self.w.file_reload.setEnabled(True)
            self.autorepeat_keys(False)
            self.w.jog_frame.setEnabled(True)
            self.set_run_button_state()
            if STATUS.is_interp_idle():
                self.set_buttons_state([self.idleList], True)
                if STATUS.machine_is_on():
                    self.set_buttons_state([self.idleOnList], True)
                    if STATUS.is_all_homed():
                        self.set_buttons_state([self.idleHomedList], True)
        elif self.w.preview_stack.currentIndex() == self.OPEN:
            self.button_active(self.w.file_open.objectName())
            self.autorepeat_keys(True)
            self.vkb_hide()
            self.w.filemanager.table.setFocus()
            self.set_buttons_state([self.idleOnList, self.idleHomedList], False)
            self.w.jog_frame.setEnabled(False)
            self.w.run.setEnabled(False)
        elif self.w.preview_stack.currentIndex() == self.EDIT:
            self.button_active(self.w.file_edit.objectName())
            text0 = _translate('HandlerClass', 'EDIT')
            text1 = _translate('HandlerClass', 'CLOSE')
            self.w.file_edit.setText(f'{text0}\n{text1}')
            self.autorepeat_keys(True)
            buttonList = [button for button in self.idleHomedList if button != 'mdi_show']
            self.set_buttons_state([self.idleOnList, buttonList], False)
            self.w.jog_frame.setEnabled(False)
        elif self.w.preview_stack.currentIndex() == self.CAMERA:
            self.button_active('camera')
            self.w.run.setEnabled(False)
            self.w.touch_xy.setEnabled(False)
            self.w.laser.setEnabled(False)
            self.cameraOn = True
        elif self.w.preview_stack.currentIndex() == self.OFFSETS:
            self.button_active(self.ovButton)
            buttonList = [button for button in self.idleHomedList if button not in ['touch_x', 'touch_y', 'touch_z', \
                                                                                    'touch_a', 'touch_b', 'touch_c', \
                                                                                    'touch_xy', 'mdi_show', 'wcs_button', \
                                                                                    'set_offsets']]
            self.set_buttons_state([self.idleOnList, buttonList], False)
            self.w.jog_frame.setEnabled(False)
            self.w.run.setEnabled(False)
            for row in range(self.w.originoffsetview.tablemodel.rowCount(self.w.originoffsetview)):
                self.w.originoffsetview.resizeRowToContents(row)
            for column in range(self.w.originoffsetview.tablemodel.rowCount(self.w.originoffsetview)-1):
                self.w.originoffsetview.resizeColumnToContents(column)
        elif self.w.preview_stack.currentIndex() == self.USER_MANUAL:
            self.button_active(self.umButton)
            self.autorepeat_keys(True)
            buttonList = [button for button in self.idleHomedList if button != 'mdi_show']
            self.set_buttons_state([self.idleOnList, buttonList], False)
            self.w.jog_frame.setEnabled(False)
            self.w.run.setEnabled(False)
        if self.w.preview_stack.currentIndex() != self.OPEN or self.w.preview_stack.currentIndex() == self.PREVIEW:
            self.button_normal(self.w.file_open.objectName())
        if self.w.preview_stack.currentIndex() != self.EDIT or self.w.preview_stack.currentIndex() == self.PREVIEW:
            self.button_normal(self.w.file_edit.objectName())
            self.w.file_edit.setText(_translate('HandlerClass', 'EDIT'))
        if self.w.preview_stack.currentIndex() !=self.CAMERA or self.w.preview_stack.currentIndex() == self.PREVIEW:
            self.button_normal('camera')
        if self.w.preview_stack.currentIndex() != self.OFFSETS or self.w.preview_stack.currentIndex() == self.PREVIEW:
            if self.ovButton:
                self.button_normal(self.ovButton)
        if self.w.preview_stack.currentIndex() != self.USER_MANUAL or self.w.preview_stack.currentIndex() == self.PREVIEW:
            if self.prevPreviewIndex == self.EDIT:
                buttonList = [button for button in self.idleList if button in [self.ovButton, 'file_open']]
                self.set_buttons_state([buttonList], True)
            if self.umButton:
                self.button_normal(self.umButton)

    def gcode_stack_changed(self):
        if self.w.gcode_stack.currentIndex() == self.MDI:
            self.button_active(self.w.mdi_show.objectName())
            text0 = _translate('HandlerClass', 'MDI')
            text1 = _translate('HandlerClass', 'CLOSE')
            self.w.mdi_show.setText(f'{text0}\n{text1}')
            self.w.mdihistory.reload()
            self.w.mdihistory.MDILine.setFocus()
            self.autorepeat_keys(True)
            self.w.jog_frame.setEnabled(False)
        else:
            self.button_normal(self.w.mdi_show.objectName())
            self.w.mdi_show.setText(_translate('HandlerClass', 'MDI'))
            if self.w.preview_stack.currentIndex() != self.EDIT:
                self.autorepeat_keys(False)
                self.w.jog_frame.setEnabled(True)

    def set_mc_states(self, state):
        if self.manualCut:
            self.jogPreManCut[0] = self.w.jog_slow.isChecked()
            self.jogPreManCut[1] = self.w.jog_slider.value()
            self.jogPreManCut[2] = self.w.jogincrements.currentIndex()
            if self.w.jog_slow.isChecked():
                self.jog_slow_pressed(True)
            self.w.jog_slider.setValue(self.w.cut_feed_rate.value())
            self.w.jogincrements.setCurrentIndex(0)
        else:
            if self.jogPreManCut[0]:
                self.jog_slow_pressed(True)
            self.w.jog_slider.setValue(self.jogPreManCut[1])
            self.w.jogincrements.setCurrentIndex(self.jogPreManCut[2])
        self.w.jog_z_plus.setEnabled(state)
        self.w.jog_z_minus.setEnabled(state)
        self.set_tab_jog_states(state)

    def set_tab_jog_states(self, state):
        if STATUS.is_auto_paused():
            if self.torchPulse:
                self.w.pause.setEnabled(state)
            for n in range(self.w.main_tab_widget.count()):
                if n > 1:
                    self.w.main_tab_widget.setTabEnabled(n, state)
        else:
            if self.tabsAlwaysEnabled.get():
                self.w.main_tab_widget.setTabEnabled(self.CONVERSATIONAL, state)
            else:
                for n in range(self.w.main_tab_widget.count()):
                    if n != 0 and (not self.probeTest or n != self.w.main_tab_widget.currentIndex()):
                         self.w.main_tab_widget.setTabEnabled(n, state)
            # disable jog controls on MAIN tab (for manual cut)
            self.w.jog_slider.setEnabled(state)
            self.w.jogs_label.setEnabled(state)
            self.w.jog_slow.setEnabled(state)
            self.w.jogincrements.setEnabled(state)
            # disable material selector on MAIN tab
            self.w.material_label.setEnabled(state)
            self.w.material_selector.setEnabled(state)
            # disable materials items on PARAMETERS tab
            self.w.materials_box.setEnabled(state)
            self.w.save_material.setEnabled(state)
            self.w.new_material.setEnabled(state)
            self.w.delete_material.setEnabled(state)
            self.w.reload_material.setEnabled(state)
            self.w.cut_amps.setEnabled(state)
            self.w.cut_feed_rate.setEnabled(state)
            self.w.cut_height.setEnabled(state)
            self.w.cut_mode.setEnabled(state)
            self.w.cut_mode_label.setEnabled(state)
            self.w.cut_volts.setEnabled(state)
            self.w.gas_pressure.setEnabled(state)
            self.w.kerf_width.setEnabled(state)
            self.w.pause_at_end.setEnabled(state)
            self.w.pierce_delay.setEnabled(state)
            self.w.pierce_height.setEnabled(state)
            self.w.puddle_jump_delay.setEnabled(state)
            self.w.puddle_jump_height.setEnabled(state)
            # disable user button items on SETTINGS tab
            self.w.ub_save.setEnabled(state)
            self.w.ub_reload.setEnabled(state)
            for bNum in range(1,21):
                self.w[f'ub_name_{bNum}'].setEnabled(state)
                self.w[f'ub_code_{bNum}'].setEnabled(state)
            # disable Jog Frame during probe test or torch pulse
            if self.probeTest or self.torchPulse:
                self.w.jog_frame.setEnabled(state)

    def show_material_selector(self):
        self.w.material_selector.showPopup()

    def autorepeat_keys(self, state):
        if not self.autorepeat_skip:
            if state:
                ACTION.ENABLE_AUTOREPEAT_KEYS(' ')
            else:
                ACTION.DISABLE_AUTOREPEAT_KEYS(' ')

    def clear_rfl(self):
        self.rflActive = False
        self.startLine = 0
        self.preRflFile = ''
        self.w.gcodegraphics.clear_highlight()

    def ohmic_sensed(self, state):
        if state:
            hal.set_p('qtplasmac.led_ohmic_probe', '1')
            self.ohmicLedTimer.start(150)

    def vm_check(self):
        try:
            response = (Popen('cat /sys/class/dmi/id/product_name', stdout=PIPE, stderr=PIPE, shell=True).communicate()[0]).decode('utf-8')
            if 'virtual' in response.lower() or 'vmware' in response.lower():
                self.virtualMachine = True
                STATUS.emit('update-machine-log', f'"{response.strip()}" Virtual Machine detected', 'TIME')
        except:
            pass

    def toggle_joint_mode(self):
        if not STATUS.is_all_homed():
            return
        if hal.get_value('halui.mode.is-teleop'):
            teleop = False
        elif hal.get_value('halui.mode.is-joint'):
            teleop = True
        ACTION.cmd.teleop_enable(teleop)
        for axis in self.axes['valid']:
            self.w[f'touch_{axis}'].setEnabled(teleop)
            self.w[f'dro_{axis}'].setEnabled(teleop)
            self.w[f'dro_label_{axis}'].setProperty('homed', teleop)
            self.w[f'dro_label_{axis}'].setStyle(self.w[f'dro_label_{axis}'].style())
        time.sleep(0.1)
        self.w.gcodegraphics.updateGL()
        self.w.conv_preview.updateGL()


#########################################################################################################################
# TIMER FUNCTIONS #
#########################################################################################################################
    def shutdown_timeout(self):
        self.w.close()

    def startup_timeout(self):
        if STATUS.stat.estop:
            self.estop_state(True)
        self.w.run.setEnabled(False)
        if self.frButton:
            self.w[self.frButton].setEnabled(False)
        self.w.pause.setEnabled(False)
        self.w.abort.setEnabled(False)
        self.w.gcode_display.setHorizontalScrollBarPolicy(Qt.ScrollBarAlwaysOff)
        self.view_t_pressed()
        self.set_signal_connections()
        if self.firstRun is True:
            self.firstRun = False

    def update_periodic(self):
        if self.framing and STATUS.is_interp_idle():
            self.framing = False
            ACTION.SET_MANUAL_MODE()
            self.laserOnPin.set(0)
            self.w.gcodegraphics.logger.clear()
        self.set_button_color()
        if self.flasher:
            self.flasher -= 1
        else:
            self.flasher = self.flashRate
            self.flashState = not self.flashState
            self.flasher_timeout()
        if not self.firstRun and self.pmPort and not hal.component_exists('pmx485'):
            if self.pmx485_check(self.pmPort, True):
                self.w.gas_pressure.show()
                self.w.gas_pressure_label.show()
                self.w.cut_mode.show()
                self.w.cut_mode_label.show()
                self.w.pmx485_frame.show()
                self.w.pmx_stats_frame.show()
                self.pmx485_startup(self.pmPort)
        if not self.firstRun and os.path.isfile(self.upFile):
            exec(open(self.upFile).read())

    def flasher_timeout(self):
        if STATUS.is_auto_paused():
            if self.flashState:
                self.w.pause.setText(_translate('HandlerClass', 'CYCLE RESUME'))
            else:
                self.w.pause.setText('')
        elif self.w.jog_stack.currentIndex() == self.JOG:
            self.w.pause.setText(_translate('HandlerClass', 'CYCLE PAUSE'))
        text = _translate('HandlerClass', 'FEED')
        if self.w.feed_slider.value() != 100:
            if self.flashState:
                self.w.feed_label.setText(f'{text}\n{STATUS.stat.feedrate * 100:.0f}%')
            else:
                self.w.feed_label.setText(' \n ')
        else:
            self.w.feed_label.setText(f'{text}\n{STATUS.stat.feedrate * 100:.0f}%')
        text = _translate('HandlerClass', 'RAPID')
        if self.w.rapid_slider.value() != 100:
            if self.flashState:
                self.w.rapid_label.setText(f'{text}\n{STATUS.stat.rapidrate * 100:.0f}%')
            else:
                self.w.rapid_label.setText(' \n ')
        else:
            self.w.rapid_label.setText(f'{text}\n{STATUS.stat.rapidrate * 100:.0f}%')
        text = _translate('HandlerClass', 'JOG')
        if self.manualCut:
            if self.flashState:
                self.w.run.setText(_translate('HandlerClass', 'MANUAL CUT'))
                self.w.jogs_label.setText(f'{text}\n{STATUS.get_jograte():.0f}')
            else:
                self.w.run.setText('')
                self.w.jogs_label.setText(' \n ')
        if self.heightOvr > 0.01 or self.heightOvr < -0.01:
            if self.flashState:
                self.w.height_ovr_label.setText(f'{self.heightOvr:.2f}')
            else:
                self.w.height_ovr_label.setText('')
        else:
            self.w.height_ovr_label.setText(f'{self.heightOvr:.2f}')
        if self.flash_error and self.error_present:
            if self.flashState:
                self.w.error_label.setText(_translate('HandlerClass', 'ERROR SENT TO MACHINE LOG'))
            else:
                self.w.error_label.setText('')
        if self.startLine > 0:
            if not self.w.run.text().startswith(_translate('HandlerClass', 'RUN')):
                if self.flashState:
                    self.w.run.setText(self.runText)
                else:
                    self.w.run.setText('')
        elif not self.manualCut:
            self.w.run.setText(_translate('HandlerClass', 'CYCLE START'))
        if not self.w.pmx485_enable.isChecked():
            self.w.pmx485_label.setText('')
            self.pmx485LabelState = None
        elif self.pmx485CommsError:
            if self.flashState:
                self.w.pmx485_label.setText(_translate('HandlerClass', 'COMMS ERROR'))
                self.pmx485LabelState = None
            else:
                self.w.pmx485_label.setText('')
                self.pmx485LabelState = None
        elif not self.pmx485LabelState:
            if self.flashState:
                self.w.pmx485_label.setText(f'Fault Code: {self.pmx485FaultCode}')
                self.pmx485LabelState = None
            else:
                self.w.pmx485_label.setText('')
                self.pmx485LabelState = None

    def probe_timeout(self):
        if self.probeTime > 1:
            self.probeTime -= 1
            self.probeTimer.start(1000)
            self.w[self.ptButton].setText(f'{self.probeTime}')
        else:
            self.probe_test_stop()
            log = _translate('HandlerClass', 'Probe test completed')
            STATUS.emit('update-machine-log', log, 'TIME')

    def torch_timeout(self):
        if self.torchTime:
            self.torchTime -= 0.1
            self.torchTimer.start(100)
            self.w[self.tpButton].setText(f'{self.torchTime:.1f}')
        if self.torchTime <= 0:
            self.torchTimer.stop()
            self.torchTime = 0
            if not self.w[self.tpButton].isDown() and not self.extPulsePin.get():
                self.torch_pulse_states(True)
                log = _translate('HandlerClass', 'Torch pulse completed')
                STATUS.emit('update-machine-log', log, 'TIME')
            else:
                text0 = _translate('HandlerClass', 'TORCH')
                text1 = _translate('HandlerClass', 'ON')
                self.w[self.tpButton].setText(f'{text0}\n{text1}')
        else:
            self.torchTimer.start(100)

    def pulse_timer_timeout(self):
        # halPulsePins format is: button name, pulse time, button text, remaining time, button number
        active = False
        try:
            for halpin in self.halPulsePins:
                if self.halPulsePins[halpin][3] > 0.05:
                    active = True
                    if self.halPulsePins[halpin][1] == self.halPulsePins[halpin][3]:
                        self.invert_pin_state(halpin)
                    self.halPulsePins[halpin][3] -= 0.1
                    self.w[self.halPulsePins[halpin][0]].setText(f'{self.halPulsePins[halpin][3]:0.1f}')
                elif self.w[self.halPulsePins[halpin][0]].text() != self.halPulsePins[halpin][2]:
                    self.invert_pin_state(halpin)
                    self.halPulsePins[halpin][3] = 0
                    self.w[self.halPulsePins[halpin][0]].setText(f'{self.halPulsePins[halpin][2]}')
        except Exception as err:
            self.halPulsePins[halpin][3] = 0
            bNum = self.halPulsePins[halpin][4]
            head = _translate('HandlerClass', 'HAL Pin Error')
            msg0 = _translate('HandlerClass', 'Invalid code for user button')
            msg1 = _translate('HandlerClass', 'Failed to pulse HAL pin')
            STATUS.emit('error', linuxcnc.OPERATOR_ERROR, f'{head}:\n{msg0} #{bNum}\n{msg1}\n"{halpin}" {err}\n')
        if not active:
            self.pulseTimer.stop()

    def laser_timeout(self):
        if self.w.laser.isDown() or self.extLaserButton:
            self.laserOnPin.set(0)
            self.laserButtonState = 'reset'
            self.w.laser.setText(_translate('HandlerClass', 'LASER'))
            self.button_normal('laser')
            self.w.touch_xy.setEnabled(True)
            self.w.camera.setEnabled(True)

    def ohmic_led_timeout(self):
        if not self.ohmicLedInPin.get():
            hal.set_p('qtplasmac.led_ohmic_probe', '0')
        else:
            self.ohmicLedTimer.start(50)

#########################################################################################################################
# USER BUTTON FUNCTIONS #
#########################################################################################################################
    def user_button_setup(self):
        self.iniButtonCodes = ['Codes']
        iniButtonCodes = ['Codes']
        self.probePressed = False
        self.probeTime = 0
        self.probeTimer = QTimer()
        self.probeTimer.setSingleShot(True)
        self.probeTimer.timeout.connect(self.probe_timeout)
        self.torchTime = 0.0
        self.torchTimer = QTimer()
        self.torchTimer.setSingleShot(True)
        self.torchTimer.timeout.connect(self.torch_timeout)
        self.pulseTime = 0
        self.pulseTimer = QTimer()
        self.pulseTimer.timeout.connect(self.pulse_timer_timeout)
        self.cutType = 0
        self.single_cut_request = False
        self.oldFile = None
        singleCodes = ['change-consumables', 'cut-type', 'framing', 'manual-cut', 'offsets-view', 'ohmic-test', \
                       'probe-test', 'single-cut', 'torch-pulse', 'user-manual', 'latest-file', 'toggle-joint']
        head = _translate('HandlerClass', 'User Button Error')
        for bNum in range(1,21):
            self.w[f'button_{str(bNum)}'].setEnabled(False)
            self.w[f'button_{str(bNum)}'].setCheckable(False)
            bName = self.PREFS.getpref(f'{bNum} Name', '', str, 'BUTTONS') or None
            bCode = self.PREFS.getpref(f'{bNum} Code', '', str, 'BUTTONS') or None
            if bName or bCode:
                self.w[f'ub_name_{bNum}'].setText(bName)
                self.w[f'ub_code_{bNum}'].setText(bCode)
            if (bCode and not bName) or (not bCode and bName):
                msg0 = _translate('HandlerClass', 'are both required')
                msg1 = _translate('HandlerClass', 'only one has been specified for')
                STATUS.emit('error', linuxcnc.OPERATOR_ERROR, f'{head}:\nCODE + NAME {msg0}\n{msg1} BUTTON_{bNum}\n')
                self.w[f'button_{str(bNum)}'].setText('')
                self.iniButtonCodes.append('')
                continue
            if not bCode:
                self.w[f'button_{str(bNum)}'].setText('')
                self.iniButtonCodes.append('')
                continue
            code = bCode.lower().strip().split()[0]
            if code in singleCodes and code in iniButtonCodes:
                msg1 = _translate('HandlerClass', 'Duplicate code entry for')
                msg2 = _translate('HandlerClass', 'Using first instance only of')
                STATUS.emit('error', linuxcnc.OPERATOR_ERROR, f'{head}:\n{msg1} BUTTON_{iniButtonCodes.index(code)} + BUTTON_{bNum}\n{msg2} {bCode.split()[0]}\n')
                self.w[f'button_{str(bNum)}'].setText('')
                self.iniButtonCodes.append('')
                continue
            self.iniButtonCodes.append(bCode)
            iniButtonCodes.append(code)
            msg0 = _translate('HandlerClass', 'Invalid code for user button')
            bNames = bName.split('\\')
            bLabel = bNames[0]
            if len(bNames) > 1:
                for name in range(1, len(bNames)):
                    bLabel += f'\n{bNames[name]}'
            self.w[f'button_{str(bNum)}'].setText(bLabel)
            if 'change-consumables' in bCode:
                self.ccParm = bCode.replace('change-consumables','').replace(' ','').lower() or None
                if self.ccParm != None and ('x' in self.ccParm or 'y' in self.ccParm):
                    self.ccButton = f'button_{str(bNum)}'
                    self.idleHomedList.append(self.ccButton)
                    self.pausedValidList.append(self.ccButton)
                else:
                    msg1 = _translate('HandlerClass', 'Check button code for invalid or missing arguments')
                    STATUS.emit('error', linuxcnc.OPERATOR_ERROR, f'{head}:\n{msg0} #{bNum}\n{msg1}\n')
                    continue
            elif 'probe-test' in bCode:
                if len(bCode.split()) < 3:
                    if bCode.lower().replace('probe-test','').strip():
                        try:
                            self.ptTime = round(float(bCode.lower().replace('probe-test','').strip()))
                        except:
                            msg1 = _translate('HandlerClass', 'Check button code for invalid seconds argument')
                            STATUS.emit('error', linuxcnc.OPERATOR_ERROR, f'{head}:\n{msg0} #{bNum}\n{msg1}\n')
                            continue
                    else:
                        self.ptTime = 10
                    self.ptButton = f'button_{str(bNum)}'
                    self.idleHomedList.append(self.ptButton)
                    self.probeText = self.w[self.ptButton].text()
                else:
                    msg1 = _translate('HandlerClass', 'Check button code for extra arguments')
                    STATUS.emit('error', linuxcnc.OPERATOR_ERROR, f'{head}:\n{msg0} #{bNum}\n{msg1}\n')
                    continue
            elif 'torch-pulse' in bCode:
                if len(bCode.split()) < 3:
                    if bCode.lower().replace('torch-pulse','').strip():
                        try:
                            self.tpTime = round(float(bCode.lower().replace('torch-pulse','').strip()), 1)
                        except:
                            msg1 = _translate('HandlerClass', 'Check button code for invalid seconds argument')
                            STATUS.emit('error', linuxcnc.OPERATOR_ERROR, f'{head}:\n{msg0} #{bNum}\n{msg1}\n')
                            continue
                        self.tpTime = 3.0 if self.torchTime > 3.0 else self.tpTime
                    else:
                        self.tpTime = 1.0
                    self.tpButton = f'button_{str(bNum)}'
                    self.idleOnList.append(self.tpButton)
                    self.pausedValidList.append(self.tpButton)
                    self.tpText = self.w[self.tpButton].text()
                else:
                    msg1 = _translate('HandlerClass', 'Check button code for extra arguments')
                    STATUS.emit('error', linuxcnc.OPERATOR_ERROR, f'{head}:\n{msg0} #{bNum}\n{msg1}\n')
                    continue
            elif 'ohmic-test' in bCode:
                self.otButton = f'button_{str(bNum)}'
                self.idleOnList.append(self.otButton)
                self.pausedValidList.append(self.otButton)
            elif 'framing' in bCode:
                frButton = True
                self.defaultZ = True
                self.frFeed = 0
                bCode = bCode.lower().replace('framing', '').strip()
                if 'usecurrentzheight' in bCode:
                    bCode = bCode.lower().replace('usecurrentzheight', '').strip()
                    self.defaultZ = False
                if len(bCode):
                    if bCode[0] == 'f':
                        try:
                            self.frFeed = float(bCode.replace('f', ''))
                        except:
                            msg1 = _translate('HandlerClass', 'Check button code for invalid feed argument')
                            STATUS.emit('error', linuxcnc.OPERATOR_ERROR, f'{head}:\n{msg0} #{bNum}\n{msg1}\n')
                            frButton = False
                            continue
                    else:
                        msg1 = _translate('HandlerClass', 'Check button code for invalid arguments')
                        STATUS.emit('error', linuxcnc.OPERATOR_ERROR, f'{head}:\n{msg0} #{bNum}\n{msg1}\n')
                        continue
                if frButton:
                    self.frButton = f'button_{str(bNum)}'
                    self.idleHomedList.append(self.frButton)
            elif 'cut-type' in bCode:
                self.ctButton = f'button_{str(bNum)}'
                self.idleOnList.append(self.ctButton)
            elif 'single-cut' in bCode:
                self.scButton = f'button_{str(bNum)}'
                self.idleHomedList.append(self.scButton)
            elif 'manual-cut' in bCode:
                self.mcButton = f'button_{str(bNum)}'
                self.idleHomedList.append(self.mcButton)
            elif 'load' in bCode:
                self.idleOnList.append(f'button_{str(bNum)}')
            elif 'toggle-halpin' in bCode:
                head = _translate('HandlerClass', 'HAL Pin Error')
                altLabel = None
                if ';;' in bCode:
                    altLabel = bCode[bCode.index(';;') + 2:].strip()
                    bCode = bCode[:bCode.index(';;')].strip()
                if len(bCode.split()) == 3 and 'cutcritical' in bCode.lower():
                    critical = True
                elif len(bCode.split()) == 2:
                    critical = False
                else:
                    head = _translate('HandlerClass', 'User Button Error')
                    msg1 = _translate('HandlerClass', 'Check button code for invalid arguments')
                    STATUS.emit('error', linuxcnc.OPERATOR_ERROR, f'{head}:\n{msg0} #{bNum}\n{msg1}\n')
                    continue
                halpin = bCode.lower().split('toggle-halpin')[1].split(' ')[1].strip()
                excludedHalPins = ('plasmac.torch-pulse-start', 'plasmac.ohmic-test', \
                                'plasmac.probe-test', 'plasmac.consumable-change')
                if halpin in excludedHalPins:
                    msg1 = _translate('HandlerClass', 'HAL pin')
                    msg2 = _translate('HandlerClass', 'must be toggled')
                    msg3 = _translate('HandlerClass', 'using standard button code')
                    STATUS.emit('error', linuxcnc.OPERATOR_ERROR, f'{head}:\n{msg0} #{bNum}\n{msg1} "{halpin}" {msg1}\n{msg3}\n')
                    continue
                else:
                    try:
                        hal.get_value(halpin)
                        self.machineOnList.append(f'button_{str(bNum)}')
                    except:
                        msg1 = _translate('HandlerClass', 'HAL pin')
                        msg2 = _translate('HandlerClass', 'does not exist')
                        STATUS.emit('error', linuxcnc.OPERATOR_ERROR, f'{head}:\n{msg0} #{bNum}\n{msg1} "{halpin}" {msg2}\n')
                        continue
                # halTogglePins format is: button name, run critical flag, button text, alt button text
                self.halTogglePins[halpin] = [f'button_{str(bNum)}', critical, bLabel, altLabel]
            elif 'toggle-laser' in bCode:
                self.tlButton.append(f'button_{str(bNum)}')
                self.idleHomedList.append(f'button_{str(bNum)}')
                continue
            elif 'pulse-halpin' in bCode:
                if len(bCode.split()) < 4:
                    try:
                        code, halpin, delay = bCode.lower().strip().split()
                    except:
                        try:
                            code, halpin = bCode.lower().strip().split()
                            delay = '1.0'
                        except:
                            head = _translate('HandlerClass', 'User Button Error')
                            msg1 = _translate('HandlerClass', 'Check button code for invalid arguments')
                            code = halpin = delay = ''
                            STATUS.emit('error', linuxcnc.OPERATOR_ERROR, f'{head}:\n{msg0} #{bNum}\n{msg1}\n')
                            continue
                    excludedHalPins = ('plasmac.torch-pulse-start', 'plasmac.ohmic-test', \
                                    'plasmac.probe-test', 'plasmac.consumable-change')
                    head = _translate('HandlerClass', 'HAL Pin Error')
                    if halpin in excludedHalPins:
                        msg1 = _translate('HandlerClass', 'HAL pin')
                        msg2 = _translate('HandlerClass', 'must be pulsed')
                        msg3 = _translate('HandlerClass', 'using standard button code')
                        STATUS.emit('error', linuxcnc.OPERATOR_ERROR, f'{head}:\n{msg0} #{bNum}\n{msg1} "{halpin}" {msg1}\n{msg3}\n')
                        continue
                    else:
                        try:
                            hal.get_value(halpin)
                            self.machineOnList.append(f'button_{str(bNum)}')
                        except:
                            msg1 = _translate('HandlerClass', 'HAL pin')
                            msg2 = _translate('HandlerClass', 'does not exist')
                            STATUS.emit('error', linuxcnc.OPERATOR_ERROR, f'{head}:\n{msg0} #{bNum}\n{msg1} "{halpin}" {msg2}\n')
                            continue
                    # halPulsePins format is: button name, pulse time, button text, remaining time, button number
                    try:
                        self.halPulsePins[halpin] = [f'button_{str(bNum)}', float(delay), bLabel, 0.0, bNum]
                    except:
                        head = _translate('HandlerClass', 'User Button Error')
                        msg1 = _translate('HandlerClass', 'Check button code for invalid seconds argument')
                        STATUS.emit('error', linuxcnc.OPERATOR_ERROR, f'{head}:\n{msg0} #{bNum}\n{msg1}\n')
                        continue
                else:
                    head = _translate('HandlerClass', 'User Button Error')
                    msg1 = _translate('HandlerClass', 'Check button code for invalid arguments')
                    STATUS.emit('error', linuxcnc.OPERATOR_ERROR, f'{head}:\n{msg0} #{bNum}\n{msg1}\n')
                    continue
            elif 'offsets-view' in bCode:
                self.ovButton = f'button_{str(bNum)}'
                self.idleList.append(self.ovButton)
            elif 'latest-file' in bCode:
                self.llButton = f'button_{str(bNum)}'
                self.idleList.append(self.llButton)
            elif 'user-manual' in bCode:
                self.umButton = f'button_{str(bNum)}'
                self.idleList.append(self.umButton)
                self.w.webview.load(self.umUrl)
            elif 'toggle-joint' in bCode:
                self.jtButton = f'button_{str(bNum)}'
                self.idleHomedList.append(self.jtButton)
            else:
                if 'dual-code' in bCode:
                    # incoming code is: "dual-code" ;; code1 ;; label1 ;; code2 ;; checked (optional = true)
                    data = bCode.split(';;')
                    if len(data) not in [4, 5]:
                        head = _translate('HandlerClass', 'User Button Error')
                        msg1 = _translate('HandlerClass', 'Check button code for invalid arguments')
                        code = halpin = delay = ''
                        STATUS.emit('error', linuxcnc.OPERATOR_ERROR, f'{head}:\n{msg0} #{bNum}\n{msg1}\n')
                        continue
                    else:
                        if len(data) == 5 and data[4].strip().lower() == 'true':
                            self.w[f'button_{str(bNum)}'].setCheckable(True)
                            checked = True
                        else:
                            checked = True
                        self.dualCodeButtons[bNum] = [data[1], data[2], data[3], bLabel, checked]
                        # dualCodeButtons format is: code1 ;; label1 ;; code2 ;; label2 ;; checked
                    commands = f'{data[1]}\\{data[3]}'
                else:
                    commands = bCode
                for command in commands.split('\\'):
                    command = command.strip()
                    if command and command[0].lower() in 'xyzabcgmfsto' and command.replace(' ','')[1] in '0123456789<':
                        if f'button_{str(bNum)}' not in self.idleHomedList:
                            self.idleHomedList.append(f'button_{str(bNum)}')
                    elif command and command[0] == '%':
                        cmd = command.lstrip('%').lstrip(' ').split(' ', 1)[0]
                        if cmd[-3:] == '.py':
                            reply = os.path.exists(os.path.expanduser(cmd))
                        else:
                            reply = Popen(f'which {cmd}', stdout=PIPE, stderr=PIPE, shell=True).communicate()[0]
                        if not reply:
                            head = _translate('HandlerClass', 'External Code Error')
                            msg1 = _translate('HandlerClass', 'External command')
                            msg2 = _translate('HandlerClass', 'does not exist')
                            STATUS.emit('error', linuxcnc.OPERATOR_ERROR, f'{head}:\n{msg0} #{bNum}\n{msg1} "{cmd}" {msg2}\n')
                        else:
                            self.alwaysOnList.append(f'button_{str(bNum)}')
                    else:
                        head = _translate('HandlerClass', 'Code Error')
                        msg1 = self.w[f'button_{str(bNum)}'].text().replace('\n',' ')
                        STATUS.emit('error', linuxcnc.OPERATOR_ERROR, f'{head}:\n{msg0} #{bNum}\n{msg1}: "{command}"\n')
                        if f'button_{str(bNum)}' in self.idleHomedList:
                            self.idleHomedList.remove(f'button_{str(bNum)}')
                        break

    def user_button_down(self, bNum):
        commands = self.iniButtonCodes[bNum]
        if not commands: return
        if 'change-consumables' in commands.lower() and not 'e-halpin' in commands.lower():
            self.change_consumables(True)
        elif 'probe-test' in commands.lower() and not 'e-halpin' in commands.lower():
            self.probe_test(True)
        elif 'torch-pulse' in commands.lower() and not 'e-halpin' in commands.lower():
            self.torch_pulse(True)
        elif 'ohmic-test' in commands.lower() and not 'e-halpin' in commands.lower():
            self.ohmic_test(True)
        elif 'framing' in commands.lower():
            self.frame_job(True)
        elif 'cut-type' in commands.lower():
            self.w.gcodegraphics.logger.clear()
            self.cutType ^= 1
            if self.cutType:
                self.cutTypePin.set(1)
                self.button_active(self.ctButton)
                self.cutTypeText = self.w[self.ctButton].text()
                self.w[self.ctButton].setText(_translate('HandlerClass', 'PIERCE\nONLY'))
            else:
                self.cutTypePin.set(0)
                self.button_normal(self.ctButton)
                self.w[self.ctButton].setText(self.cutTypeText)
            self.overlayProgress.setValue(0)
            if self.fileOpened == True:
                self.file_reload_clicked()
        elif 'load' in commands.lower():
            lFile = f'{self.programPrefix}/{commands.split("load", 1)[1].strip()}'
            self.overlayProgress.setValue(0)
            self.remove_temp_materials()
            ACTION.OPEN_PROGRAM(lFile)
        elif 'toggle-halpin' in commands.lower():
            halpin = commands.lower().split('toggle-halpin')[1].split(' ')[1].strip()
            try:
                if halpin in self.halPulsePins and self.halPulsePins[halpin][3] > 0.05:
                    self.halPulsePins[halpin][3] = 0.0
                else:
                    self.invert_pin_state(halpin)
            except Exception as err:
                head = _translate('HandlerClass', 'HAL Pin Error')
                msg0 = _translate('HandlerClass', 'Invalid code for user button')
                msg1 = _translate('HandlerClass', 'Failed to toggle HAL pin')
                STATUS.emit('error', linuxcnc.OPERATOR_ERROR, f'{head,}:\n{msg0} #{bNum}\n{msg1}\n"{halpin}" {err}\n')
        elif 'toggle-laser' in commands.lower():
            self.laserOnPin.set(not self.laserOnPin.get())
            for command in commands.split('\\'):
                command = command.strip()
                if command != 'toggle-laser':
                    self.user_button_command(bNum, command)
            ACTION.SET_MANUAL_MODE()
        elif 'pulse-halpin' in commands.lower():
            head = _translate('HandlerClass', 'HAL Pin Error')
            msg1 = _translate('HandlerClass', 'Failed to pulse HAL pin')
            try:
                code, halpin, delay = commands.lower().strip().split()
            except:
                try:
                    code, halpin = commands.lower().strip().split()
                    delay = '1.0'
                except:
                    msg0 = _translate('HandlerClass', 'Unknown error for user button')
                    STATUS.emit('error', linuxcnc.OPERATOR_ERROR, f'{head}:\n{msg0} #{bNum}\n{msg1} "{halpin}"\n')
                    return
            # halPulsePins format is: button name, pulse time, button text, remaining time, button number
            try:
                if self.halPulsePins[halpin][3] > 0.05:
                    self.halPulsePins[halpin][3] = 0.0
                else:
                    self.w[self.halPulsePins[halpin][0]].setText(f'{self.halPulsePins[halpin][2]}')
                    self.halPulsePins[halpin][3] = self.halPulsePins[halpin][1]
                    if not self.pulseTimer.isActive():
                        self.pulseTimer.start(100)
            except:
                msg0 = _translate('HandlerClass', 'Invalid code for user button')
                STATUS.emit('error', linuxcnc.OPERATOR_ERROR, f'{head}:\n{msg0} #{bNum}\n{msg1} "{halpin}"\n')
        elif 'single-cut' in commands.lower():
            self.single_cut()
        elif 'manual-cut' in commands.lower():
            self.manual_cut()
        elif 'offsets-view' in commands.lower():
            if self.w.preview_stack.currentIndex() != self.OFFSETS:
                self.w.preview_stack.setCurrentIndex(self.OFFSETS)
            else:
                self.preview_index_return(self.w.preview_stack.currentIndex())
        elif 'latest-file' in commands.lower():
            try:
                if len(commands.split()) == 2:
                    dir = commands.split()[1]
                else:
                    dir = self.w.PREFS_.getpref('last_loaded_directory', '', str, 'BOOK_KEEPING')
                files = glob.glob(f'{dir}/*.ngc')
                latest = max(files, key = os.path.getctime)
                self.overlayProgress.setValue(0)
                self.remove_temp_materials()
                ACTION.OPEN_PROGRAM(latest)
            except:
                head = _translate('HandlerClass', 'File Error')
                msg0 = _translate('HandlerClass', 'Cannot open latest file from user button')
                STATUS.emit('error', linuxcnc.OPERATOR_ERROR, f'{head}:\n{msg0} #{bNum}\n')
        elif 'user-manual' in commands.lower():
            if self.w.preview_stack.currentIndex() != self.USER_MANUAL:
                self.prevPreviewIndex = self.w.preview_stack.currentIndex()
                self.w.preview_stack.setCurrentIndex(self.USER_MANUAL)
            else:
                self.w.preview_stack.setCurrentIndex(self.prevPreviewIndex)
                self.prevPreviewIndex = self.USER_MANUAL
        elif 'toggle-joint' in commands.lower():
            self.toggle_joint_mode()
        else:
            self.reloadRequired = False
            if 'dual-code' in commands:
                # dualCodeButtons format is: code1 ;; label1 ;; code2 ;; label2 ;; checked
                if self.w[f'button_{bNum}'].text() == self.dualCodeButtons[bNum][3]:
                    commands = self.dualCodeButtons[bNum][0]
                    self.w[f'button_{bNum}'].setText(self.dualCodeButtons[bNum][1])
                    self.w[f'button_{bNum}'].setChecked(True)
                else:
                    commands = self.dualCodeButtons[bNum][2]
                    self.w[f'button_{bNum}'].setText(self.dualCodeButtons[bNum][3])
                    self.w[f'button_{bNum}'].setChecked(False)
            for command in commands.split('\\'):
                command = command.strip()
                self.user_button_command(bNum, command)
                if command[0] == "%":
                    continue
                if command.lower().replace(' ', '').startswith('g10l20') and self.fileOpened:
                    self.reloadRequired = True
            if self.reloadRequired:
                self.file_reload_clicked()
            else:
                self.w.gcodegraphics.logger.clear()
            ACTION.SET_MANUAL_MODE()

    # for G-code commands and external commands
    def user_button_command(self, bNum, command):
        if command and command[0].lower() in 'xyzabcgmfsto' and command.replace(' ','')[1] in '0123456789<':
            if '{' in command:
                newCommand = subCommand = ''
                for char in command:
                    if char == '{':
                        subCommand = ':'
                    elif char == '}':
                        if len(subCommand.split()) > 1:
                            section, option = subCommand.replace(':','').split(' ', 1)
                        else:
                            head = _translate('HandlerClass', 'Code Error')
                            msg0 = _translate('HandlerClass', 'Value Error in user button')
                            msg1 = self.w[f'button_{str(bNum)}'].text().replace('\n',' ')
                            errorCode = f'{subCommand.replace(":", "{")}' + '}'
                            msg2 = _translate('HandlerClass', 'Requires a valid section and option pair')
                            STATUS.emit('error', linuxcnc.OPERATOR_ERROR, f'{head}:\n{msg0} #{bNum} ({msg1}):\n"{errorCode}"\n{msg2}\n')
                            return
                        if self.PREFS.has_option(section, option):
                            newCommand += str(self.PREFS.get(section, option))
                        elif self.iniFile.find(section, option):
                            newCommand += self.iniFile.find(section, option)
                        else:
                            head = _translate('HandlerClass', 'Code Error')
                            msg0 = _translate('HandlerClass', 'Invalid code in user button')
                            msg1 = self.w[f'button_{str(bNum)}'].text().replace('\n',' ')
                            errorCode = f'{subCommand.replace(":", "{")}' + '}'
                            msg2 = _translate('HandlerClass', 'Provided section option pair does not exist')
                            STATUS.emit('error', linuxcnc.OPERATOR_ERROR, f'{head}:\n{msg0} #{bNum} ({msg1}):\n"{errorCode}"\n{msg2}\n')
                            return
                        subCommand = ''
                    elif subCommand.startswith(':'):
                        subCommand += char
                    else:
                        newCommand += char
                command = newCommand
            ACTION.CALL_MDI(command)
            while not STATUS.is_interp_idle():
                self.w.gcodegraphics.updateGL()
                QApplication.processEvents()
        elif command and command[0] == '%':
            command = command.lstrip('%').lstrip()
            if command[-3:] == '.py':
                cmd = 'python3 ' + command
                Popen(cmd, stdin = None, stdout=PIPE, stderr=PIPE, shell=True)
            else:
                command += '&'
                Popen(command, stdout=PIPE, stderr=PIPE, shell=True)
        else:
            head = _translate('HandlerClass', 'Code Error')
            msg0 = _translate('HandlerClass', 'Invalid code for user button')
            msg1 = self.w[f'button_{str(bNum)}'].text().replace('\n',' ')
            STATUS.emit('error', linuxcnc.OPERATOR_ERROR, f'{head}:\n{msg0} #{bNum}\n{msg1}: "{command}"\n')

    def user_button_up(self, bNum):
        commands = self.iniButtonCodes[bNum]
        if not commands: return
        elif 'torch-pulse' in commands.lower() and not 'e-halpin' in commands.lower():
            self.torch_pulse(False)
        if 'ohmic-test' in commands.lower() and not 'e-halpin' in commands.lower():
            self.ohmic_test(False)

    def torch_enable_changed(self, state):
        if self.tpButton:
            if state and STATUS.machine_is_on() and \
            (not STATUS.is_interp_running() or STATUS.is_interp_paused()) and \
            not hal.get_value('plasmac.consumable-changing'):
                self.w[self.tpButton].setEnabled(True)
            else:
                self.w[self.tpButton].setEnabled(False)

    def ext_torch_enable_changed(self, state):
        if (state):
            self.w.torch_enable.setChecked(not (self.w.torch_enable.isChecked()))

    def ext_thc_enable_changed(self, state):
        if (state):
            self.w.thc_enable.setChecked(not (self.w.thc_enable.isChecked()))

    def ext_corner_lock_enable_changed(self, state):
        if (state):
            self.w.cornerlock_enable.setChecked(not (self.w.cornerlock_enable.isChecked()))

    def ext_void_lock_enable_changed(self, state):
        if (state):
            self.w.voidlock_enable.setChecked(not (self.w.voidlock_enable.isChecked()))

    def ext_ignore_arc_ok_changed(self, state):
        if (state):
            self.w.ignore_arc_ok.setChecked(not (self.w.ignore_arc_ok.isChecked()))

    def ext_mesh_mode_changed(self, state):
        if (state):
            self.w.mesh_enable.setChecked(not (self.w.mesh_enable.isChecked()))

    def ext_ohmic_probe_enable_changed(self, state):
        if (state):
            self.w.ohmic_probe_enable.setChecked(not (self.w.ohmic_probe_enable.isChecked()))

    def ext_auto_volts_enable_changed(self, state):
        if (state):
            self.w.use_auto_volts.setChecked(not (self.w.use_auto_volts.isChecked()))

    def thc_auto_changed(self, state):
        if state:
            self.w.thc_delay.hide()
            self.w.thc_delay_lbl.hide()
            self.w.thc_sample_counts.show()
            self.w.thc_sample_counts_lbl.show()
            self.w.thc_sample_threshold.show()
            self.w.thc_sample_threshold_lbl.show()
        else:
            self.w.thc_delay.show()
            self.w.thc_delay_lbl.show()
            self.w.thc_sample_counts.hide()
            self.w.thc_sample_counts_lbl.hide()
            self.w.thc_sample_threshold.hide()
            self.w.thc_sample_threshold_lbl.hide()

    def ohmic_probe_enable_changed(self, state):
        if self.otButton:
            if state and STATUS.machine_is_on() and (not STATUS.is_interp_running() or STATUS.is_interp_paused()):
                self.w[self.otButton].setEnabled(True)
            else:
                self.w[self.otButton].setEnabled(False)

    def consumable_change_setup(self):
        self.ccXpos = self.ccYpos = self.ccFeed = None
        X = Y = F = ''
        ccAxis = [X, Y, F]
        ccName = ['x', 'y', 'f']
        for loop in range(3):
            count = 0
            if ccName[loop] in self.ccParm:
                while 1:
                    if not self.ccParm[count]: break
                    if self.ccParm[count] == ccName[loop]:
                        count += 1
                        break
                    count += 1
                while 1:
                    if count == len(self.ccParm): break
                    if self.ccParm[count].isdigit() or self.ccParm[count] in '.-':
                        ccAxis[loop] += self.ccParm[count]
                    else:
                        break
                    count += 1
                if ccName[loop] == 'x' and ccAxis[loop]:
                    self.ccXpos = float(ccAxis[loop])
                elif ccName[loop] == 'y' and ccAxis[loop]:
                    self.ccYpos = float(ccAxis[loop])
                elif ccName[loop] == 'f' and ccAxis[loop]:
                    self.ccFeed = float(ccAxis[loop])
        if not self.ccFeed or self.ccFeed < 1:
            msg0 = _translate('HandlerClass', 'Invalid feed rate for consumable change')
            msg1 = _translate('HandlerClass', 'Defaulting to materials cut feed rate')
            STATUS.emit('update-machine-log', f'{msg0}, {msg1}', 'TIME')
            self.ccFeed = float(self.w.cut_feed_rate.text().replace(',', '.'))

    def ext_change_consumables(self, state):
        if self.ccButton and self.w[self.ccButton].isEnabled():
            self.change_consumables(state)

    def change_consumables(self, state):
        self.w.laser.setEnabled(False)
        if hal.get_value('axis.x.eoffset-counts') or hal.get_value('axis.y.eoffset-counts'):
            hal.set_p('plasmac.consumable-change', '0')
            hal.set_p('plasmac.x-offset', '0')
            hal.set_p('plasmac.y-offset', '0')
            self.button_normal(self.ccButton)
            self.w[self.ccButton].setEnabled(False)
        else:
            self.consumable_change_setup()
            self.w.run.setEnabled(False)
            if self.frButton:
                self.w[self.frButton].setEnabled(False)
            self.w.pause.setEnabled(False)
            if not self.ccXpos:
                self.ccXpos = STATUS.get_position()[0][0]
            if self.ccXpos < round(self.xMin, 6) + (10 * self.unitsPerMm):
                self.ccXpos = round(self.xMin, 6) + (10 * self.unitsPerMm)
            elif self.ccXpos > round(self.xMax, 6) - (10 * self.unitsPerMm):
                self.ccXpos = round(self.xMax, 6) - (10 * self.unitsPerMm)
            if not self.ccYpos:
                self.ccYpos = STATUS.get_position()[0][1]
            if self.ccYpos < round(self.yMin, 6) + (10 * self.unitsPerMm):
                self.ccYpos = round(self.yMin, 6) + (10 * self.unitsPerMm)
            elif self.ccYpos > round(self.yMax, 6) - (10 * self.unitsPerMm):
                self.ccYpos = round(self.yMax, 6) - (10 * self.unitsPerMm)
            hal.set_p('plasmac.xy-feed-rate', str(float(self.ccFeed)))
            hal.set_p('plasmac.x-offset', f'{(self.ccXpos - STATUS.get_position()[0][0]) / hal.get_value("plasmac.offset-scale"):.0f}')
            hal.set_p('plasmac.y-offset', f'{(self.ccYpos - STATUS.get_position()[0][1]) / hal.get_value("plasmac.offset-scale"):.0f}')
            hal.set_p('plasmac.consumable-change', '1')
            self.button_active(self.ccButton)

    def ext_probe_test(self, state):
        if self.ptButton and self.w[self.ptButton].isEnabled():
            self.probe_test(state)

    def probe_test(self, state):
        if state:
            if self.probeTimer.remainingTime() <= 0 and not self.offsetsActivePin.get():
                probeError, errMsg = self.bounds_check_probe(True)
                if probeError:
                    head = _translate('HandlerClass', 'Axis Limit Error')
                    STATUS.emit('error', linuxcnc.OPERATOR_ERROR, f'{head}:\n{errMsg}\n')
                    return
                self.probeTime = self.ptTime
                self.probeTimer.start(1000)
                self.probeTest = True
                hal.set_p('plasmac.probe-test','1')
                self.w[self.ptButton].setText(f'{self.probeTime}')
                self.button_active(self.ptButton)
                self.w.run.setEnabled(False)
                self.w.abort.setEnabled(True)
                self.set_buttons_state([self.idleList, self.idleOnList, self.idleHomedList], False)
                self.w[self.ptButton].setEnabled(True)
                self.set_tab_jog_states(False)
                log = _translate('HandlerClass', 'Probe test started')
                STATUS.emit('update-machine-log', log, 'TIME')
            else:
                self.probe_test_stop()
                log = _translate('HandlerClass', 'Probe test aborted')
                STATUS.emit('update-machine-log', log, 'TIME')

    def probe_test_stop(self):
        self.probeTimer.stop()
        self.probeTime = 0
        self.w.abort.setEnabled(False)
        hal.set_p('plasmac.probe-test','0')
        self.w[self.ptButton].setText(self.probeText)
        self.button_normal(self.ptButton)
        self.w[self.ptButton].setEnabled(False)

    def probe_test_error(self, state):
        if state:
            self.probe_test(False)

    def ext_torch_pulse(self, state):
        if self.tpButton and self.w[self.tpButton].isEnabled():
            self.torch_pulse(state)

    def torch_pulse(self, state):
        if state:
            if not self.torchTime and \
               self.w.torch_enable.isChecked() and not hal.get_value('plasmac.torch-on'):
                self.torchTime = self.tpTime
                self.torchTimer.start(100)
                self.torchPulse = True
                hal.set_p('plasmac.torch-pulse-time', str(self.torchTime))
                hal.set_p('plasmac.torch-pulse-start', '1')
                self.w[self.tpButton].setText(f'{self.torchTime}')
                self.button_active(self.tpButton)
                self.torch_pulse_states(False)
                log = _translate('HandlerClass', 'Torch pulse started')
                STATUS.emit('update-machine-log', log, 'TIME')
            else:
                self.torchTimer.stop()
                self.torchTime = 0.0
                self.torch_pulse_states(True)
        else:
            hal.set_p('plasmac.torch-pulse-start','0')
            if self.torchTime == 0:
                self.torch_pulse_states(True)
                log = _translate('HandlerClass', 'Torch pulse ended manually')
                STATUS.emit('update-machine-log', log, 'TIME')

    def torch_pulse_states(self, state):
        self.set_tab_jog_states(state)
        if not STATUS.is_auto_paused():
            if STATUS.is_on_and_idle() and STATUS.is_all_homed():
                self.set_buttons_state([self.idleList, self.idleOnList, self.idleHomedList], state)
            else:
                self.set_buttons_state([self.idleList, self.idleOnList], state)
            if self.w.gcode_display.lines() > 1:
                self.w.run.setEnabled(state)
        if state:
            hal.set_p('plasmac.torch-pulse-time', '0')
            self.w[self.tpButton].setText(self.tpText)
            self.button_normal(self.tpButton)
            self.torchPulse = False

    def ext_ohmic_test(self, state):
        if self.otButton and self.w[self.otButton].isEnabled():
            self.ohmic_test(state)

    def ohmic_test(self, state):
        hal.set_p('plasmac.ohmic-test', f'{str(state)}')
        buttonList = [button for button in self.idleOnList if button != self.otButton]
        if not STATUS.is_auto_paused():
            if STATUS.is_on_and_idle() and STATUS.is_all_homed():
                self.set_buttons_state([self.idleList, self.idleHomedList, buttonList], not state)
            else:
                self.set_buttons_state([self.idleList, buttonList], not state)
            if self.w.gcode_display.lines() > 1:
                self.w.run.setEnabled(not state)

    def ext_frame_job(self, state):
        if self.frButton and self.w[self.frButton].isEnabled():
            self.frame_job(state)

    def frame_job(self, state):
        if self.gcodeProps and state:
            self.w.run.setEnabled(False)
            response = False
            if self.w.laser.isVisible():
                framingError, frame_points = self.bounds_check_framing(self.laserOffsetX, self.laserOffsetY, True)
                if framingError:
                    head = _translate('HandlerClass', 'Axis Limit Error')
                    framingError += _translate('HandlerClass', '\n\nDo you want to try with the torch?\n')
                    response = self.dialog_show_yesno(QMessageBox.Warning, f'{head}', f'\n{framingError}')
                    if response:
                        framingError, frame_points = self.bounds_check_framing()
                        if framingError:
                            head = _translate('HandlerClass', 'Axis Limit Error')
                            self.dialog_show_ok(QMessageBox.Warning, f'{head}', f'\n{framingError}')
                            self.w.run.setEnabled(True)
                            return
                    else:
                        self.w.run.setEnabled(True)
                        return
                else:
                    self.laserOnPin.set(1)
            else:
                framingError, frame_points = self.bounds_check_framing()
                if framingError:
                    head = _translate('HandlerClass', 'Axis Limit Error')
                    self.dialog_show_ok(QMessageBox.Warning, f'{head}', f'\n{framingError}')
                    self.w.run.setEnabled(True)
                    return
            if not self.frFeed:
                feed = float(self.w.cut_feed_rate.text().replace(',', '.'))
            else:
                feed = self.frFeed
            zHeight = self.zMax - (hal.get_value('plasmac.max-offset') * self.unitsPerMm)
            if STATUS.is_on_and_idle() and STATUS.is_all_homed():
                self.framing = True
                previousMode = ''
                if self.units == 'in' and STATUS.is_metric_mode():
                    previousMode = 'G21'
                    ACTION.CALL_MDI('G20')
                elif self.units == 'mm' and not STATUS.is_metric_mode():
                    previousMode = 'G20'
                    ACTION.CALL_MDI('G21')
                ACTION.CALL_MDI_WAIT(f'G64 P{0.25 * self.unitsPerMm:0.3f}')
                if self.defaultZ:
                    ACTION.CALL_MDI(f'G53 G0 Z{zHeight:0.4f}')
                ACTION.CALL_MDI(f'G53 G0 X{frame_points[1][0]:0.2f} Y{frame_points[1][1]:0.2f}')
                ACTION.CALL_MDI(f'G53 G1 X{frame_points[2][0]:0.2f} Y{frame_points[2][1]:0.2f} F{feed:0.0f}')
                ACTION.CALL_MDI(f'G53 G1 X{frame_points[3][0]:0.2f} Y{frame_points[3][1]:0.2f}')
                ACTION.CALL_MDI(f'G53 G1 X{frame_points[4][0]:0.2f} Y{frame_points[4][1]:0.2f}')
                ACTION.CALL_MDI(f'G53 G1 X{frame_points[1][0]:0.2f} Y{frame_points[1][1]:0.2f}')
                ACTION.CALL_MDI('G0 X0 Y0')
                ACTION.CALL_MDI(previousMode)

    def single_cut(self):
        self.set_buttons_state([self.idleList, self.idleOnList, self.idleHomedList], False)
        sC = QDialog(self.w)
        sC.setWindowTitle(_translate('HandlerClass', 'Single Cut'))
        l1 = QLabel(_translate('HandlerClass', 'X LENGTH:'))
        xLength = QDoubleSpinBox()
        xLength.setAlignment(Qt.AlignRight)
        xLength.setMinimum(-9999)
        xLength.setMaximum(9999)
        xLength.setDecimals(1)
        l2 = QLabel(_translate('HandlerClass', 'Y LENGTH:'))
        yLength = QDoubleSpinBox()
        yLength.setAlignment(Qt.AlignRight)
        yLength.setMinimum(-9999)
        yLength.setMaximum(9999)
        yLength.setDecimals(1)
        l3 = QLabel('')
        buttons = QDialogButtonBox.Ok | QDialogButtonBox.Cancel
        buttonBox = QDialogButtonBox(buttons)
        buttonBox.accepted.connect(sC.accept)
        buttonBox.rejected.connect(sC.reject)
        buttonBox.button(QDialogButtonBox.Ok).setText(_translate('HandlerClass', 'CUT'))
        buttonBox.button(QDialogButtonBox.Ok).setIcon(QIcon())
        buttonBox.button(QDialogButtonBox.Cancel).setText(_translate('HandlerClass', 'CANCEL'))
        buttonBox.button(QDialogButtonBox.Cancel).setIcon(QIcon())
        layout = QVBoxLayout()
        layout.addWidget(l1)
        layout.addWidget(xLength)
        layout.addWidget(l2)
        layout.addWidget(yLength)
        layout.addWidget(l3)
        layout.addWidget(buttonBox)
        sC.setLayout(layout)
        xLength.setValue(self.PREFS.getpref('X length', 0.0, float, 'SINGLE CUT'))
        yLength.setValue(self.PREFS.getpref('Y length', 0.0, float, 'SINGLE CUT'))
        self.vkb_show(True)
        result = sC.exec_()
        self.vkb_hide()
        if not result or self.cut_critical_check():
            self.set_buttons_state([self.idleList, self.idleOnList, self.idleHomedList], True)
            return
        self.PREFS.putpref('X length', xLength.value(), float, 'SINGLE CUT')
        self.PREFS.putpref('Y length', yLength.value(), float, 'SINGLE CUT')
        self.oldFile = ACTION.prefilter_path if ACTION.prefilter_path else None
        self.g91 = True if 910 in STATUS.stat.gcodes else False
        xEnd = STATUS.get_position()[0][0] + xLength.value()
        yEnd = STATUS.get_position()[0][1] + yLength.value()
        newFile = f'{self.tmpPath}single_cut.ngc'
        matNum = int(self.w.materials_box.currentText().split(': ', 1)[0])
        with open(newFile, 'w') as f:
            f.write('G90\n')
            f.write(f'M190 P{matNum}\n')
            f.write('F#<_hal[plasmac.cut-feed-rate]>\n')
            f.write(f'G53 G0 X{STATUS.get_position()[0][0]:0.6f} Y{STATUS.get_position()[0][1]:0.6f}\n')
            f.write('M3 $0 S1\n')
            f.write(f'G53 G1 X{xEnd:0.6f} Y{yEnd:0.6f}\n')
            f.write('M5 $0\n')
            f.write('M2\n')
        self.single_cut_request = True
        if self.fileOpened:
            self.preSingleCutMaterial = matNum
        ACTION.OPEN_PROGRAM(newFile)

    def manual_cut(self):
        if self.manualCut:
            ACTION.SET_SPINDLE_STOP(0)
            self.w.abort.setEnabled(False)
            if self.mcButton:
                self.w[self.mcButton].setEnabled(False)
                self.button_normal(self.mcButton)
            log = _translate('HandlerClass', 'Manual cut aborted')
            STATUS.emit('update-machine-log', log, 'TIME')
        elif STATUS.machine_is_on() and STATUS.is_all_homed() and STATUS.is_interp_idle() and not self.cut_critical_check():
            probeError, errMsg = self.bounds_check_probe(True)
            if probeError:
                head = _translate('HandlerClass', 'Axis Limit Error')
                STATUS.emit('error', linuxcnc.OPERATOR_ERROR, f'{head}:\n{errMsg}\n')
                return
            self.manualCut = True
            self.set_mc_states(False)
            self.w.abort.setEnabled(True)
            self.set_buttons_state([self.idleList, self.idleOnList, self.idleHomedList], False)
            if self.mcButton:
                self.w[self.mcButton].setEnabled(True)
                self.button_active(self.mcButton)
            ACTION.SET_SPINDLE_ROTATION(1 ,1 , 0)
            log = _translate('HandlerClass', 'Manual cut started')
            STATUS.emit('update-machine-log', log, 'TIME')
        self.set_run_button_state()

    def button_active(self, button):
        self.w[button].setStyleSheet( \
                    f'QPushButton {{ color: {self.backColor}; background: {self.fore1Color} }} \
                     QPushButton:pressed {{ color: {self.backColor}; background: {self.fore1Color} }} \
                     QPushButton:disabled {{ color: {self.disabledColor}}}')

    def button_normal(self, button):
        if button == 'file_open':
            self.w[button].setStyleSheet( \
                        f'QPushButton {{ color: {self.backColor}; background: {self.foreColor} }} \
                         QPushButton:pressed {{ color: {self.foreColor}; background: {self.backColor} }} \
                         QPushButton:disabled {{ color: {self.backColor}; background: {self.disabledColor} }}')
        else:
            self.w[button].setStyleSheet( \
                        f'QPushButton {{ color: {self.foreColor}; background: {self.backColor} }} \
                         QPushButton:pressed {{ color: {self.foreColor}; background: {self.backColor} }} \
                         QPushButton:disabled {{ color: {self.disabledColor} }}')


#########################################################################################################################
# ONBOARD VIRTUAL KEYBOARD FUNCTIONS #
#########################################################################################################################
    def vkb_check(self):
        if self.w.chk_soft_keyboard.isChecked() and not os.path.isfile('/usr/bin/onboard'):
            head = _translate('HandlerClass', 'Virtual Keyboard Error')
            msg0  = _translate('HandlerClass', '"onboard" virtual keyboard is not installed')
            msg1 = _translate('HandlerClass', 'some keyboard functions are not available')
            STATUS.emit('error', linuxcnc.OPERATOR_ERROR, f'{head}:\n{msg0}\n{msg1}\n')
            return
        try:
            cmd = 'gsettings get org.onboard.window.landscape width'
            self.obWidth = Popen(cmd, stdout=PIPE, stderr=PIPE, shell=True).communicate()[0].decode().strip()
            cmd = 'gsettings get org.onboard.window.landscape height'
            self.obHeight = Popen(cmd, stdout=PIPE, stderr=PIPE, shell=True).communicate()[0].decode().strip()
            cmd = 'gsettings get org.onboard layout'
            layout = Popen(cmd, stdout=PIPE, stderr=PIPE, shell=True).communicate()[0].decode().strip()
            if '/numpad' in layout or '/keyboard' in layout:
                self.obLayout = 'compact'
            else:
                self.obLayout = layout
        except:
            self.obWidth = '700'
            self.obHeight = '300'
            self.obLayout = 'compact'

    def vkb_show(self, numpad=False):
        if self.firstRun: return
        if os.path.isfile('/usr/bin/onboard'):
            if self.w.chk_soft_keyboard.isChecked():
                w = '240' if numpad else '740'
                h = '240'
                l = 'numpad' if numpad else 'keyboard'
                self.vkb_setup(w, h, os.path.join(self.PATHS.IMAGEDIR, 'qtplasmac', l))
                cmd  = 'dbus-send'
                cmd += ' --type=method_call'
                cmd += ' --dest=org.onboard.Onboard'
                cmd += ' /org/onboard/Onboard/Keyboard'
                cmd += ' org.onboard.Onboard.Keyboard.Show'
                Popen(cmd, stdout=PIPE, shell=True)

    def vkb_hide(self, custom=False):
        if os.path.isfile('/usr/bin/onboard') and self.obLayout:
            cmd  = 'dbus-send'
            cmd += ' --type=method_call'
            cmd += ' --dest=org.onboard.Onboard'
            cmd += ' /org/onboard/Onboard/Keyboard'
            cmd += ' org.onboard.Onboard.Keyboard.Hide'
            Popen(cmd, stdout=PIPE, shell=True)
            if not custom:
                self.vkb_setup(self.obWidth, self.obHeight, self.obLayout)

    def vkb_setup(self, w, h, l):
        if os.path.isfile('/usr/bin/onboard'):
            Popen(f'gsettings set org.onboard.window.landscape width {int(w)-1}', stdout=PIPE, shell=True)
            Popen(f'gsettings set org.onboard.window.landscape height {int(h)-1}', stdout=PIPE, shell=True)
            Popen(f'gsettings set org.onboard layout {l}', stdout=PIPE, shell=True)
            Popen(f'gsettings set org.onboard.window.landscape width {int(w)}', stdout=PIPE, shell=True)
            Popen(f'gsettings set org.onboard.window.landscape height {int(h)}', stdout=PIPE, shell=True)


#########################################################################################################################
# MATERIAL HANDLING FUNCTIONS #
#########################################################################################################################
    def save_materials_clicked(self):
        matNum = self.materialChangeNumberPin.get()
        if matNum == -1:
            matNum = self.defaultMaterial
        index = self.w.materials_box.currentIndex()
        self.save_material_file(matNum, index)

    def reload_materials_clicked(self):
        self.materialUpdate = True
        index = self.w.materials_box.currentIndex()
        self.load_material_file(True)
        self.w.materials_box.setCurrentIndex(index)
        self.materialUpdate = False
        self.materialReloadPin.set(0)

    def new_material_clicked(self, repeat, value):
        head = _translate('HandlerClass', 'Add Material')
        msg1 = _translate('HandlerClass', 'Enter New Material Number')
        msgs = msg1
        btn1 = _translate('HandlerClass', 'ADD')
        btn2 = _translate('HandlerClass', 'CANCEL')
        virtkb = 4
        while(1):
            valid, matNum = self.dialog_input(virtkb, head, f'{msgs}:', btn1, btn2)
            if not valid:
                return
            try:
                matNum = int(matNum)
            except:
                if not matNum:
                    msg0 = _translate('HandlerClass', 'A material number is required')
                    msgs = f'{msg0}.\n\n{msg1}'
                else:
                    msg0 = _translate('HandlerClass', 'is not a valid number')
                    msgs = f'{matNum} {msg0}.\n\n{msg1}'
                continue
            if matNum in self.materialNumList:
                msg0 = _translate('HandlerClass', 'Material')
                msg2 = _translate('HandlerClass', 'is in use')
                msgs = f'{msg0} #{matNum} {msg2}.\n\n{msg1}'
                continue
            elif matNum >= 1000000:
                msg0 = _translate('HandlerClass', 'Material numbers need to be less than 1000000')
                msgs = f'{msg0}.\n\n{msg1}'
                continue
            break
        msg1 = _translate('HandlerClass', 'Enter New Material Name')
        msgs = msg1
        virtkb = 3
        while(1):
            valid, matNam = self.dialog_input(virtkb, head, f'{msgs}:', btn1, btn2)
            if not valid:
                return
            if not matNam:
                msg0 = _translate('HandlerClass', 'Material name is required')
                msgs = f'{msg0}.\n\n{msg1}'
                continue
            break
        mat = [matNum, matNam]
        mat[2:] = self.materialDict[self.materialList[self.w.materials_box.currentIndex()]][1:]
        self.write_one_material(mat)
        self.materialUpdate = True
        self.load_material_file(True)
        self.w.materials_box.setCurrentIndex(self.materialList.index(matNum))
        self.materialUpdate = False

    def delete_material_clicked(self):
        head = _translate('HandlerClass', 'Delete Material')
        msg1 = _translate('HandlerClass', 'Enter Material Number To Delete')
        btn1 = _translate('HandlerClass', 'DELETE')
        btn2 = _translate('HandlerClass', 'CANCEL')
        msgs = msg1
        virtkb = 4
        while(1):
            valid, matNum = self.dialog_input(virtkb, head, f'{msgs}:', btn1, btn2)
            if not valid:
                return
            try:
                matNum = int(matNum)
            except:
                if not matNum:
                    msg0 = _translate('HandlerClass', 'A material number is required')
                    msgs = f'{msg0}.\n\n{msg1}'
                else:
                    msg0 = _translate('HandlerClass', 'is not a valid number')
                    msgs = f'{matNum} {msg0}.\n\n{msg1}'
                continue
            if matNum == self.defaultMaterial:
                msg0 = _translate('HandlerClass', 'Default material cannot be deleted')
                msgs = f'{msg0}.\n\n{msg1}'
                continue
            elif matNum >= 1000000 and matNum in self.materialList:
                msg0 = _translate('HandlerClass', 'Temporary material')
                msg3 = _translate('HandlerClass', 'cannot be deleted')
                msgs = f'{msg0} #{matNum} {msg3}.\n\n{msg1}'
                continue
            elif matNum not in self.materialNumList:
                msg0 = _translate('HandlerClass', 'Material')
                msg3 = _translate('HandlerClass', 'does not exist')
                msgs = f'{msg0} #{matNum} {msg3}.\n\n{msg1}'
                continue
            break
        head = _translate('HandlerClass', 'Delete Material')
        msg0 = _translate('HandlerClass', 'Do you really want to delete material')
        if not self.dialog_show_yesno(QMessageBox.Question, f'{head}', f'\n{msg0} #{matNum}?\n'):
            return
        self.MATS.remove_section(f'MATERIAL_NUMBER_{matNum}')
        self.MATS.write(open(self.MATS.fn, 'w'))
        self.materialUpdate = True
        self.load_material_file(True)
        self.materialUpdate = False

    def remove_temp_materials(self):
        mats = [m for m in self.materialList if m >= 1000000]
        if mats:
            for mat in mats:
                self.materialDict.pop(mat)
                self.materialList.remove(mat)

    def selector_changed(self, index):
        if index == -1 or self.getMaterialBusy:
            return
        if self.w.material_selector.currentIndex() != self.w.materials_box.currentIndex():
            self.w.materials_box.setCurrentIndex(index)
            self.w.conv_material.setCurrentIndex(index)

    def conv_material_changed(self, index):
        if index == -1 or self.getMaterialBusy:
            return
        if self.w.conv_material.currentIndex() != self.w.materials_box.currentIndex():
            self.w.materials_box.setCurrentIndex(index)
            self.w.material_selector.setCurrentIndex(index)

    def material_changed(self, index):
        if index == -1 or self.getMaterialBusy:
            return
        if self.w.materials_box.currentText():
            if self.getMaterialBusy:
                self.materialChangePin.set(-1)
                self.autoChange = False
                return
            matNum = int(self.w.materials_box.currentText().split(': ', 1)[0])
            if matNum >= 1000000:
                self.w.save_material.setEnabled(False)
            else:
                self.w.save_material.setEnabled(True)
            if self.autoChange:
                hal.set_p('motion.digital-in-03','0')
                if self.preSingleCutMaterial is None and self.preFileSaveMaterial is None:
                    self.change_material(matNum)
                    self.materialChangePin.set(2)
                hal.set_p('motion.digital-in-03','1')
            else:
                self.change_material(matNum)
            self.w.material_selector.setCurrentIndex(self.w.materials_box.currentIndex())
            self.w.conv_material.setCurrentIndex(self.w.materials_box.currentIndex())
        self.autoChange = False
        self.overlay_update(None)

    def material_change_pin_changed(self, halpin):
        if halpin == 0:
            hal.set_p('motion.digital-in-03','0')
        elif halpin == 3:
            hal.set_p('motion.digital-in-03','1')
            self.materialChangePin.set(0)

    def material_change_number_pin_changed(self, halpin):
        if halpin == -1:
            halpin = self.defaultMaterial
        if self.getMaterialBusy or halpin == int(self.w.materials_box.currentText().split(': ', 1)[0]):
            return
        if self.materialChangePin.get() == 1:
            self.autoChange = True
        if not self.material_exists(halpin):
            self.autoChange = False
            return
        if self.preSingleCutMaterial is not None:
            self.materialChangeNumberPin.set(self.preSingleCutMaterial)
            self.preSingleCutMaterial = None
        elif self.preFileSaveMaterial is not None:
            self.materialChangeNumberPin.set(self.preFileSaveMaterial)
            self.preFileSaveMaterial = None
        else:
            self.w.materials_box.setCurrentIndex(self.materialList.index(halpin))

    def material_change_timeout_pin_changed(self, halpin):
        head = _translate('HandlerClass', 'Materials Error')
        if halpin:
            # should we stop or pause the program if a timeout occurs???
            matNum = int(self.w.materials_box.currentText().split(': ', 1)[0])
            msg0 = _translate('HandlerClass', 'Material change timeout occurred for material')
            STATUS.emit('error', linuxcnc.OPERATOR_ERROR, f'{head}:{msg0} #{matNum}\n')
            self.materialChangeNumberPin.set(matNum)
            self.materialChangeTimeoutPin.set(0)
            hal.set_p('motion.digital-in-03','0')

    def material_reload_pin_changed(self, halpin):
        if halpin:
            self.reload_materials_clicked()

    def material_temp_pin_changed(self, halpin):
        if halpin:
            mat = [halpin, f'Temporary {halpin}', 0,0,0,0,0,0,0,0,0,0,0,0]
            with open(self.tmpMaterialGcode, 'r') as f_in:
                for line in f_in:
                    if line.startswith('NAME'):
                        mat[1] = line.split('=')[1].strip()
                    if line.startswith('KERF_WIDTH'):
                        mat[2] = float(line.split('=')[1].strip())
                    elif line.startswith('PIERCE_HEIGHT'):
                        mat[3] = float(line.split('=')[1].strip())
                    elif line.startswith('PIERCE_DELAY'):
                        mat[4] = float(line.split('=')[1].strip())
                    elif line.startswith('PUDDLE_JUMP_HEIGHT'):
                        mat[5] = float(line.split('=')[1].strip())
                    elif line.startswith('PUDDLE_JUMP_DELAY'):
                        mat[6] = float(line.split('=')[1].strip())
                    elif line.startswith('CUT_HEIGHT'):
                        mat[7] = float(line.split('=')[1].strip())
                    elif line.startswith('CUT_SPEED'):
                        mat[8] = float(line.split('=')[1].strip())
                    elif line.startswith('CUT_AMPS'):
                        mat[9] = float(line.split('=')[1].strip())
                    elif line.startswith('CUT_VOLTS'):
                        mat[10] = float(line.split('=')[1].strip())
                    elif line.startswith('PAUSE_AT_END'):
                        mat[11] = float(line.split('=')[1].strip())
                    elif line.startswith('GAS_PRESSURE'):
                        mat[12] = float(line.split('=')[1].strip())
                    elif line.startswith('CUT_MODE'):
                        mat[13] = float(line.split('=')[1].strip())
            self.write_materials_to_dict(mat)
            if halpin not in self.materialList:
                self.materialList.append(halpin)
            exists = False
            for n in range(self.w.materials_box.count()):
                if self.w.materials_box.itemText(n) .startswith(str(halpin)):
                    self.w.materials_box.setItemText(n, f'{halpin:05d}: {self.materialDict[halpin][0]}')
                    self.w.material_selector.setItemText(n, f'{halpin:05d}: {self.materialDict[halpin][0]}')
                    self.w.conv_material.setItemText(n, f'{halpin:05d}: {self.materialDict[halpin][0]}')
                    exists = True
            if not exists:
                self.w.materials_box.addItem(f'{halpin:05d}: {self.materialDict[halpin][0]}')
                self.w.material_selector.addItem(f'{halpin:05d}: {self.materialDict[halpin][0]}')
                self.w.conv_material.addItem(f'{halpin:05d}: {self.materialDict[halpin][0]}')
            if halpin == int(self.w.materials_box.currentText().split(': ', 1)[0]):
                self.change_material(halpin)



            self.materialTempPin.set(0)

    def write_materials_to_dict(self, matNum):
        self.materialDict[matNum[0]] = matNum[1:]

    def display_materials(self):
        self.materialList = []
        self.w.materials_box.clear()
        self.w.material_selector.clear()
        self.w.conv_material.clear()
        for key in sorted(self.materialDict):
            self.w.materials_box.addItem(f'{key:05d}: {self.materialDict[key][0]}')
            self.w.material_selector.addItem(f'{key:05d}: {self.materialDict[key][0]}')
            self.w.conv_material.addItem(f'{key:05d}: {self.materialDict[key][0]}')
            self.materialList.append(key)

    def change_material(self, matNum):
        self.materialName = self.materialDict[matNum][0]
        self.w.kerf_width.setValue(self.materialDict[matNum][1])
        self.w.pierce_height.setValue(self.materialDict[matNum][2])
        self.w.pierce_delay.setValue(self.materialDict[matNum][3])
        self.w.puddle_jump_height.setValue(self.materialDict[matNum][4])
        self.w.puddle_jump_delay.setValue(self.materialDict[matNum][5])
        self.w.cut_height.setValue(self.materialDict[matNum][6])
        self.w.cut_feed_rate.setValue(self.materialDict[matNum][7])
        self.w.cut_amps.setValue(self.materialDict[matNum][8])
        self.w.cut_volts.setValue(self.materialDict[matNum][9])
        self.w.pause_at_end.setValue(self.materialDict[matNum][10])
        self.w.gas_pressure.setValue(self.materialDict[matNum][11])
        self.w.cut_mode.setValue(self.materialDict[matNum][12])
        self.materialChangeNumberPin.set(matNum)

    def save_material_file(self, matNum, index):
        mat = [matNum]
        mat.append(self.w.materials_box.currentText().split(': ', 1)[1].strip())
        mat.append(self.w.kerf_width.value())
        mat.append(self.w.pierce_height.value())
        mat.append(self.w.pierce_delay.value())
        mat.append(self.w.puddle_jump_height.value())
        mat.append(self.w.puddle_jump_delay.value())
        mat.append(self.w.cut_height.value())
        mat.append(self.w.cut_feed_rate.value())
        mat.append(self.w.cut_amps.value())
        mat.append(self.w.cut_volts.value())
        mat.append(self.w.pause_at_end.value())
        mat.append(self.w.gas_pressure.value())
        mat.append(self.w.cut_mode.value())
        self.write_one_material(mat)
        self.materialUpdate = True
        self.load_material_file(True)
        self.w.materials_box.setCurrentIndex(index)
        self.materialUpdate = False
        self.set_saved_material()

    def set_saved_material(self):
        mat = [int(self.w.materials_box.currentText().split(': ', 1)[0])]
        mat.append(self.materialName)
        mat.append(self.w.kerf_width.value())
        mat.append(self.w.pierce_height.value())
        mat.append(self.w.pierce_delay.value())
        mat.append(self.w.puddle_jump_height.value())
        mat.append(self.w.puddle_jump_delay.value())
        mat.append(self.w.cut_height.value())
        mat.append(self.w.cut_feed_rate.value())
        mat.append(self.w.cut_amps.value())
        mat.append(self.w.cut_volts.value())
        mat.append(self.w.pause_at_end.value())
        mat.append(self.w.gas_pressure.value())
        mat.append(self.w.cut_mode.value())
        self.write_materials_to_dict(mat)

    def load_material_file(self, keepTemp=False):
        self.getMaterialBusy = True
        # don't remove temporary materials unless required
        if keepTemp:
            pop = [key for key in self.materialDict if key < 1000000]
            for e in pop:
                self.materialDict.pop(e)
        else:
            self.materialDict = {}
        self.materialNumList = []
        # create a basic default material if no materials exist
        if not self.MATS.sections():
            if self.units == 'mm':
                mat = [0,'Basic default Material',1,3,.1,0,0,1,1000,45,100,0,0,1]
            else:
                mat = [0,'Basic default Material',.04,.12,.1,0,0,.04,40,45,100,0,0,1]
            self.write_one_material(mat)
        head = _translate('HandlerClass', 'Materials Error')
        # read all the materials into the materials dict
        for section in self.MATS.sections():
            matNum = int(section.rsplit('_',1)[1])
            if matNum >= 1000000:
                msg0 = _translate('HandlerClass', 'Material number')
                msg1 = _translate('HandlerClass', 'is invalid')
                msg2 = _translate('HandlerClass', 'Material numbers need to be less than 1000000')
                STATUS.emit('error', linuxcnc.OPERATOR_ERROR, f'{head}:\n{msg0} "{matNum}" {msg1}\n{msg2}\n')
                continue
            mat = self.read_one_material(section)
            self.materialNumList.append(matNum)
            self.write_materials_to_dict(mat)
        self.display_materials()
        self.defaultMaterial = self.PREFS.getpref('Default material', self.materialNumList[0], int, 'GUI_OPTIONS')
        if not self.material_exists(self.defaultMaterial):
            self.defaultMaterial = self.materialList[0]
            self.PREFS.putpref('Default material', self.defaultMaterial, int, 'GUI_OPTIONS')
        self.change_material(self.defaultMaterial)
        self.w.materials_box.setCurrentIndex(self.materialList.index(self.defaultMaterial))
        self.w.material_selector.setCurrentIndex(self.w.materials_box.currentIndex())
        self.w.conv_material.setCurrentIndex(self.w.materials_box.currentIndex())
        self.set_default_material()
        self.getMaterialBusy = False

    def material_exists(self, matNum):
        if int(matNum) in self.materialList:
            return True
        else:
            if self.autoChange:
                self.materialChangePin.set(-1)
                self.materialChangeNumberPin.set(int(self.w.materials_box.currentText().split(': ', 1)[0]))
                head = _translate('HandlerClass', 'Materials Error')
                msg0 = _translate('HandlerClass', 'Material #')
                msg1 = _translate('HandlerClass', 'not in material list')
                STATUS.emit('error', linuxcnc.OPERATOR_ERROR, f'{head}:\n{msg0} #{int(matNum)} {msg1}\n')
            return False

    def read_one_material(self, section):
        mat = [int(section.rsplit('_',1)[1])]
        mat.append(self.MATS.getpref('NAME', 'Material', str, section))
        mat.append(self.MATS.getpref('KERF_WIDTH', 1.0 / self.unitsPerMm, float, section))
        mat.append(self.MATS.getpref('PIERCE_HEIGHT', 3.0 / self.unitsPerMm, float, section))
        mat.append(self.MATS.getpref('PIERCE_DELAY', 0.2, float, section))
        mat.append(self.MATS.getpref('PUDDLE_JUMP_HEIGHT', 0.0, float, section))
        mat.append(self.MATS.getpref('PUDDLE_JUMP_DELAY', 0.0, float, section))
        mat.append(self.MATS.getpref('CUT_HEIGHT', 1.0 / self.unitsPerMm, float, section))
        mat.append(self.MATS.getpref('CUT_SPEED', 2000.0 / self.unitsPerMm, float, section))
        mat.append(self.MATS.getpref('CUT_AMPS', 45.0, float, section))
        mat.append(self.MATS.getpref('CUT_VOLTS', 100, float, section))
        mat.append(self.MATS.getpref('PAUSE_AT_END', 0.0, float, section))
        mat.append(self.MATS.getpref('GAS_PRESSURE', 0.0, float, section))
        mat.append(self.MATS.getpref('CUT_MODE', 1.0, float, section))
        return(mat)

    def write_one_material(self, mat):
        section = f'MATERIAL_NUMBER_{mat[0]}'
        self.MATS.putpref('NAME', mat[1], str, section)
        self.MATS.putpref('KERF_WIDTH', mat[2], float, section)
        self.MATS.putpref('PIERCE_HEIGHT', mat[3], float, section)
        self.MATS.putpref('PIERCE_DELAY', mat[4], float, section)
        self.MATS.putpref('PUDDLE_JUMP_HEIGHT', mat[5], float, section)
        self.MATS.putpref('PUDDLE_JUMP_DELAY', mat[6], float, section)
        self.MATS.putpref('CUT_HEIGHT', mat[7], float, section)
        self.MATS.putpref('CUT_SPEED', mat[8], float, section)
        self.MATS.putpref('CUT_AMPS', mat[9], float, section)
        self.MATS.putpref('CUT_VOLTS', mat[10], float, section)
        self.MATS.putpref('PAUSE_AT_END', mat[11], float, section)
        self.MATS.putpref('GAS_PRESSURE', mat[12], float, section)
        self.MATS.putpref('CUT_MODE', mat[13], float, section)

    def set_default_material(self):
        self.getMaterialBusy = True
        self.w.default_material.clear()
        for n in self.materialNumList:
            self.w.default_material.addItem(str(n))
        self.getMaterialBusy = False
        self.w.default_material.setCurrentIndex(self.materialList.index(self.defaultMaterial))

    def default_material_changed(self, index):
        if self.getMaterialBusy:
            return
        self.defaultMaterial = self.materialList[index]
        self.change_material(self.defaultMaterial)
        self.w.materials_box.setCurrentIndex(self.materialList.index(self.defaultMaterial))
        self.PREFS.putpref('Default material', self.defaultMaterial, int, 'GUI_OPTIONS')


#########################################################################################################################
# CAMERA AND LASER FUNCTIONS #
#########################################################################################################################
    def camera_pressed(self):
        self.w.camview.rotation = STATUS.stat.rotation_xy
        if self.w.preview_stack.currentIndex() != self.CAMERA:
            self.w.preview_stack.setCurrentIndex(self.CAMERA)
        else:
            self.preview_index_return(self.w.preview_stack.currentIndex())

    def laser_recovery_state_changed(self, value):
        hal.set_p('plasmac.laser-recovery-start', '0')

    def laser_clicked(self):
        if STATUS.is_interp_paused():
            return
        if self.laserButtonState == 'reset':
            self.laserButtonState = 'laser'
            self.button_normal('laser')
            self.w.touch_xy.setEnabled(True)
            self.w.camera.setEnabled(True)
            return
        xPos = STATUS.get_position()[0][0] - self.laserOffsetX
        yPos = STATUS.get_position()[0][1] - self.laserOffsetY
        if xPos < self.xMin or xPos > self.xMax or yPos < self.yMin or yPos > self.yMax:
            head = _translate('HandlerClass', 'Laser Error')
            msg0 = _translate('HandlerClass', 'Laser is outside the machine boundary')
            STATUS.emit('error', linuxcnc.OPERATOR_ERROR, f'{head}:\n{msg0}\n')
            return
        if self.laserButtonState == 'laser':
            self.w.laser.setText(_translate('HandlerClass', 'MARK\nEDGE'))
            self.laserButtonState = 'markedge'
            self.button_active('laser')
            self.w.touch_xy.setEnabled(False)
            self.w.camera.setEnabled(False)
            self.laserOnPin.set(1)
            return
        elif self.laserButtonState == 'setorigin':
            self.button_normal('laser')
            self.w.touch_xy.setEnabled(True)
            self.w.camera.setEnabled(True)
            self.laserOnPin.set(0)
        self.laserButtonState = self.sheet_align(self.laserButtonState, self.w.laser, self.laserOffsetX, self.laserOffsetY)

    def laser_pressed(self):
        if STATUS.is_interp_paused() and not self.laserRecStatePin.get():
            xPos = STATUS.get_position()[0][0] + self.laserOffsetX
            yPos = STATUS.get_position()[0][1] + self.laserOffsetY
            if xPos < self.xMin or xPos > self.xMax or yPos < self.yMin or yPos > self.yMax:
                head = _translate('HandlerClass', 'Laser Error')
                msg0 = _translate('HandlerClass', 'Torch cannot move outside the machine boundary')
                STATUS.emit('error', linuxcnc.OPERATOR_ERROR, f'{head}:\n{msg0}\n')
                return
            hal.set_p('plasmac.laser-x-offset', f'{str(int(self.laserOffsetX / self.oScale))}')
            hal.set_p('plasmac.laser-y-offset', f'{str(int(self.laserOffsetY / self.oScale))}')
            hal.set_p('plasmac.laser-recovery-start', '1')
            hal.set_p('plasmac.cut-recovery', '1')
            self.laserOnPin.set(1)
            return
        self.laserTimer.start(750)

    def sheet_align(self, button_state, button, offsetX, offsetY):
        if button_state == 'markedge':
            zAngle = self.w.camview.rotation = 0
            ACTION.CALL_MDI_WAIT('G10 L2 P0 R0', 3)
            ACTION.SET_MANUAL_MODE()
            self.w.gcodegraphics.logger.clear()
            self.w.cam_goto.setEnabled(False)
            button.setText(_translate('HandlerClass', 'SET\nORIGIN'))
            button_state = 'setorigin'
            self.currentX = STATUS.get_position()[0][0]
            self.currentY = STATUS.get_position()[0][1]
        else:
            if button == self.w.cam_mark:
                button.setText(_translate('HandlerClass', 'MARK\nEDGE'))
                button_state = 'markedge'
            else:
                button.setText(_translate('HandlerClass', 'LASER'))
                button_state = 'laser'
            xDiff = STATUS.get_position()[0][0] - self.currentX
            yDiff = STATUS.get_position()[0][1] - self.currentY
            if xDiff and yDiff:
                zAngle = math.degrees(math.atan(yDiff / xDiff))
                if xDiff > 0:
                    zAngle += 180
                elif yDiff > 0:
                    zAngle += 360
                if abs(xDiff) < abs(yDiff):
                    zAngle -= 90
            elif xDiff:
                if xDiff > 0:
                    zAngle = 180
                else:
                    zAngle = 0
            elif yDiff:
                if yDiff > 0:
                    zAngle = 180
                else:
                    zAngle = 0
            else:
                zAngle = 0
            self.w.camview.rotation = zAngle
            ACTION.CALL_MDI_WAIT(f'G10 L20 P0 X{offsetX} Y{offsetY}')
            ACTION.CALL_MDI_WAIT(f'G10 L2 P0 R{zAngle}')
            ACTION.CALL_MDI('G0 X0 Y0')
            while not STATUS.is_interp_idle():
                self.w.gcodegraphics.updateGL()
            if self.fileOpened == True:
                self.file_reload_clicked()
                self.w.gcodegraphics.logger.clear()
            self.w.cam_goto.setEnabled(True)
            ACTION.SET_MANUAL_MODE()
        return button_state

    def cam_mark_clicked(self):
        xPos = STATUS.get_position()[0][0] - self.camOffsetX
        yPos = STATUS.get_position()[0][1] - self.camOffsetY
        if xPos < self.xMin or xPos > self.xMax or yPos < self.yMin or yPos > self.yMax:
            head = _translate('HandlerClass', 'Camera Error')
            msg0 = _translate('HandlerClass', 'Camera is outside the machine boundary')
            STATUS.emit('error', linuxcnc.OPERATOR_ERROR, f'{head}:\n{msg0}\n')
            return
        self.camButtonState = self.sheet_align(self.camButtonState, self.w.cam_mark, self.camOffsetX, self.camOffsetY)

    def cam_goto_clicked(self):
        ACTION.CALL_MDI_WAIT('G0 X0 Y0')
        while not STATUS.is_interp_idle():
            self.w.gcodegraphics.updateGL()
        ACTION.SET_MANUAL_MODE()

    def cam_zoom_plus_pressed(self):
        if self.w.camview.scale >= 5:
            return
        self.w.camview.scale += 0.1

    def cam_zoom_minus_pressed(self):
        if self.w.camview.scale <= 1:
            return
        self.w.camview.scale -= 0.1

    def cam_dia_plus_pressed(self):
        if self.w.camview.size().height() < self.w.camview.size().width():
            size = self.w.camview.size().height()
        else:
            size = self.w.camview.size().width()
        if self.w.camview.diameter >= size - 5:
            return
        self.w.camview.diameter += 2

    def cam_dia_minus_pressed(self):
        if self.w.camview.diameter <= 2:
            return
        self.w.camview.diameter -= 2


#########################################################################################################################
# STATISTICS FUNCTIONS #
#########################################################################################################################
    def statistics_show(self):
        for stat in ['cut', 'paused', 'probe', 'run', 'torch', 'rapid']:
            self.display_hms(f'{stat}_time', hal.get_value(f'plasmac.{stat}-time'))
        self.w.cut_length.setText(f'{hal.get_value("plasmac.cut-length") / self.statsDivisor:0.2f}')
        self.w.pierce_count.setText(f'{hal.get_value("plasmac.pierce-count"):d}')
        self.statistics_load()

    def statistics_save(self, reset=False):
        self.PREFS.putpref('Cut time', f'{self.statsSaved["cut"] + hal.get_value("plasmac.cut-time"):0.2f}', float,'STATISTICS')
        self.PREFS.putpref('Paused time', f'{self.statsSaved["paused"] + hal.get_value("plasmac.paused-time"):0.2f}', float,'STATISTICS')
        self.PREFS.putpref('Probe time', f'{self.statsSaved["probe"] + hal.get_value("plasmac.probe-time"):0.2f}', float,'STATISTICS')
        self.PREFS.putpref('Program run time', f'{self.statsSaved["run"] + hal.get_value("plasmac.run-time"):0.2f}', float,'STATISTICS')
        self.PREFS.putpref('Torch on time', f'{self.statsSaved["torch"] + hal.get_value("plasmac.torch-time"):0.2f}', float,'STATISTICS')
        self.PREFS.putpref('Rapid time', f'{self.statsSaved["rapid"] + hal.get_value("plasmac.rapid-time"):0.2f}', float,'STATISTICS')
        self.PREFS.putpref('Cut length', f'{self.statsSaved["length"] + hal.get_value("plasmac.cut-length"):0.2f}', float,'STATISTICS')
        self.PREFS.putpref('Pierce count', f'{self.statsSaved["pierce"] + hal.get_value("plasmac.pierce-count"):d}', int,'STATISTICS')
        self.statistics_load()
        self.jobRunning = False

    def statistics_load(self):
        self.statsSaved['cut'] = self.PREFS.getpref('Cut time', 0.0, float,'STATISTICS')
        self.statsSaved['paused'] = self.PREFS.getpref('Paused time', 0.0, float,'STATISTICS')
        self.statsSaved['probe'] = self.PREFS.getpref('Probe time', 0.0, float,'STATISTICS')
        self.statsSaved['run'] = self.PREFS.getpref('Program run time', 0.0, float,'STATISTICS')
        self.statsSaved['torch'] = self.PREFS.getpref('Torch on time', 0.0, float,'STATISTICS')
        self.statsSaved['rapid'] = self.PREFS.getpref('Rapid time', 0.0, float,'STATISTICS')
        self.statsSaved['length'] = self.PREFS.getpref('Cut length', 0.0, float,'STATISTICS')
        self.statsSaved['pierce'] = self.PREFS.getpref('Pierce count', 0, int,'STATISTICS')
        for stat in ['cut', 'paused', 'probe', 'run', 'torch', 'rapid']:
            self.display_hms(f'{stat}_time_t', self.statsSaved[f'{stat}'])
        self.w.cut_length_t.setText(f'{self.statsSaved["length"] / self.statsDivisor:0.2f}')
        self.w.pierce_count_t.setText(f'{self.statsSaved["pierce"]:d}')

    def display_hms(self, widget, time):
        m, s = divmod(time, 60)
        h, m = divmod(m, 60)
        self.w[widget].setText(f'{h:.0f}:{m:02.0f}:{s:02.0f}')

    def statistic_reset(self, stat, statT):
        if stat in ['cut_time', 'paused_time', 'probe_time', 'run_time', 'torch_time', 'rapid_time']:
            self.display_hms(f'{stat}', 0)
        elif stat == 'cut_length':
            self.w.cut_length.setText('0.00')
        elif stat == 'pierce_count':
            self.w.pierce_count.setText('0')
        self.PREFS.putpref(statT, 0.0, float,'STATISTICS')
        self.statistics_load()

    def statistics_reset(self):
        for stat in ['cut', 'paused', 'probe', 'run', 'torch', 'rapid']:
            self.display_hms(f'{stat}_time', 0)
        self.w.cut_length.setText('0.00')
        self.w.pierce_count.setText('0')
        for stat in ['Cut time', 'Paused time', 'Probe time', 'Program run time', 'Torch on time', \
                     'Rapid time', 'Cut length']:
            self.PREFS.putpref(stat, 0.0, float,'STATISTICS')
        self.PREFS.putpref('Pierce count', 0, int,'STATISTICS')
        self.statistics_load()

    def statistics_init(self):
        if self.unitsPerMm == 1:
            self.statsDivisor = 1000
            unit = _translate('HandlerClass', 'Metres')
        else:
            self.statsDivisor = 1
            unit = _translate('HandlerClass', 'Inches')
        msg0 = _translate('HandlerClass', 'CUT LENGTH')
        self.w.cut_length_label.setText(f'{msg0} ({unit})')
        self.statsSaved = {'cut':0, 'length':0, 'pierce':0, 'paused':0, 'probe':0, 'rapid':0, 'run':0, 'torch':0}
        self.jobRunning = False
        self.statistics_load()


#########################################################################################################################
# POWERMAX COMMUNICATIONS FUNCTIONS #
#########################################################################################################################
    def pmx485_check(self, port, periodic=False):
        try:
            import serial
            import serial.tools.list_ports as PORTS
            head = _translate('HandlerClass', 'Port Error')
            msg1 = _translate('HandlerClass', 'Powermax communications are disabled')
            ports = []
            for p in PORTS.comports():
                ports.append(p[0])
            if port in ports:
                try:
                    sPort = serial.Serial(port, 19200)
                    sPort.close()
                except Exception as err:
                    if not periodic:
                        STATUS.emit('error', linuxcnc.OPERATOR_ERROR, f'{head}:\n{err}\n{msg1}')
                    return False
            else:
                if not periodic:
                    msg0 = _translate('HandlerClass', 'cannot be found')
                    STATUS.emit('error', linuxcnc.OPERATOR_ERROR, f'{head}:\n{port} {msg0}\n{msg1}')
                return False
        except:
            if not periodic:
                head = _translate('HandlerClass', 'Module Error')
                msg0 = _translate('HandlerClass', 'python3-serial cannot be found')
                msg1 = _translate('HandlerClass', 'Install python3-serial or linuxcnc-dev')
            STATUS.emit('error', linuxcnc.OPERATOR_ERROR, f'{head}:\n{msg0}\n{msg1}')
            return False
        return True

    def pmx485_startup(self, port):
        self.pmx485CommsError = False
        self.w.pmx485Status = False
        self.meshMode = False
        self.w.pmx485_enable.stateChanged.connect(lambda w:self.pmx485_enable_changed(self.w.pmx485_enable.isChecked()))
        self.pmx485StatusPin.value_changed.connect(lambda w:self.pmx485_status_changed(w))
        self.pmx485ModePin.value_changed.connect(self.pmx485_mode_changed)
        self.pmx485FaultPin.value_changed.connect(lambda w:self.pmx485_fault_changed(w))
        self.pmx485ArcTimePin.value_changed.connect(lambda w:self.pmx485_arc_time_changed(w))
        self.w.gas_pressure.valueChanged.connect(self.pmx485_pressure_changed)
        self.w.mesh_enable.stateChanged.connect(lambda w:self.pmx485_mesh_enable_changed(self.w.mesh_enable.isChecked()))
        self.pmx485CommsTimer = QTimer()
        self.pmx485CommsTimer.timeout.connect(self.pmx485_timeout)
        self.pmx485RetryTimer = QTimer()
        self.pmx485RetryTimer.timeout.connect(lambda:self.pmx485_enable_changed(True))
        self.oldCutMode = self.w.cut_mode.value()
        self.pressure = self.w.gas_pressure.value()
        if self.pmx485_load(port):
            return
        self.pmx485Exists = True
        self.pmx485_setup()
        self.w.pmx485_enable.setChecked(True)

    def pmx485_load(self, port):
        head = _translate('HandlerClass', 'Comms Error')
        msg0 = _translate('HandlerClass', 'PMX485 component is not able to be loaded,')
        msg1 = _translate('HandlerClass', 'Powermax communications are not available')
        err = f'{head}:\n{msg0}\n{msg1}\n'
        count = 0
        while not hal.component_exists('pmx485'):
            if count >= 3:
                STATUS.emit('error', linuxcnc.OPERATOR_ERROR, err)
                return 1
            RUN(['halcmd', 'loadusr', '-Wn', 'pmx485', 'pmx485', f'{port}'])
            count += 1
        return 0

    def pmx485_setup(self):
        self.pins485Comp = ['pmx485.enable', 'pmx485.status', 'pmx485.fault', \
                    'pmx485.mode_set', 'pmx485.mode', \
                    'pmx485.current_set', 'pmx485.current', 'pmx485.current_min', 'pmx485.current_max', \
                    'pmx485.pressure_set', 'pmx485.pressure', 'pmx485.pressure_min', 'pmx485.pressure_max', 'pmx485.arcTime']
        pinsSelf = ['pmx485_enable', 'pmx485_status', 'pmx485_fault', \
                    'cut_mode-f', 'pmx485_mode', \
                    'cut_amps-f', 'pmx485_current', 'pmx485_current_min', 'pmx485_current_max', \
                    'gas_pressure-f', 'pmx485_pressure', 'pmx485_pressure_min', 'pmx485_pressure_max', 'pmx485_arc_time']
        pinType = [hal.HAL_BIT, hal.HAL_BIT, hal.HAL_FLOAT, \
                   hal.HAL_FLOAT, hal.HAL_FLOAT, \
                   hal.HAL_FLOAT, hal.HAL_FLOAT, hal.HAL_FLOAT, hal.HAL_FLOAT, \
                   hal.HAL_FLOAT, hal.HAL_FLOAT, hal.HAL_FLOAT, hal.HAL_FLOAT, hal.HAL_FLOAT]
        for pin in self.pins485Comp:
            hal.new_sig(f'plasmac:{pin.replace("pmx485.", "pmx485_")}', pinType[self.pins485Comp.index(pin)])
            hal.connect(pin,f'plasmac:{pin.replace("pmx485.", "pmx485_")}')
            hal.connect(f'qtplasmac.{pinsSelf[self.pins485Comp.index(pin)]}',f'plasmac:{pin.replace("pmx485.", "pmx485_")}')
        self.pmx485_mesh_enable_changed(self.w.mesh_enable.isChecked())
        self.w.cut_amps.setToolTip(_translate('HandlerClass', 'Powermax cutting current'))

    def pmx485_enable_changed(self, state):
        if state:
            self.pmx485CommsError = False
            self.pmx485RetryTimer.stop()
            if self.pmx485_load(self.PREFS.getpref('Port', '', str, 'POWERMAX')):
                return
            # if pins not connected then connect them
            if not hal.pin_has_writer('pmx485.enable'):
                self.pmx485_setup()
            # ensure valid parameters before trying to connect
            if self.w.cut_mode.value() == 0 or self.w.cut_amps.value() == 0:
                head = _translate('HandlerClass', 'Materials Error')
                msg0 = _translate('HandlerClass', 'Invalid Cut Mode or Cut Amps,')
                msg1 = _translate('HandlerClass', 'cannot connect to Powermax')
                STATUS.emit('error', linuxcnc.OPERATOR_ERROR, f'{head}:\n{msg0}\n{msg1}\n')
                self.w.pmx485_enable.setChecked(False)
                return
            # good to go
            else:
                self.w.pmx485_label.setText(_translate('HandlerClass', 'CONNECTING'))
                self.pmx485LabelState = 'CONNECT'
                self.pmx485CommsTimer.start(3000)
        else:
            self.pmx485Connected = False
            self.pmx485CommsError = False
            self.w.pmx485_label.setText('')
            self.pmx485LabelState = None
            self.w.pmx485_label.setToolTip(_translate('HandlerClass', 'Status of PMX485 communications'))
            self.pmx485CommsTimer.stop()
            self.pmx485RetryTimer.stop()

    def pmx485_mode_changed(self, widget):
        if self.pmx485Connected:
            self.w.gas_pressure.setValue(0)

    def pmx485_pressure_changed(self, pressure):
        if self.pmx485Connected:
            if pressure < self.pressure:
                if pressure < 0:
                    self.w.gas_pressure.setValue(self.gas_maximum)
                elif self.w.gas_pressure.value() < self.gas_minimum:
                    self.w.gas_pressure.setValue(0)
            elif pressure > self.pressure:
                if pressure > self.gas_maximum:
                    self.w.gas_pressure.setValue(0)
                elif pressure < self.gas_minimum:
                    self.w.gas_pressure.setValue(self.gas_minimum)
            self.pressure = self.w.gas_pressure.value()

    def pmx485_min_max_changed(self):
        if not self.pmx485Connected: return
        self.w.cut_amps.setMinimum(self.pmx485CurrentMinPin.get())
        self.w.cut_amps.setMaximum(self.pmx485CurrentMaxPin.get())
        self.gas_minimum = self.pmx485PressureMinPin.get()
        self.gas_maximum = self.pmx485PressureMaxPin.get()
        self.w.gas_pressure.setMinimum(-1)
        self.w.gas_pressure.setMaximum(self.gas_maximum + 1)
        if self.gas_maximum > 15:
            self.w.gas_pressure.setSuffix(' psi')
            self.w.gas_pressure.setDecimals(0)
            self.w.gas_pressure.setSingleStep(1)
        else:
            self.w.gas_pressure.setSuffix(' bar')
            self.w.gas_pressure.setDecimals(1)
            self.w.gas_pressure.setSingleStep(0.1)

    def pmx485_status_changed(self, state):
        if state != self.pmx485Connected:
            if state:
                self.pmx485CommsError = False
                self.w.pmx485_label.setText(_translate('HandlerClass', 'CONNECTED'))
                self.pmx485LabelState = 'CONNECT'
                self.pmx485Connected = True
                self.pmx485_min_max_changed()
                if self.pmx485ArcTimePin.get():
                    self.pmx485_arc_time_changed(self.pmx485ArcTimePin.get())
                if self.pmx485FaultPin.get():
                    self.pmx485_fault_changed(self.pmx485FaultPin.get())
                self.pmx485CommsTimer.stop()
                self.pmx485RetryTimer.stop()
            else:
                self.w.pmx485_label.setText(_translate('HandlerClass', 'COMMS ERROR'))
                self.pmx485LabelState = None
                self.pmx485CommsError = True
                self.pmx485Connected = False
                self.pmx485RetryTimer.start(3000)

    def pmx485_arc_time_changed(self, time):
        if self.pmx485Connected:
            self.pmx485ArcTime = self.pmx485ArcTimePin.get()
            self.w.pmx_arc_time_label.setText(_translate('HandlerClass', 'ARC ON TIME'))
            self.display_hms('pmx_arc_time_t', self.pmx485ArcTime)

    def pmx485_fault_changed(self, fault):
        if self.pmx485Connected:
            faultRaw = f'{fault:04.0f}'
            self.pmx485FaultCode = f'{faultRaw[0]}-{faultRaw[1:3]}-{faultRaw[3]}'
            head = _translate('HandlerClass', 'Powermax Error')
            code = _translate('HandlerClass', 'Fault Code')
            text = _translate('HandlerClass', 'Powermax error')
            if faultRaw == '0000':
                self.w.pmx485_label.setText(_translate('HandlerClass', 'CONNECTED'))
                self.pmx485LabelState = 'CONNECT'
                self.w.pmx485_label.setToolTip(_translate('HandlerClass', 'Status of PMX485 communications'))
            elif faultRaw in self.pmx485FaultName.keys():
                if faultRaw == '0210' and self.w.pmx485.current_max.value() > 110:
                    faultMsg = self.pmx485FaultName[faultRaw][1]
                elif faultRaw == '0210':
                    faultMsg = self.pmx485FaultName[faultRaw][0]
                else:
                    faultMsg = self.pmx485FaultName[faultRaw]
                self.w.pmx485_label.setText(f'{code}: {self.pmx485FaultCode}')
                self.pmx485LabelState = None
                self.w.pmx485_label.setStatusTip(f'{text} ({self.pmx485FaultCode}) {faultMsg}')
                msg0 = _translate('HandlerClass', 'CODE')
                STATUS.emit('error', linuxcnc.OPERATOR_ERROR, f'{head}:\n{msg0}: {self.pmx485FaultCode}\n{faultMsg}\n')
            else:
                self.w.pmx485_label.setText(f'{code}: {faultRaw}')
                self.pmx485LabelState = None
                msg0 = _translate('HandlerClass', 'Unknown Powermax fault code')
                self.w.pmx485_label.setStatusTip(f'{msg0} ({faultRaw})')
                STATUS.emit('error', linuxcnc.OPERATOR_ERROR, f'{head}:\n{msg0}: {faultRaw}\n')

    def pmx485_mesh_enable_changed(self, state):
        if state and not self.meshMode:
            self.oldCutMode = self.w.cut_mode.value()
            self.w.cut_mode.setValue(2)
            self.w.cut_mode.setEnabled(False)
            self.meshMode = True
        elif not hal.get_value('plasmac.mesh-enable') and self.meshMode:
            self.w.cut_mode.setValue(self.oldCutMode)
            self.w.cut_mode.setEnabled(True)
            self.meshMode = False

    def pmx485_timeout(self):
        self.pmx485CommsTimer.stop()
        self.w.pmx485_label.setText(_translate('HandlerClass', 'COMMS ERROR'))
        self.pmx485LabelState = None
        self.pmx485CommsError = True
        self.pmx485Connected = False
        self.pmx485RetryTimer.start(3000)

    pmx485FaultName = {
                '0110': 'Remote controller mode invalid',
                '0111': 'Remote controller current invalid',
                '0112': 'Remote controller pressure invalid',
                '0120': 'Low input gas pressure',
                '0121': 'Output gas pressure low',
                '0122': 'Output gas pressure high',
                '0123': 'Output gas pressure unstable',
                '0130': 'AC input power unstable',
                '0199': 'Power board hardware protection',
                '0200': 'Low gas pressure',
                '0210': ('Gas flow lost while cutting', 'Excessive arc voltage'),
                '0220': 'No gas input',
                '0300': 'Torch stuck open',
                '0301': 'Torch stuck closed',
                '0320': 'End of consumable life',
                '0400': 'PFC/Boost IGBT module under temperature',
                '0401': 'PFC/Boost IGBT module over temperature',
                '0402': 'Inverter IGBT module under temperature',
                '0403': 'Inverter IGBT module over temperature',
                '0500': 'Retaining cap off',
                '0510': 'Start/trigger signal on at power up',
                '0520': 'Torch not connected',
                '0600': 'AC input voltage phase loss',
                '0601': 'AC input voltage too low',
                '0602': 'AC input voltage too high',
                '0610': 'AC input unstable',
                '0980': 'Internal communication failure',
                '0990': 'System hardware fault',
                '1000': 'Digital signal processor fault',
                '1100': 'A/D converter fault',
                '1200': 'I/O fault',
                '2000': 'A/D converter value out of range',
                '2010': 'Auxiliary switch disconnected',
                '2100': 'Inverter module temp sensor open',
                '2101': 'Inverter module temp sensor shorted',
                '2110': 'Pressure sensor is open',
                '2111': 'Pressure sensor is shorted',
                '2200': 'DSP does not recognize the torch',
                '3000': 'Bus voltage fault',
                '3100': 'Fan speed fault',
                '3101': 'Fan fault',
                '3110': 'PFC module temperature sensor open',
                '3111': 'PFC module temperature sensor shorted',
                '3112': 'PFC module temperature sensor circuit fault',
                '3200': 'Fill valve',
                '3201': 'Dump valve',
                '3201': 'Valve ID',
                '3203': 'Electronic regulator is disconnected',
                '3410': 'Drive fault',
                '3420': '5 or 24 VDC fault',
                '3421': '18 VDC fault',
                '3430': 'Inverter capacitors unbalanced',
                '3441': 'PFC over current',
                '3511': 'Inverter saturation fault',
                '3520': 'Inverter shoot-through fault',
                '3600': 'Power board fault',
                '3700': 'Internal serial communications fault',
                }


#########################################################################################################################
# CUT RECOVERY FUNCTIONS #
#########################################################################################################################
    def set_cut_recovery(self):
        if hal.get_value('plasmac.cut-recovering'):
            self.w.jog_stack.setCurrentIndex(self.CUT_RECOVERY)
            self.cancelWait = True
            return
        self.w.jog_stack.setCurrentIndex(self.CUT_RECOVERY)
        self.cancelWait = False
        self.w.cut_rec_cancel.setEnabled(False)
        self.cutrec_speed_changed(self.w.cut_rec_speed.value())
        hal.set_p('plasmac.cut-recovery', '0')
        self.laserOnPin.set(0)
        self.xOrig = hal.get_value('axis.x.eoffset-counts')
        self.yOrig = hal.get_value('axis.y.eoffset-counts')
        self.zOrig = hal.get_value('axis.z.eoffset-counts')
        self.oScale = hal.get_value('plasmac.offset-scale')

    def cutrec_speed_changed(self, speed):
        text = _translate('HandlerClass', 'FEED')
        if STATUS.is_metric_mode():
            self.w.cut_rec_feed.setText(f'{text}\n{self.w.cut_feed_rate.value() * speed * 0.01:0.0f}')
        else:
            self.w.cut_rec_feed.setText(f'{text}\n{self.w.cut_feed_rate.value() * speed * 0.01:0.1f}')

    def cutrec_move_changed(self, distance):
        text = _translate('HandlerClass', 'MOVE')
        self.w.cut_rec_move_label.setText(f'{text}\n{distance}')
#        self.w.cut_rec_move_label.setText(f'MOVE\n{distance}')

    def cutrec_motion(self, direction):
        if self.w.cut_rec_fwd.isEnabled() and self.w.cut_rec_rev.isEnabled():
            speed = float(self.w.cut_rec_speed.value()) * 0.01 * direction
            hal.set_p('plasmac.paused-motion-speed',str(speed))
            hal.set_p('plasmac.cut-recovery', '1')

    def cutrec_move(self, state, x, y):
        if not STATUS.is_interp_paused():
            return
        if state:
            maxMove = 10
            if self.units == 'in':
                maxMove = 0.4
            laser = self.laserRecStatePin.get() > 0
            distX = hal.get_value('qtplasmac.kerf_width-f') * x
            distY = hal.get_value('qtplasmac.kerf_width-f') * y
            xNew = hal.get_value('plasmac.axis-x-position') + hal.get_value('axis.x.eoffset') - (self.laserOffsetX * laser) + distX
            yNew = hal.get_value('plasmac.axis-y-position') + hal.get_value('axis.y.eoffset') - (self.laserOffsetY * laser) + distY
            if xNew > self.xMax or xNew < self.xMin or yNew > self.yMax or yNew < self.yMin:
                return
            xTotal = hal.get_value('axis.x.eoffset') - (self.laserOffsetX * laser) + distX
            yTotal = hal.get_value('axis.y.eoffset') - (self.laserOffsetY * laser) + distY
            if xTotal > maxMove or xTotal < -maxMove or yTotal > maxMove or yTotal < -maxMove:
                return
            moveX = int(distX / self.oScale)
            moveY = int(distY / self.oScale)
            hal.set_p('plasmac.x-offset', f'{str(hal.get_value("plasmac.x-offset") + moveX)}')
            hal.set_p('plasmac.y-offset', f'{str(hal.get_value("plasmac.y-offset") + moveY)}')
            hal.set_p('plasmac.cut-recovery', '1')

    def cutrec_offset_changed(self, xOffset, yOffset):
        if hal.get_value('plasmac.consumable-changing'):
            return
        if xOffset > 0.001 * self.unitsPerMm or xOffset < -0.001 * self.unitsPerMm or \
           yOffset > 0.001 * self.unitsPerMm or yOffset < -0.001 * self.unitsPerMm:
            self.w.cut_rec_cancel.setEnabled(True)
            if self.laserRecStatePin.get():
                self.w.laser.setEnabled(False)
            if self.ccButton:
                self.w[self.ccButton].setEnabled(False)
        elif not self.laserRecStatePin.get():
            self.cancelWait = False
            self.cutrec_buttons_enable(True)
            self.cutrec_motion_enable(True)
            self.w.cut_rec_cancel.setEnabled(False)
            hal.set_p('plasmac.cut-recovery', '0')
            hal.set_p('plasmac.x-offset', '0')
            hal.set_p('plasmac.y-offset', '0')
            self.laserOnPin.set(0)
            if STATUS.is_interp_paused():
                self.w.laser.setEnabled(True)
                if self.ccButton:
                    self.w[self.ccButton].setEnabled(True)

    def cutrec_cancel_pressed(self, state):
        if (state):
            if hal.get_value('plasmac.cut-recovery'):
                self.cancelWait = True
                hal.set_p('plasmac.cut-recovery', '0')
                self.laserOnPin.set(0)

    def cutrec_motion_enable(self, state):
        for widget in ['fwd', 'rev', 'speed']:
            self.w[f'cut_rec_{widget}'].setEnabled(state)

    def cutrec_buttons_enable(self, state):
        for widget in ['n', 'ne', 'e', 'se', 's', 'sw', 'w', 'nw', 'cancel', 'feed', 'move_label']:
            self.w[f'cut_rec_{widget}'].setEnabled(state)


#########################################################################################################################
# STYLING FUNCTIONS #
#########################################################################################################################
    def openColorDialog(self, widget):
        initColor = QColor(widget.palette().color(QPalette.Background))
        options  = QColorDialog.DontUseNativeDialog
        options |= QColorDialog.ShowAlphaChannel
        color = QColorDialog.getColor(initColor, options=options)
        if color.isValid():
            widget.setStyleSheet(f'background-color: {color.name()}')
            buttons = ['foregrnd', 'foregalt', 'led', 'backgrnd', 'backgalt', 'frams', 'estop', 'disabled', 'preview']
            labels = ['Foreground', 'Highlight', 'LED', 'Background', 'Background Alt', 'Frames', 'Estop', 'Disabled', 'Preview']
            button = widget.objectName()
            label = labels[buttons.index(button.split('_')[1])]
            self.PREFS.putpref(label,  color.name(), str, 'COLOR_OPTIONS')
            self.set_basic_colors()
            self.set_color_styles()

    def set_basic_colors(self):
        self.foreColor = self.PREFS.getpref('Foreground', '#ffee06', str, 'COLOR_OPTIONS')
        self.fore1Color = self.PREFS.getpref('Highlight', '#ffee06', str, 'COLOR_OPTIONS')
        self.backColor = self.PREFS.getpref('Background', '#16160e', str, 'COLOR_OPTIONS')
        self.back1Color = self.PREFS.getpref('Background Alt', '#26261e', str, 'COLOR_OPTIONS')
        self.disabledColor = self.PREFS.getpref('Disabled', '#b0b0b0', str, 'COLOR_OPTIONS')
        self.estopColor = self.PREFS.getpref('Estop', '#ff0000', str, 'COLOR_OPTIONS')

    def set_color_styles(self):
        self.styleSheetFile = os.path.join(self.PATHS.CONFIGPATH, 'qtplasmac.qss')
        ssFile = self.PREFS.getpref('Custom style', 'None', str, 'GUI_OPTIONS')
        # if custom stylesheet try to use it
        if ssFile != 'None':
            COPY(ssFile, self.styleSheetFile)
            self.custom_stylesheet()
        # otherwise use the standard stylesheet
        else:
            self.standard_stylesheet()
        # apply the new stylesheet
        self.w.setStyleSheet('')
        with open(self.styleSheetFile, 'r') as set_style:
           self.w.setStyleSheet(set_style.read())
        # style some buttons
        buttons = ['jog_x_minus', 'jog_x_plus', 'jog_y_minus', 'jog_y_plus',
                   'jog_z_minus', 'jog_z_plus', 'jog_a_minus', 'jog_a_plus',
                   'jog_b_minus', 'jog_b_plus','jog_c_minus', 'jog_c_plus',
                   'cut_rec_n', 'cut_rec_ne', 'cut_rec_e', 'cut_rec_se',
                   'cut_rec_s', 'cut_rec_sw', 'cut_rec_w', 'cut_rec_nw',
                   'conv_line', 'conv_circle', 'conv_ellipse', 'conv_triangle',
                   'conv_rectangle', 'conv_polygon', 'conv_bolt', 'conv_slot',
                   'conv_star', 'conv_gusset', 'conv_sector', 'conv_block']
        conv_images = ['conv_line_point', 'conv_line_angle', 'conv_line_3p',
                      'conv_line_2pr', 'conv_arc_angle', 'conv_bolt_l',
                      'conv_circle_l', 'conv_ellipse_l', 'conv_gusset_l',
                      'conv_polygon_l', 'conv_rectangle_l', 'conv_sector_l',
                      'conv_slot_l', 'conv_star_l', 'conv_triangle_l']
        for button in buttons:
            self.color_item(button, self.foreColor, 'button')
            self.w[button].setStyleSheet(\
                    f'QPushButton {{ background: {self.backColor} }} \
                     QPushButton:pressed {{ background: {self.backColor} }}')
        for conv_image in conv_images:
            self.color_item(conv_image, self.foreColor, 'image')
        # some gcode display/editor colors cannot use .qss file
        # gcode display current gcode line
        self.w.gcode_display.setMarkerBackgroundColor(QColor(self.back1Color))
        # gcode display active line
        self.w.gcode_display.setCaretLineBackgroundColor(QColor(self.back1Color))
        # gcode editor current gcode line
        self.w.gcode_editor.editor.setMarkerBackgroundColor(QColor(self.back1Color))
        self.w.gcode_editor.editor.setCaretForegroundColor(QColor(self.fore1Color))
        # gcode editor active line
        self.w.gcode_editor.editor.setCaretLineBackgroundColor(QColor(self.backColor))

    def standard_stylesheet(self):
        # create stylesheet .qss file from template
        styleTemplateFile = os.path.join(self.PATHS.SCREENDIR, self.PATHS.BASEPATH, 'qtplasmac.style')
        with open(styleTemplateFile, 'r') as inFile:
            with open(self.styleSheetFile, 'w') as outFile:
                for line in inFile:
                    if 'foregnd' in line:
                        outFile.write(line.replace('foregnd', self.w.color_foregrnd.styleSheet().split(':')[1].strip()))
                        self.colorFgPin.set(int(self.w.color_foregrnd.styleSheet().split(':')[1].strip().lstrip('#'), 16))
                    elif 'highlight' in line:
                        outFile.write(line.replace('highlight', self.w.color_foregalt.styleSheet().split(':')[1].strip()))
                    elif 'l-e-d' in line:
                        outFile.write(line.replace('l-e-d', self.w.color_led.styleSheet().split(':')[1].strip()))
                    elif 'backgnd' in line:
                        outFile.write(line.replace('backgnd', self.w.color_backgrnd.styleSheet().split(':')[1].strip()))
                        self.colorBgPin.set(int(self.w.color_backgrnd.styleSheet().split(':')[1].strip().lstrip('#'), 16))
                    elif 'backalt' in line:
                        outFile.write(line.replace('backalt', self.w.color_backgalt.styleSheet().split(':')[1].strip()))
                        self.colorBgAltPin.set(int(self.w.color_backgalt.styleSheet().split(':')[1].strip().lstrip('#'), 16))
                    elif 'frames' in line:
                        outFile.write(line.replace('frames', self.w.color_frams.styleSheet().split(':')[1].strip()))
                    elif 'e-stop' in line:
                        outFile.write(line.replace('e-stop', self.w.color_estop.styleSheet().split(':')[1].strip()))
                    elif 'inactive' in line:
                        outFile.write(line.replace('inactive', self.w.color_disabled.styleSheet().split(':')[1].strip()))
                    elif 'prevu' in line:
                        outFile.write(line.replace('prevu', self.w.color_preview.styleSheet().split(':')[1].strip()))
                    else:
                        outFile.write(line)

        # append custom style if found
        if os.path.isfile(os.path.join(self.PATHS.CONFIGPATH, 'qtplasmac_custom.qss')):
            with open(os.path.join(self.PATHS.CONFIGPATH, 'qtplasmac_custom.qss'), 'r') as inFile:
                with open(self.styleSheetFile, 'a') as outFile:
                    outFile.write(inFile.read())

    def custom_stylesheet(self):
        head = _translate('HandlerClass', 'Stylesheet Error')
        try:
            # set basic colors from stylesheet header
            colors = [0,0,0,0,0]
            with open(self.styleSheetFile, 'r') as inFile:
                for line in inFile:
                    if line.startswith('color1'):
                        colors[0] += 1
                        self.foreColor = QColor(line.split('=')[1].strip()).name()
                        self.colorFgPin.set(int(QColor(line.split('=')[1].strip()).name().lstrip('#'), 16))
                    elif line.startswith('color2'):
                        colors[1] += 1
                        self.backColor = QColor(line.split('=')[1].strip()).name()
                        self.colorBgPin.set(int(QColor(line.split('=')[1].strip()).name().lstrip('#'), 16))
                    elif line.startswith('color3'):
                        colors[2] += 1
                        self.fore1Color = QColor(line.split('=')[1].strip()).name()
                    elif line.startswith('color4'):
                        colors[3] += 1
                        self.back1Color = QColor(line.split('=')[1].strip()).name()
                        self.colorBgAltPin.set(int(QColor(line.split('=')[1].strip()).name().lstrip('#'), 16))
                    elif line.startswith('color5'):
                        colors[4] += 1
                        self.disabledColor = QColor(line.split('=')[1].strip()).name()
                    if line.startswith('*'):
                        break
                if colors != [1,1,1,1,1]:
                    raise ColorError()
                # hide color buttons
                for button in ['color_foregrnd', 'color_foregrnd_lbl', 'color_foregalt', \
                               'color_foregalt_lbl', 'color_backgrnd', 'color_backgrnd_lbl', \
                               'color_backgalt', 'color_backgalt_lbl', 'color_frams', \
                               'color_frams_lbl', 'color_estop', 'color_estop_lbl', \
                               'color_disabled', 'color_disabled_lbl', 'color_preview', \
                               'color_preview_lbl', 'color_led', 'color_led_lbl']:
                    self.w[button].hide()
                for button in ['camera', 'laser', self.ctButton, self.tpButton, self.ptButton, self.ccButton]:
                    if button:
                        self.button_normal(button)
        except ColorError:
            msg0 = _translate('HandlerClass', 'Invalid number of colors defined')
            msg1 = _translate('HandlerClass', 'in custom stylesheet header')
            msg2 = _translate('HandlerClass', 'Reverting to standard stylesheet')
            self.dialog_show_ok(QMessageBox.Warning, f'{head}', f'\n{msg0}\n{msg1}\n\n{msg2}\n')
            self.standard_stylesheet()
        except:
            msg0 = _translate('HandlerClass', 'Cannot open custom stylesheet')
            msg1 = _translate('HandlerClass', 'Reverting to standard stylesheet')
            self.dialog_show_ok(QMessageBox.Warning, f'{head}', f'\n{msg0}\n\n{msg1}\n')
            self.standard_stylesheet()

    def color_item(self, item, color, type):
        image_path = f'{self.IMAGES}{item}.svg'
        self.image = QPixmap(image_path)
        colorChange = QPainter(self.image)
        colorChange.setCompositionMode(QPainter.CompositionMode_SourceIn)
        colorChange.fillRect( self.image.rect(), QColor(color) )
        colorChange.end()
        if type == 'button':
            self.w[item].setIcon(QIcon(self.image))
        elif type == 'image':
            self[item] = QPixmap(self.image)


#########################################################################################################################
# KEY BINDING CALLS #
#########################################################################################################################
    def key_is_valid(self, event, state):
        return self.keyboard_shortcuts() and state and not event.isAutoRepeat()

    def jog_is_valid(self, key, event):
        return self.keyboard_shortcuts() and not event.isAutoRepeat() and self.w.main_tab_widget.currentIndex() == self.MAIN and self.w[f'jog_{key}'].isEnabled()

    def on_keycall_ESTOP(self, event, state, shift, cntrl):
        if self.key_is_valid(event, state) and self.w.estopButton == 2:
            ACTION.SET_ESTOP_STATE(STATUS.estop_is_clear())

    def on_keycall_POWER(self, event, state, shift, cntrl):
        if self.key_is_valid(event, state):
            ACTION.SET_MACHINE_STATE(not STATUS.machine_is_on())

    def on_keycall_ABORT(self, event, state, shift, cntrl):
        if self.key_is_valid(event, state):
            self.abort_pressed()

    def on_keycall_HOME(self, event, state, shift, cntrl):
        if self.key_is_valid(event, state) and cntrl and not shift and self.w.main_tab_widget.currentIndex() == self.MAIN and STATUS.is_on_and_idle() and self.w.home_all.isEnabled():
            if STATUS.is_all_homed():
                ACTION.SET_MACHINE_UNHOMED(-1)
            else:
                ACTION.SET_MACHINE_HOMING(-1)

    def on_keycall_RUN(self, event, state, shift, cntrl):
        if self.key_is_valid(event, state) and cntrl and not shift and self.w.main_tab_widget.currentIndex() == self.MAIN:
            if self.w.run.isEnabled():
                self.run_clicked()
            elif self.w.pause.isEnabled():
                ACTION.PAUSE()

    def on_keycall_PAUSE(self, event, state, shift, cntrl):
        if self.key_is_valid(event, state) and not shift and self.w.main_tab_widget.currentIndex() == self.MAIN:
            if cntrl:
                if self.w.screen_options.desktop_notify:
                    self.w.screen_options.QTVCP_INSTANCE_._NOTICE.external_close()
                self.error_status(False)
            elif self.w.pause.isEnabled() and STATUS.stat.interp_state != linuxcnc.INTERP_PAUSED:
                ACTION.PAUSE()

    def on_keycall_OPEN(self, event, state, shift, cntrl):
        if self.key_is_valid(event, state) and self.w.main_tab_widget.currentIndex() == self.MAIN and \
           self.w.file_open.isEnabled():
            self.file_open_clicked()

    def on_keycall_LOAD(self, event, state, shift, cntrl):
        if self.key_is_valid(event, state) and self.w.main_tab_widget.currentIndex() == self.MAIN and \
           self.w.file_reload.isEnabled():
            self.file_reload_clicked()

    def on_keycall_JOINT(self, event, state, shift, cntrl):
        if self.key_is_valid(event, state) and self.w.main_tab_widget.currentIndex() == self.MAIN:
            self.toggle_joint_mode()

    def on_keycall_F12(self, event, state, shift, cntrl):
        if self.key_is_valid(event, state):
            self.STYLEEDITOR.load_dialog()

    def on_keycall_F9(self, event, state, shift, cntrl):
        if self.key_is_valid(event, state) and self.w.main_tab_widget.currentIndex() == self.MAIN and \
           not self.probeTest and not self.torchPulse and not self.framing and \
           (STATUS.is_interp_idle() or (self.manualCut and STATUS.is_interp_paused())):
            self.manual_cut()

    def on_keycall_XPOS(self, event, state, shift, cntrl):
        if self.jog_is_valid('x_plus', event):
            if STATUS.is_joint_mode():
                self.kb_jog(state, self.coordinates.index('x'), 1, shift)
            else:
                self.kb_jog(state, 0, 1, shift)

    def on_keycall_XNEG(self, event, state, shift, cntrl):
        if self.jog_is_valid('x_minus', event):
            if STATUS.is_joint_mode():
                self.kb_jog(state, self.coordinates.index('x'), -1, shift)
            else:
                self.kb_jog(state, 0, -1, shift)

    def on_keycall_YPOS(self, event, state, shift, cntrl):
        if self.jog_is_valid('y_plus', event):
            if STATUS.is_joint_mode():
                self.kb_jog(state, self.coordinates.index('y'), 1, shift)
            else:
                self.kb_jog(state, 1, 1, shift)

    def on_keycall_YNEG(self, event, state, shift, cntrl):
        if self.jog_is_valid('y_minus', event):
            if STATUS.is_joint_mode():
                self.kb_jog(state, self.coordinates.index('y'), -1, shift)
            else:
                self.kb_jog(state, 1, -1, shift)

    def on_keycall_ZPOS(self, event, state, shift, cntrl):
        if self.jog_is_valid('z_plus', event):
            if self.zPlusOverrideJog and self.w.chk_override_jog.isEnabled():
                self.w.chk_override_jog.setChecked(True)
            if STATUS.is_joint_mode():
                self.kb_jog(state, self.coordinates.index('z'), 1, shift)
            else:
                self.kb_jog(state, 2, 1, shift)

    def on_keycall_ZNEG(self, event, state, shift, cntrl):
        if self.jog_is_valid('z_minus', event):
            if STATUS.is_joint_mode():
                self.kb_jog(state, self.coordinates.index('z'), -1, shift)
            else:
                self.kb_jog(state, 2, -1, shift)

    def on_keycall_APOS(self, event, state, shift, cntrl):
        if self.jog_is_valid('a_plus', event):
            if STATUS.is_joint_mode():
                self.kb_jog(state, self.coordinates.index('a'), 1, shift)
            else:
                self.kb_jog(state, 3, 1, shift)

    def on_keycall_ANEG(self, event, state, shift, cntrl):
        if self.jog_is_valid('a_minus', event):
            if STATUS.is_joint_mode():
                self.kb_jog(state, self.coordinates.index('a'), -1, shift)
            else:
                self.kb_jog(state, 3, -1, shift)

    def on_keycall_BPOS(self, event, state, shift, cntrl):
        if self.jog_is_valid('b_plus', event):
            if STATUS.is_joint_mode():
                self.kb_jog(state, self.coordinates.index('b'), 1, shift)
            else:
                self.kb_jog(state, 4, 1, shift)

    def on_keycall_BNEG(self, event, state, shift, cntrl):
        if self.jog_is_valid('b_minus', event):
            if STATUS.is_joint_mode():
                self.kb_jog(state, self.coordinates.index('b'), -1, shift)
            else:
                self.kb_jog(state, 4, -1, shift)

#FIXME - keys for these jogs not defined yet
    # def on_keycall_CPOS(self, event, state, shift, cntrl):
    #     if self.jog_is_valid('c_plus', event):
    #         if STATUS.is_joint_mode():
    #             self.kb_jog(state, self.coordinates.index('c'), 1, shift)
    #         else:
    #             self.kb_jog(state, 4, 1, shift)

    # def on_keycall_CNEG(self, event, state, shift, cntrl):
    #     if self.jog_is_valid('c_minus', event):
    #         if STATUS.is_joint_mode():
    #             self.kb_jog(state, self.coordinates.index('c'), -1, shift)
    #         else:
    #             self.kb_jog(state, 4, -1, shift)

    def on_keycall_PLUS(self, event, state, shift, cntrl):
        if self.key_is_valid(event, state) and self.w.main_tab_widget.currentIndex() == self.MAIN and self.jogSlow and self.w.jog_slider.isEnabled():
            return
        if self.key_is_valid(event, state) and self.w.main_tab_widget.currentIndex() == self.MAIN:
            self.jogFast = True
        else:
            self.jogFast = False

    def on_keycall_MINUS(self, event, state, shift, cntrl):
        if self.key_is_valid(event, state) and self.w.main_tab_widget.currentIndex() == self.MAIN and self.jogFast and self.w.jog_slider.isEnabled():
            return
        if self.key_is_valid(event, state) and self.w.main_tab_widget.currentIndex() == self.MAIN:
            self.jogSlow = True
        else:
            self.jogSlow = False

    def on_keycall_NUMBER(self, event, state, shift, cntrl, number):
        if self.key_is_valid(event, state) and self.w.main_tab_widget.currentIndex() == self.MAIN:
            if shift and cntrl:
                pass
            elif shift and not cntrl:
                if number:
                    self.w.rapid_slider.setValue(10 * number)
                else:
                    self.w.rapid_slider.setValue(100)
            elif cntrl and not shift:
                if number:
                    self.w.feed_slider.setValue(10 * number)
                else:
                    self.w.feed_slider.setValue(100)
            else:
                if number and self.w.jog_slider.isEnabled():
                    if self.w.jog_slow.isChecked():
                        self.w.jog_slider.setValue(INFO.DEFAULT_LINEAR_JOG_VEL * 0.10 * number / self.slowJogFactor)
                    else:
                        self.w.jog_slider.setValue(INFO.DEFAULT_LINEAR_JOG_VEL * 0.10 * number)
                elif self.w.jog_slider.isEnabled():
                    if self.w.jog_slow.isChecked():
                        self.w.jog_slider.setValue(INFO.DEFAULT_LINEAR_JOG_VEL / self.slowJogFactor)
                    else:
                        self.w.jog_slider.setValue(INFO.DEFAULT_LINEAR_JOG_VEL)

    def on_keycall_END(self, event, state, shift, cntrl):
        if self.key_is_valid(event, state) and self.w.main_tab_widget.currentIndex() == self.MAIN and self.w.touch_xy.isEnabled():
            self.touch_xy_clicked()

    def on_keycall_DELETE(self, event, state, shift, cntrl):
        if self.keyboard_shortcuts() and self.w.main_tab_widget.currentIndex() == self.MAIN and self.w.laser.isVisible():
            if state and not event.isAutoRepeat():
                self.extLaserButton = True
                self.laser_pressed()
            else:
                self.extLaserButton = False
                self.laser_clicked()

    def on_keycall_ALTRETURN(self, event, state, shift, cntrl):
        if self.key_is_valid(event, state) and not cntrl and not shift and self.w.main_tab_widget.currentIndex() == self.MAIN and self.w.mdi_show.isEnabled():
            self.mdi_show_clicked()

    def on_keycall_RETURN(self, event, state, shift, cntrl):
        if self.key_is_valid(event, state) and not cntrl and not shift and self.w.main_tab_widget.currentIndex() == self.MAIN and self.w.gcode_stack.currentIndex() == self.MDI and self.w.mdi_show.isEnabled():
            self.mdi_show_clicked()

    def on_keycall_QUOTELEFT(self, event, state, shift, cntrl):
        if self.key_is_valid(event, state) and self.w.main_tab_widget.currentIndex() == self.MAIN:
            if shift and cntrl:
                pass
            elif cntrl and not shift:
                pass
            elif shift and not cntrl:
                self.w.rapid_slider.setValue(0)
            else:
                self.w.jog_slider.setValue(0)

#########################################################################################################################
# required class boiler code #
#########################################################################################################################
    def __getitem__(self, item):
        return getattr(self, item)

    def __setitem__(self, item, value):
        return setattr(self, item, value)


#########################################################################################################################
# required handler boiler code #
#########################################################################################################################
def get_handlers(halcomp, widgets, paths):
    return [HandlerClass(halcomp, widgets, paths)]<|MERGE_RESOLUTION|>--- conflicted
+++ resolved
@@ -1,10 +1,5 @@
-<<<<<<< HEAD
-VERSION = '005.032'
+VERSION = '005.033'
 LCNCVER = '2.10'
-=======
-VERSION = '238.311'
-LCNCVER = '2.9'
->>>>>>> bc56a86a
 DOCSVER = LCNCVER
 
 '''
