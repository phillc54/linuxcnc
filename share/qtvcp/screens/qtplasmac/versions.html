<!DOCTYPE html>
<html>
<head>
<h2>QtPlasmaC Version History</h2>
<style>
    table, th, td {border:1px solid black}
    table {border-collapse:collapse;}
    th, td {text-align:left; padding-left:8px; padding-right:8px;}
</style>
</head>
<body>
<b>Numbering Scheme v<font color="red">n</font>.<font color="green">nnn</font>.<font color="blue">nnn</font></b>
<table>
    <tr>
        <th>Number</th>
        <th>Description</th>
    </tr>
    <tr>
        <td><font color="red">n</font></td>
        <td>QtPlasmaC</td>
    </tr>
    <tr>
        <td><font color="green">nnn</font></td>
        <td>hal component version</td>
    </tr>
    <tr>
        <td><font color="blue">nnn</font></td>
        <td>gui version</td>
    </tr>
</table>
<br>
<!--- ****** ADD NEXT VERSION BELOW THIS LINE ****** --->
<<<<<<< HEAD
<br><b><u>v1.237.295 2023 Oct 19</u></b>
<ul style="margin:0;">
  <li>add adjustable x/y axes velocity for offset probing</li>
=======
<br><b><u>v1.236.295 2023 Oct 21</u></b>
<ul style="margin:0;">
  <li>fix power button styling</li>
>>>>>>> 230da9cd
</ul>

<br><b><u>v1.236.294 2023 Oct 18</u></b>
<ul style="margin:0;">
  <li>fix case switching in run from line</li>
</ul>

<br><b><u>v1.236.293 2023 Oct 17</u></b>
<ul style="margin:0;">
  <li>fix removal of temporary materials in run from line</li>
  <li>fix run from line code restoration</li>
</ul>

<br><b><u>v1.236.292 2023 Oct 09</u></b>
<ul style="margin:0;">
  <li>fix 5th axis buttons </li>
</ul>

<br><b><u>v1.236.291 2023 Oct 01</u></b>
<ul style="margin:0;">
  <li>less strict syntax for gcode parameters</li>
</ul>

<br><b><u>v1.236.290 2023 Aug 30</u></b>
<ul style="margin:0;">
  <li>log major updates and improve update messages</li>
</ul>

<br><b><u>v1.236.289 2023 Aug 28</u></b>
<ul style="margin:0;">
  <li>fix quirks from single cutting before a file was opened</li>
</ul>
<i>Changes submitted by snowgoer540 (Greg Carl)</i><br>

<br><b><u>v1.236.288 2023 Aug 26</u></b>
<ul style="margin:0;">
  <li>fix material handling issues caused by 5d51cfc (v1.236.278)</li>
  <li>set gcode to upper case for easier parsing</li>
</ul>

<br><b><u>v1.236.287 2023 Aug 23</u></b>
<ul style="margin:0;">
  <li>ensure prefs options from user button commands are strings</li>
</ul>
<i>Changes submitted by snowgoer540 (Greg Carl)</i><br>

<br><b><u>v1.236.286 2023 Aug 20</u></b>
<ul style="margin:0;">
  <li>do not change to default material after single cut</li>
</ul>
<i>Changes submitted by snowgoer540 (Greg Carl)</i><br>

<br><b><u>v1.236.285 2023 Aug 20</u></b>
<ul style="margin:0;">
  <li>allow button variables to be pulled from prefs file</li>
  <li>fix jogging for toggle-laser with multiple MDI commands</li>
  <li>allow all toggle-laser buttons to reflect the laser pin state</li>
</ul>
<i>Changes submitted by snowgoer540 (Greg Carl)</i><br>

<br><b><u>v1.236.284 2023 Aug 17</u></b>
<ul style="margin:0;">
  <li>add ext_laser_toggle pin</li>
</ul>
<i>Changes submitted by snowgoer540 (Greg Carl)</i><br>

<br><b><u>v1.236.283 2023 Aug 15</u></b>
<ul style="margin:0;">
  <li>improve update errors for peripheral offsets</li>
</ul>

<br><b><u>v1.236.282 2023 Aug 09</u></b>
<ul style="margin:0;">
  <li>use qtwebengine rather than deprecated qtwebkit</li>
</ul>

<br><b><u>v1.236.281 2023 Aug 08</u></b>
<ul style="margin:0;">
  <li>allow custom filter extensions</li>
  <li>remove temp materials on g-code load</li>
  <li>keep temp materials on material save</li>
</ul>

<br><b><u>v1.236.280 2023 Aug 05</u></b>
<ul style="margin:0;">
  <li>gcode filter: fix feed rate check</li>
  <li>gcode filter: fix paramater check</li>
  <li>gcode filter: attempt better line number reporting</li>
</ul>

<br><b><u>v1.236.279 2023 Aug 03</u></b>
<ul style="margin:0;">
  <li>fix multi g/m codes in line in gcode filter</li>
</ul>

<br><b><u>v1.236.278 2023 Jun 26</u></b>
<ul style="margin:0;">
  <li>rework material file handling</li>
  <li>enable user defined default material</li>
  <li>rework gcode filter</li>
  <li>make sample ngc files more consistant</li>
</ul>

<br><b><u>v1.236.277 2023 Jun 18</u></b>
<ul style="margin:0;">
  <li>restyle origin_offsetview</li>
</ul>

<br><b><u>v1.236.276 2023 Jun 15</u></b>
<ul style="margin:0;">
  <li>fix cut recovery z axis bump from laser</li>
</ul>

<br><b><u>v1.235.276 2023 Jun 14</u></b>
<ul style="margin:0;">
  <li>change updater to only unlink qtplasmac symlink</li>
  <li>disable tabs by hiding them</li>
  <li>enhance button interlocking and preview stack behavior</li>
</ul>
<i>Changes submitted by snowgoer540 (Greg Carl)</i><br>

<br><b><u>v1.235.275 2023 May 18</u></b>
<ul style="margin:0;">
  <li>add online user manual to custom buttons</li>
  <li>make feed rate optional for consumable change</li>
</ul>

<br><b><u>v1.235.274 2023 May 17</u></b>
<ul style="margin:0;">
  <li>change set_margin_width to set_margin_metric</li>
</ul>
<i>Changes submitted by snowgoer540 (Greg Carl)</i><br>

<br><b><u>v1.235.273 2023 Apr 25</u></b>
<ul style="margin:0;">
  <li>prevent hang on large moves from user buttons</li>
</ul>

<br><b><u>v1.235.272 2023 Apr 18</u></b>
<ul style="margin:0;">
  <li>remove redundant bounds check for laser and camera</li>
</ul>
<i>Changes submitted by snowgoer540 (Greg Carl)</i><br>

<br><b><u>v1.235.271 2023 Mar 29</u></b>
<ul style="margin:0;">
  <li>add horizontal and vertical scroll bars to materials pickers (if needed)</li>
</ul>
<i>Changes submitted by snowgoer540 (Greg Carl)</i><br>

<br><b><u>v1.235.270 2023 Mar 25</u></b>
<ul style="margin:0;">
  <li>update stylesheet to handle filemanager listview</li>
</ul>
<i>Changes submitted by snowgoer540 (Greg Carl)</i><br>

<br><b><u>v1.235.269 2023 Mar 24</u></b>
<ul style="margin:0;">
  <li>remove blank file props workaround</li>
  <li>use gcode units for bounds check and table view conversions</li>
</ul>
<i>Changes submitted by snowgoer540 (Greg Carl)</i><br>

<br><b><u>v1.235.268 2023 Mar 15</u></b>
<ul style="margin:0;">
  <li>fix framing when machine units and g20/g21 state dont match</li>
  <li>make run from line on by default for new configs</li>
  <li>move external pin creation and signal connections</li>
</ul>
<i>Changes submitted by snowgoer540 (Greg Carl)</i><br>

<br><b><u>v1.235.267 2023 Mar 12</u></b>
<ul style="margin:0;">
  <li>run from line missing feed rate if gcode units different to machine units</li>
</ul>

<br><b><u>v1.235.266 2023 Feb 27</u></b>
<ul style="margin:0;">
  <li>add check for virtual machine</li>
  <li>suppress realtime error if running on VM</li>
</ul>
<i>Changes submitted by snowgoer540 (Greg Carl)</i><br>

<br><b><u>v1.235.265 2023 Feb 04</u></b>
<ul style="margin:0;">
  <li>fix camera selection if multiple cameras are available</li>
</ul>

<br><b><u>v1.235.264 2023 Jan 24</u></b>
<ul style="margin:0;">
  <li>use status for motion type</li>
  <li>laser/camera button interlocking</li>
  <li>set laser button active when in use</li>
</ul>
<i>Changes submitted by snowgoer540 (Greg Carl)</i><br>

<br><b><u>v1.235.263 2023 Jan 21</u></b>
<ul style="margin:0;">
  <li>change default spotting threshold</li>
  <li>disable more items during pause</li>
  <li>allow torch-pulse and ohmic-test in all cut-recovery states</li>
</ul>
<i>Changes submitted by snowgoer540 (Greg Carl)</i><br>

<br><b><u>v1.234.262 2023 Jan 16</u></b>
<ul style="margin:0;">
  <li>apply v208 update to ini even if symlink is broken</li>
</ul>
<i>Changes submitted by snowgoer540 (Greg Carl)</i><br>

<br><b><u>v1.234.261 2023 Jan 14</u></b>
<ul style="margin:0;">
  <li>adjust for gcode properties change</li>
</ul>
<i>Changes submitted by cmorley (Chris Morley)</i><br>

<br><b><u>v1.234.260 2022 Dec 31</u></b>
<ul style="margin:0;">
  <li>ensure congruent log text for jog related error messages</li>
  <li>hold gui ohmic led true longer so it always lights up</li>
  <li>sim handler - rework sensor outputs</li>
</ul>
<i>Changes submitted by snowgoer540 (Greg Carl)</i><br>

<br><b><u>v1.234.259 2022 Dec 28</u></b>
<ul style="margin:0;">
  <li>ohmic test was inhibited by offset setting</li>
</ul>

<br><b><u>v1.233.259 2022 Dec 26</u></b>
<ul style="margin:0;">
  <li>only prompt runcritical if torch enable is checked</li>
</ul>
<i>Changes submitted by snowgoer540 (Greg Carl)</i><br>

<br><b><u>v1.233.258 2022 Dec 23</u></b>
<ul style="margin:0;">
  <li>fix zero length overcut in gcode filter</li>
  <li>move qtplasmac sims to sim directory</li>
</ul>

<br><b><u>v1.233.257 2022 Dec 21</u></b>
<ul style="margin:0;">
  <li>fix powermax comms error handling</li>
</ul>

<br><b><u>v1.233.256 2022 Dec 20</u></b>
<ul style="margin:0;">
  <li>rfl - change m67/68 string from int to float</li>
</ul>
<i>Changes submitted by snowgoer540 (Greg Carl)</i><br>

<br><b><u>v1.233.255 2022 Dec 18</u></b>
<ul style="margin:0;">
  <li>use new linuxcncicon_plasma.svg icon</li>
</ul>
<i>Changes submitted by snowgoer540 (Greg Carl)</i><br>

<br><b><u>v1.233.254 2022 Dec 14</u></b>
<ul style="margin:0;">
  <li>Change default retry delay to 1 to match spinbox min</li>
</ul>
<i>Changes submitted by snowgoer540 (Greg Carl)</i><br>

<br><b><u>v1.233.253 2022 Nov 27</u></b>
<ul style="margin:0;">
  <li>fix framing when g5x rotation is applied</li>
  <li>remove qt5_graphics props work around</li>
  <li>check laser button for visibility</li>
  <li>remove debug prints</li>
</ul>
<i>Changes submitted by snowgoer540 (Greg Carl)</i><br>

<br><b><u>v1.233.252 2022 Nov 24</u></b>
<ul style="margin:0;">
  <li>fix conversational array rotation</li>
</ul>

<br><b><u>v1.233.251 2022 Nov 10</u></b>
<ul style="margin:0;">
  <li>fix sim configs</li>
  <li>add event logging</li>
</ul>
<i>Changes submitted by snowgoer540 (Greg Carl)</i><br>

<br><b><u>v1.233.250 2022 Oct 17</u></b>
<ul style="margin:0;">
  <li>add up and down keys to virtual number pad</li>
  <li>inhibit keyboard shortcuts when soft keyboard enabled</li>
</ul>

<br><b><u>v1.233.249 2022 Oct 14</u></b>
<ul style="margin:0;">
  <li>change pmx stats visibility</li>
  <li>allow editing of user buttons</li>
</ul>

<br><b><u>v1.233.248 2022 Oct 10</u></b>
<ul style="margin:0;">
  <li>rename QFrame label</li>
</ul>
<i>Changes submitted by snowgoer540 (Greg Carl)</i><br>

<br><b><u>v1.233.247 2022 Oct 09</u></b>
<ul style="margin:0;">
  <li>allow python scripts from user buttons</li>
</ul>

<br><b><u>v1.233.246 2022 Sep 22</u></b>
<ul style="margin:0;">
  <li>rework void sensing</li>
</ul>

<br><b><u>v1.232.245 2022 Sep 18</u></b>
<ul style="margin:0;">
  <li>prevent rare file_clear crash</li>
</ul>
<i>Changes submitted by snowgoer540 (Greg Carl)</i><br>

<br><b><u>v1.232.244 2022 Sep 18</u></b>
<ul style="margin:0;">
  <li>fix user buttons 7 and 8 being enabled when not used in 9x16 gui</li>
  <li>allow multi-line Exit warning text</li>
</ul>
<i>Changes submitted by snowgoer540 (Greg Carl)</i><br>

<br><b><u>v1.232.243 2022 Sep 17</u></b>
<ul style="margin:0;">
  <li>more small GUI format changes</li>
</ul>
<i>Changes submitted by snowgoer540 (Greg Carl)</i><br>

<br><b><u>v1.232.242 2022 Sep 14</u></b>
<ul style="margin:0;">
  <li>rework material errors in gcode filter</li>
</ul>

<br><b><u>v1.232.241 2022 Sep 11</u></b>
<ul style="margin:0;">
  <li>refine keyboard shortcuts</li>
  <li>update docs to match keyboard shortcut refinements</li>
</ul>
<i>Changes submitted by snowgoer540 (Greg Carl)</i><br>

<br><b><u>v1.232.240 2022 Sep 11</u></b>
<ul style="margin:0;">
  <li>move powermax port option</li>
</ul>
<i>Changes submitted by snowgoer540 (Greg Carl)</i><br>

<br><b><u>v1.232.239 2022 Sep 11</u></b>
<ul style="margin:0;">
  <li>add kerf-width pin for portability</li>
</ul>

<br><b><u>v1.231.238 2022 Sep 10</u></b>
<ul style="margin:0;">
  <li>gcode filter check for incorrect m190 commmand</li>
</ul>

<br><b><u>v1.231.237 2022 Sep 07</u></b>
<ul style="margin:0;">
  <li>small GUI format changes</li>
</ul>
<i>Changes submitted by snowgoer540 (Greg Carl)</i><br>

<br><b><u>v1.231.236 2022 Sep 03</u></b>
<ul style="margin:0;">
  <li>fix startup crash caused by commit 0f8e0ab</li>
</ul>
<i>Changes submitted by snowgoer540 (Greg Carl)</i><br>

<br><b><u>v1.231.235 2022 Sep 02</u></b>
<ul style="margin:0;">
  <li>add optional automatic thc activation</li>
</ul>

<br><b><u>v1.230.234 2022 Aug 27</u></b>
<ul style="margin:0;">
  <li>revert removal of closeEvent hijack line</li>
</ul>
<i>Changes submitted by snowgoer540 (Greg Carl)</i><br>

<br><b><u>v1.230.233 2022 Aug 23</u></b>
<ul style="margin:0;">
  <li>add missing globals to gcode filter</li>
  <li>remove unused modules, variables</li>
</ul>
<i>Changes submitted by snowgoer540 (Greg Carl)</i><br>

<br><b><u>v1.230.232 2022 Aug 21</u></b>
<ul style="margin:0;">
  <li>fix a few more translation issues</li>
</ul>
<i>Changes submitted by snowgoer540 (Greg Carl)</i><br>

<br><b><u>v1.230.231 2022 Aug 21</u></b>
<ul style="margin:0;">
  <li>fix probe test error if ihs-skip is active</li>
</ul>

<br><b><u>v1.229.231 2022 Aug 20</u></b>
<ul style="margin:0;">
  <li>fix undefined variables and translation issues</li>
</ul>
<i>Changes submitted by snowgoer540 (Greg Carl)</i><br>

<br><b><u>v1.229.230 2022 Aug 19</u></b>
<ul style="margin:0;">
  <li>fix errors in v1.229.229</li>
</ul>

<br><b><u>v1.229.229 2022 Aug 19</u></b>
<ul style="margin:0;">
  <li>fix updates for v154 and v170</li>
</ul>

<br><b><u>v1.229.228 2022 Aug 17</u></b>
<ul style="margin:0;">
  <li>more housekeeping</li>
</ul>
<i>Changes submitted by snowgoer540 (Greg Carl)</i><br>

<br><b><u>v1.229.227 2022 Aug 17</u></b>
<ul style="margin:0;">
  <li>material files naming consistency</li>
</ul>

<br><b><u>v1.229.226 2022 Aug 16</u></b>
<ul style="margin:0;">
  <li>simple housekeeping</li>
</ul>
<i>Changes submitted by snowgoer540 (Greg Carl)</i><br>

<br><b><u>v1.229.225 2022 Aug 16</u></b>
<ul style="margin:0;">
  <li>conv. use relative instead of absolute position for origin</li>
  <li>fix closing_cleanup__ not being called</li>
</ul>
<i>Changes submitted by snowgoer540 (Greg Carl)</i><br>

<br><b><u>v1.229.224 2022 Aug 12</u></b>
<ul style="margin:0;">
  <li>fix button interlocking for torch pulse and ohmic test when not homed</li>
</ul>
<i>Changes submitted by snowgoer540 (Greg Carl)</i><br>

<br><b><u>v1.229.223 2022 Aug 11</u></b>
<ul style="margin:0;">
  <li>make window headers/titles cohesive</li>
</ul>
<i>Changes submitted by snowgoer540 (Greg Carl)</i><br>

<ul style="margin:0;">
  <li>change workflow for setting peripheral offsets</li>
</ul>
<i>A snowgoer540 and phillc54 collaboration</i><br>

<br><b><u>v1.229.221 2022 Aug 07</u></b>
<ul style="margin:0;">
  <li>fix updater handling of pref conversion from string to bool</li>
</ul>
<i>Changes submitted by snowgoer540 (Greg Carl)</i><br>

<br><b><u>v1.229.220 2022 Aug 07</u></b>
<ul style="margin:0;">
  <li>add probe and scribe deployment pins for setting offsets</li>
</ul>

<br><b><u>v1.228.220 2022 July 25</u></b>
<ul style="margin:0;">
  <li>fix small bug when clearing laser when it's out of bounds</li>
  <li>change window icons to Chips_Plasma</li>
</ul>
<i>Changes submitted by snowgoer540 (Greg Carl)</i><br>

<br><b><u>v1.228.219 2022 July 17</u></b>
<ul style="margin:0;">
  <li>no need to inhibit jogging while probing</li>
</ul>

<br><b><u>v1.227.219 2022 July 17</u></b>
<ul style="margin:0;">
  <li>move options from INI file to prefs file</li>
</ul>

<br><b><u>v1.227.218 2022 July 13</u></b>
<ul style="margin:0;">
  <li>do not copy m190 if rip sim</li>
</ul>

<br><b><u>v1.227.217 2022 July 12</u></b>
<ul style="margin:0;">
  <li>make gcode filter more generic</li>
</ul>

<br><b><u>v1.227.216 2022 July 08</u></b>
<ul style="margin:0;">
  <li>conv_line: fix start point</li>
</ul>

<br><b><u>v1.227.215 2022 July 08</u></b>
<ul style="margin:0;">
  <li>update to make use of new motion.jog-stop pin</li>
</ul>
<i>Changes submitted by snowgoer540 (Greg Carl)</i><br>

<br><b><u>v1.227.214 2022 July 05</u></b>
<ul style="margin:0;">
  <li>fix rfl selection behavior</li>
</ul>
<i>Changes submitted by snowgoer540 (Greg Carl)</i><br>

<br><b><u>v1.227.213 2022 July 05</u></b>
<ul style="margin:0;">
  <li>fix jog-inhibit error message</li>
</ul>
<i>Changes submitted by snowgoer540 (Greg Carl)</i><br>

<br><b><u>v1.227.212 2022 July 02</u></b>
<ul style="margin:0;">
  <li>add paused time to statistics</li>
</ul>

<br><b><u>v1.226.211 2022 July 02</u></b>
<ul style="margin:0;">
  <li>move statistics calculations to component</li>
</ul>

<br><b><u>v1.225.210 2022 July 01</u></b>
<ul style="margin:0;">
  <li>fix "show last five" and "clear all" for error messages</li>
  <li>add preference to allow Z+ to override jog inhibit</li>
</ul>
<i>Changes submitted by snowgoer540 (Greg Carl)</i><br>

<br><b><u>v1.225.209 2022 June 30</u></b>
<ul style="margin:0;">
  <li>fix missing files from /bin</li>
</ul>

<br><b><u>v1.225.208 2022 June 29</u></b>
<ul style="margin:0;">
  <li>remove link in config directory</li>
</ul>

<br><b><u>v1.225.207 2022 June 25</u></b>
<ul style="margin:0;">
  <li>change rs274 startup to code instead of subroutine</li>
</ul>

<br><b><u>v1.225.206 2022 June 23</u></b>
<ul style="margin:0;">
  <li>inhibit puddle jump when in cut recovery mode</li>
</ul>

<br><b><u>v1.224.206 2022 June 17</u></b>
<ul style="margin:0;">
  <li>set new enable_dro switch</li>
</ul>

<br><b><u>v1.224.205 2022 June 17</u></b>
<ul style="margin:0;">
  <li>treat blank conversational entries as zero</li>
</ul>

<br><b><u>v1.224.204 2022 June 14</u></b>
<ul style="margin:0;">
  <li>fix IHS skip in component</li>
</ul>

<br><b><u>v1.223.204 2022 June 05</u></b>
<ul style="margin:0;">
  <li>fix conversational circle offset error</li>
</ul>

<br><b><u>v1.223.203 2022 June 05</u></b>
<ul style="margin:0;">
  <li>show material overlay when offset label (_offsets) is shown</li>
</ul>
<i>Changes submitted by snowgoer540 (Greg Carl)</i><br>

<br><b><u>v1.223.202 2022 June 01</u></b>
<ul style="margin:0;">
  <li>conversational circle leadin/leadout options</li>
</ul>

<br><b><u>v1.223.201 2022 June 01</u></b>
<ul style="margin:0;">
  <li>use new variable to hide conv small origin</li>
</ul>
<i>Changes submitted by snowgoer540 (Greg Carl)</i><br>

<br><b><u>v1.223.200 2022 May 31</u></b>
<ul style="margin:0;">
  <li>change soft keyboard for mdi</li>
</ul>

<br><b><u>v1.223.199 2022 May 31</u></b>
<ul style="margin:0;">
  <li>fix typo from v1.223.197</li>
</ul>

<br><b><u>v1.223.198 2022 May 31</u></b>
<ul style="margin:0;">
  <li>recreate gui images in svg format</li>
  <li>allow conversational examples to change color with gui</li>
</ul>
<i>Changes submitted by snowgoer540 (Greg Carl)</i><br>

<br><b><u>v1.223.197 2022 May 31</u></b>
<ul style="margin:0;">
  <li>conversational restore entries on settings close</li>
  <li>conversational fix widget placement in lines/arcs</li>
</ul>

<br><b><u>v1.223.196 2022 May 30</u></b>
<ul style="margin:0;">
  <li>conversational enhancements and code tidy</li>
</ul>

<br><b><u>v1.223.195 2022 May 25</u></b>
<ul style="margin:0;">
  <li>fix soft keyboard display for various dialogs</li>
</ul>

<br><b><u>v1.223.194 2022 May 21</u></b>
<ul style="margin:0;">
  <li>fixes for conversational widget consolidation</li>
</ul>

<br><b><u>v1.223.193 2022 May 20</u></b>
<ul style="margin:0;">
  <li>conversational widget consolidation</li>
</ul>

<br><b><u>v1.223.192 2022 May 17</u></b>
<ul style="margin:0;">
  <li>fix missing run from line variable</li>
</ul>

<br><b><u>v1.223.191 2022 May 17</u></b>
<ul style="margin:0;">
  <li>change run button signal from pressed to clicked</li>
  <li>fix inconsistent graphics highlight clearing</li>
</ul>
<i>Changes submitted by snowgoer540 (Greg Carl)</i><br>

<br><b><u>v1.223.190 2022 May 14</u></b>
<ul style="margin:0;">
  <li>make the run from line module gui agnostic</li>
</ul>

<br><b><u>v1.223.189 2022 May 10</u></b>
<ul style="margin:0;">
  <li>deselect segments in preview on file load/reload</li>
</ul>

<br><b><u>v1.223.188 2022 May 10</u></b>
<ul style="margin:0;">
  <li>fix error messages for run from line</li>
</ul>

<br><b><u>v1.223.187 2022 May 03</u></b>
<ul style="margin:0;">
  <li>move conversational prefs</li>
</ul>
<i>Changes submitted by snowgoer540 (Greg Carl)</i><br>

<br><b><u>v1.223.186 2022 Apr 29</u></b>
<ul style="margin:0;">
  <li>view checking/setting between tab changes no longer necessary (after commit e8b7258)</li>
  <li>hide: tool, small origin, limits in conversational preview window</li>
</ul>
<i>Changes submitted by snowgoer540 (Greg Carl)</i><br>

<br><b><u>v1.223.185 2022 Apr 25</u></b>
<ul style="margin:0;">
  <li>gcode filter remove 'dummy' component</li>
</ul>
<i>Changes submitted by snowgoer540 (Greg Carl)</i><br>

<br><b><u>v1.223.184 2022 Apr 15</u></b>
<ul style="margin:0;">
  <li>reset XY coordinates to pre-run state on abort for conversational block files</li>
  <li>conversational block bases X and Y parameters for active offset (G5x) instead of only G54</li>
  <li>alphabetize qtplasmac hal pins</li>
</ul>
<i>Changes submitted by snowgoer540 (Greg Carl)</i><br>

<br><b><u>v1.223.183 2022 Apr 14</u></b>
<ul style="margin:0;">
  <li>updater enhancements</li>
</ul>
<i>Changes submitted by snowgoer540 (Greg Carl)</i><br>

<br><b><u>v1.223.182 2022 Apr 07</u></b>
<ul style="margin:0;">
  <li>set power button checked when toggled via KB shortcut F2</li>
  <li>Align KB shortcut for ESTOP (F1) to ESTOP_TYPE in INI file</li>
  <li>clear laser offsets after framing (move to X0Y0)</li>
</ul>
<i>Changes submitted by snowgoer540 (Greg Carl)</i><br>

<br><b><u>v1.223.181 2022 Mar 23</u></b>
<ul style="margin:0;">
  <li>enable alignment laser for cut recovery</li>
</ul>

<br><b><u>v1.222.180 2022 Mar 17</u></b>
<ul style="margin:0;">
  <li>prevent gui hang from user button</li>
</ul>

<br><b><u>v1.222.179 2022 Mar 16</u></b>
<ul style="margin:0;">
  <li>use gcode units for the material overlay</li>
  <li>change safe height tests and messages</li>
</ul>

<br><b><u>v1.221.178 2022 Mar 15</u></b>
<ul style="margin:0;">
  <li>edit qtplasmac prefs instead of system prefs</li>
  <li>conversational block allow negative offsets</li>
</ul>

<br><b><u>v1.221.177 2022 Mar 14</u></b>
<ul style="margin:0;">
  <li>more appropriate updater fix</li>
</ul>
<i>Changes submitted by snowgoer540 (Greg Carl)</i><br>

<br><b><u>v1.221.176 2022 Mar 14</u></b>
<ul style="margin:0;">
  <li>move update check after preference file creation</li>
</ul>
<i>Changes submitted by snowgoer540 (Greg Carl)</i><br>

<br><b><u>v1.221.175 2022 Mar 13</u></b>
<ul style="margin:0;">
  <li>allow nested run from line</li>
  <li>rework run from line subroutine detection</li>
  <li>rework run from line start of cut</li>
  <li>rework run from line material handling</li>
</ul>

<br><b><u>v1.221.174 2022 Mar 13</u></b>
<ul style="margin:0;">
  <li>add keyboard shortcut and hal pin to mimic LASER button</li>
</ul>
<i>Changes submitted by snowgoer540 (Greg Carl)</i><br>

<br><b><u>v1.221.173 2022 Mar 12</u></b>
<ul style="margin:0;">
  <li>prevent saving a file as "rfl.ngc"</li>
</ul>
<i>Changes submitted by snowgoer540 (Greg Carl)</i><br>

<br><b><u>v1.222.172 2022 Mar 09</u></b>
<ul style="margin:0;">
  <li>fix run from line parameter checking</li>
  <li>remove redundant prefs command and file</li>
</ul>

<br><b><u>v1.222.171 2022 Mar 08</u></b>
<ul style="margin:0;">
  <li>fix prefs filename in gcode filter</li>
</ul>

<br><b><u>v1.222.170 2022 Mar 08</u></b>
<ul style="margin:0;">
  <li>split prefs file</li>
</ul>

<br><b><u>v1.222.169 2022 Mar 07</u></b>
<ul style="margin:0;">
  <li>add optional sim hal files</li>
</ul>

<br><b><u>v1.222.168 2022 Mar 02</u></b>
<ul style="margin:0;">
  <li>fix power button checked state</li>
  <li>don't use bold text in material overlay</li>
</ul>

<br><b><u>v1.222.167 2022 Mar 01</u></b>
<ul style="margin:0;">
  <li>add jog inhibit override</li>
  <li>use a transparent material overlay</li>
</ul>

<br><b><u>v1.221.166 2022 Feb 28</u></b>
<ul style="margin:0;">
  <li>fix jog inhibit KeyError</li>
</ul>
<i>Changes submitted by snowgoer540 (Greg Carl)</i><br>

<br><b><u>v1.221.165 2022 Feb 23</u></b>
<ul style="margin:0;">
  <li>9x16 gui change parameters tab layout</li>
</ul>

<br><b><u>v1.221.164 2022 Feb 23</u></b>
<ul style="margin:0;">
  <li>allow shutdown from power button</li>
  <li>change shutdown messages</li>
</ul>

<br><b><u>v1.221.163 2022 Feb 22</u></b>
<ul style="margin:0;">
  <li>fix incorrect error after incremental jog</li>
</ul>

<br><b><u>v1.221.162 2022 Feb 20</u></b>
<ul style="margin:0;">
  <li>fix onboard keyboard error switching</li>
</ul>

<br><b><u>v1.221.161 2022 Feb 07</u></b>
<ul style="margin:0;">
  <li>allow user button resize in stylesheets</li>
</ul>

<br><b><u>v1.221.160 2022 Jan 30</u></b>
<ul style="margin:0;">
  <li>update handler states to match component states</li>
</ul>
<i>Changes submitted by snowgoer540 (Greg Carl)</i><br>

<br><b><u>v1.221.159 2022 Jan 27</u></b>
<ul style="margin:0;">
  <li>remove mdi patch</li>
  <li>docs updates</li>
</ul>
<i>Changes submitted by snowgoer540 (Greg Carl)</i><br>

<br><b><u>v1.221.158 2022 Jan 24</u></b>
<ul style="margin:0;">
  <li>MDI enhancements:</li>
    <ol>
      <li>alt+return (or enter) opens the MDI</li>
      <li>return (or enter) with no entry closes the MDI</li>
      <li>add the ability to 'clear history'</li>
      <li>add the ability to 'setp' pins/params</li>
      <li>inhibit M4 commands in MDI</li>
      <li>history doesn't log entries with errors (thanks phillc54)</li>
      <li>history doesn't log consecutive duplicate entries (thanks phillc54)</li>
    </ol>
  <li>file editor now opens blank after file_clear</li>
  <li>show table view if editor is closed with no file loaded and no changes</li>
  <li>fix autorepeat turning off when MDI or editor were open and the main tab was left and returned to</li>
  <li>edit button is always active</li>
  <li>add hal pin to enable some tabs during run</li>
  <li>docs updates</li>
</ul>
<i>Changes submitted by snowgoer540 (Greg Carl)</i><br>

<br><b><u>v1.221.157 2022 Jan 22</u></b>
<ul style="margin:0;">
  <li>fix update check</li>
  <li>update sim configs</li>
</ul>

<br><b><u>v1.221.156 2022 Jan 19</u></b>
<ul style="margin:0;">
  <li>add table view to the preview window</li>
</ul>
<i>A snowgoer540 and phillc54 collaboration</i><br>

<br><b><u>v1.221.155 2022 Jan 18</u></b>
<ul style="margin:0;">
  <li>inhibit external cut recovery functions when not paused</li>
</ul>

<br><b><u>v1.221.154 2022 Jan 18</u></b>
<ul style="margin:0;">
  <li>prep work for simpler updating</li>
</ul>

<br><b><u>v1.221.153 2022 Jan 11</u></b>
<ul style="margin:0;">
  <li>ensure OS autorepeat is on and log files are saved on close</li>
  <li>docs update</li>
</ul>
<i>Changes submitted by snowgoer540 (Greg Carl)</i><br>

<br><b><u>v1.221.152 2022 Jan 08</u></b>
<ul style="margin:0;">
  <li>don't reload file if not previously loaded</li>
</ul>

<br><b><u>v1.221.151 2022 Jan 08</u></b>
<ul style="margin:0;">
  <li>fix user button gcode motion</li>
</ul>

<br><b><u>v1.221.150 2022 Jan 02</u></b>
<ul style="margin:0;">
  <li>ensure preview joint dro is removed after homing</li>
</ul>

<br><b><u>v1.221.149 2022 Jan 01</u></b>
<ul style="margin:0;">
  <li>remove redundant parameter</li>
</ul>

<br><b><u>v1.221.148 2022 Jan 01</u></b>
<ul style="margin:0;">
  <li>add toggle laser to user buttons</li>
  <li>change default font</li>
</ul>

<br><b><u>v1.221.147 2021 Dec 22</u></b>
<ul style="margin:0;">
  <li>improve bounds checking</li>
</ul>

<br><b><u>v1.221.146 2021 Dec 20</u></b>
<ul style="margin:0;">
  <li>add exception handling for pulse-halpin</li>
</ul>
<i>Changes submitted by snowgoer540 (Greg Carl)</i><br>

<br><b><u>v1.221.145 2021 Dec 20</u></b>
<ul style="margin:0;">
  <li>add cycle run progress</li>
  <li>add ability to cancel laser alignment</li>
  <li>synchronise flashing</li>
  <li>fix sim laser and camera coordinates</li>
</ul>

<br><b><u>v1.221.144 2021 Dec 14</u></b>
<ul style="margin:0;">
  <li>add fallback to torch if laser framing out of bounds</li>
  <li>re-instate entry check in conversational lines</li>
</ul>

<br><b><u>v1.221.143 2021 Dec 14</u></b>
<ul style="margin:0;">
  <li>fix laser touchoff final move</li>
  <li>pmx485-test application enhancements</li>
  <li>remove pmx485 component loading from hal file</li>
  <li>add laser template to custom_postgui.hal file</li>
</ul>
<i>A snowgoer540 and phillc54 collaboration</i><br>

<br><b><u>v1.221.142 2021 Dec 10</u></b>
<ul style="margin:0;">
  <li>fix feed rates for non native gcode units</li>
  <li>fix mdi history append</li>
</ul>

<br><b><u>v1.220.141 2021 Dec 10</u></b>
<ul style="margin:0;">
  <li>enhance cut recovery button interlocking</li>
  <li>limit cut recovery movement distance</li>
</ul>
<i>Changes submitted by snowgoer540 (Greg Carl)</i><br>

<br><b><u>v1.220.140 2021 Dec 07</u></b>
<ul style="margin:0;">
  <li>improve powermax comms error checking</li>
  <li>G-code filter fix cut recovery bug</li>
  <li>G-code filter add more illegal character checks</li>
  <li>update example wrenches</li>
</ul>

<br><b><u>v1.220.139 2021 Dec 03</u></b>
<ul style="margin:0;">
  <li>fix requested feed rate calulation</li>
</ul>

<br><b><u>v1.219.139 2021 Dec 03</u></b>
<ul style="margin:0;">
  <li>fix cut recovery with offset probing</li>
</ul>

<br><b><u>v1.218.139 2021 Dec 03</u></b>
<ul style="margin:0;">
  <li>fix offset probing</li>
</ul>

<br><b><u>v1.217.139 2021 Dec 03</u></b>
<ul style="margin:0;">
  <li>allow gcode filter to check if m3 happens before movements</li>
</ul>
<i>Changes submitted by snowgoer540 (Greg Carl)</i><br>

<br><b><u>v1.217.138 2021 Dec 03</u></b>
<ul style="margin:0;">
  <li>beginnings of illegal character checks in gcode filter</li>
</ul>

<br><b><u>v1.217.137 2021 Dec 01</u></b>
<ul style="margin:0;">
  <li>highlight lines with qtplasmac faults in the editor</li>
</ul>

<br><b><u>v1.217.136 2021 Nov 30</u></b>
<ul style="margin:0;">
  <li>allow status bar error message to flash via INI file setting</li>
</ul>
<i>Changes submitted by snowgoer540 (Greg Carl)</i><br>

<br><b><u>v1.217.135 2021 Nov 29</u></b>
<ul style="margin:0;">
  <li>edit original file rather than filtered file</li>
  <li>stylesheet change for progress bar</li>
  <li>stylesheet change for buttons and checkbuttons</li>
</ul>

<br><b><u>v1.217.134 2021 Nov 28</u></b>
<ul style="margin:0;">
  <li>disable CYCLE START when the editor is open</li>
</ul>
<i>Changes submitted by snowgoer540 (Greg Carl)</i><br>

<br><b><u>v1.217.133 2021 Nov 27</u></b>
<ul style="margin:0;">
  <li>stylesheet change for new led option</li>
</ul>

<br><b><u>v1.217.132 2021 Nov 27</u></b>
<ul style="margin:0;">
  <li>allow additional customization of status bar via stylesheets</li>
</ul>
<i>Changes submitted by snowgoer540 (Greg Carl)</i><br>

<br><b><u>v1.217.131 2021 Nov 27</u></b>
<ul style="margin:0;">
  <li>move conversational to a module</li>
  <li>improve z motion handling in G-code filter and conversational block</li>
</ul>

<br><b><u>v1.217.130 2021 Nov 27</u></b>
<ul style="margin:0;">
  <li>move run from line to a module</li>
</ul>

<br><b><u>v1.217.129 2021 Nov 27</u></b>
<ul style="margin:0;">
  <li>change progress bar appearance</li>
</ul>

<br><b><u>v1.217.128 2021 Nov 25</u></b>
<ul style="margin:0;">
  <li>gcode filter remove trailing periods</li>
  <li>fix absolute and incremental in run from line</li>
  <li>remove text from progress bar</li>
</ul>

<br><b><u>v1.217.127 2021 Nov 25</u></b>
<ul style="margin:0;">
  <li>add linefeed to handler OPERATOR_ERROR messages</li>
</ul>
<i>Changes submitted by snowgoer540 (Greg Carl)</i><br>

<br><b><u>v1.217.126 2021 Nov 24</u></b>
<ul style="margin:0;">
  <li>prevent multiple file loads</li>
  <li>gcode filter allows absolute and incremental with hole sensing</li>
</ul>

<br><b><u>v1.217.125 2021 Nov 21</u></b>
<ul style="margin:0;">
  <li>fix copy/paste error in commit 37130e9</li>
</ul>
<i>Changes submitted by snowgoer540 (Greg Carl)</i><br>

<br><b><u>v1.217.124 2021 Nov 20</u></b>
<ul style="margin:0;">
  <li>add CLEAR button to clear currently loaded program</li>
  <li>allow a saved .tap file to be loaded automatically after modifying in editor</li>
</ul>
<i>Changes submitted by snowgoer540 (Greg Carl)</i><br>

<br><b><u>v1.217.123 2021 Nov 18</u></b>
<ul style="margin:0;">
  <li>change motion.requested-velocity to motion.feed-upm</li>
</ul>

<br><b><u>v1.217.122 2021 Nov 15</u></b>
<ul style="margin:0;">
  <li>gcode filter rework error messaging</li>
  <li>gcode filter allow comments after parameters</li>
</ul>

<br><b><u>v1.217.121 2021 Nov 13</u></b>
<ul style="margin:0;">
  <li>comment out conversational reload test lines</li>
</ul>
<i>Changes submitted by snowgoer540 (Greg Carl)</i><br>

<br><b><u>v1.217.120 2021 Nov 13</u></b>
<ul style="margin:0;">
  <li>allow run from line with temporary materials</li>
</ul>

<br><b><u>v1.217.119 2021 Nov 12</u></b>
<ul style="margin:0;">
  <li>add ofset probing option</li>
  <li>fix incremental jog stopping when button released</li>
  <li>clarify connections to qtplasmac gui hal pins</li>
</ul>

<br><b><u>v1.216.118 2021 Nov 10</u></b>
<ul style="margin:0;">
  <li>fix scribe offset setting error if no tool table entry for axes</li>
</ul>

<br><b><u>v1.216.117 2021 Nov 8</u></b>
<ul style="margin:0;">
  <li>add offset setup for laser, camera, and scribe</li>
</ul>

<br><b><u>v1.216.116 2021 Nov 6</u></b>
<ul style="margin:0;">
  <li>fix origin for rotated WCS set via laser/camera</li>
</ul>
<i>Changes submitted by snowgoer540 (Greg Carl)</i><br>

<br><b><u>v1.216.115 2021 Nov 6</u></b>
<ul style="margin:0;">
  <li>fix errors 114 framing</li>
</ul>

<br><b><u>v1.216.114 2021 Nov 5</u></b>
<ul style="margin:0;">
  <li>add load latest file</li>
  <li>simplify framing setup code</li>
</ul>

<br><b><u>v1.216.113 2021 Nov 5</u></b>
<ul style="margin:0;">
  <li>fix conversational origin settings</li>
</ul>

<br><b><u>v1.216.112 2021 Nov 3</u></b>
<ul style="margin:0;">
  <li>fix offset when framing with a laser</li>
  <li>fix cycle start button state after loading with boundary errors</li>
</ul>
<i>Changes submitted by snowgoer540 (Greg Carl)</i><br>

<br><b><u>v1.216.111 2021 Oct 27</u></b>
<ul style="margin:0;">
  <li>enhanced mode 0 arc ok establishment</li>
</ul>

<br><b><u>v1.215.110 2021 Oct 27</u></b>
<ul style="margin:0;">
  <li>allow End key to touchoff X and Y to 0</li>
</ul>
<i>Changes submitted by snowgoer540 (Greg Carl)</i><br>

<br><b><u>v1.215.109 2021 Oct 27</u></b>
<ul style="margin:0;">
  <li>updated qtvcp IndicatedPushButton</li>
</ul>

<br><b><u>v1.215.108 2021 Oct 25</u></b>
<ul style="margin:0;">
  <li>fix virtual keyboard error message</li>
</ul>

<br><b><u>v1.215.107 2021 Oct 23</u></b>
<ul style="margin:0;">
  <li>set kerf width and height per volt to 3 place decimals on imperial machines</li>
</ul>
<i>Changes submitted by snowgoer540 (Greg Carl)</i><br>

<br><b><u>v1.215.106 2021 Oct 22</u></b>
<ul style="margin:0;">
  <li>attempt to prevent erroneous run from line text on cycle start button</li>
  <li>return to line 1 when canceling rfl selection</li>
</ul>
<i>Changes submitted by snowgoer540 (Greg Carl)</i><br>

<br><b><u>v1.215.105 2021 Oct 20</u></b>
<ul style="margin:0;">
  <li>fix ihs skip</li>
</ul>

<br><b><u>v1.214.105 2021 Oct 20</u></b>
<ul style="margin:0;">
  <li>fix startup display of kerf width zero</li>
  <li>add new styles for gcode editor</li>
  <li>change version numbers</li>
</ul>

<br><b><u>v1.214.104 2021 Oct 18</u></b>
<ul style="margin:0;">
  <li>add external hal pins for:</li>
    <ol>
      <li>thc enable</li>
      <li>torch enable</li>
      <li>corner lock enable</li>
      <li>kerfcross enable</li>
      <li>use auto volts</li>
      <li>ohmic probe enable</li>
      <li>mesh mode</li>
      <li>ignore arc ok</li>
      <li>cut recovery</li>
    </ol>
</ul>
<i>Changes submitted by fupeama (Martin Kaplan)</i><br>

<br><b><u>v1.214.103 2021 Oct 18</u></b>
<ul style="margin:0;">
  <li>increase resolution of thc delay and change start time</li>
</ul>

<br><i>version numbering changed to incorporate the hal component</i><br>

<br><b><u>v1.0.102 2021 Oct 17</u></b>
<ul style="margin:0;">
  <li>add flip and mirror to conversational</li>
</ul>

<br><b><u>v1.0.101 2021 Oct 17</u></b>
<ul style="margin:0;">
  <li>remove redundant abort code</li>
</ul>
<i>Changes submitted by snowgoer540 (Greg Carl)</i><br>

<br><b><u>v1.0.100 2021 Oct 16</u></b>
<ul style="margin:0;">
  <li>make all keys follow kb_shortcuts status</li>
  <li>general code housekeeping</li>
  <li>allow grid size to be returned to 0 in conversational</li>
  <li>docs updates</li>
</ul>
<i>Changes submitted by snowgoer540 (Greg Carl)</i><br>

<br><b><u>v1.0.99 2021 Oct 16</u></b>
<ul style="margin:0;">
  <li>Improved overall conversational workflow</li>
  <li>Combined array, rotate, and scale</li>
  <li>Allow multiple manipulations of saved conversational files across sessions</li>
</ul>

<br><b><u>v1.0.98 2021 Oct 5</u></b>
<ul style="margin:0;">
  <li>allow autorepeat on conversational and parameters tabs</li>
</ul>
<i>Changes submitted by snowgoer540 (Greg Carl)</i><br>

<br><b><u>v1.0.97 2021 Sep 27</u></b>
<ul style="margin:0;">
  <li>allow probe test to remain on parameters tab if started externally</li>
  <li>allow external commands buttons to be valid even in estop</li>
  <li>update ohmic test run disable logic</li>
  <li>add height diagram to docs</li>
</ul>
<i>Changes submitted by snowgoer540 (Greg Carl)</i><br>

<br><b><u>v1.0.96 2021 Sep 24</u></b>
<ul style="margin:0;">
  <li>fix cycle stop behavior after probe test timeout</li>
  <li>allow cycle stop to cancel a torch pulse</li>
  <li>enhance button/tab states for probe test and torch pulse</li>
  <li>tidy logic for disabling of keyboard keys</li>
  <li>small docs update</li>
</ul>
<i>Changes submitted by snowgoer540 (Greg Carl)</i><br>

<br><b><u>v1.0.95 2021 Sep 24</u></b>
<ul style="margin:0;">
  <li>rework for using different units in gcode</li>
</ul>

<br><b><u>v1.0.94 2021 Sep 16</u></b>
<ul style="margin:0;">
  <li>change pmx485 shutdown message</li>
  <li>fix text error in conversational triangle</li>
</ul>

<br><b><u>v1.0.93 2021 Sep 13</u></b>
<ul style="margin:0;">
  <li>fix disabled states if cycle stopped while cycle paused</li>
</ul>
<i>Changes submitted by snowgoer540 (Greg Carl)</i><br>

<br><b><u>v1.0.92 2021 Sep 13</u></b>
<ul style="margin:0;">
  <li>more stylesheet fixes</li>
</ul>

<br><b><u>v1.0.91 2021 Sep 12</u></b>
<ul style="margin:0;">
  <li>make button/tab states congruent and visually indicated</li>
</ul>
<i>Changes submitted by snowgoer540 (Greg Carl)</i><br>

<br><b><u>v1.0.90 2021 Sep 11</u></b>
<ul style="margin:0;">
  <li>refine use of autorepeat in mdi and editor</li>
</ul>
<i>Changes submitted by snowgoer540 (Greg Carl)</i><br>

<br><b><u>v1.0.89 2021 Sep 11</u></b>
<ul style="margin:0;">
  <li>workarounds for horrible qt stylesheets</li>
</ul>

<br><b><u>v1.0.88 2021 Sep 09</u></b>
<ul style="margin:0;">
  <li>add offset view widget</li>
</ul>

<br><b><u>v1.0.87 2021 Sep 09</u></b>
<ul style="margin:0;">
  <li>rework slow jog functions</li>
  <li>tab tracking</li>
</ul>

<br><b><u>v1.0.86 2021 Sep 6</u></b>
<ul style="margin:0;">
  <li>tidy pmx485 code</li>
  <li>update tooltip</li>
  <li>allow keys to autorepeat in editor and mdi disable elsewhere</li>
  <li>use button states instead of text for conditional checks</li>
</ul>
<i>Changes submitted by snowgoer540 (Greg Carl)</i><br>

<br><b><u>v1.0.85 2021 Sep 06</u></b>
<ul style="margin:0;">
  <li>rename status button</li>
</ul>

<br><b><u>v1.0.84 2021 Sep 05</u></b>
<ul style="margin:0;">
  <li>update tooltip descriptions</li>
</ul>
<i>Changes submitted by snowgoer540 (Greg Carl)</i><br>

<br><b><u>v1.0.83 2021 Sep 04</u></b>
<ul style="margin:0;">
  <li>reduce cpu usage caused by stylesheet changes</li>
</ul>

<br><b><u>v1.0.82 2021 Sep 03</u></b>
<ul style="margin:0;">
  <li>unload pmx485 component if no port was specified</li>
  <li>set torch as the active tool on startup</li>
</ul>
<i>Changes submitted by snowgoer540 (Greg Carl)</i><br>

<br><b><u>v1.0.81 2021 Sep 03</u></b>
<ul style="margin:0;">
  <li>change flash rate to ease cpu usage</li>
</ul>

<br><b><u>v1.0.80 2021 Sep 02</u></b>
<ul style="margin:0;">
  <li>fix gcodeprops for axes offsets</li>
</ul>

<br><b><u>v1.0.79 2021 Sep 02</u></b>
<ul style="margin:0;">
  <li>move tooltips to a loadable module</li>
  <li>add language translation script</li>
</ul>

<br><b><u>v1.0.78 2021 Sep 01</u></b>
<ul style="margin:0;">
  <li>allow editing of non gcode files</li>
  <li>fix camera rotation</li>
</ul>

<br><b><u>v1.0.77 2021 Aug 29</u></b>
<ul style="margin:0;">
  <li>add more custom user button error checking</li>
</ul>
<i>Changes submitted by snowgoer540 (Greg Carl)</i><br>

<br><b><u>v1.0.76 2021 Aug 28</u></b>
<ul style="margin:0;">
  <li>framing button enhancements:</li>
<ol>
  <li>fix framing behavior for hori./vert. lines starting at offset origin</li>
  <li>enhance button code error checking</li>
  <li>add ability to have fixed feed rate for framing motion</li>
</ol>
  <li>EDIT and MDI button enhancements:
<ol>
  <li>respective button shows as activate when widget is in use</li>
  <li>allow editor to be closed by clicking button again</li>
</ol>
  <li>docs updates</li>
</ul>
<i>Changes submitted by snowgoer540 (Greg Carl)</i><br>

<br><b><u>v1.0.75 2021 Aug 26</u></b>
<ul style="margin:0;">
  <li>update internationalization infrastructure</li>
  <li>fix runcritical logic</li>
</ul>
<i>Changes submitted by snowgoer540 (Greg Carl)</i><br>

<br><b><u>v1.0.74 2021 Aug 26</u></b>
<ul style="margin:0;">
  <li>fix backup config</li>
</ul>

<br><b><u>v1.0.73 2021 Aug 26</u></b>
<ul style="margin:0;">
  <li>fix axis limit error message</li>
</ul>

<br><b><u>v1.0.72 2021 Aug 25</u></b>
<ul style="margin:0;">
  <li>initialise runtest text</li>
</ul>

<br><b><u>v1.0.71 2021 Aug 24</u></b>
<ul style="margin:0;">
  <li>tidy manual cut code</li>
  <li>add internationalization to error messages added in v1.0.68 and v1.0.69</li>
  <li>remove deprecated run button timer work around</li>
  <li>docs updates</li>
</ul>
<i>Changes submitted by snowgoer540 (Greg Carl)</i><br>

<br><b><u>v1.0.70 2021 Aug 24</u></b>
<ul style="margin:0;">
  <li>add internationalisation infrastructure</li>
</ul>

<br><b><u>v1.0.69 2021 Aug 23</u></b>
<ul style="margin:0;">
  <li>manual cut enhancements:</li>
<ol>
  <li>automatically set the jog slider to the feed rate of the currently selected material</li>
  <li>automatically return the jog slider to the previous value after manual cut</li>
  <li>blink jog speed to show it is being overridden</li>
  <li>disable jog speed manipulation during manual cut</li>
  <li>disable Z jog during manual cut to prevent errors</li>
  <li>CYCLE START will change to MANUAL CUT and blink</li>
</ol>
  <li>docs updates</li>
</ul>
<i>Changes submitted by snowgoer540 (Greg Carl)</i><br>

<br><b><u>v1.0.68 2021 Aug 22</u></b>
<ul style="margin:0;">
  <li>allow toggle-halpin buttons to be marked "runcritical"</li>
  <li>check for spelling errors in a framing button using "usecurrentzheight"</li>
  <li>docs updates</li>
</ul>
<i>Changes submitted by snowgoer540 (Greg Carl)</i><br>

<br><b><u>v1.0.67 2021 Aug 21</u></b>
<ul style="margin:0;">
  <li>save machine log files</li>
</ul>
<br>
<ul style="margin:0;">
  <li>docs updates</li>
  <li>add material file processing exception handling</li>
  <li>enhance pulse-halpin button code to:</li>
<ol>
  <li>display countdown timer on the button</li>
  <li>allow canceling of a pulse by clicking the button again</li>
  <li>allow canceling of a pulse by clicking a toggle-halpin button controlling the same halpin</li>
</ol>
</ul>
<i>Changes submitted by snowgoer540 (Greg Carl)</i><br>

<br><b><u>v1.0.66 2021 Aug 13</u></b>
<ul style="margin:0;">
  <li>fix mdi to manual mode change</li>
</ul>

<br><b><u>v1.0.65 2021 Aug 12</u></b>
<ul style="margin:0;">
  <li>run from line enhancements</li>
  <li>load default material after a successful run with a temp material</li>
  <li>docs update</li>
</ul>
<i>Changes submitted by snowgoer540 (Greg Carl)</i><br>

<br><b><u>v1.0.64 2021 Aug 11</u></b>
<ul style="margin:0;">
  <li>Add scale for external height override</li>
</ul>
<i>Changes submitted by fupeama (Martin Kaplan)</i><br>

<br><b><u>v1.0.63 2021 Aug 11</u></b>
<ul style="margin:0;">
  <li>improve error handling in gcode filter</li>
</ul>

<br><b><u>v1.0.62 2021 Aug 09</u></b>
<ul style="margin:0;">
  <li>fix manual cut AttributeError for those without a Manual Cut button</li>
</ul>
<i>Changes submitted by snowgoer540 (Greg Carl)</i><br>

<br><b><u>v1.0.61 2021 Aug 08</u></b>
<ul style="margin:0;">
  <li>fix usecurrentzheight for framing button code</li>
</ul>
<i>Changes submitted by snowgoer540 (Greg Carl)</i><br>

<br><b><u>v1.0.60 2021 Aug 03</u></b>
<ul style="margin:0;">
  <li>fix exception handling for button code</li>
</ul>
<i>Changes submitted by snowgoer540 (Greg Carl)</i><br>

<br><b><u>v1.0.59 2021 Aug 02</u></b>
<ul style="margin:0;">
  <li>tidy previously submitted handler code</li>
  <li>update docs</li>
</ul>
<i>Changes submitted by snowgoer540 (Greg Carl)</i><br>

<br><b><u>v1.0.58 2021 Aug 02</u></b>
<ul style="margin:0;">
  <li>add external hal pin for slow jog</li>
  <li>set cut amps minimum to 10</li>
  <li>add tooltips option</li>
</ul>

<br><b><u>v1.0.57 2021 Jul 26</u></b>
<ul style="margin:0;">
  <li>create qtplasmac.thc_feed_rate pin and net to plasmac.thc-feed-rate for setting with the handler</li>
  <li>remove whitespace from handler</li>
</ul>
<i>Changes submitted by snowgoer540 (Greg Carl)</i><br>

<br><b><u>v1.0.56 2021 Jul 26</u></b>
<ul style="margin:0;">
  <li>fix thc feed rate error for some locales</li>
</ul>

<br><b><u>v1.0.55 2021 Jul 23</u></b>
<ul style="margin:0;">
  <li>add external pin for MPG height override</li>
</ul>

<br><b><u>v1.0.54 2021 Jul 19</u></b>
<ul style="margin:0;">
  <li>add external pins ext_height_ovr_plus, ext_height_ovr_minus, ext_height_ovr_reset</li>
</ul>
<i>Changes submitted by fupeama (Martin Kaplan)</i><br>
<ul style="margin:0;">
  <li>probe test can be canceled via cycle stop or esc key</li>
  <li>make manual cut button activate during manual cut</li>
</ul>
<i>Changes submitted by snowgoer540 (Greg Carl)</i><br>

<br><b><u>v1.0.53 2021 Jul 18</u></b>
<ul style="margin:0;">
  <li>add manual cut user button</li>
  <li>more work on button interlocking</li>
</ul>

<br><b><u>v1.0.52 2021 Jul 13</u></b>
<ul style="margin:0;">
  <li>check for kinematics error in INI file</li>
</ul>

<br><b><u>v1.0.51 2021 Jul 12</u></b>
<ul style="margin:0;">
  <li>add probe test specific error messages</li>
  <li>update error message section of docs</li>
</ul>
<i>Changes submitted by snowgoer540 (Greg Carl)</i><br>

<br><b><u>v1.0.50 2021 Jul 08</u></b>
<ul style="margin:0;">
  <li>replace inadvertently removed probe test error code</li>
</ul>

<br><b><u>v1.0.49 2021 Jul 07</u></b>
<ul style="margin:0;">
  <li>add three hal bit output pins</li>
</ul>

<br><b><u>v1.0.48 2021 Jul 06</u></b>
<ul style="margin:0;">
  <li>fix probe test error handling</li>
  <li>run from line enhancements</li>
  <li>change gcode filter z axis</li>
</ul>

<br><b><u>v1.0.47 2021 Jun 30</u></b>
<ul style="margin:0;">
  <li>add ellipse to conversational</li>
</ul>

<br><b><u>v1.0.46 2021 Jun 27</u></b>
<ul style="margin:0;">
  <li>fix error messaging</li>
</ul>

<br><b><u>v1.0.45 2021 Jun 26</u></b>
<ul style="margin:0;">
  <li>clear notification color on button press</li>
</ul>

<br><b><u>v1.0.44 2021 Jun 24</u></b>
<ul style="margin:0;">
  <li>G-code parser - limit first Z move number of decimal places to 3</li>
</ul>
<i>Changes submitted by snowgoer540 (Greg Carl)</i><br>

<br><b><u>v1.0.43 2021 Jun 22</u></b>
<ul style="margin:0;">
  <li>allow hiding start, pause, and stop  gui buttons</li>
  <li>add external start/pause button</li>
</ul>

<br><b><u>v1.0.42 2021 Jun 22</u></b>
<ul style="margin:0;">
  <li>fix external abort pin</li>
  <li>add external power pin</li>
</ul>

<br><b><u>v1.0.41 2021 Jun 22</u></b>
<ul style="margin:0;">
  <li>add hal pins for pendants/external buttons</li>
  <li>add pulse hal pin to user buttons</li>
  <li>change statistics tab color on error</li>
</ul>

<br><b><u>v1.0.40 2021 Jun 15</u></b>
<ul style="margin:0;">
  <li>ensure no temporary material numbers in material file</li>
</ul>
<br>
<ul style="margin:0;">
  <li>G-Code parser error messages</li>
</ul>
Change submitted by snowgoer540 (Greg Carl)<br>

<br><b><u>v1.0.39 2021 Jun 12</u></b>
  <ul style="margin:0;">
  <li>add machine log to statistics tab and configuration backups</li>
</ul>

<br><b><u>v1.0.38 2021 Jun 10</u></b>
  <ul style="margin:0;">
  <li>rework migration assistant</li>
</ul>

<br><b><u>v1.0.37 2021 Jun 01</u></b>
  <ul style="margin:0;">
  <li>add custom layouts for onboard virtual keyboard</li>
</ul>

<br><b><u>v1.0.36 2021 May 29</u></b>
  <ul style="margin:0;">
  <li>conversational save, make .ngc default extension if not specified</li>
</ul>

<br><b><u>v1.0.35 2021 May 28</u></b>
  <ul style="margin:0;">
  <li>fix arc lost delay</li>
  <li>fix arc ok in sim panel</li>
  <li>add some comments in run from line code</li>
</ul>

<br><b><u>v1.0.34 2021 May 20</u></b>
  <ul style="margin:0;">
  <li>add long pulse to torch pulse function</li>
</ul>

<br><b><u>v1.0.33 2021 May 15</u></b>
  <ul style="margin:0;">
  <li>make helper files use build python version</li>
</ul>

<br><b><u>v1.0.32 2021 May 08</u></b>
  <ul style="margin:0;">
  <li>allow multiple temporary materials</li>
</ul>

<br><b><u>v1.0.31 2021 May 05</u></b>
  <ul style="margin:0;">
  <li>inhibit m3 & m5 in mdi</li>
</ul>

<br><b><u>v1.0.30 2021 May 05</u></b>
  <ul style="margin:0;">
  <li>conversational rotate code enhancement</li>
  <li>conversational scale add offset capability</li>
  <li>conversational change auto preview</li>
  <li>conversational add more error checking</li>
  <li>fix Z height for metric/imperial cross loading</li>
  <li>fix bounds checking for metric/imperial cross loading</li>
  <li>change the plasmac wrenches</li>
</ul>

<br><b><u>v1.0.29 2021 May 01</u></b>
  <ul style="margin:0;">
  <li>reorder conversational shapes</li>
</ul>

<br><b><u>v1.0.28 2021 Apr 30</u></b>
  <ul style="margin:0;">
  <li>add scale shape to conversational</li>
</ul>

<br><b><u>v1.0.27 2021 Apr 28</u></b>
  <ul style="margin:0;">
  <li>more conversational entry checks</li>
  <li>tidy a few more error messages</li>
</ul>
<i>Changes submitted by snowgoer540 (Greg Carl)</i><br>

<br><b><u>v1.0.26 2021 Apr 25</u></b>
  <ul style="margin:0;">
  <li>conversational interlock for unsaved/unsent shapes</li>
  <li>change button text for all dialogs</li>
  <li>tidy up messages</li>
  <li>add more validity checks for custom user buttons</li>
  <li>more conversational entry checks</li>
</ul>
<i>Changes submitted by snowgoer540 (Greg Carl)</i><br>

<br><b><u>v1.0.25 2021 Apr 21</u></b>
  <ul style="margin:0;">
  <li>validate all conversational entries</li>
  <li>reset conversational when returning</li>
  <li>fix conversational bolt circle leadin/leadout</li>
</ul>

<br><b><u>v1.0.24 2021 Apr 21</u></b>
  <ul style="margin:0;">
  <li>fix user button not executing multiple codes</li>
</ul>

<br><b><u>v1.0.23 2021 Apr 21</u></b>
  <ul style="margin:0;">
  <li>update bounds_check code to prevent errors due to language issues</li>
  <li>doc updates to explain returning to the default styling and to fix typos</li>
</ul>
<i>Changes submitted by snowgoer540 (Greg Carl)</i><br>

<br><b><u>v1.0.22 2021 Apr 20</u></b>
  <ul style="margin:0;">
  <li>validate leadins in conversational</li>
  <li>fix user buttons gcode code validation</li>
  <li>fix user buttons external code validation</li>
  <li>fix typos and remove redundant code</li>
</ul>

<br><b><u>v1.0.21 2021 Apr 16</u></b>
  <ul style="margin:0;">
  <li>fix jog keys/buttons for any joint sequence</li>
</ul>

<br><b><u>v1.0.20 2021 Apr 17</u></b>
  <ul style="margin:0;">
  <li>conversational: prevent error if leading zero is omitted for lead in field</li>
  <li>conversational: add material info to preview window</li>
  <li>conversational: add kerf width to material info</li>
  <li>align torch pulse code with probe test code</li>
  <li>doc updates for clarity</li>
</ul>
<i>Changes submitted by snowgoer540 (Greg Carl)</i><br>

<br><b><u>v1.0.19 2021 Apr 16</u></b>
  <ul style="margin:0;">
  <li>add keyboard jog keys for fifth axis</li>
</ul>

<br><b><u>v1.0.18 2021 Apr 15</u></b>
  <ul style="margin:0;">
  <li>add fifth axis</li>
</ul>

<br><b><u>v1.0.17 2021 Apr 14</u></b>
  <ul style="margin:0;">
  <li>fix a axis gui jogging</li>
</ul>

<br><b><u>v1.0.16 2021 Apr 14</u></b>
  <ul style="margin:0;">
  <li>fix jog stop error when manual cutting</li>
</ul>

<br><b><u>v1.0.15 2021 Apr 14</u></b>
  <ul style="margin:0;">
  <li>allow dro to move to top in 16:9 and 4:3 formats</li>
  <li>validate user button code</li>
  <li>use qtvcp autorepeat enable/disable</li>
</ul>

<br><b><u>v1.0.14 2021 Apr 12</u></b>
  <ul style="margin:0;">
  <li>bounding check now handles gcode that contains only X or only Y movements without error</li>
  <li>added the distance outside of the limits to the bounds error message(s)</li>
  <li>added exception handling to the m190 script to prevent erroneous errors in terminal</li>
  <li>minor docs changes</li>
</ul>
<i>Changes submitted by snowgoer540 (Greg Carl)</i><br>

<br><b><u>v1.0.13 2021 Apr 10</u></b>
  <ul style="margin:0;">
  <li>fix abort via escape key</li>
</ul>
<i>Changes submitted by snowgoer540 (Greg Carl)</i><br>

<br><b><u>v1.0.12 2021 Apr 9</u></b>
  <ul style="margin:0;">
  <li>installation changes due to pncconf & step conf changes</li>
  <li>remove autorepeat kludge, use key inhibit instead</li>
  <li>add bounds test on program load</li>
  <li>add time count to torch pulse</li>
  <li>add some additional button interlocking</li>
</ul>

<br><b><u>v1.0.11 2021 Apr 7</u></b>
  <ul style="margin:0;">
  <li>fix keyboard losing focus when:</li>
<ol>
  <li>clicking cycle stop while a running program is rapiding</li>
  <li>pressing escape while a running program is rapiding</li>
  <li>exiting the gcode editor if the program did not load properly</li>
  <li>canceling a file load if there was previously an error</li>
</ol>
</ul>
<i>Changes submitted by snowgoer540 (Greg Carl)</i><br>

<br><b><u>v1.0.10 2021 Apr 05</u></b>
 <ul style="margin:0;">
  <li>fix unused torch pulse button error</li>
</ul>

<br><b><u>v1.0.9 2021 Mar 27</u></b>
 <ul style="margin:0;">
  <li>fix offset calc in conversational shapes</li>
</ul>

<br><b><u>v1.0.8 2021 Mar 27</u></b>
  <ul style="margin:0;">
  <li>add arc on registry reads to pmx485.py</li>
  <li>add pmx arc on panel to statistics tab</li>
</ul>
<i>Changes submitted by snowgoer540 (Greg Carl)</i><br>

<br><b><u>v1.0.7 2021 Mar 26</u></b>
 <ul style="margin:0;">
  <li>fix button layout on 16x9 and 4x3</li>
</ul>

<br><b><u>v1.0.6 2021 Mar 25</u></b>
 <ul style="margin:0;">
  <li>add machine name to titlebar</li>
  <li>make color picker modal and consistent</li>
</ul>

<br><b><u>v1.0.5 2021 Mar 23</u></b>
 <ul style="margin:0;">
  <li>add close dialog option</li>
</ul>

<br><b><u>v1.0.4 2021 Mar 22</u></b>
 <ul style="margin:0;">
  <li>fix missing THC feed rate</li>
</ul>

<br><b><u>v1.0.3 2021 Mar 20</u></b>
 <ul style="margin:0;">
  <li>fix mode 2 led signal names</li>
</ul>

<br><b><u>v1.0.2 2021 Mar 19</u></b>
 <ul style="margin:0;">
  <li>fix laser hal pin net error</li>
</ul>

<br><b><u>v1.0.1 2021 Mar 19</u></b>
 <ul style="margin:0;">
  <li>add laser hal pin to setup</li>
  <li>fix pmx485 path</li>
</ul>

<br><b><u>v1.0 2021 Mar 15</u></b>
 <ul style="margin:0;">
  <li>tidy up conversational and docs</li>
  <li>fix conversational error messages</li>
  <li>add kerf offset lead in check to star</li>
</ul>
<i>Changes submitted by snowgoer540 (Greg Carl)</i><br>

<br><b><u>v0.9.54 2021 Mar 12</u></b>
 <ul style="margin:0;">
  <li>pre-release tidy up and conforming number 1</li>
</ul>

<br><b><u>v0.9.53 2021 Mar 12</u></b>
 <ul style="margin:0;">
  <li>additional user buttons</li>
</ul>

<br><b><u>v0.9.52 2021 Mar 10</u></b>
 <ul style="margin:0;">
  <li>put all helper scripts in bin directory</li>
</ul>

<br><b><u>v0.9.51 2021 Mar 09</u></b>
 <ul style="margin:0;">
  <li>clear plot after framing</li>
  <li>fix migrator radiobutton height</li>
  <li>make helper scripts more consistent</li>
</ul>

<br><b><u>v0.9.50 2021 Mar 09</u></b>
 <ul style="margin:0;">
  <li>add framing</li>
  <li>add plasmac to qtplasmac migration tool</li>
  <li>fix material file case sensitivity</li>
</ul>

<br><b><u>v0.9.49 2021 Mar 08</u></b>
 <ul style="margin:0;">
  <li>fix float and ohmic trip errors</li>
  <li>fix esc for manual cut</li>
  <li>more button interlocking</li>
</ul>

<br><b><u>v0.9.48 2021 Mar 06</u></b>
 <ul style="margin:0;">
  <li>add more keyboard shortcuts</li>
</ul>

<br><b><u>v0.9.47 2021 Mar 02</u></b>
 <ul style="margin:0;">
  <li>add plasmac to qtplasmac parameter converter</li>
</ul>

<br><b><u>v0.9.46 2021 Mar 01</u></b>
 <ul style="margin:0;">
  <li>fix paused motion speed</li>
  <li>add configuration backup</li>
</ul>

<br><b><u>v0.9.45 2021 Feb 28</u></b>
 <ul style="margin:0;">
  <li>fix conversational circle gcode order</li>
  <li>fix conversational bolt-circle gcode order</li>
  <li>add warnings to component</li>
</ul>

<br><b><u>v0.9.44 2021 Feb 27</u></b>
 <ul style="margin:0;">
  <li>fix consumable change interlock</li>
  <li>fix cut recovery feed rate</li>
  <li>fix cut recovery sequencing</li>
  <li>change debug-print to pin</li>
</ul>

<br><b><u>v0.9.43 2021 Feb 25</u></b>
 <ul style="margin:0;">
  <li>fix scaling block</li>
  <li>fix cut recovery cancel feed rate</li>
  <li>clear cut recovery offsets when cycle stop pressed</li>
  <li>fix consumable change interlocks</li>
  <li>pause consumable change when sensors tripped</li>
  <li>don't accumulate statistics when torch disabled</li>
</ul>

<br><b><u>v0.9.41 2021 Feb 20</u></b>
 <ul style="margin:0;">
  <li>ensure offsets are correctly cleared</li>
</ul>

<br><b><u>v0.9.40 2021 Feb 19</u></b>
 <ul style="margin:0;">
  <li>add statistics tab</li>
</ul>

<br><b><u>v0.9.39 2021 Feb 16</u></b>
 <ul style="margin:0;">
  <li>fix conversational material error</li>
</ul>

<br><b><u>v0.9.38 2021 Feb 15</u></b>
 <ul style="margin:0;">
  <li>comment out commit #3368c01</li>
</ul>

<br><b><u>v0.9.37 2021 Feb 15</u></b>
 <ul style="margin:0;">
  <li>don't allow jogs while run not complete</li>
  <li>stop run timer if powered off</li>
  <li>remove a debug print</li>
  <li>print #<keep-z-motion> if used</li>
</ul>

<br><b><u>v0.9.36 2021 Feb 14</u></b>
 <ul style="margin:0;">
  <li>fix start error if no consumable change setting</li>
</ul>

<br><b><u>v0.9.35 2021 Feb 13</u></b>
 <ul style="margin:0;">
  <li>fix keyboard handler for file dialogs</li>
</ul>

<br><b><u>v0.9.34 2021 Feb 13</u></b>
 <ul style="margin:0;">
  <li>fix change-consumables</li>
</ul>

<br><b><u>v0.9.33 2021 Feb 13</u></b>
 <ul style="margin:0;">
  <li>allow users custom styles</li>
</ul>

<br><b><u>v0.9.32 2020 Feb 13</u></b>
 <ul style="margin:0;">
  <li>fix interlocks when offsets are active</li>
  <li>match sim panel colors to gui colors</li>
</ul>

<br><b><u>v0.9.31 2021 Feb 12</u></b>
 <ul style="margin:0;">
  <li>style the sim panel</li>
</ul>

<br><b><u>v0.9.30 2021 Feb 01</u></b>
 <ul style="margin:0;">
  <li>fix sim hal file</li>
  <li>allow inhibit for gui button jog</li>
  <li>remove startup timer</li>
  <li>add material converter</li>
  <li>style the setup application</li>
</ul>

<br><b><u>v0.9.29 2021 Feb 01</u></b>
 <ul style="margin:0;">
  <li>fix initial z move</li>
  <li>remove redundant folder/files</li>
</ul>

<br><b><u>v0.9.28 2021 Jan 31</u></b>
 <ul style="margin:0;">
  <li>fix run from line scaling</li>
</ul>

<br><b><u>v0.9.27 2021 Jan 31</u></b>
 <ul style="margin:0;">
  <li>disable start button if offsets active</li>
</ul>

<br><b><u>v0.9.26 2021 Jan 28</u></b>
 <ul style="margin:0;">
  <li>fix power button size when no estop button</li>
</ul>

<br><b><u>v0.9.25 2021 Jan 28</u></b>
 <ul style="margin:0;">
  <li>use thc threshold for torch height override change value</li>
</ul>

<br><b><u>v0.9.24 2021 Jan 26</u></b>
 <ul style="margin:0;">
  <li>fix powermax comms for 9x16 and 4x3 guis</li>
</ul>

<br><b><u>v0.9.23 2021 Jan 26</u></b>
 <ul style="margin:0;">
  <li>add dwell time for end of cut</li>
  <li>new sim tcl file</li>
  <li>add tcl files to setup program</li>
  <li>add estop options</li>
  <li>fix pmx485 messages</li>
  <li>change conversational images</li>
  <li>add jog inhibit</li>
</ul>

<br><b><u>v0.9.22 2021 Jan 21</u></b>
 <ul style="margin:0;">
  <li>keyboard jogging fixes</li>
</ul>

<br><b><u>v0.9.21 2021 Jan 16</u></b>
 <ul style="margin:0;">
  <li>allow sims to keep up to date</li>
</ul>

<br><b><u>v0.9.20 2021 Jan 16</u></b>
 <ul style="margin:0;">
  <li>accept mdi history keypresses</li>
</ul>

<br><b><u>v0.9.19 2021 Jan 14</u></b>
 <ul style="margin:0;">
  <li>use new dialog keyboard</li>
</ul>

<br><b><u>v0.9.18 2021 Jan 3</u></b>
 <ul style="margin:0;">
  <li>prevent editor enabling run from line</li>
</ul>

<br><b><u>v0.9.17 2021 Jan 12</u></b>
 <ul style="margin:0;">
  <li>add run from line</li>
</ul>

<br><b><u>v0.9.16 2021 Jan 12</u></b>
 <ul style="margin:0;">
  <li>fix material reload error</li>
</ul>

<br><b><u>v0.9.15 2021 Jan 7</u></b>
 <ul style="margin:0;">
  <li>fix conversational error dialogs</li>
</ul>

<br><b><u>v0.9.14 2021 Jan 4</u></b>
 <ul style="margin:0;">
  <li>fix reconfigure mode of qtplasmac-setup</li>
</ul>

<br><b><u>v0.9.13 2021 Jan 3</u></b>
 <ul style="margin:0;">
  <li>fix conversational tab stops and focus</li>
</ul>

<br><b><u>v0.9.12 2021 Jan 3</u></b>
 <ul style="margin:0;">
  <li>rename conversational folder for consistency</li>
  <li>change conversational send button for consistency</li>
  <li>fix height override hal pin name</li>
</ul>

<br><b><u>v0.9.11 2021 Jan 2</u></b>
 <ul style="margin:0;">
  <li>fix send interlock for conversational rotate and array</li>
</ul>

<br><b><u>v0.9.10 2021 Jan 2</u></b>
 <ul style="margin:0;">
  <li>add height override</li>
</ul>

<br><b><u>v0.9.9 2021 Jan 1</u></b>
 <ul style="margin:0;">
  <li>keep retrying rs485 until disabled</li>
</ul>

<br><b><u>v0.9.8 2021 Jan 1</u></b>
 <ul style="margin:0;">
  <li>fix material overlay display</li>
</ul>

<br><b><u>v0.9.7 2020 Dec 31</u></b>
 <ul style="margin:0;">
  <li>allow torch pulse escape</li>
  <li>fix editing focus and keystrokes</li>
  <li>key + shift allows full speed rapids</li>
</ul>

<br><b><u>v0.9.6 2020 Dec 31</u></b>
 <ul style="margin:0;">
  <li>fix gusset text</li>
  <li>fix mdi focus and selection color</li>
  <li>prevent duplicate initial z moves</li>
  <li>rs485 fixes and error display changes</li>
  <li>mdi input changes</li>
  <li>fix conversational rotate</li>
</ul>

<br><b><u>v0.9.5 2020 Dec 30</u></b>
 <ul style="margin:0;">
  <li>change conversational fonts and layout</li>
</ul>

<br><b><u>v0.9.5 2020 Dec 30</u></b>
 <ul style="margin:0;">
  <li>change conversational fonts and layout</li>
</ul>

<br><b><u>v0.9.4 2020 Dec 29</u></b>
 <ul style="margin:0;">
  <li>fix powermax serial communications</li>
</ul>

<br><b><u>v0.9.3 2020 Dec 26</u></b>
 <ul style="margin:0;">
  <li>more interlock changes</li>
  <li>clear plot after file load</li>
</ul>

<br><b><u>v0.9.2 2020 Dec 23</u></b>
 <ul style="margin:0;">
  <li>change file locations</li>
  <li>add setup application</li>
  <li>remove automatic path linking</li>
</ul>

<br><b><u>v0.9.1 2020 Dec 18</u></b>
 <ul style="margin:0;">
  <li>fix cut recovery move display</li>
</ul>

<br><b><u>v0.9.0 2020 Dec 18</u></b>
 <ul style="margin:0;">
  <li>begin pre-release version history</li>
</ul>
</body>
</html><|MERGE_RESOLUTION|>--- conflicted
+++ resolved
@@ -30,15 +30,14 @@
 </table>
 <br>
 <!--- ****** ADD NEXT VERSION BELOW THIS LINE ****** --->
-<<<<<<< HEAD
+<br><b><u>v1.236.296 2023 Oct 21</u></b>
+<ul style="margin:0;">
+  <li>fix power button styling</li>
+</ul>
+
 <br><b><u>v1.237.295 2023 Oct 19</u></b>
 <ul style="margin:0;">
   <li>add adjustable x/y axes velocity for offset probing</li>
-=======
-<br><b><u>v1.236.295 2023 Oct 21</u></b>
-<ul style="margin:0;">
-  <li>fix power button styling</li>
->>>>>>> 230da9cd
 </ul>
 
 <br><b><u>v1.236.294 2023 Oct 18</u></b>
