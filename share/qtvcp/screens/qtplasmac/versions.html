--- conflicted
+++ resolved
@@ -26,21 +26,17 @@
 </table>
 <br>
 <!--- ****** ADD NEXT VERSION BELOW THIS LINE ****** --->
-<<<<<<< HEAD
+<br><b><u>005.033 2024 Mar 30</u></b>
+<ul style="margin:0;">
+  <li>check for valid default material</li>
+</ul>
+
 <br><b><u>005.032 2024 Mar 24</u></b>
 <ul style="margin:0;">
   <li>use real USER_M_PATH in package configs</li>
 </ul>
 
 <br><b><u>005.031 2024 Mar 21</u></b>
-=======
-<br><b><u>238.311 2024 Mar 30</u></b>
-<ul style="margin:0;">
-  <li>check for valid default material</li>
-</ul>
-
-<br><b><u>238.310 2024 Mar 21</u></b>
->>>>>>> bc56a86a
 <ul style="margin:0;">
   <li>fix missing error message for invalid parameter in temporary material</li>
 </ul>
