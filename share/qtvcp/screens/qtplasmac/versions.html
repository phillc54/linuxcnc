--- conflicted
+++ resolved
@@ -26,16 +26,12 @@
 </table>
 <br>
 <!--- ****** ADD NEXT VERSION BELOW THIS LINE ****** --->
-<<<<<<< HEAD
-<br><b><u>004.026 2024 Feb 24</u></b>
-=======
-<br><b><u>237.305 2024 Feb 25</u></b>
+<br><b><u>004.027 2024 Feb 24</u></b>
 <ul style="margin:0;">
   <li>fix gcode filter spotting coordinates when overburn is active</li>
 </ul>
 
-<br><b><u>237.305 2024 Feb 24</u></b>
->>>>>>> 8df60c08
+<br><b><u>004.026 2024 Feb 24</u></b>
 <ul style="margin:0;">
   <li>allow Z DRO to display torch height in manual cut</li>
 </ul>
