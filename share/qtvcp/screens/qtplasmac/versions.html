--- conflicted
+++ resolved
@@ -1,7 +1,7 @@
 <!DOCTYPE html>
 <html>
 <head>
-<h2>QtPlasmaC Version History - LinuxCNC 2.9</h2>
+<h2>QtPlasmaC Version History - LinuxCNC 2.10</h2>
 <style>
     table, th, td {border:1px solid black}
     table {border-collapse:collapse;}
@@ -26,2284 +26,54 @@
 </table>
 <br>
 <!--- ****** ADD NEXT VERSION BELOW THIS LINE ****** --->
-<<<<<<< HEAD
-<br><b><u>v1.237.302 2023 Nov 04</u></b>
-=======
-<br><b><u>236.299 2023 Nov 05</u></b>
+<br><b><u>001.009 2023 Nov 05</u></b>
 <ul style="margin:0;">
   <li>rework versioning due to master branch diverging</li>
 </ul>
 
-<br><b><u>236.298 2023 Nov 04</u></b>
->>>>>>> 88491c77
+<br><b><u>001.008 2023 Nov 04</u></b>
 <ul style="margin:0;">
   <li>fix translation in pmx485_check</li>
   <li>allow grid in P view</li>
 </ul>
-<i>Changes submitted by snowgoer540 (Greg Carl)</i><br>
 
-<<<<<<< HEAD
-<br><b><u>v1.237.301 2023 Oct 04</u></b>
+<br><b><u>001.007 2023 Nov 04</u></b>
 <ul style="margin:0;">
   <li>add dual code user button</li>
   <li>allow alternate text on toggle halpin button</li>
 </ul>
 
-<br><b><u>v1.237.300 2023 Oct 31</u></b>
-=======
-<br><b><u>236.297 2023 Oct 31</u></b>
->>>>>>> 88491c77
+<br><b><u>001.006 2023 Oct 31</u></b>
 <ul style="margin:0;">
   <li>prevent extra temporary material addition from conversational</li>
 </ul>
 
-<<<<<<< HEAD
-<br><b><u>v1.237.299 2023 Oct 31</u></b>
+<br><b><u>001.005 2023 Oct 31</u></b>
 <ul style="margin:0;">
   <li>allow negative pierce only offsets</li>
 </ul>
 
-<br><b><u>v1.237.298 2023 Oct 31</u></b>
+<br><b><u>001.004 2023 Oct 31</u></b>
 <ul style="margin:0;">
   <li>add x/y offsets for pierce only mode</li>
 </ul>
 
-<br><b><u>v1.237.297 2023 Oct 28</u></b>
-=======
-<br><b><u>236.296 2023 Oct 28</u></b>
->>>>>>> 88491c77
+<br><b><u>001.003 2023 Oct 28</u></b>
 <ul style="margin:0;">
   <li>fix imperial cut parameter ranges</li>
 </ul>
 
-<<<<<<< HEAD
-<br><b><u>v1.237.296 2023 Oct 21</u></b>
-=======
-<br><b><u>236.295 2023 Oct 21</u></b>
->>>>>>> 88491c77
+<br><b><u>001.002 2023 Oct 21</u></b>
 <ul style="margin:0;">
   <li>fix power button styling</li>
 </ul>
 
-<<<<<<< HEAD
-<br><b><u>v1.237.295 2023 Oct 19</u></b>
+<br><b><u>001.001 2023 Oct 19</u></b>
 <ul style="margin:0;">
   <li>add adjustable x/y axes velocity for offset probing</li>
 </ul>
 
-<br><b><u>v1.236.294 2023 Oct 18</u></b>
-=======
-<br><font color="red">Master branch diverged from 2.9 branch</font><br>
-
-<br><b><u>236.294 2023 Oct 18</u></b>
->>>>>>> 88491c77
+<br><b><u>000.000 2023 Oct 18</u></b>
 <ul style="margin:0;">
-  <li>fix case switching in run from line</li>
+  <li>initial version, diverged from 2.9 @ 236.294</li>
 </ul>
-
-<br><b><u>236.293 2023 Oct 17</u></b>
-<ul style="margin:0;">
-  <li>fix removal of temporary materials in run from line</li>
-  <li>fix run from line code restoration</li>
-</ul>
-
-<br><b><u>236.292 2023 Oct 09</u></b>
-<ul style="margin:0;">
-  <li>fix 5th axis buttons </li>
-</ul>
-
-<br><b><u>236.291 2023 Oct 01</u></b>
-<ul style="margin:0;">
-  <li>less strict syntax for gcode parameters</li>
-</ul>
-
-<br><b><u>236.290 2023 Aug 30</u></b>
-<ul style="margin:0;">
-  <li>log major updates and improve update messages</li>
-</ul>
-
-<br><b><u>236.289 2023 Aug 28</u></b>
-<ul style="margin:0;">
-  <li>fix quirks from single cutting before a file was opened</li>
-</ul>
-<i>Changes submitted by snowgoer540 (Greg Carl)</i><br>
-
-<br><b><u>236.288 2023 Aug 26</u></b>
-<ul style="margin:0;">
-  <li>fix material handling issues caused by 5d51cfc (236.278)</li>
-  <li>set gcode to upper case for easier parsing</li>
-</ul>
-
-<br><b><u>236.287 2023 Aug 23</u></b>
-<ul style="margin:0;">
-  <li>ensure prefs options from user button commands are strings</li>
-</ul>
-<i>Changes submitted by snowgoer540 (Greg Carl)</i><br>
-
-<br><b><u>236.286 2023 Aug 20</u></b>
-<ul style="margin:0;">
-  <li>do not change to default material after single cut</li>
-</ul>
-<i>Changes submitted by snowgoer540 (Greg Carl)</i><br>
-
-<br><b><u>236.285 2023 Aug 20</u></b>
-<ul style="margin:0;">
-  <li>allow button variables to be pulled from prefs file</li>
-  <li>fix jogging for toggle-laser with multiple MDI commands</li>
-  <li>allow all toggle-laser buttons to reflect the laser pin state</li>
-</ul>
-<i>Changes submitted by snowgoer540 (Greg Carl)</i><br>
-
-<br><b><u>236.284 2023 Aug 17</u></b>
-<ul style="margin:0;">
-  <li>add ext_laser_toggle pin</li>
-</ul>
-<i>Changes submitted by snowgoer540 (Greg Carl)</i><br>
-
-<br><b><u>236.283 2023 Aug 15</u></b>
-<ul style="margin:0;">
-  <li>improve update errors for peripheral offsets</li>
-</ul>
-
-<br><b><u>236.282 2023 Aug 09</u></b>
-<ul style="margin:0;">
-  <li>use qtwebengine rather than deprecated qtwebkit</li>
-</ul>
-
-<br><b><u>236.281 2023 Aug 08</u></b>
-<ul style="margin:0;">
-  <li>allow custom filter extensions</li>
-  <li>remove temp materials on g-code load</li>
-  <li>keep temp materials on material save</li>
-</ul>
-
-<br><b><u>236.280 2023 Aug 05</u></b>
-<ul style="margin:0;">
-  <li>gcode filter: fix feed rate check</li>
-  <li>gcode filter: fix paramater check</li>
-  <li>gcode filter: attempt better line number reporting</li>
-</ul>
-
-<br><b><u>236.279 2023 Aug 03</u></b>
-<ul style="margin:0;">
-  <li>fix multi g/m codes in line in gcode filter</li>
-</ul>
-
-<br><b><u>236.278 2023 Jun 26</u></b>
-<ul style="margin:0;">
-  <li>rework material file handling</li>
-  <li>enable user defined default material</li>
-  <li>rework gcode filter</li>
-  <li>make sample ngc files more consistant</li>
-</ul>
-
-<br><b><u>236.277 2023 Jun 18</u></b>
-<ul style="margin:0;">
-  <li>restyle origin_offsetview</li>
-</ul>
-
-<br><b><u>236.276 2023 Jun 15</u></b>
-<ul style="margin:0;">
-  <li>fix cut recovery z axis bump from laser</li>
-</ul>
-
-<br><b><u>235.276 2023 Jun 14</u></b>
-<ul style="margin:0;">
-  <li>change updater to only unlink qtplasmac symlink</li>
-  <li>disable tabs by hiding them</li>
-  <li>enhance button interlocking and preview stack behavior</li>
-</ul>
-<i>Changes submitted by snowgoer540 (Greg Carl)</i><br>
-
-<br><b><u>235.275 2023 May 18</u></b>
-<ul style="margin:0;">
-  <li>add online user manual to custom buttons</li>
-  <li>make feed rate optional for consumable change</li>
-</ul>
-
-<br><b><u>235.274 2023 May 17</u></b>
-<ul style="margin:0;">
-  <li>change set_margin_width to set_margin_metric</li>
-</ul>
-<i>Changes submitted by snowgoer540 (Greg Carl)</i><br>
-
-<br><b><u>235.273 2023 Apr 25</u></b>
-<ul style="margin:0;">
-  <li>prevent hang on large moves from user buttons</li>
-</ul>
-
-<br><b><u>235.272 2023 Apr 18</u></b>
-<ul style="margin:0;">
-  <li>remove redundant bounds check for laser and camera</li>
-</ul>
-<i>Changes submitted by snowgoer540 (Greg Carl)</i><br>
-
-<br><b><u>235.271 2023 Mar 29</u></b>
-<ul style="margin:0;">
-  <li>add horizontal and vertical scroll bars to materials pickers (if needed)</li>
-</ul>
-<i>Changes submitted by snowgoer540 (Greg Carl)</i><br>
-
-<br><b><u>235.270 2023 Mar 25</u></b>
-<ul style="margin:0;">
-  <li>update stylesheet to handle filemanager listview</li>
-</ul>
-<i>Changes submitted by snowgoer540 (Greg Carl)</i><br>
-
-<br><b><u>235.269 2023 Mar 24</u></b>
-<ul style="margin:0;">
-  <li>remove blank file props workaround</li>
-  <li>use gcode units for bounds check and table view conversions</li>
-</ul>
-<i>Changes submitted by snowgoer540 (Greg Carl)</i><br>
-
-<br><b><u>235.268 2023 Mar 15</u></b>
-<ul style="margin:0;">
-  <li>fix framing when machine units and g20/g21 state dont match</li>
-  <li>make run from line on by default for new configs</li>
-  <li>move external pin creation and signal connections</li>
-</ul>
-<i>Changes submitted by snowgoer540 (Greg Carl)</i><br>
-
-<br><b><u>235.267 2023 Mar 12</u></b>
-<ul style="margin:0;">
-  <li>run from line missing feed rate if gcode units different to machine units</li>
-</ul>
-
-<br><b><u>235.266 2023 Feb 27</u></b>
-<ul style="margin:0;">
-  <li>add check for virtual machine</li>
-  <li>suppress realtime error if running on VM</li>
-</ul>
-<i>Changes submitted by snowgoer540 (Greg Carl)</i><br>
-
-<br><b><u>235.265 2023 Feb 04</u></b>
-<ul style="margin:0;">
-  <li>fix camera selection if multiple cameras are available</li>
-</ul>
-
-<br><b><u>235.264 2023 Jan 24</u></b>
-<ul style="margin:0;">
-  <li>use status for motion type</li>
-  <li>laser/camera button interlocking</li>
-  <li>set laser button active when in use</li>
-</ul>
-<i>Changes submitted by snowgoer540 (Greg Carl)</i><br>
-
-<br><b><u>235.263 2023 Jan 21</u></b>
-<ul style="margin:0;">
-  <li>change default spotting threshold</li>
-  <li>disable more items during pause</li>
-  <li>allow torch-pulse and ohmic-test in all cut-recovery states</li>
-</ul>
-<i>Changes submitted by snowgoer540 (Greg Carl)</i><br>
-
-<br><b><u>234.262 2023 Jan 16</u></b>
-<ul style="margin:0;">
-  <li>apply v208 update to ini even if symlink is broken</li>
-</ul>
-<i>Changes submitted by snowgoer540 (Greg Carl)</i><br>
-
-<br><b><u>234.261 2023 Jan 14</u></b>
-<ul style="margin:0;">
-  <li>adjust for gcode properties change</li>
-</ul>
-<i>Changes submitted by cmorley (Chris Morley)</i><br>
-
-<br><b><u>234.260 2022 Dec 31</u></b>
-<ul style="margin:0;">
-  <li>ensure congruent log text for jog related error messages</li>
-  <li>hold gui ohmic led true longer so it always lights up</li>
-  <li>sim handler - rework sensor outputs</li>
-</ul>
-<i>Changes submitted by snowgoer540 (Greg Carl)</i><br>
-
-<br><b><u>234.259 2022 Dec 28</u></b>
-<ul style="margin:0;">
-  <li>ohmic test was inhibited by offset setting</li>
-</ul>
-
-<br><b><u>233.259 2022 Dec 26</u></b>
-<ul style="margin:0;">
-  <li>only prompt runcritical if torch enable is checked</li>
-</ul>
-<i>Changes submitted by snowgoer540 (Greg Carl)</i><br>
-
-<br><b><u>233.258 2022 Dec 23</u></b>
-<ul style="margin:0;">
-  <li>fix zero length overcut in gcode filter</li>
-  <li>move qtplasmac sims to sim directory</li>
-</ul>
-
-<br><b><u>233.257 2022 Dec 21</u></b>
-<ul style="margin:0;">
-  <li>fix powermax comms error handling</li>
-</ul>
-
-<br><b><u>233.256 2022 Dec 20</u></b>
-<ul style="margin:0;">
-  <li>rfl - change m67/68 string from int to float</li>
-</ul>
-<i>Changes submitted by snowgoer540 (Greg Carl)</i><br>
-
-<br><b><u>233.255 2022 Dec 18</u></b>
-<ul style="margin:0;">
-  <li>use new linuxcncicon_plasma.svg icon</li>
-</ul>
-<i>Changes submitted by snowgoer540 (Greg Carl)</i><br>
-
-<br><b><u>233.254 2022 Dec 14</u></b>
-<ul style="margin:0;">
-  <li>Change default retry delay to 1 to match spinbox min</li>
-</ul>
-<i>Changes submitted by snowgoer540 (Greg Carl)</i><br>
-
-<br><b><u>233.253 2022 Nov 27</u></b>
-<ul style="margin:0;">
-  <li>fix framing when g5x rotation is applied</li>
-  <li>remove qt5_graphics props work around</li>
-  <li>check laser button for visibility</li>
-  <li>remove debug prints</li>
-</ul>
-<i>Changes submitted by snowgoer540 (Greg Carl)</i><br>
-
-<br><b><u>233.252 2022 Nov 24</u></b>
-<ul style="margin:0;">
-  <li>fix conversational array rotation</li>
-</ul>
-
-<br><b><u>233.251 2022 Nov 10</u></b>
-<ul style="margin:0;">
-  <li>fix sim configs</li>
-  <li>add event logging</li>
-</ul>
-<i>Changes submitted by snowgoer540 (Greg Carl)</i><br>
-
-<br><b><u>233.250 2022 Oct 17</u></b>
-<ul style="margin:0;">
-  <li>add up and down keys to virtual number pad</li>
-  <li>inhibit keyboard shortcuts when soft keyboard enabled</li>
-</ul>
-
-<br><b><u>233.249 2022 Oct 14</u></b>
-<ul style="margin:0;">
-  <li>change pmx stats visibility</li>
-  <li>allow editing of user buttons</li>
-</ul>
-
-<br><b><u>233.248 2022 Oct 10</u></b>
-<ul style="margin:0;">
-  <li>rename QFrame label</li>
-</ul>
-<i>Changes submitted by snowgoer540 (Greg Carl)</i><br>
-
-<br><b><u>233.247 2022 Oct 09</u></b>
-<ul style="margin:0;">
-  <li>allow python scripts from user buttons</li>
-</ul>
-
-<br><b><u>233.246 2022 Sep 22</u></b>
-<ul style="margin:0;">
-  <li>rework void sensing</li>
-</ul>
-
-<br><b><u>232.245 2022 Sep 18</u></b>
-<ul style="margin:0;">
-  <li>prevent rare file_clear crash</li>
-</ul>
-<i>Changes submitted by snowgoer540 (Greg Carl)</i><br>
-
-<br><b><u>232.244 2022 Sep 18</u></b>
-<ul style="margin:0;">
-  <li>fix user buttons 7 and 8 being enabled when not used in 9x16 gui</li>
-  <li>allow multi-line Exit warning text</li>
-</ul>
-<i>Changes submitted by snowgoer540 (Greg Carl)</i><br>
-
-<br><b><u>232.243 2022 Sep 17</u></b>
-<ul style="margin:0;">
-  <li>more small GUI format changes</li>
-</ul>
-<i>Changes submitted by snowgoer540 (Greg Carl)</i><br>
-
-<br><b><u>232.242 2022 Sep 14</u></b>
-<ul style="margin:0;">
-  <li>rework material errors in gcode filter</li>
-</ul>
-
-<br><b><u>232.241 2022 Sep 11</u></b>
-<ul style="margin:0;">
-  <li>refine keyboard shortcuts</li>
-  <li>update docs to match keyboard shortcut refinements</li>
-</ul>
-<i>Changes submitted by snowgoer540 (Greg Carl)</i><br>
-
-<br><b><u>232.240 2022 Sep 11</u></b>
-<ul style="margin:0;">
-  <li>move powermax port option</li>
-</ul>
-<i>Changes submitted by snowgoer540 (Greg Carl)</i><br>
-
-<br><b><u>232.239 2022 Sep 11</u></b>
-<ul style="margin:0;">
-  <li>add kerf-width pin for portability</li>
-</ul>
-
-<br><b><u>231.238 2022 Sep 10</u></b>
-<ul style="margin:0;">
-  <li>gcode filter check for incorrect m190 commmand</li>
-</ul>
-
-<br><b><u>231.237 2022 Sep 07</u></b>
-<ul style="margin:0;">
-  <li>small GUI format changes</li>
-</ul>
-<i>Changes submitted by snowgoer540 (Greg Carl)</i><br>
-
-<br><b><u>231.236 2022 Sep 03</u></b>
-<ul style="margin:0;">
-  <li>fix startup crash caused by commit 0f8e0ab</li>
-</ul>
-<i>Changes submitted by snowgoer540 (Greg Carl)</i><br>
-
-<br><b><u>231.235 2022 Sep 02</u></b>
-<ul style="margin:0;">
-  <li>add optional automatic thc activation</li>
-</ul>
-
-<br><b><u>230.234 2022 Aug 27</u></b>
-<ul style="margin:0;">
-  <li>revert removal of closeEvent hijack line</li>
-</ul>
-<i>Changes submitted by snowgoer540 (Greg Carl)</i><br>
-
-<br><b><u>230.233 2022 Aug 23</u></b>
-<ul style="margin:0;">
-  <li>add missing globals to gcode filter</li>
-  <li>remove unused modules, variables</li>
-</ul>
-<i>Changes submitted by snowgoer540 (Greg Carl)</i><br>
-
-<br><b><u>230.232 2022 Aug 21</u></b>
-<ul style="margin:0;">
-  <li>fix a few more translation issues</li>
-</ul>
-<i>Changes submitted by snowgoer540 (Greg Carl)</i><br>
-
-<br><b><u>230.231 2022 Aug 21</u></b>
-<ul style="margin:0;">
-  <li>fix probe test error if ihs-skip is active</li>
-</ul>
-
-<br><b><u>229.231 2022 Aug 20</u></b>
-<ul style="margin:0;">
-  <li>fix undefined variables and translation issues</li>
-</ul>
-<i>Changes submitted by snowgoer540 (Greg Carl)</i><br>
-
-<br><b><u>229.230 2022 Aug 19</u></b>
-<ul style="margin:0;">
-  <li>fix errors in 229.229</li>
-</ul>
-
-<br><b><u>229.229 2022 Aug 19</u></b>
-<ul style="margin:0;">
-  <li>fix updates for v154 and v170</li>
-</ul>
-
-<br><b><u>229.228 2022 Aug 17</u></b>
-<ul style="margin:0;">
-  <li>more housekeeping</li>
-</ul>
-<i>Changes submitted by snowgoer540 (Greg Carl)</i><br>
-
-<br><b><u>229.227 2022 Aug 17</u></b>
-<ul style="margin:0;">
-  <li>material files naming consistency</li>
-</ul>
-
-<br><b><u>229.226 2022 Aug 16</u></b>
-<ul style="margin:0;">
-  <li>simple housekeeping</li>
-</ul>
-<i>Changes submitted by snowgoer540 (Greg Carl)</i><br>
-
-<br><b><u>229.225 2022 Aug 16</u></b>
-<ul style="margin:0;">
-  <li>conv. use relative instead of absolute position for origin</li>
-  <li>fix closing_cleanup__ not being called</li>
-</ul>
-<i>Changes submitted by snowgoer540 (Greg Carl)</i><br>
-
-<br><b><u>229.224 2022 Aug 12</u></b>
-<ul style="margin:0;">
-  <li>fix button interlocking for torch pulse and ohmic test when not homed</li>
-</ul>
-<i>Changes submitted by snowgoer540 (Greg Carl)</i><br>
-
-<br><b><u>229.223 2022 Aug 11</u></b>
-<ul style="margin:0;">
-  <li>make window headers/titles cohesive</li>
-</ul>
-<i>Changes submitted by snowgoer540 (Greg Carl)</i><br>
-
-<ul style="margin:0;">
-  <li>change workflow for setting peripheral offsets</li>
-</ul>
-<i>A snowgoer540 and phillc54 collaboration</i><br>
-
-<br><b><u>229.221 2022 Aug 07</u></b>
-<ul style="margin:0;">
-  <li>fix updater handling of pref conversion from string to bool</li>
-</ul>
-<i>Changes submitted by snowgoer540 (Greg Carl)</i><br>
-
-<br><b><u>229.220 2022 Aug 07</u></b>
-<ul style="margin:0;">
-  <li>add probe and scribe deployment pins for setting offsets</li>
-</ul>
-
-<br><b><u>228.220 2022 July 25</u></b>
-<ul style="margin:0;">
-  <li>fix small bug when clearing laser when it's out of bounds</li>
-  <li>change window icons to Chips_Plasma</li>
-</ul>
-<i>Changes submitted by snowgoer540 (Greg Carl)</i><br>
-
-<br><b><u>228.219 2022 July 17</u></b>
-<ul style="margin:0;">
-  <li>no need to inhibit jogging while probing</li>
-</ul>
-
-<br><b><u>227.219 2022 July 17</u></b>
-<ul style="margin:0;">
-  <li>move options from INI file to prefs file</li>
-</ul>
-
-<br><b><u>227.218 2022 July 13</u></b>
-<ul style="margin:0;">
-  <li>do not copy m190 if rip sim</li>
-</ul>
-
-<br><b><u>227.217 2022 July 12</u></b>
-<ul style="margin:0;">
-  <li>make gcode filter more generic</li>
-</ul>
-
-<br><b><u>227.216 2022 July 08</u></b>
-<ul style="margin:0;">
-  <li>conv_line: fix start point</li>
-</ul>
-
-<br><b><u>227.215 2022 July 08</u></b>
-<ul style="margin:0;">
-  <li>update to make use of new motion.jog-stop pin</li>
-</ul>
-<i>Changes submitted by snowgoer540 (Greg Carl)</i><br>
-
-<br><b><u>227.214 2022 July 05</u></b>
-<ul style="margin:0;">
-  <li>fix rfl selection behavior</li>
-</ul>
-<i>Changes submitted by snowgoer540 (Greg Carl)</i><br>
-
-<br><b><u>227.213 2022 July 05</u></b>
-<ul style="margin:0;">
-  <li>fix jog-inhibit error message</li>
-</ul>
-<i>Changes submitted by snowgoer540 (Greg Carl)</i><br>
-
-<br><b><u>227.212 2022 July 02</u></b>
-<ul style="margin:0;">
-  <li>add paused time to statistics</li>
-</ul>
-
-<br><b><u>226.211 2022 July 02</u></b>
-<ul style="margin:0;">
-  <li>move statistics calculations to component</li>
-</ul>
-
-<br><b><u>225.210 2022 July 01</u></b>
-<ul style="margin:0;">
-  <li>fix "show last five" and "clear all" for error messages</li>
-  <li>add preference to allow Z+ to override jog inhibit</li>
-</ul>
-<i>Changes submitted by snowgoer540 (Greg Carl)</i><br>
-
-<br><b><u>225.209 2022 June 30</u></b>
-<ul style="margin:0;">
-  <li>fix missing files from /bin</li>
-</ul>
-
-<br><b><u>225.208 2022 June 29</u></b>
-<ul style="margin:0;">
-  <li>remove link in config directory</li>
-</ul>
-
-<br><b><u>225.207 2022 June 25</u></b>
-<ul style="margin:0;">
-  <li>change rs274 startup to code instead of subroutine</li>
-</ul>
-
-<br><b><u>225.206 2022 June 23</u></b>
-<ul style="margin:0;">
-  <li>inhibit puddle jump when in cut recovery mode</li>
-</ul>
-
-<br><b><u>224.206 2022 June 17</u></b>
-<ul style="margin:0;">
-  <li>set new enable_dro switch</li>
-</ul>
-
-<br><b><u>224.205 2022 June 17</u></b>
-<ul style="margin:0;">
-  <li>treat blank conversational entries as zero</li>
-</ul>
-
-<br><b><u>224.204 2022 June 14</u></b>
-<ul style="margin:0;">
-  <li>fix IHS skip in component</li>
-</ul>
-
-<br><b><u>223.204 2022 June 05</u></b>
-<ul style="margin:0;">
-  <li>fix conversational circle offset error</li>
-</ul>
-
-<br><b><u>223.203 2022 June 05</u></b>
-<ul style="margin:0;">
-  <li>show material overlay when offset label (_offsets) is shown</li>
-</ul>
-<i>Changes submitted by snowgoer540 (Greg Carl)</i><br>
-
-<br><b><u>223.202 2022 June 01</u></b>
-<ul style="margin:0;">
-  <li>conversational circle leadin/leadout options</li>
-</ul>
-
-<br><b><u>223.201 2022 June 01</u></b>
-<ul style="margin:0;">
-  <li>use new variable to hide conv small origin</li>
-</ul>
-<i>Changes submitted by snowgoer540 (Greg Carl)</i><br>
-
-<br><b><u>223.200 2022 May 31</u></b>
-<ul style="margin:0;">
-  <li>change soft keyboard for mdi</li>
-</ul>
-
-<br><b><u>223.199 2022 May 31</u></b>
-<ul style="margin:0;">
-  <li>fix typo from 223.197</li>
-</ul>
-
-<br><b><u>223.198 2022 May 31</u></b>
-<ul style="margin:0;">
-  <li>recreate gui images in svg format</li>
-  <li>allow conversational examples to change color with gui</li>
-</ul>
-<i>Changes submitted by snowgoer540 (Greg Carl)</i><br>
-
-<br><b><u>223.197 2022 May 31</u></b>
-<ul style="margin:0;">
-  <li>conversational restore entries on settings close</li>
-  <li>conversational fix widget placement in lines/arcs</li>
-</ul>
-
-<br><b><u>223.196 2022 May 30</u></b>
-<ul style="margin:0;">
-  <li>conversational enhancements and code tidy</li>
-</ul>
-
-<br><b><u>223.195 2022 May 25</u></b>
-<ul style="margin:0;">
-  <li>fix soft keyboard display for various dialogs</li>
-</ul>
-
-<br><b><u>223.194 2022 May 21</u></b>
-<ul style="margin:0;">
-  <li>fixes for conversational widget consolidation</li>
-</ul>
-
-<br><b><u>223.193 2022 May 20</u></b>
-<ul style="margin:0;">
-  <li>conversational widget consolidation</li>
-</ul>
-
-<br><b><u>223.192 2022 May 17</u></b>
-<ul style="margin:0;">
-  <li>fix missing run from line variable</li>
-</ul>
-
-<br><b><u>223.191 2022 May 17</u></b>
-<ul style="margin:0;">
-  <li>change run button signal from pressed to clicked</li>
-  <li>fix inconsistent graphics highlight clearing</li>
-</ul>
-<i>Changes submitted by snowgoer540 (Greg Carl)</i><br>
-
-<br><b><u>223.190 2022 May 14</u></b>
-<ul style="margin:0;">
-  <li>make the run from line module gui agnostic</li>
-</ul>
-
-<br><b><u>223.189 2022 May 10</u></b>
-<ul style="margin:0;">
-  <li>deselect segments in preview on file load/reload</li>
-</ul>
-
-<br><b><u>223.188 2022 May 10</u></b>
-<ul style="margin:0;">
-  <li>fix error messages for run from line</li>
-</ul>
-
-<br><b><u>223.187 2022 May 03</u></b>
-<ul style="margin:0;">
-  <li>move conversational prefs</li>
-</ul>
-<i>Changes submitted by snowgoer540 (Greg Carl)</i><br>
-
-<br><b><u>223.186 2022 Apr 29</u></b>
-<ul style="margin:0;">
-  <li>view checking/setting between tab changes no longer necessary (after commit e8b7258)</li>
-  <li>hide: tool, small origin, limits in conversational preview window</li>
-</ul>
-<i>Changes submitted by snowgoer540 (Greg Carl)</i><br>
-
-<br><b><u>223.185 2022 Apr 25</u></b>
-<ul style="margin:0;">
-  <li>gcode filter remove 'dummy' component</li>
-</ul>
-<i>Changes submitted by snowgoer540 (Greg Carl)</i><br>
-
-<br><b><u>223.184 2022 Apr 15</u></b>
-<ul style="margin:0;">
-  <li>reset XY coordinates to pre-run state on abort for conversational block files</li>
-  <li>conversational block bases X and Y parameters for active offset (G5x) instead of only G54</li>
-  <li>alphabetize qtplasmac hal pins</li>
-</ul>
-<i>Changes submitted by snowgoer540 (Greg Carl)</i><br>
-
-<br><b><u>223.183 2022 Apr 14</u></b>
-<ul style="margin:0;">
-  <li>updater enhancements</li>
-</ul>
-<i>Changes submitted by snowgoer540 (Greg Carl)</i><br>
-
-<br><b><u>223.182 2022 Apr 07</u></b>
-<ul style="margin:0;">
-  <li>set power button checked when toggled via KB shortcut F2</li>
-  <li>Align KB shortcut for ESTOP (F1) to ESTOP_TYPE in INI file</li>
-  <li>clear laser offsets after framing (move to X0Y0)</li>
-</ul>
-<i>Changes submitted by snowgoer540 (Greg Carl)</i><br>
-
-<br><b><u>223.181 2022 Mar 23</u></b>
-<ul style="margin:0;">
-  <li>enable alignment laser for cut recovery</li>
-</ul>
-
-<br><b><u>222.180 2022 Mar 17</u></b>
-<ul style="margin:0;">
-  <li>prevent gui hang from user button</li>
-</ul>
-
-<br><b><u>222.179 2022 Mar 16</u></b>
-<ul style="margin:0;">
-  <li>use gcode units for the material overlay</li>
-  <li>change safe height tests and messages</li>
-</ul>
-
-<br><b><u>221.178 2022 Mar 15</u></b>
-<ul style="margin:0;">
-  <li>edit qtplasmac prefs instead of system prefs</li>
-  <li>conversational block allow negative offsets</li>
-</ul>
-
-<br><b><u>221.177 2022 Mar 14</u></b>
-<ul style="margin:0;">
-  <li>more appropriate updater fix</li>
-</ul>
-<i>Changes submitted by snowgoer540 (Greg Carl)</i><br>
-
-<br><b><u>221.176 2022 Mar 14</u></b>
-<ul style="margin:0;">
-  <li>move update check after preference file creation</li>
-</ul>
-<i>Changes submitted by snowgoer540 (Greg Carl)</i><br>
-
-<br><b><u>221.175 2022 Mar 13</u></b>
-<ul style="margin:0;">
-  <li>allow nested run from line</li>
-  <li>rework run from line subroutine detection</li>
-  <li>rework run from line start of cut</li>
-  <li>rework run from line material handling</li>
-</ul>
-
-<br><b><u>221.174 2022 Mar 13</u></b>
-<ul style="margin:0;">
-  <li>add keyboard shortcut and hal pin to mimic LASER button</li>
-</ul>
-<i>Changes submitted by snowgoer540 (Greg Carl)</i><br>
-
-<br><b><u>221.173 2022 Mar 12</u></b>
-<ul style="margin:0;">
-  <li>prevent saving a file as "rfl.ngc"</li>
-</ul>
-<i>Changes submitted by snowgoer540 (Greg Carl)</i><br>
-
-<br><b><u>222.172 2022 Mar 09</u></b>
-<ul style="margin:0;">
-  <li>fix run from line parameter checking</li>
-  <li>remove redundant prefs command and file</li>
-</ul>
-
-<br><b><u>222.171 2022 Mar 08</u></b>
-<ul style="margin:0;">
-  <li>fix prefs filename in gcode filter</li>
-</ul>
-
-<br><b><u>222.170 2022 Mar 08</u></b>
-<ul style="margin:0;">
-  <li>split prefs file</li>
-</ul>
-
-<br><b><u>222.169 2022 Mar 07</u></b>
-<ul style="margin:0;">
-  <li>add optional sim hal files</li>
-</ul>
-
-<br><b><u>222.168 2022 Mar 02</u></b>
-<ul style="margin:0;">
-  <li>fix power button checked state</li>
-  <li>don't use bold text in material overlay</li>
-</ul>
-
-<br><b><u>222.167 2022 Mar 01</u></b>
-<ul style="margin:0;">
-  <li>add jog inhibit override</li>
-  <li>use a transparent material overlay</li>
-</ul>
-
-<br><b><u>221.166 2022 Feb 28</u></b>
-<ul style="margin:0;">
-  <li>fix jog inhibit KeyError</li>
-</ul>
-<i>Changes submitted by snowgoer540 (Greg Carl)</i><br>
-
-<br><b><u>221.165 2022 Feb 23</u></b>
-<ul style="margin:0;">
-  <li>9x16 gui change parameters tab layout</li>
-</ul>
-
-<br><b><u>221.164 2022 Feb 23</u></b>
-<ul style="margin:0;">
-  <li>allow shutdown from power button</li>
-  <li>change shutdown messages</li>
-</ul>
-
-<br><b><u>221.163 2022 Feb 22</u></b>
-<ul style="margin:0;">
-  <li>fix incorrect error after incremental jog</li>
-</ul>
-
-<br><b><u>221.162 2022 Feb 20</u></b>
-<ul style="margin:0;">
-  <li>fix onboard keyboard error switching</li>
-</ul>
-
-<br><b><u>221.161 2022 Feb 07</u></b>
-<ul style="margin:0;">
-  <li>allow user button resize in stylesheets</li>
-</ul>
-
-<br><b><u>221.160 2022 Jan 30</u></b>
-<ul style="margin:0;">
-  <li>update handler states to match component states</li>
-</ul>
-<i>Changes submitted by snowgoer540 (Greg Carl)</i><br>
-
-<br><b><u>221.159 2022 Jan 27</u></b>
-<ul style="margin:0;">
-  <li>remove mdi patch</li>
-  <li>docs updates</li>
-</ul>
-<i>Changes submitted by snowgoer540 (Greg Carl)</i><br>
-
-<br><b><u>221.158 2022 Jan 24</u></b>
-<ul style="margin:0;">
-  <li>MDI enhancements:</li>
-    <ol>
-      <li>alt+return (or enter) opens the MDI</li>
-      <li>return (or enter) with no entry closes the MDI</li>
-      <li>add the ability to 'clear history'</li>
-      <li>add the ability to 'setp' pins/params</li>
-      <li>inhibit M4 commands in MDI</li>
-      <li>history doesn't log entries with errors (thanks phillc54)</li>
-      <li>history doesn't log consecutive duplicate entries (thanks phillc54)</li>
-    </ol>
-  <li>file editor now opens blank after file_clear</li>
-  <li>show table view if editor is closed with no file loaded and no changes</li>
-  <li>fix autorepeat turning off when MDI or editor were open and the main tab was left and returned to</li>
-  <li>edit button is always active</li>
-  <li>add hal pin to enable some tabs during run</li>
-  <li>docs updates</li>
-</ul>
-<i>Changes submitted by snowgoer540 (Greg Carl)</i><br>
-
-<br><b><u>221.157 2022 Jan 22</u></b>
-<ul style="margin:0;">
-  <li>fix update check</li>
-  <li>update sim configs</li>
-</ul>
-
-<br><b><u>221.156 2022 Jan 19</u></b>
-<ul style="margin:0;">
-  <li>add table view to the preview window</li>
-</ul>
-<i>A snowgoer540 and phillc54 collaboration</i><br>
-
-<br><b><u>221.155 2022 Jan 18</u></b>
-<ul style="margin:0;">
-  <li>inhibit external cut recovery functions when not paused</li>
-</ul>
-
-<br><b><u>221.154 2022 Jan 18</u></b>
-<ul style="margin:0;">
-  <li>prep work for simpler updating</li>
-</ul>
-
-<br><b><u>221.153 2022 Jan 11</u></b>
-<ul style="margin:0;">
-  <li>ensure OS autorepeat is on and log files are saved on close</li>
-  <li>docs update</li>
-</ul>
-<i>Changes submitted by snowgoer540 (Greg Carl)</i><br>
-
-<br><b><u>221.152 2022 Jan 08</u></b>
-<ul style="margin:0;">
-  <li>don't reload file if not previously loaded</li>
-</ul>
-
-<br><b><u>221.151 2022 Jan 08</u></b>
-<ul style="margin:0;">
-  <li>fix user button gcode motion</li>
-</ul>
-
-<br><b><u>221.150 2022 Jan 02</u></b>
-<ul style="margin:0;">
-  <li>ensure preview joint dro is removed after homing</li>
-</ul>
-
-<br><b><u>221.149 2022 Jan 01</u></b>
-<ul style="margin:0;">
-  <li>remove redundant parameter</li>
-</ul>
-
-<br><b><u>221.148 2022 Jan 01</u></b>
-<ul style="margin:0;">
-  <li>add toggle laser to user buttons</li>
-  <li>change default font</li>
-</ul>
-
-<br><b><u>221.147 2021 Dec 22</u></b>
-<ul style="margin:0;">
-  <li>improve bounds checking</li>
-</ul>
-
-<br><b><u>221.146 2021 Dec 20</u></b>
-<ul style="margin:0;">
-  <li>add exception handling for pulse-halpin</li>
-</ul>
-<i>Changes submitted by snowgoer540 (Greg Carl)</i><br>
-
-<br><b><u>221.145 2021 Dec 20</u></b>
-<ul style="margin:0;">
-  <li>add cycle run progress</li>
-  <li>add ability to cancel laser alignment</li>
-  <li>synchronise flashing</li>
-  <li>fix sim laser and camera coordinates</li>
-</ul>
-
-<br><b><u>221.144 2021 Dec 14</u></b>
-<ul style="margin:0;">
-  <li>add fallback to torch if laser framing out of bounds</li>
-  <li>re-instate entry check in conversational lines</li>
-</ul>
-
-<br><b><u>221.143 2021 Dec 14</u></b>
-<ul style="margin:0;">
-  <li>fix laser touchoff final move</li>
-  <li>pmx485-test application enhancements</li>
-  <li>remove pmx485 component loading from hal file</li>
-  <li>add laser template to custom_postgui.hal file</li>
-</ul>
-<i>A snowgoer540 and phillc54 collaboration</i><br>
-
-<br><b><u>221.142 2021 Dec 10</u></b>
-<ul style="margin:0;">
-  <li>fix feed rates for non native gcode units</li>
-  <li>fix mdi history append</li>
-</ul>
-
-<br><b><u>220.141 2021 Dec 10</u></b>
-<ul style="margin:0;">
-  <li>enhance cut recovery button interlocking</li>
-  <li>limit cut recovery movement distance</li>
-</ul>
-<i>Changes submitted by snowgoer540 (Greg Carl)</i><br>
-
-<br><b><u>220.140 2021 Dec 07</u></b>
-<ul style="margin:0;">
-  <li>improve powermax comms error checking</li>
-  <li>G-code filter fix cut recovery bug</li>
-  <li>G-code filter add more illegal character checks</li>
-  <li>update example wrenches</li>
-</ul>
-
-<br><b><u>220.139 2021 Dec 03</u></b>
-<ul style="margin:0;">
-  <li>fix requested feed rate calulation</li>
-</ul>
-
-<br><b><u>219.139 2021 Dec 03</u></b>
-<ul style="margin:0;">
-  <li>fix cut recovery with offset probing</li>
-</ul>
-
-<br><b><u>218.139 2021 Dec 03</u></b>
-<ul style="margin:0;">
-  <li>fix offset probing</li>
-</ul>
-
-<br><b><u>217.139 2021 Dec 03</u></b>
-<ul style="margin:0;">
-  <li>allow gcode filter to check if m3 happens before movements</li>
-</ul>
-<i>Changes submitted by snowgoer540 (Greg Carl)</i><br>
-
-<br><b><u>217.138 2021 Dec 03</u></b>
-<ul style="margin:0;">
-  <li>beginnings of illegal character checks in gcode filter</li>
-</ul>
-
-<br><b><u>217.137 2021 Dec 01</u></b>
-<ul style="margin:0;">
-  <li>highlight lines with qtplasmac faults in the editor</li>
-</ul>
-
-<br><b><u>217.136 2021 Nov 30</u></b>
-<ul style="margin:0;">
-  <li>allow status bar error message to flash via INI file setting</li>
-</ul>
-<i>Changes submitted by snowgoer540 (Greg Carl)</i><br>
-
-<br><b><u>217.135 2021 Nov 29</u></b>
-<ul style="margin:0;">
-  <li>edit original file rather than filtered file</li>
-  <li>stylesheet change for progress bar</li>
-  <li>stylesheet change for buttons and checkbuttons</li>
-</ul>
-
-<br><b><u>217.134 2021 Nov 28</u></b>
-<ul style="margin:0;">
-  <li>disable CYCLE START when the editor is open</li>
-</ul>
-<i>Changes submitted by snowgoer540 (Greg Carl)</i><br>
-
-<br><b><u>217.133 2021 Nov 27</u></b>
-<ul style="margin:0;">
-  <li>stylesheet change for new led option</li>
-</ul>
-
-<br><b><u>217.132 2021 Nov 27</u></b>
-<ul style="margin:0;">
-  <li>allow additional customization of status bar via stylesheets</li>
-</ul>
-<i>Changes submitted by snowgoer540 (Greg Carl)</i><br>
-
-<br><b><u>217.131 2021 Nov 27</u></b>
-<ul style="margin:0;">
-  <li>move conversational to a module</li>
-  <li>improve z motion handling in G-code filter and conversational block</li>
-</ul>
-
-<br><b><u>217.130 2021 Nov 27</u></b>
-<ul style="margin:0;">
-  <li>move run from line to a module</li>
-</ul>
-
-<br><b><u>217.129 2021 Nov 27</u></b>
-<ul style="margin:0;">
-  <li>change progress bar appearance</li>
-</ul>
-
-<br><b><u>217.128 2021 Nov 25</u></b>
-<ul style="margin:0;">
-  <li>gcode filter remove trailing periods</li>
-  <li>fix absolute and incremental in run from line</li>
-  <li>remove text from progress bar</li>
-</ul>
-
-<br><b><u>217.127 2021 Nov 25</u></b>
-<ul style="margin:0;">
-  <li>add linefeed to handler OPERATOR_ERROR messages</li>
-</ul>
-<i>Changes submitted by snowgoer540 (Greg Carl)</i><br>
-
-<br><b><u>217.126 2021 Nov 24</u></b>
-<ul style="margin:0;">
-  <li>prevent multiple file loads</li>
-  <li>gcode filter allows absolute and incremental with hole sensing</li>
-</ul>
-
-<br><b><u>217.125 2021 Nov 21</u></b>
-<ul style="margin:0;">
-  <li>fix copy/paste error in commit 37130e9</li>
-</ul>
-<i>Changes submitted by snowgoer540 (Greg Carl)</i><br>
-
-<br><b><u>217.124 2021 Nov 20</u></b>
-<ul style="margin:0;">
-  <li>add CLEAR button to clear currently loaded program</li>
-  <li>allow a saved .tap file to be loaded automatically after modifying in editor</li>
-</ul>
-<i>Changes submitted by snowgoer540 (Greg Carl)</i><br>
-
-<br><b><u>217.123 2021 Nov 18</u></b>
-<ul style="margin:0;">
-  <li>change motion.requested-velocity to motion.feed-upm</li>
-</ul>
-
-<br><b><u>217.122 2021 Nov 15</u></b>
-<ul style="margin:0;">
-  <li>gcode filter rework error messaging</li>
-  <li>gcode filter allow comments after parameters</li>
-</ul>
-
-<br><b><u>217.121 2021 Nov 13</u></b>
-<ul style="margin:0;">
-  <li>comment out conversational reload test lines</li>
-</ul>
-<i>Changes submitted by snowgoer540 (Greg Carl)</i><br>
-
-<br><b><u>217.120 2021 Nov 13</u></b>
-<ul style="margin:0;">
-  <li>allow run from line with temporary materials</li>
-</ul>
-
-<br><b><u>217.119 2021 Nov 12</u></b>
-<ul style="margin:0;">
-  <li>add ofset probing option</li>
-  <li>fix incremental jog stopping when button released</li>
-  <li>clarify connections to qtplasmac gui hal pins</li>
-</ul>
-
-<br><b><u>216.118 2021 Nov 10</u></b>
-<ul style="margin:0;">
-  <li>fix scribe offset setting error if no tool table entry for axes</li>
-</ul>
-
-<br><b><u>216.117 2021 Nov 8</u></b>
-<ul style="margin:0;">
-  <li>add offset setup for laser, camera, and scribe</li>
-</ul>
-
-<br><b><u>216.116 2021 Nov 6</u></b>
-<ul style="margin:0;">
-  <li>fix origin for rotated WCS set via laser/camera</li>
-</ul>
-<i>Changes submitted by snowgoer540 (Greg Carl)</i><br>
-
-<br><b><u>216.115 2021 Nov 6</u></b>
-<ul style="margin:0;">
-  <li>fix errors 114 framing</li>
-</ul>
-
-<br><b><u>216.114 2021 Nov 5</u></b>
-<ul style="margin:0;">
-  <li>add load latest file</li>
-  <li>simplify framing setup code</li>
-</ul>
-
-<br><b><u>216.113 2021 Nov 5</u></b>
-<ul style="margin:0;">
-  <li>fix conversational origin settings</li>
-</ul>
-
-<br><b><u>216.112 2021 Nov 3</u></b>
-<ul style="margin:0;">
-  <li>fix offset when framing with a laser</li>
-  <li>fix cycle start button state after loading with boundary errors</li>
-</ul>
-<i>Changes submitted by snowgoer540 (Greg Carl)</i><br>
-
-<br><b><u>216.111 2021 Oct 27</u></b>
-<ul style="margin:0;">
-  <li>enhanced mode 0 arc ok establishment</li>
-</ul>
-
-<br><b><u>215.110 2021 Oct 27</u></b>
-<ul style="margin:0;">
-  <li>allow End key to touchoff X and Y to 0</li>
-</ul>
-<i>Changes submitted by snowgoer540 (Greg Carl)</i><br>
-
-<br><b><u>215.109 2021 Oct 27</u></b>
-<ul style="margin:0;">
-  <li>updated qtvcp IndicatedPushButton</li>
-</ul>
-
-<br><b><u>215.108 2021 Oct 25</u></b>
-<ul style="margin:0;">
-  <li>fix virtual keyboard error message</li>
-</ul>
-
-<br><b><u>215.107 2021 Oct 23</u></b>
-<ul style="margin:0;">
-  <li>set kerf width and height per volt to 3 place decimals on imperial machines</li>
-</ul>
-<i>Changes submitted by snowgoer540 (Greg Carl)</i><br>
-
-<br><b><u>215.106 2021 Oct 22</u></b>
-<ul style="margin:0;">
-  <li>attempt to prevent erroneous run from line text on cycle start button</li>
-  <li>return to line 1 when canceling rfl selection</li>
-</ul>
-<i>Changes submitted by snowgoer540 (Greg Carl)</i><br>
-
-<br><b><u>215.105 2021 Oct 20</u></b>
-<ul style="margin:0;">
-  <li>fix ihs skip</li>
-</ul>
-
-<br><b><u>214.105 2021 Oct 20</u></b>
-<ul style="margin:0;">
-  <li>fix startup display of kerf width zero</li>
-  <li>add new styles for gcode editor</li>
-  <li>change version numbers</li>
-</ul>
-
-<br><b><u>214.104 2021 Oct 18</u></b>
-<ul style="margin:0;">
-  <li>add external hal pins for:</li>
-    <ol>
-      <li>thc enable</li>
-      <li>torch enable</li>
-      <li>corner lock enable</li>
-      <li>kerfcross enable</li>
-      <li>use auto volts</li>
-      <li>ohmic probe enable</li>
-      <li>mesh mode</li>
-      <li>ignore arc ok</li>
-      <li>cut recovery</li>
-    </ol>
-</ul>
-<i>Changes submitted by fupeama (Martin Kaplan)</i><br>
-
-<br><b><u>214.103 2021 Oct 18</u></b>
-<ul style="margin:0;">
-  <li>increase resolution of thc delay and change start time</li>
-</ul>
-
-<br><i><font color="red">version numbering changed to incorporate the hal component</font></i><br>
-
-<br><b><u>1.0.102 2021 Oct 17</u></b>
-<ul style="margin:0;">
-  <li>add flip and mirror to conversational</li>
-</ul>
-
-<br><b><u>1.0.101 2021 Oct 17</u></b>
-<ul style="margin:0;">
-  <li>remove redundant abort code</li>
-</ul>
-<i>Changes submitted by snowgoer540 (Greg Carl)</i><br>
-
-<br><b><u>1.0.100 2021 Oct 16</u></b>
-<ul style="margin:0;">
-  <li>make all keys follow kb_shortcuts status</li>
-  <li>general code housekeeping</li>
-  <li>allow grid size to be returned to 0 in conversational</li>
-  <li>docs updates</li>
-</ul>
-<i>Changes submitted by snowgoer540 (Greg Carl)</i><br>
-
-<br><b><u>1.0.99 2021 Oct 16</u></b>
-<ul style="margin:0;">
-  <li>Improved overall conversational workflow</li>
-  <li>Combined array, rotate, and scale</li>
-  <li>Allow multiple manipulations of saved conversational files across sessions</li>
-</ul>
-
-<br><b><u>1.0.98 2021 Oct 5</u></b>
-<ul style="margin:0;">
-  <li>allow autorepeat on conversational and parameters tabs</li>
-</ul>
-<i>Changes submitted by snowgoer540 (Greg Carl)</i><br>
-
-<br><b><u>1.0.97 2021 Sep 27</u></b>
-<ul style="margin:0;">
-  <li>allow probe test to remain on parameters tab if started externally</li>
-  <li>allow external commands buttons to be valid even in estop</li>
-  <li>update ohmic test run disable logic</li>
-  <li>add height diagram to docs</li>
-</ul>
-<i>Changes submitted by snowgoer540 (Greg Carl)</i><br>
-
-<br><b><u>1.0.96 2021 Sep 24</u></b>
-<ul style="margin:0;">
-  <li>fix cycle stop behavior after probe test timeout</li>
-  <li>allow cycle stop to cancel a torch pulse</li>
-  <li>enhance button/tab states for probe test and torch pulse</li>
-  <li>tidy logic for disabling of keyboard keys</li>
-  <li>small docs update</li>
-</ul>
-<i>Changes submitted by snowgoer540 (Greg Carl)</i><br>
-
-<br><b><u>1.0.95 2021 Sep 24</u></b>
-<ul style="margin:0;">
-  <li>rework for using different units in gcode</li>
-</ul>
-
-<br><b><u>1.0.94 2021 Sep 16</u></b>
-<ul style="margin:0;">
-  <li>change pmx485 shutdown message</li>
-  <li>fix text error in conversational triangle</li>
-</ul>
-
-<br><b><u>1.0.93 2021 Sep 13</u></b>
-<ul style="margin:0;">
-  <li>fix disabled states if cycle stopped while cycle paused</li>
-</ul>
-<i>Changes submitted by snowgoer540 (Greg Carl)</i><br>
-
-<br><b><u>1.0.92 2021 Sep 13</u></b>
-<ul style="margin:0;">
-  <li>more stylesheet fixes</li>
-</ul>
-
-<br><b><u>1.0.91 2021 Sep 12</u></b>
-<ul style="margin:0;">
-  <li>make button/tab states congruent and visually indicated</li>
-</ul>
-<i>Changes submitted by snowgoer540 (Greg Carl)</i><br>
-
-<br><b><u>1.0.90 2021 Sep 11</u></b>
-<ul style="margin:0;">
-  <li>refine use of autorepeat in mdi and editor</li>
-</ul>
-<i>Changes submitted by snowgoer540 (Greg Carl)</i><br>
-
-<br><b><u>1.0.89 2021 Sep 11</u></b>
-<ul style="margin:0;">
-  <li>workarounds for horrible qt stylesheets</li>
-</ul>
-
-<br><b><u>1.0.88 2021 Sep 09</u></b>
-<ul style="margin:0;">
-  <li>add offset view widget</li>
-</ul>
-
-<br><b><u>1.0.87 2021 Sep 09</u></b>
-<ul style="margin:0;">
-  <li>rework slow jog functions</li>
-  <li>tab tracking</li>
-</ul>
-
-<br><b><u>1.0.86 2021 Sep 6</u></b>
-<ul style="margin:0;">
-  <li>tidy pmx485 code</li>
-  <li>update tooltip</li>
-  <li>allow keys to autorepeat in editor and mdi disable elsewhere</li>
-  <li>use button states instead of text for conditional checks</li>
-</ul>
-<i>Changes submitted by snowgoer540 (Greg Carl)</i><br>
-
-<br><b><u>1.0.85 2021 Sep 06</u></b>
-<ul style="margin:0;">
-  <li>rename status button</li>
-</ul>
-
-<br><b><u>1.0.84 2021 Sep 05</u></b>
-<ul style="margin:0;">
-  <li>update tooltip descriptions</li>
-</ul>
-<i>Changes submitted by snowgoer540 (Greg Carl)</i><br>
-
-<br><b><u>1.0.83 2021 Sep 04</u></b>
-<ul style="margin:0;">
-  <li>reduce cpu usage caused by stylesheet changes</li>
-</ul>
-
-<br><b><u>1.0.82 2021 Sep 03</u></b>
-<ul style="margin:0;">
-  <li>unload pmx485 component if no port was specified</li>
-  <li>set torch as the active tool on startup</li>
-</ul>
-<i>Changes submitted by snowgoer540 (Greg Carl)</i><br>
-
-<br><b><u>1.0.81 2021 Sep 03</u></b>
-<ul style="margin:0;">
-  <li>change flash rate to ease cpu usage</li>
-</ul>
-
-<br><b><u>1.0.80 2021 Sep 02</u></b>
-<ul style="margin:0;">
-  <li>fix gcodeprops for axes offsets</li>
-</ul>
-
-<br><b><u>1.0.79 2021 Sep 02</u></b>
-<ul style="margin:0;">
-  <li>move tooltips to a loadable module</li>
-  <li>add language translation script</li>
-</ul>
-
-<br><b><u>1.0.78 2021 Sep 01</u></b>
-<ul style="margin:0;">
-  <li>allow editing of non gcode files</li>
-  <li>fix camera rotation</li>
-</ul>
-
-<br><b><u>1.0.77 2021 Aug 29</u></b>
-<ul style="margin:0;">
-  <li>add more custom user button error checking</li>
-</ul>
-<i>Changes submitted by snowgoer540 (Greg Carl)</i><br>
-
-<br><b><u>1.0.76 2021 Aug 28</u></b>
-<ul style="margin:0;">
-  <li>framing button enhancements:</li>
-<ol>
-  <li>fix framing behavior for hori./vert. lines starting at offset origin</li>
-  <li>enhance button code error checking</li>
-  <li>add ability to have fixed feed rate for framing motion</li>
-</ol>
-  <li>EDIT and MDI button enhancements:
-<ol>
-  <li>respective button shows as activate when widget is in use</li>
-  <li>allow editor to be closed by clicking button again</li>
-</ol>
-  <li>docs updates</li>
-</ul>
-<i>Changes submitted by snowgoer540 (Greg Carl)</i><br>
-
-<br><b><u>1.0.75 2021 Aug 26</u></b>
-<ul style="margin:0;">
-  <li>update internationalization infrastructure</li>
-  <li>fix runcritical logic</li>
-</ul>
-<i>Changes submitted by snowgoer540 (Greg Carl)</i><br>
-
-<br><b><u>1.0.74 2021 Aug 26</u></b>
-<ul style="margin:0;">
-  <li>fix backup config</li>
-</ul>
-
-<br><b><u>1.0.73 2021 Aug 26</u></b>
-<ul style="margin:0;">
-  <li>fix axis limit error message</li>
-</ul>
-
-<br><b><u>1.0.72 2021 Aug 25</u></b>
-<ul style="margin:0;">
-  <li>initialise runtest text</li>
-</ul>
-
-<br><b><u>1.0.71 2021 Aug 24</u></b>
-<ul style="margin:0;">
-  <li>tidy manual cut code</li>
-  <li>add internationalization to error messages added in 1.0.68 and 1.0.69</li>
-  <li>remove deprecated run button timer work around</li>
-  <li>docs updates</li>
-</ul>
-<i>Changes submitted by snowgoer540 (Greg Carl)</i><br>
-
-<br><b><u>1.0.70 2021 Aug 24</u></b>
-<ul style="margin:0;">
-  <li>add internationalisation infrastructure</li>
-</ul>
-
-<br><b><u>1.0.69 2021 Aug 23</u></b>
-<ul style="margin:0;">
-  <li>manual cut enhancements:</li>
-<ol>
-  <li>automatically set the jog slider to the feed rate of the currently selected material</li>
-  <li>automatically return the jog slider to the previous value after manual cut</li>
-  <li>blink jog speed to show it is being overridden</li>
-  <li>disable jog speed manipulation during manual cut</li>
-  <li>disable Z jog during manual cut to prevent errors</li>
-  <li>CYCLE START will change to MANUAL CUT and blink</li>
-</ol>
-  <li>docs updates</li>
-</ul>
-<i>Changes submitted by snowgoer540 (Greg Carl)</i><br>
-
-<br><b><u>1.0.68 2021 Aug 22</u></b>
-<ul style="margin:0;">
-  <li>allow toggle-halpin buttons to be marked "runcritical"</li>
-  <li>check for spelling errors in a framing button using "usecurrentzheight"</li>
-  <li>docs updates</li>
-</ul>
-<i>Changes submitted by snowgoer540 (Greg Carl)</i><br>
-
-<br><b><u>1.0.67 2021 Aug 21</u></b>
-<ul style="margin:0;">
-  <li>save machine log files</li>
-</ul>
-<br>
-<ul style="margin:0;">
-  <li>docs updates</li>
-  <li>add material file processing exception handling</li>
-  <li>enhance pulse-halpin button code to:</li>
-<ol>
-  <li>display countdown timer on the button</li>
-  <li>allow canceling of a pulse by clicking the button again</li>
-  <li>allow canceling of a pulse by clicking a toggle-halpin button controlling the same halpin</li>
-</ol>
-</ul>
-<i>Changes submitted by snowgoer540 (Greg Carl)</i><br>
-
-<br><b><u>1.0.66 2021 Aug 13</u></b>
-<ul style="margin:0;">
-  <li>fix mdi to manual mode change</li>
-</ul>
-
-<br><b><u>1.0.65 2021 Aug 12</u></b>
-<ul style="margin:0;">
-  <li>run from line enhancements</li>
-  <li>load default material after a successful run with a temp material</li>
-  <li>docs update</li>
-</ul>
-<i>Changes submitted by snowgoer540 (Greg Carl)</i><br>
-
-<br><b><u>1.0.64 2021 Aug 11</u></b>
-<ul style="margin:0;">
-  <li>Add scale for external height override</li>
-</ul>
-<i>Changes submitted by fupeama (Martin Kaplan)</i><br>
-
-<br><b><u>1.0.63 2021 Aug 11</u></b>
-<ul style="margin:0;">
-  <li>improve error handling in gcode filter</li>
-</ul>
-
-<br><b><u>1.0.62 2021 Aug 09</u></b>
-<ul style="margin:0;">
-  <li>fix manual cut AttributeError for those without a Manual Cut button</li>
-</ul>
-<i>Changes submitted by snowgoer540 (Greg Carl)</i><br>
-
-<br><b><u>1.0.61 2021 Aug 08</u></b>
-<ul style="margin:0;">
-  <li>fix usecurrentzheight for framing button code</li>
-</ul>
-<i>Changes submitted by snowgoer540 (Greg Carl)</i><br>
-
-<br><b><u>1.0.60 2021 Aug 03</u></b>
-<ul style="margin:0;">
-  <li>fix exception handling for button code</li>
-</ul>
-<i>Changes submitted by snowgoer540 (Greg Carl)</i><br>
-
-<br><b><u>1.0.59 2021 Aug 02</u></b>
-<ul style="margin:0;">
-  <li>tidy previously submitted handler code</li>
-  <li>update docs</li>
-</ul>
-<i>Changes submitted by snowgoer540 (Greg Carl)</i><br>
-
-<br><b><u>1.0.58 2021 Aug 02</u></b>
-<ul style="margin:0;">
-  <li>add external hal pin for slow jog</li>
-  <li>set cut amps minimum to 10</li>
-  <li>add tooltips option</li>
-</ul>
-
-<br><b><u>1.0.57 2021 Jul 26</u></b>
-<ul style="margin:0;">
-  <li>create qtplasmac.thc_feed_rate pin and net to plasmac.thc-feed-rate for setting with the handler</li>
-  <li>remove whitespace from handler</li>
-</ul>
-<i>Changes submitted by snowgoer540 (Greg Carl)</i><br>
-
-<br><b><u>1.0.56 2021 Jul 26</u></b>
-<ul style="margin:0;">
-  <li>fix thc feed rate error for some locales</li>
-</ul>
-
-<br><b><u>1.0.55 2021 Jul 23</u></b>
-<ul style="margin:0;">
-  <li>add external pin for MPG height override</li>
-</ul>
-
-<br><b><u>1.0.54 2021 Jul 19</u></b>
-<ul style="margin:0;">
-  <li>add external pins ext_height_ovr_plus, ext_height_ovr_minus, ext_height_ovr_reset</li>
-</ul>
-<i>Changes submitted by fupeama (Martin Kaplan)</i><br>
-<ul style="margin:0;">
-  <li>probe test can be canceled via cycle stop or esc key</li>
-  <li>make manual cut button activate during manual cut</li>
-</ul>
-<i>Changes submitted by snowgoer540 (Greg Carl)</i><br>
-
-<br><b><u>1.0.53 2021 Jul 18</u></b>
-<ul style="margin:0;">
-  <li>add manual cut user button</li>
-  <li>more work on button interlocking</li>
-</ul>
-
-<br><b><u>1.0.52 2021 Jul 13</u></b>
-<ul style="margin:0;">
-  <li>check for kinematics error in INI file</li>
-</ul>
-
-<br><b><u>1.0.51 2021 Jul 12</u></b>
-<ul style="margin:0;">
-  <li>add probe test specific error messages</li>
-  <li>update error message section of docs</li>
-</ul>
-<i>Changes submitted by snowgoer540 (Greg Carl)</i><br>
-
-<br><b><u>1.0.50 2021 Jul 08</u></b>
-<ul style="margin:0;">
-  <li>replace inadvertently removed probe test error code</li>
-</ul>
-
-<br><b><u>1.0.49 2021 Jul 07</u></b>
-<ul style="margin:0;">
-  <li>add three hal bit output pins</li>
-</ul>
-
-<br><b><u>1.0.48 2021 Jul 06</u></b>
-<ul style="margin:0;">
-  <li>fix probe test error handling</li>
-  <li>run from line enhancements</li>
-  <li>change gcode filter z axis</li>
-</ul>
-
-<br><b><u>1.0.47 2021 Jun 30</u></b>
-<ul style="margin:0;">
-  <li>add ellipse to conversational</li>
-</ul>
-
-<br><b><u>1.0.46 2021 Jun 27</u></b>
-<ul style="margin:0;">
-  <li>fix error messaging</li>
-</ul>
-
-<br><b><u>1.0.45 2021 Jun 26</u></b>
-<ul style="margin:0;">
-  <li>clear notification color on button press</li>
-</ul>
-
-<br><b><u>1.0.44 2021 Jun 24</u></b>
-<ul style="margin:0;">
-  <li>G-code parser - limit first Z move number of decimal places to 3</li>
-</ul>
-<i>Changes submitted by snowgoer540 (Greg Carl)</i><br>
-
-<br><b><u>1.0.43 2021 Jun 22</u></b>
-<ul style="margin:0;">
-  <li>allow hiding start, pause, and stop  gui buttons</li>
-  <li>add external start/pause button</li>
-</ul>
-
-<br><b><u>1.0.42 2021 Jun 22</u></b>
-<ul style="margin:0;">
-  <li>fix external abort pin</li>
-  <li>add external power pin</li>
-</ul>
-
-<br><b><u>1.0.41 2021 Jun 22</u></b>
-<ul style="margin:0;">
-  <li>add hal pins for pendants/external buttons</li>
-  <li>add pulse hal pin to user buttons</li>
-  <li>change statistics tab color on error</li>
-</ul>
-
-<br><b><u>1.0.40 2021 Jun 15</u></b>
-<ul style="margin:0;">
-  <li>ensure no temporary material numbers in material file</li>
-</ul>
-<br>
-<ul style="margin:0;">
-  <li>G-Code parser error messages</li>
-</ul>
-Change submitted by snowgoer540 (Greg Carl)<br>
-
-<br><b><u>1.0.39 2021 Jun 12</u></b>
-  <ul style="margin:0;">
-  <li>add machine log to statistics tab and configuration backups</li>
-</ul>
-
-<br><b><u>1.0.38 2021 Jun 10</u></b>
-  <ul style="margin:0;">
-  <li>rework migration assistant</li>
-</ul>
-
-<br><b><u>1.0.37 2021 Jun 01</u></b>
-  <ul style="margin:0;">
-  <li>add custom layouts for onboard virtual keyboard</li>
-</ul>
-
-<br><b><u>1.0.36 2021 May 29</u></b>
-  <ul style="margin:0;">
-  <li>conversational save, make .ngc default extension if not specified</li>
-</ul>
-
-<br><b><u>1.0.35 2021 May 28</u></b>
-  <ul style="margin:0;">
-  <li>fix arc lost delay</li>
-  <li>fix arc ok in sim panel</li>
-  <li>add some comments in run from line code</li>
-</ul>
-
-<br><b><u>1.0.34 2021 May 20</u></b>
-  <ul style="margin:0;">
-  <li>add long pulse to torch pulse function</li>
-</ul>
-
-<br><b><u>1.0.33 2021 May 15</u></b>
-  <ul style="margin:0;">
-  <li>make helper files use build python version</li>
-</ul>
-
-<br><b><u>1.0.32 2021 May 08</u></b>
-  <ul style="margin:0;">
-  <li>allow multiple temporary materials</li>
-</ul>
-
-<br><b><u>1.0.31 2021 May 05</u></b>
-  <ul style="margin:0;">
-  <li>inhibit m3 & m5 in mdi</li>
-</ul>
-
-<br><b><u>1.0.30 2021 May 05</u></b>
-  <ul style="margin:0;">
-  <li>conversational rotate code enhancement</li>
-  <li>conversational scale add offset capability</li>
-  <li>conversational change auto preview</li>
-  <li>conversational add more error checking</li>
-  <li>fix Z height for metric/imperial cross loading</li>
-  <li>fix bounds checking for metric/imperial cross loading</li>
-  <li>change the plasmac wrenches</li>
-</ul>
-
-<br><b><u>1.0.29 2021 May 01</u></b>
-  <ul style="margin:0;">
-  <li>reorder conversational shapes</li>
-</ul>
-
-<br><b><u>1.0.28 2021 Apr 30</u></b>
-  <ul style="margin:0;">
-  <li>add scale shape to conversational</li>
-</ul>
-
-<br><b><u>1.0.27 2021 Apr 28</u></b>
-  <ul style="margin:0;">
-  <li>more conversational entry checks</li>
-  <li>tidy a few more error messages</li>
-</ul>
-<i>Changes submitted by snowgoer540 (Greg Carl)</i><br>
-
-<br><b><u>1.0.26 2021 Apr 25</u></b>
-  <ul style="margin:0;">
-  <li>conversational interlock for unsaved/unsent shapes</li>
-  <li>change button text for all dialogs</li>
-  <li>tidy up messages</li>
-  <li>add more validity checks for custom user buttons</li>
-  <li>more conversational entry checks</li>
-</ul>
-<i>Changes submitted by snowgoer540 (Greg Carl)</i><br>
-
-<br><b><u>1.0.25 2021 Apr 21</u></b>
-  <ul style="margin:0;">
-  <li>validate all conversational entries</li>
-  <li>reset conversational when returning</li>
-  <li>fix conversational bolt circle leadin/leadout</li>
-</ul>
-
-<br><b><u>1.0.24 2021 Apr 21</u></b>
-  <ul style="margin:0;">
-  <li>fix user button not executing multiple codes</li>
-</ul>
-
-<br><b><u>1.0.23 2021 Apr 21</u></b>
-  <ul style="margin:0;">
-  <li>update bounds_check code to prevent errors due to language issues</li>
-  <li>doc updates to explain returning to the default styling and to fix typos</li>
-</ul>
-<i>Changes submitted by snowgoer540 (Greg Carl)</i><br>
-
-<br><b><u>1.0.22 2021 Apr 20</u></b>
-  <ul style="margin:0;">
-  <li>validate leadins in conversational</li>
-  <li>fix user buttons gcode code validation</li>
-  <li>fix user buttons external code validation</li>
-  <li>fix typos and remove redundant code</li>
-</ul>
-
-<br><b><u>1.0.21 2021 Apr 16</u></b>
-  <ul style="margin:0;">
-  <li>fix jog keys/buttons for any joint sequence</li>
-</ul>
-
-<br><b><u>1.0.20 2021 Apr 17</u></b>
-  <ul style="margin:0;">
-  <li>conversational: prevent error if leading zero is omitted for lead in field</li>
-  <li>conversational: add material info to preview window</li>
-  <li>conversational: add kerf width to material info</li>
-  <li>align torch pulse code with probe test code</li>
-  <li>doc updates for clarity</li>
-</ul>
-<i>Changes submitted by snowgoer540 (Greg Carl)</i><br>
-
-<br><b><u>1.0.19 2021 Apr 16</u></b>
-  <ul style="margin:0;">
-  <li>add keyboard jog keys for fifth axis</li>
-</ul>
-
-<br><b><u>1.0.18 2021 Apr 15</u></b>
-  <ul style="margin:0;">
-  <li>add fifth axis</li>
-</ul>
-
-<br><b><u>1.0.17 2021 Apr 14</u></b>
-  <ul style="margin:0;">
-  <li>fix a axis gui jogging</li>
-</ul>
-
-<br><b><u>1.0.16 2021 Apr 14</u></b>
-  <ul style="margin:0;">
-  <li>fix jog stop error when manual cutting</li>
-</ul>
-
-<br><b><u>1.0.15 2021 Apr 14</u></b>
-  <ul style="margin:0;">
-  <li>allow dro to move to top in 16:9 and 4:3 formats</li>
-  <li>validate user button code</li>
-  <li>use qtvcp autorepeat enable/disable</li>
-</ul>
-
-<br><b><u>1.0.14 2021 Apr 12</u></b>
-  <ul style="margin:0;">
-  <li>bounding check now handles gcode that contains only X or only Y movements without error</li>
-  <li>added the distance outside of the limits to the bounds error message(s)</li>
-  <li>added exception handling to the m190 script to prevent erroneous errors in terminal</li>
-  <li>minor docs changes</li>
-</ul>
-<i>Changes submitted by snowgoer540 (Greg Carl)</i><br>
-
-<br><b><u>1.0.13 2021 Apr 10</u></b>
-  <ul style="margin:0;">
-  <li>fix abort via escape key</li>
-</ul>
-<i>Changes submitted by snowgoer540 (Greg Carl)</i><br>
-
-<br><b><u>1.0.12 2021 Apr 9</u></b>
-  <ul style="margin:0;">
-  <li>installation changes due to pncconf & step conf changes</li>
-  <li>remove autorepeat kludge, use key inhibit instead</li>
-  <li>add bounds test on program load</li>
-  <li>add time count to torch pulse</li>
-  <li>add some additional button interlocking</li>
-</ul>
-
-<br><b><u>1.0.11 2021 Apr 7</u></b>
-  <ul style="margin:0;">
-  <li>fix keyboard losing focus when:</li>
-<ol>
-  <li>clicking cycle stop while a running program is rapiding</li>
-  <li>pressing escape while a running program is rapiding</li>
-  <li>exiting the gcode editor if the program did not load properly</li>
-  <li>canceling a file load if there was previously an error</li>
-</ol>
-</ul>
-<i>Changes submitted by snowgoer540 (Greg Carl)</i><br>
-
-<br><b><u>1.0.10 2021 Apr 05</u></b>
- <ul style="margin:0;">
-  <li>fix unused torch pulse button error</li>
-</ul>
-
-<br><b><u>1.0.9 2021 Mar 27</u></b>
- <ul style="margin:0;">
-  <li>fix offset calc in conversational shapes</li>
-</ul>
-
-<br><b><u>1.0.8 2021 Mar 27</u></b>
-  <ul style="margin:0;">
-  <li>add arc on registry reads to pmx485.py</li>
-  <li>add pmx arc on panel to statistics tab</li>
-</ul>
-<i>Changes submitted by snowgoer540 (Greg Carl)</i><br>
-
-<br><b><u>1.0.7 2021 Mar 26</u></b>
- <ul style="margin:0;">
-  <li>fix button layout on 16x9 and 4x3</li>
-</ul>
-
-<br><b><u>1.0.6 2021 Mar 25</u></b>
- <ul style="margin:0;">
-  <li>add machine name to titlebar</li>
-  <li>make color picker modal and consistent</li>
-</ul>
-
-<br><b><u>1.0.5 2021 Mar 23</u></b>
- <ul style="margin:0;">
-  <li>add close dialog option</li>
-</ul>
-
-<br><b><u>1.0.4 2021 Mar 22</u></b>
- <ul style="margin:0;">
-  <li>fix missing THC feed rate</li>
-</ul>
-
-<br><b><u>1.0.3 2021 Mar 20</u></b>
- <ul style="margin:0;">
-  <li>fix mode 2 led signal names</li>
-</ul>
-
-<br><b><u>1.0.2 2021 Mar 19</u></b>
- <ul style="margin:0;">
-  <li>fix laser hal pin net error</li>
-</ul>
-
-<br><b><u>1.0.1 2021 Mar 19</u></b>
- <ul style="margin:0;">
-  <li>add laser hal pin to setup</li>
-  <li>fix pmx485 path</li>
-</ul>
-
-<br><b><u>1.0 2021 Mar 15</u></b>
- <ul style="margin:0;">
-  <li>tidy up conversational and docs</li>
-  <li>fix conversational error messages</li>
-  <li>add kerf offset lead in check to star</li>
-</ul>
-<i>Changes submitted by snowgoer540 (Greg Carl)</i><br>
-
-
-<br><i><font color="red">version numbering changed after release</font></i><br>
-
-<br><b><u>0.9.54 2021 Mar 12</u></b>
- <ul style="margin:0;">
-  <li>pre-release tidy up and conforming number 1</li>
-</ul>
-
-<br><b><u>0.9.53 2021 Mar 12</u></b>
- <ul style="margin:0;">
-  <li>additional user buttons</li>
-</ul>
-
-<br><b><u>0.9.52 2021 Mar 10</u></b>
- <ul style="margin:0;">
-  <li>put all helper scripts in bin directory</li>
-</ul>
-
-<br><b><u>0.9.51 2021 Mar 09</u></b>
- <ul style="margin:0;">
-  <li>clear plot after framing</li>
-  <li>fix migrator radiobutton height</li>
-  <li>make helper scripts more consistent</li>
-</ul>
-
-<br><b><u>0.9.50 2021 Mar 09</u></b>
- <ul style="margin:0;">
-  <li>add framing</li>
-  <li>add plasmac to qtplasmac migration tool</li>
-  <li>fix material file case sensitivity</li>
-</ul>
-
-<br><b><u>0.9.49 2021 Mar 08</u></b>
- <ul style="margin:0;">
-  <li>fix float and ohmic trip errors</li>
-  <li>fix esc for manual cut</li>
-  <li>more button interlocking</li>
-</ul>
-
-<br><b><u>0.9.48 2021 Mar 06</u></b>
- <ul style="margin:0;">
-  <li>add more keyboard shortcuts</li>
-</ul>
-
-<br><b><u>0.9.47 2021 Mar 02</u></b>
- <ul style="margin:0;">
-  <li>add plasmac to qtplasmac parameter converter</li>
-</ul>
-
-<br><b><u>0.9.46 2021 Mar 01</u></b>
- <ul style="margin:0;">
-  <li>fix paused motion speed</li>
-  <li>add configuration backup</li>
-</ul>
-
-<br><b><u>0.9.45 2021 Feb 28</u></b>
- <ul style="margin:0;">
-  <li>fix conversational circle gcode order</li>
-  <li>fix conversational bolt-circle gcode order</li>
-  <li>add warnings to component</li>
-</ul>
-
-<br><b><u>0.9.44 2021 Feb 27</u></b>
- <ul style="margin:0;">
-  <li>fix consumable change interlock</li>
-  <li>fix cut recovery feed rate</li>
-  <li>fix cut recovery sequencing</li>
-  <li>change debug-print to pin</li>
-</ul>
-
-<br><b><u>0.9.43 2021 Feb 25</u></b>
- <ul style="margin:0;">
-  <li>fix scaling block</li>
-  <li>fix cut recovery cancel feed rate</li>
-  <li>clear cut recovery offsets when cycle stop pressed</li>
-  <li>fix consumable change interlocks</li>
-  <li>pause consumable change when sensors tripped</li>
-  <li>don't accumulate statistics when torch disabled</li>
-</ul>
-
-<br><b><u>0.9.41 2021 Feb 20</u></b>
- <ul style="margin:0;">
-  <li>ensure offsets are correctly cleared</li>
-</ul>
-
-<br><b><u>0.9.40 2021 Feb 19</u></b>
- <ul style="margin:0;">
-  <li>add statistics tab</li>
-</ul>
-
-<br><b><u>0.9.39 2021 Feb 16</u></b>
- <ul style="margin:0;">
-  <li>fix conversational material error</li>
-</ul>
-
-<br><b><u>0.9.38 2021 Feb 15</u></b>
- <ul style="margin:0;">
-  <li>comment out commit #3368c01</li>
-</ul>
-
-<br><b><u>0.9.37 2021 Feb 15</u></b>
- <ul style="margin:0;">
-  <li>don't allow jogs while run not complete</li>
-  <li>stop run timer if powered off</li>
-  <li>remove a debug print</li>
-  <li>print #<keep-z-motion> if used</li>
-</ul>
-
-<br><b><u>0.9.36 2021 Feb 14</u></b>
- <ul style="margin:0;">
-  <li>fix start error if no consumable change setting</li>
-</ul>
-
-<br><b><u>0.9.35 2021 Feb 13</u></b>
- <ul style="margin:0;">
-  <li>fix keyboard handler for file dialogs</li>
-</ul>
-
-<br><b><u>0.9.34 2021 Feb 13</u></b>
- <ul style="margin:0;">
-  <li>fix change-consumables</li>
-</ul>
-
-<br><b><u>0.9.33 2021 Feb 13</u></b>
- <ul style="margin:0;">
-  <li>allow users custom styles</li>
-</ul>
-
-<br><b><u>0.9.32 2020 Feb 13</u></b>
- <ul style="margin:0;">
-  <li>fix interlocks when offsets are active</li>
-  <li>match sim panel colors to gui colors</li>
-</ul>
-
-<br><b><u>0.9.31 2021 Feb 12</u></b>
- <ul style="margin:0;">
-  <li>style the sim panel</li>
-</ul>
-
-<br><b><u>0.9.30 2021 Feb 01</u></b>
- <ul style="margin:0;">
-  <li>fix sim hal file</li>
-  <li>allow inhibit for gui button jog</li>
-  <li>remove startup timer</li>
-  <li>add material converter</li>
-  <li>style the setup application</li>
-</ul>
-
-<br><b><u>0.9.29 2021 Feb 01</u></b>
- <ul style="margin:0;">
-  <li>fix initial z move</li>
-  <li>remove redundant folder/files</li>
-</ul>
-
-<br><b><u>0.9.28 2021 Jan 31</u></b>
- <ul style="margin:0;">
-  <li>fix run from line scaling</li>
-</ul>
-
-<br><b><u>0.9.27 2021 Jan 31</u></b>
- <ul style="margin:0;">
-  <li>disable start button if offsets active</li>
-</ul>
-
-<br><b><u>0.9.26 2021 Jan 28</u></b>
- <ul style="margin:0;">
-  <li>fix power button size when no estop button</li>
-</ul>
-
-<br><b><u>0.9.25 2021 Jan 28</u></b>
- <ul style="margin:0;">
-  <li>use thc threshold for torch height override change value</li>
-</ul>
-
-<br><b><u>0.9.24 2021 Jan 26</u></b>
- <ul style="margin:0;">
-  <li>fix powermax comms for 9x16 and 4x3 guis</li>
-</ul>
-
-<br><b><u>0.9.23 2021 Jan 26</u></b>
- <ul style="margin:0;">
-  <li>add dwell time for end of cut</li>
-  <li>new sim tcl file</li>
-  <li>add tcl files to setup program</li>
-  <li>add estop options</li>
-  <li>fix pmx485 messages</li>
-  <li>change conversational images</li>
-  <li>add jog inhibit</li>
-</ul>
-
-<br><b><u>0.9.22 2021 Jan 21</u></b>
- <ul style="margin:0;">
-  <li>keyboard jogging fixes</li>
-</ul>
-
-<br><b><u>0.9.21 2021 Jan 16</u></b>
- <ul style="margin:0;">
-  <li>allow sims to keep up to date</li>
-</ul>
-
-<br><b><u>0.9.20 2021 Jan 16</u></b>
- <ul style="margin:0;">
-  <li>accept mdi history keypresses</li>
-</ul>
-
-<br><b><u>0.9.19 2021 Jan 14</u></b>
- <ul style="margin:0;">
-  <li>use new dialog keyboard</li>
-</ul>
-
-<br><b><u>0.9.18 2021 Jan 3</u></b>
- <ul style="margin:0;">
-  <li>prevent editor enabling run from line</li>
-</ul>
-
-<br><b><u>0.9.17 2021 Jan 12</u></b>
- <ul style="margin:0;">
-  <li>add run from line</li>
-</ul>
-
-<br><b><u>0.9.16 2021 Jan 12</u></b>
- <ul style="margin:0;">
-  <li>fix material reload error</li>
-</ul>
-
-<br><b><u>0.9.15 2021 Jan 7</u></b>
- <ul style="margin:0;">
-  <li>fix conversational error dialogs</li>
-</ul>
-
-<br><b><u>0.9.14 2021 Jan 4</u></b>
- <ul style="margin:0;">
-  <li>fix reconfigure mode of qtplasmac-setup</li>
-</ul>
-
-<br><b><u>0.9.13 2021 Jan 3</u></b>
- <ul style="margin:0;">
-  <li>fix conversational tab stops and focus</li>
-</ul>
-
-<br><b><u>0.9.12 2021 Jan 3</u></b>
- <ul style="margin:0;">
-  <li>rename conversational folder for consistency</li>
-  <li>change conversational send button for consistency</li>
-  <li>fix height override hal pin name</li>
-</ul>
-
-<br><b><u>0.9.11 2021 Jan 2</u></b>
- <ul style="margin:0;">
-  <li>fix send interlock for conversational rotate and array</li>
-</ul>
-
-<br><b><u>0.9.10 2021 Jan 2</u></b>
- <ul style="margin:0;">
-  <li>add height override</li>
-</ul>
-
-<br><b><u>0.9.9 2021 Jan 1</u></b>
- <ul style="margin:0;">
-  <li>keep retrying rs485 until disabled</li>
-</ul>
-
-<br><b><u>0.9.8 2021 Jan 1</u></b>
- <ul style="margin:0;">
-  <li>fix material overlay display</li>
-</ul>
-
-<br><b><u>0.9.7 2020 Dec 31</u></b>
- <ul style="margin:0;">
-  <li>allow torch pulse escape</li>
-  <li>fix editing focus and keystrokes</li>
-  <li>key + shift allows full speed rapids</li>
-</ul>
-
-<br><b><u>0.9.6 2020 Dec 31</u></b>
- <ul style="margin:0;">
-  <li>fix gusset text</li>
-  <li>fix mdi focus and selection color</li>
-  <li>prevent duplicate initial z moves</li>
-  <li>rs485 fixes and error display changes</li>
-  <li>mdi input changes</li>
-  <li>fix conversational rotate</li>
-</ul>
-
-<br><b><u>0.9.5 2020 Dec 30</u></b>
- <ul style="margin:0;">
-  <li>change conversational fonts and layout</li>
-</ul>
-
-<br><b><u>0.9.5 2020 Dec 30</u></b>
- <ul style="margin:0;">
-  <li>change conversational fonts and layout</li>
-</ul>
-
-<br><b><u>0.9.4 2020 Dec 29</u></b>
- <ul style="margin:0;">
-  <li>fix powermax serial communications</li>
-</ul>
-
-<br><b><u>0.9.3 2020 Dec 26</u></b>
- <ul style="margin:0;">
-  <li>more interlock changes</li>
-  <li>clear plot after file load</li>
-</ul>
-
-<br><b><u>0.9.2 2020 Dec 23</u></b>
- <ul style="margin:0;">
-  <li>change file locations</li>
-  <li>add setup application</li>
-  <li>remove automatic path linking</li>
-</ul>
-
-<br><b><u>0.9.1 2020 Dec 18</u></b>
- <ul style="margin:0;">
-  <li>fix cut recovery move display</li>
-</ul>
-
-<br><b><u>0.9.0 2020 Dec 18</u></b>
- <ul style="margin:0;">
-  <li>begin pre-release version history</li>
-</ul>
-</body>
-</html>