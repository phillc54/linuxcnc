<!DOCTYPE html>
<html>
<head>
<h2>QtPlasmaC Version History - LinuxCNC 2.10</h2>
<style>
    table, th, td {border:1px solid black}
    table {border-collapse:collapse;}
    th, td {text-align:left; padding-left:8px; padding-right:8px;}
</style>
</head>
<body>
<b>Version Numbering  <font color="green">nnn</font>.<font color="blue">nnn</font></b>
<table>
    <tr>
        <th>Number</th>
        <th>Description</th>
    </tr>
    <tr>
        <td><font color="green">nnn</font></td>
        <td>hal component version</td>
    </tr>
    <tr>
        <td><font color="blue">nnn</font></td>
        <td>gui version</td>
    </tr>
</table>
<br>
<!--- ****** ADD NEXT VERSION BELOW THIS LINE ****** --->
<<<<<<< HEAD
<br><b><u>003.024 2024 Feb 19</u></b>
=======
<br><b><u>237.304 2024 Feb 22</u></b>
<ul style="margin:0;">
  <li>manual cut: fix abort state</li>
  <li>cut recovery: fix state when offsets are reset</li>
  <li>run from line: remove additional M66 line</li>
  <li>run from line: fix G21 test</li>
  <li>run from line: allow for space after G53</li>
</ul>

<br><b><u>236.303 2024 Feb 16</u></b>
>>>>>>> 788f86ea
<ul style="margin:0;">
  <li>filter X and Y pierce points separately
  </li>
</ul>

<br><b><u>003.023 2024 Feb 17</u></b>
<ul style="margin:0;">
  <li>fix missing g64 value in run from line
  </li>
</ul>

<br><b><u>003.022 2024 Feb 09</u></b>
<ul style="margin:0;">
  <li>file clear enhancements</li>
  <li>code warn when gcode contains math</li>
</ul>

<br><b><u>003.021 2024 Feb 03</u></b>
<ul style="margin:0;">
  <li>reset moving pierce to zero on abort</li>
  <li>ensure-m190-exists-in-user_m_path</li>
</ul>

<br><b><u>003.020 2024 Feb 03</u></b>
<ul style="margin:0;">
  <li>rework bounds checking</li>
</ul>

<br><b><u>003.019 2024 Feb 03</u></b>
<ul style="margin:0;">
  <li>disable g92 offsets</li>
</ul>

<br><b><u>003.018 2024 Feb 02</u></b>
<ul style="margin:0;">
  <li>add sixth axis</li>
  <li>add gcode magic word for tube cutting</li>
</ul>

<br><b><u>002.017 2024 Jan 30</u></b>
<ul style="margin:0;">
  <li>move user_m_files to nc_files/plasmac/m_files</li>
</ul>

<br><b><u>002.016 2024 Jan 25</u></b>
<ul style="margin:0;">
  <li>add moving pierce</li>
</ul>
Changes submitted by James Walker (joco-nz)

<br><b><u>001.016 2024 Jan 15</u></b>
<ul style="margin:0;">
  <li>fix conversational triangle</li>
</ul>

<br><b><u>001.015 2023 Dec 23</u></b>
<ul style="margin:0;">
  <li>change runcritical to cutcritical</li>
  <li>add cutcritical check to manual and single cut sequences</li>
</ul>

<br><b><u>001.014 2023 Dec 13</u></b>
<ul style="margin:0;">
  <li>fix string formatting</li>
</ul>

<br><b><u>001.013 2023 Dec 13</u></b>
<ul style="margin:0;">
  <li>fix parsing linuxcnc version</li>
</ul>

<br><b><u>001.012 2023 Dec 12</u></b>
<ul style="margin:0;">
  <li>fix invalid escape sequences</li>
</ul>

<br><b><u>001.011 2023 Nov 16</u></b>
<ul style="margin:0;">
  <li>convert project to f strings</li>
</ul>

<br><b><u>001.010 2023 Nov 07</u></b>
<ul style="margin:0;">
  <li>fix gcode filter comments error</li>
</ul>

<br><b><u>001.009 2023 Nov 05</u></b>
<ul style="margin:0;">
  <li>rework versioning due to master branch diverging</li>
</ul>

<br><b><u>001.008 2023 Nov 04</u></b>
<ul style="margin:0;">
  <li>fix translation in pmx485_check</li>
  <li>allow grid in P view</li>
</ul>

<br><b><u>001.007 2023 Nov 04</u></b>
<ul style="margin:0;">
  <li>add dual code user button</li>
  <li>allow alternate text on toggle halpin button</li>
</ul>

<br><b><u>001.006 2023 Oct 31</u></b>
<ul style="margin:0;">
  <li>prevent extra temporary material addition from conversational</li>
</ul>

<br><b><u>001.005 2023 Oct 31</u></b>
<ul style="margin:0;">
  <li>allow negative pierce only offsets</li>
</ul>

<br><b><u>001.004 2023 Oct 31</u></b>
<ul style="margin:0;">
  <li>add x/y offsets for pierce only mode</li>
</ul>

<br><b><u>001.003 2023 Oct 28</u></b>
<ul style="margin:0;">
  <li>fix imperial cut parameter ranges</li>
</ul>

<br><b><u>001.002 2023 Oct 21</u></b>
<ul style="margin:0;">
  <li>fix power button styling</li>
</ul>

<br><b><u>001.001 2023 Oct 19</u></b>
<ul style="margin:0;">
  <li>add adjustable x/y axes velocity for offset probing</li>
</ul>

<br><b><u>000.000 2023 Oct 18</u></b>
<ul style="margin:0;">
  <li>initial version, diverged from 2.9 @ 236.294</li>
</ul>
<|MERGE_RESOLUTION|>--- conflicted
+++ resolved
@@ -26,10 +26,7 @@
 </table>
 <br>
 <!--- ****** ADD NEXT VERSION BELOW THIS LINE ****** --->
-<<<<<<< HEAD
-<br><b><u>003.024 2024 Feb 19</u></b>
-=======
-<br><b><u>237.304 2024 Feb 22</u></b>
+<br><b><u>004.025 2024 Feb 22</u></b>
 <ul style="margin:0;">
   <li>manual cut: fix abort state</li>
   <li>cut recovery: fix state when offsets are reset</li>
@@ -38,8 +35,7 @@
   <li>run from line: allow for space after G53</li>
 </ul>
 
-<br><b><u>236.303 2024 Feb 16</u></b>
->>>>>>> 788f86ea
+<br><b><u>003.024 2024 Feb 19</u></b>
 <ul style="margin:0;">
   <li>filter X and Y pierce points separately
   </li>
