# A simulator to simulate all compnents of a gantry based plasma cutting table with THC

# Load realtime wcomp components
loadrt wcomp count=6

# Add components to servo-thread
addf and2.9 servo-thread
addf and2.10 servo-thread
addf and2.11 servo-thread
addf not.3 servo-thread
addf or2.9 servo-thread
addf wcomp.0 servo-thread
addf wcomp.1 servo-thread
addf wcomp.2 servo-thread
addf wcomp.3 servo-thread
addf wcomp.4 servo-thread
addf wcomp.5 servo-thread

# Use machine position feedback for simulated limit calculations
net PosX-fb => wcomp.0.in
net PosY-fb => wcomp.1.in
net PosZ-fb => wcomp.2.in
net PosA-fb => wcomp.3.in
net PosZ-fb => wcomp.4.in

# Use the time left from oneshot1 to determine when to simulate ArcOK along with TorchOn
net TimeLeft oneshot.1.time-left => wcomp.5.in

# Simulate limits with wcomps
net LimitX wcomp.0.out => joint.0.neg-lim-sw-in joint.0.pos-lim-sw-in joint.0.home-sw-in
net LimitY wcomp.1.out => joint.1.neg-lim-sw-in joint.1.pos-lim-sw-in joint.1.home-sw-in
net LimitZ or2.9.out => or2.2.in0
net LimitA wcomp.3.out => joint.3.neg-lim-sw-in joint.3.pos-lim-sw-in joint.3.home-sw-in

# Hook up other simulated signals
net FloatSwitch and2.9.out => or2.1.in1 and2.4.in0 and2.5.in1 and2.6.in1
net ArcOK and2.10.out => or2.4.in1 xor2.1.in1 oneshot.2.in
net IgnDebugTimer wcomp.5.out and2.10.in0
net ArcOKSwitch and2.11.out and2.10.in1

# Fix the problem with the float switch being triggered during homing because machine starts at pos 0
<<<<<<< HEAD
net MachineIsHoming joint.2.homing = not.3.in
=======
net MachineIsHoming axis.2.homing => not.3.in
>>>>>>> d4c6c1e1
net InvertedMachineIsHoming not.3.out => and2.9.in0
net OriginalFloatSignal wcomp.4.out => and2.9.in1

# Set defaults to pass signals through as normal so that ArcOK lights
net HomeAndLimitZ wcomp.2.out => or2.9.in0
net TorchOn => and2.11.in0

# To test what happens when ArcOK never arrives we can set and2.11.in1 to 0
setp and2.11.in1 1
# To simulate the float switch triggering at other machine coordinates than standard we use or2.9.in0 and set it manually
setp or2.9.in1 0

# Set windows for comparison
setp wcomp.0.max -10
setp wcomp.0.min -15
setp wcomp.1.max -10
setp wcomp.1.min -15
setp wcomp.2.max 50 
setp wcomp.2.min 40 
setp wcomp.3.max -10
setp wcomp.3.min -15
setp wcomp.4.max 15
setp wcomp.4.min 10
# ArcOK comarator, uses ignition timeout
setp wcomp.5.max 4
setp wcomp.5.min -1<|MERGE_RESOLUTION|>--- conflicted
+++ resolved
@@ -39,11 +39,7 @@
 net ArcOKSwitch and2.11.out and2.10.in1
 
 # Fix the problem with the float switch being triggered during homing because machine starts at pos 0
-<<<<<<< HEAD
-net MachineIsHoming joint.2.homing = not.3.in
-=======
-net MachineIsHoming axis.2.homing => not.3.in
->>>>>>> d4c6c1e1
+net MachineIsHoming joint.2.homing => not.3.in
 net InvertedMachineIsHoming not.3.out => and2.9.in0
 net OriginalFloatSignal wcomp.4.out => and2.9.in1
 
