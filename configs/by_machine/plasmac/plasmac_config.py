--- conflicted
+++ resolved
@@ -350,11 +350,7 @@
 
     def __init__(self, halcomp,builder,useropts):
 
-<<<<<<< HEAD
-        self.plasmacVersion = 'PlasmaC v0.178'
-=======
         self.plasmacVersion = 'PlasmaC v0.179'
->>>>>>> 84293e6a
 
         self.W = gtk.Window()
         self.halcomp = halcomp
