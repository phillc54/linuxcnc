#!/usr/bin/env python

'''
w_polygon.py

Copyright (C) 2019, 2020  Phillip A Carter

This program is free software; you can redistribute it and/or modify it
under the terms of the GNU General Public License as published by the
Free Software Foundation; either version 2 of the License, or
(at your option) any later version.

This program is distributed in the hope that it will be useful, but
WITHOUT ANY WARRANTY; without even the implied warranty of
MERCHANTABILITY or FITNESS FOR A PARTICULAR PURPOSE.  See the
GNU General Public License for more details.

You should have received a copy of the GNU General Public License along
with this program; if not, write to the Free Software Foundation, Inc.,
51 Franklin Street, Fifth Floor, Boston, MA  02110-1301, USA.
'''

import os
import gtk
import time
import math
import linuxcnc
import shutil
import hal
from subprocess import Popen,PIPE

class polygon_wiz:

    def __init__(self):
        pass

<<<<<<< HEAD
    def dialog_error(self, error):
        md = gtk.MessageDialog(self.W, 
            gtk.DialogFlags.DESTROY_WITH_PARENT, gtk.MESSAGE_ERROR, 
            gtk.BUTTONS_CLOSE, error)
        md.run()
        md.destroy()

    def load_file(self, fName):
        if self.gui == 'axis':
            Popen('axis-remote {}'.format(fName), stdout = PIPE, shell = True)
        elif self.gui == 'gmoccapy':
            self.c = linuxcnc.command()
            self.c.program_open('blank.ngc')
            self.c.program_open(fName)
        else:
            print('Unknown GUI in .ini file')

    def end_this_shape(self, event):
        if os.path.exists(self.fWizard):
            outWiz = open(self.fWizard, 'a+')
            post = False
            for line in outWiz:
                if '(postamble)' in line:
                    post = True
            if not post:
                outWiz.write('\n(postamble)\n')
                outWiz.write('{}\n'.format(self.postamble))
                outWiz.write('m30\n')
            outWiz.close()
            self.load_file(self.fWizard)
        self.W.destroy()
        return None

    def add_shape_to_file(self, event):
        if os.path.exists(self.fWizard):
            path = os.path.dirname(os.path.abspath(self.fWizard))
            tmp = ('{}/tmp'.format(path))
            shutil.copyfile(self.fWizard, tmp)
            inWiz = open(tmp, 'r')
            outWiz = open(self.fWizard, 'w')
            for line in inWiz:
                if '(postamble)' in line:
                    break
                outWiz.write(line)
            inWiz.close()
            outWiz.close()
            os.remove(tmp)
            inTmp = open(self.fTmp, 'r')
            outWiz = open(self.fWizard, 'a')
            for line in inTmp:
                outWiz.write(line)
        else:
            inTmp = open(self.fTmp, 'r')
            outWiz = open(self.fWizard, 'w')
            outWiz.write('(preamble)\n')
            outWiz.write('{}\n'.format(self.preamble))
            outWiz.write('f#<_hal[plasmac.cut-feed-rate]>\n')
            for line in inTmp:
                outWiz.write(line)
        inTmp.close()
        outWiz.close()
        self.add.set_sensitive(False)

    def send_preview(self, event):
        self.s.poll()
        xPos = self.s.actual_position[0] - self.s.g5x_offset[0] - self.s.g92_offset[0]
        yPos = self.s.actual_position[1] - self.s.g5x_offset[1] - self.s.g92_offset[1]
=======
    def polygon_preview(self, event):
>>>>>>> b07bf12f
        if self.sEntry.get_text():
            sides = int(self.sEntry.get_text())
        else:
            sides = 0
        if self.dEntry.get_text():
            data = float(self.dEntry.get_text())
            if self.mCombo.get_active() == 0:
                radius = data / 2
            elif self.mCombo.get_active() == 1:
                radius = (data / 2) / math.cos(math.radians(180 / sides))
            else:
                radius = data / (2 * math.sin(math.radians(180 / sides)))
        else:
            radius = 0
        if sides >= 3 and radius > 0:
            ijOffset = radius * math.sin(math.radians(45))
            if not self.xSEntry.get_text():
                self.xSEntry.set_text('{:0.3f}'.format(self.parent.xOrigin))
            if self.centre.get_active():
                xS = float(self.xSEntry.get_text())
            else:
                xS = float(self.xSEntry.get_text()) + radius * math.cos(math.radians(0))
            if not self.ySEntry.get_text():
                self.ySEntry.set_text('{:0.3f}'.format(self.parent.yOrigin))
            if self.centre.get_active():
                yS = float(self.ySEntry.get_text())
            else:
                yS = float(self.ySEntry.get_text()) + radius * math.sin(math.radians(90))
            if self.liEntry.get_text():
                leadInOffset = float(self.liEntry.get_text()) / (2 * math.pi * (90.0 / 360))
            else:
                leadInOffset = 0
            if self.loEntry.get_text():
                leadOutOffset = math.sin(math.radians(45)) * float(self.loEntry.get_text())
            else:
                leadOutOffset = 0
            if self.aEntry.get_text():
                sAngle = math.radians(float(self.aEntry.get_text()))
            else:
                sAngle = 0.0
            pList = []
            for i in range(sides):
                angle = sAngle + 2 * math.pi * i / sides
                x = xS + radius * math.cos(angle)
                y = yS + radius * math.sin(angle)
                pList.append(['{:.6f}'.format(x), '{:.6f}'.format(y)])
            xCentre = (float(pList[0][0]) + float(pList[sides - 1][0])) / 2
            yCentre = (float(pList[0][1]) + float(pList[sides - 1][1])) / 2
            angle = math.atan2(float(pList[0][1]) - yCentre, float(pList[0][0]) - xCentre)
            right = math.radians(0)
            up = math.radians(90)
            left = math.radians(180)
            down = math.radians(270)
            if self.outside.get_active():
                dir = [down, right]
            else:
                dir = [up, left]
            outTmp = open(self.parent.fTmp, 'w')
            outNgc = open(self.parent.fNgc, 'w')
            inWiz = open(self.parent.fNgcBkp, 'r')
            for line in inWiz:
                if '(new wizard)' in line:
                    outNgc.write('\n{} (preamble)\n'.format(self.parent.preamble))
                    outNgc.write('f#<_hal[plasmac.cut-feed-rate]>\n')
                    break
                elif '(postamble)' in line:
                    break
                elif 'm2' in line.lower() or 'm30' in line.lower():
                    break
                outNgc.write(line)
            outTmp.write('\n(wizard polygon {})\n'.format(sides))
            if leadInOffset > 0:
                xlCentre = xCentre + (leadInOffset * math.cos(angle + dir[0]))
                ylCentre = yCentre + (leadInOffset * math.sin(angle + dir[0]))
                xlStart = xlCentre + (leadInOffset * math.cos(angle + dir[1]))
                ylStart = ylCentre + (leadInOffset * math.sin(angle + dir[1]))
                outTmp.write('g0 x{:.6f} y{:.6f}\n'.format(xlStart, ylStart))
                if self.offset.get_active():
                    outTmp.write('g41.1 d#<_hal[plasmac_run.kerf-width-f]>\n')
                outTmp.write('m3 $0 s1\n')
                outTmp.write('g3 x{:.6f} y{:.6f} i{:.6f} j{:.6f}\n'.format(xCentre, yCentre, xlCentre - xlStart, ylCentre - ylStart))
            else:
                outTmp.write('g0 x{:.6f} y{:.6f}\n'.format(xCentre, yCentre))
                outTmp.write('m3 $0 s1\n')
            if self.outside.get_active():
                for i in range(sides, 0, -1):
                    outTmp.write('g1 x{} y{}\n'.format(pList[i - 1][0], pList[i - 1][1]))
            else:
                for i in range(sides):
                    outTmp.write('g1 x{} y{}\n'.format(pList[i][0], pList[i][1]))
            outTmp.write('g1 x{} y{}\n'.format(xCentre, yCentre))
            if leadOutOffset > 0:
                if self.outside.get_active():
                    dir = [down, left]
                else:
                    dir = [up, right]
                xlCentre = xCentre + (leadOutOffset * math.cos(angle + dir[0]))
                ylCentre = yCentre + (leadOutOffset * math.sin(angle + dir[0]))
                xlEnd = xlCentre + (leadOutOffset * math.cos(angle + dir[1]))
                ylEnd = ylCentre + (leadOutOffset * math.sin(angle + dir[1]))
                outTmp.write('g3 x{:.6f} y{:.6f} i{:.6f} j{:.6f}\n'.format(xlEnd, ylEnd , xlCentre - xCentre, ylCentre - yCentre))
            outTmp.write('g40\n')
            outTmp.write('m5 $0\n')
            outTmp.close()
            outTmp = open(self.parent.fTmp, 'r')
            for line in outTmp:
                outNgc.write(line)
            outTmp.close()
            outNgc.write('\n{} (postamble)\n'.format(self.parent.postamble))
            outNgc.write('m2\n')
            outNgc.close()
            self.parent.preview.load(self.parent.fNgc)
            self.add.set_sensitive(True)
        else:
            msg = ''
            if sides < 3:
                msg += 'Sides must be 3 or more\n\n'
            if radius <= 0:
                msg += 'Diameter is required'
            self.parent.dialog_error('POLYGON', msg)

    def mode_changed(self, widget):
        if self.mCombo.get_active() == 2:
            self.dLabel.set_text('Side Length')
        else:
            self.dLabel.set_text('Diameter')
        self.auto_preview('auto')

    def auto_preview(self, widget):
        if self.sEntry.get_text() and self.dEntry.get_text():
            self.polygon_preview('auto') 

    def entry_changed(self, widget):
        if not self.liEntry.get_text() or float(self.liEntry.get_text()) == 0:
            self.offset.set_sensitive(False)
        else:
            self.offset.set_sensitive(True)
        self.parent.entry_changed(widget)

    def add_shape_to_file(self, button):
        self.parent.add_shape_to_file(self.add, self.xSEntry.get_text(), self.ySEntry.get_text(), self.centre.get_active())

<<<<<<< HEAD
    def do_polygon(self, fWizard, tmpDir):
        self.tmpDir = tmpDir
        self.fWizard = fWizard
        self.W = gtk.Dialog('Polygon',
                       None,
                       gtk.DIALOG_MODAL | gtk.DialogFlags.DESTROY_WITH_PARENT,
                       buttons = None)
        self.W.set_keep_above(True)
        self.W.set_position(gtk.WIN_POS_CENTER_ALWAYS)
        self.W.set_default_size(250, 200)
        t = gtk.Table(1, 1, True)
        t.set_row_spacings(6)
        self.W.vbox.add(t)
=======
    def polygon_show(self, parent):
        self.parent = parent
        self.parent.entries.set_row_spacings(self.parent.rowSpace - 2)
        for child in self.parent.entries.get_children():
            self.parent.entries.remove(child)
>>>>>>> b07bf12f
        cLabel = gtk.Label('Cut Type')
        cLabel.set_alignment(0.95, 0.5)
        cLabel.set_width_chars(8)
        self.parent.entries.attach(cLabel, 0, 1, 0, 1)
        self.outside = gtk.RadioButton(None, 'Outside')
        self.outside.connect('toggled', self.auto_preview)
        self.parent.entries.attach(self.outside, 1, 2, 0, 1)
        inside = gtk.RadioButton(self.outside, 'Inside')
        self.parent.entries.attach(inside, 2, 3, 0, 1)
        oLabel = gtk.Label('Offset')
        oLabel.set_alignment(0.95, 0.5)
        oLabel.set_width_chars(8)
        self.parent.entries.attach(oLabel, 3, 4, 0, 1)
        self.offset = gtk.CheckButton('Kerf')
        self.offset.connect('toggled', self.auto_preview)
        self.parent.entries.attach(self.offset, 4, 5, 0, 1)
        lLabel = gtk.Label('Lead In')
        lLabel.set_alignment(0.95, 0.5)
        lLabel.set_width_chars(8)
        self.parent.entries.attach(lLabel, 0, 1, 1, 2)
        self.liEntry = gtk.Entry()
        self.liEntry.set_width_chars(8)
        self.liEntry.connect('activate', self.auto_preview)
        self.liEntry.connect('changed', self.entry_changed)
        self.parent.entries.attach(self.liEntry, 1, 2, 1, 2)
        loLabel = gtk.Label('Lead Out')
        loLabel.set_alignment(0.95, 0.5)
        loLabel.set_width_chars(8)
        self.parent.entries.attach(loLabel, 0, 1, 2, 3)
        self.loEntry = gtk.Entry()
        self.loEntry.set_width_chars(8)
        self.loEntry.connect('activate', self.auto_preview)
        self.loEntry.connect('changed', self.parent.entry_changed)
        self.parent.entries.attach(self.loEntry, 1, 2, 2, 3)
        xSLabel = gtk.Label()
        xSLabel.set_markup('X <span foreground="red">origin</span>')
        xSLabel.set_alignment(0.95, 0.5)
        xSLabel.set_width_chars(8)
        self.parent.entries.attach(xSLabel, 0, 1, 3, 4)
        self.xSEntry = gtk.Entry()
        self.xSEntry.set_width_chars(8)
        self.xSEntry.connect('activate', self.auto_preview)
        self.xSEntry.connect('changed', self.parent.entry_changed)
        self.parent.entries.attach(self.xSEntry, 1, 2, 3, 4)
        ySLabel = gtk.Label()
        ySLabel.set_markup('Y <span foreground="red">origin</span>')
        ySLabel.set_alignment(0.95, 0.5)
        ySLabel.set_width_chars(8)
        self.parent.entries.attach(ySLabel, 0, 1, 4, 5)
        self.ySEntry = gtk.Entry()
        self.ySEntry.set_width_chars(8)
        self.ySEntry.connect('activate', self.auto_preview)
        self.ySEntry.connect('changed', self.parent.entry_changed)
        self.parent.entries.attach(self.ySEntry, 1, 2, 4, 5)
        self.centre = gtk.RadioButton(None, 'Centre')
        self.centre.connect('toggled', self.auto_preview)
        self.parent.entries.attach(self.centre, 1, 2, 5, 6)
        self.bLeft = gtk.RadioButton(self.centre, 'Btm Lft')
        self.parent.entries.attach(self.bLeft, 0, 1, 5, 6)
        sLabel = gtk.Label('Sides')
        sLabel.set_alignment(0.95, 0.5)
        sLabel.set_width_chars(8)
        self.parent.entries.attach(sLabel, 0, 1, 6, 7)
        self.sEntry = gtk.Entry()
        self.sEntry.set_width_chars(8)
        self.sEntry.connect('activate', self.auto_preview)
        self.sEntry.connect('changed', self.parent.entry_changed)
        self.parent.entries.attach(self.sEntry, 1, 2, 6, 7)
        self.mCombo = gtk.combo_box_new_text()
        self.mCombo.append_text('Circumscribed')
        self.mCombo.append_text('Inscribed')
        self.mCombo.append_text('Side Length')
        self.mCombo.set_active(0)
        self.mCombo.connect('changed', self.mode_changed)
        self.parent.entries.attach(self.mCombo, 0, 2, 7, 8)
        self.dLabel = gtk.Label('Diameter')
        self.dLabel.set_alignment(0.95, 0.5)
        self.dLabel.set_width_chars(8)
        self.parent.entries.attach(self.dLabel, 0, 1, 8, 9)
        self.dEntry = gtk.Entry()
        self.dEntry.set_width_chars(8)
        self.dEntry.connect('activate', self.auto_preview)
        self.dEntry.connect('changed', self.parent.entry_changed)
        self.parent.entries.attach(self.dEntry, 1, 2, 8, 9)
        aLabel = gtk.Label('Angle')
        aLabel.set_alignment(0.95, 0.5)
        aLabel.set_width_chars(8)
        self.parent.entries.attach(aLabel, 0, 1, 9, 10)
        self.aEntry = gtk.Entry()
        self.aEntry.set_width_chars(8)
        self.aEntry.set_text('0')
        self.aEntry.connect('activate', self.auto_preview)
        self.aEntry.connect('changed', self.parent.entry_changed)
        self.parent.entries.attach(self.aEntry, 1, 2, 9, 10)
        preview = gtk.Button('Preview')
        preview.connect('pressed', self.polygon_preview)
        self.parent.entries.attach(preview, 0, 1, 12, 13)
        self.add = gtk.Button('Add')
        self.add.set_sensitive(False)
        self.add.connect('pressed', self.add_shape_to_file)
        self.parent.entries.attach(self.add, 2, 3, 12, 13)
        undo = gtk.Button('Undo')
        undo.connect('pressed', self.parent.undo_shape, self.add)
        self.parent.entries.attach(undo, 4, 5, 12, 13)
        self.lDesc = gtk.Label('Creating Polygon')
        self.lDesc.set_alignment(0.5, 0.5)
        self.lDesc.set_width_chars(8)
        self.parent.entries.attach(self.lDesc, 1, 4, 13, 14)
        pixbuf = gtk.gdk.pixbuf_new_from_file_at_size(
                filename='./wizards/images/polygon.png', 
                width=240, 
                height=240)
        image = gtk.Image()
        image.set_from_pixbuf(pixbuf)
        self.parent.entries.attach(image, 2, 5, 1, 9)
        if self.parent.oSaved:
            self.centre.set_active(1)
        else:
            self.bLeft.set_active(1)
        self.liEntry.set_text(self.parent.leadIn)
        self.loEntry.set_text(self.parent.leadOut)
        self.xSEntry.set_text('{}'.format(self.parent.xSaved))
        self.ySEntry.set_text('{}'.format(self.parent.ySaved))
        if not self.liEntry.get_text() or float(self.liEntry.get_text()) == 0:
            self.offset.set_sensitive(False)
        self.parent.undo_shape(None, self.add)
        self.parent.W.show_all()
        self.sEntry.grab_focus()<|MERGE_RESOLUTION|>--- conflicted
+++ resolved
@@ -34,77 +34,7 @@
     def __init__(self):
         pass
 
-<<<<<<< HEAD
-    def dialog_error(self, error):
-        md = gtk.MessageDialog(self.W, 
-            gtk.DialogFlags.DESTROY_WITH_PARENT, gtk.MESSAGE_ERROR, 
-            gtk.BUTTONS_CLOSE, error)
-        md.run()
-        md.destroy()
-
-    def load_file(self, fName):
-        if self.gui == 'axis':
-            Popen('axis-remote {}'.format(fName), stdout = PIPE, shell = True)
-        elif self.gui == 'gmoccapy':
-            self.c = linuxcnc.command()
-            self.c.program_open('blank.ngc')
-            self.c.program_open(fName)
-        else:
-            print('Unknown GUI in .ini file')
-
-    def end_this_shape(self, event):
-        if os.path.exists(self.fWizard):
-            outWiz = open(self.fWizard, 'a+')
-            post = False
-            for line in outWiz:
-                if '(postamble)' in line:
-                    post = True
-            if not post:
-                outWiz.write('\n(postamble)\n')
-                outWiz.write('{}\n'.format(self.postamble))
-                outWiz.write('m30\n')
-            outWiz.close()
-            self.load_file(self.fWizard)
-        self.W.destroy()
-        return None
-
-    def add_shape_to_file(self, event):
-        if os.path.exists(self.fWizard):
-            path = os.path.dirname(os.path.abspath(self.fWizard))
-            tmp = ('{}/tmp'.format(path))
-            shutil.copyfile(self.fWizard, tmp)
-            inWiz = open(tmp, 'r')
-            outWiz = open(self.fWizard, 'w')
-            for line in inWiz:
-                if '(postamble)' in line:
-                    break
-                outWiz.write(line)
-            inWiz.close()
-            outWiz.close()
-            os.remove(tmp)
-            inTmp = open(self.fTmp, 'r')
-            outWiz = open(self.fWizard, 'a')
-            for line in inTmp:
-                outWiz.write(line)
-        else:
-            inTmp = open(self.fTmp, 'r')
-            outWiz = open(self.fWizard, 'w')
-            outWiz.write('(preamble)\n')
-            outWiz.write('{}\n'.format(self.preamble))
-            outWiz.write('f#<_hal[plasmac.cut-feed-rate]>\n')
-            for line in inTmp:
-                outWiz.write(line)
-        inTmp.close()
-        outWiz.close()
-        self.add.set_sensitive(False)
-
-    def send_preview(self, event):
-        self.s.poll()
-        xPos = self.s.actual_position[0] - self.s.g5x_offset[0] - self.s.g92_offset[0]
-        yPos = self.s.actual_position[1] - self.s.g5x_offset[1] - self.s.g92_offset[1]
-=======
     def polygon_preview(self, event):
->>>>>>> b07bf12f
         if self.sEntry.get_text():
             sides = int(self.sEntry.get_text())
         else:
@@ -247,27 +177,11 @@
     def add_shape_to_file(self, button):
         self.parent.add_shape_to_file(self.add, self.xSEntry.get_text(), self.ySEntry.get_text(), self.centre.get_active())
 
-<<<<<<< HEAD
-    def do_polygon(self, fWizard, tmpDir):
-        self.tmpDir = tmpDir
-        self.fWizard = fWizard
-        self.W = gtk.Dialog('Polygon',
-                       None,
-                       gtk.DIALOG_MODAL | gtk.DialogFlags.DESTROY_WITH_PARENT,
-                       buttons = None)
-        self.W.set_keep_above(True)
-        self.W.set_position(gtk.WIN_POS_CENTER_ALWAYS)
-        self.W.set_default_size(250, 200)
-        t = gtk.Table(1, 1, True)
-        t.set_row_spacings(6)
-        self.W.vbox.add(t)
-=======
     def polygon_show(self, parent):
         self.parent = parent
         self.parent.entries.set_row_spacings(self.parent.rowSpace - 2)
         for child in self.parent.entries.get_children():
             self.parent.entries.remove(child)
->>>>>>> b07bf12f
         cLabel = gtk.Label('Cut Type')
         cLabel.set_alignment(0.95, 0.5)
         cLabel.set_width_chars(8)
