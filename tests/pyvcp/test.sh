#! /usr/bin/bash

set -e

<<<<<<< HEAD
xvfb-run halrun -s do-test.hal &
=======
xvfb-run halrun -s do-test.hal
sed -i '/mypanel/!d' result
>>>>>>> 441adcdd

exit 0<|MERGE_RESOLUTION|>--- conflicted
+++ resolved
@@ -2,11 +2,7 @@
 
 set -e
 
-<<<<<<< HEAD
-xvfb-run halrun -s do-test.hal &
-=======
 xvfb-run halrun -s do-test.hal
 sed -i '/mypanel/!d' result
->>>>>>> 441adcdd
 
 exit 0