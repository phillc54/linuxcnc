#!/bin/bash
SCRIPT_LOCATION=$(dirname $(readlink -f $0));
if [ -f $SCRIPT_LOCATION/rip-environment ] && [ -z "$EMC2_HOME" ]; then
    . $SCRIPT_LOCATION/rip-environment
fi

T=`mktemp -d`
trap 'cd /; [ -d $T ] && rm -rf $T' SIGINT SIGTERM EXIT
cd $T
node=$(uname -n)
machine=$(uname  -m)
date=$(date +%d%b%Y)
krelease=$(uname -r)
kversion=$(uname -v)

calc() { awk "BEGIN { print ($1); }" < /dev/null; }
icalc() { awk "BEGIN { printf \"%.0f\n\", ($1); }" < /dev/null; }

parse_time () {
    case $1 in
    -)   echo "0" ;;
    *ns) icalc "${1%ns}" ;;
    *us|*µs) icalc "1000*${1%us}" ;;
    *ms) icalc "1000*1000*${1%ms}" ;;
    *s)  icalc "1000*1000*1000*${1%s}" ;;
    *)   if [ $1 -lt 1000 ]; then icalc "1000*$1"; else icalc "$1"; fi ;;
    esac
}

human_time () {
    if [ "$1" -eq 0 ]; then echo "-"
    elif [ "$1" -ge 1000000000 ]; then echo "$(calc $1/1000/1000/1000)s"
    elif [ "$1" -ge 1000000 ]; then echo "$(calc $1/1000/1000)ms"
    elif [ "$1" -ge 1000 ]; then echo "$(calc $1/1000)µs"
    else echo "$1ns"
    fi
}

usage () {
    echo "Usage:"
    echo "       latency-test [base-period [servo-period]]"
    echo "   or:"
    echo "       latency-test [servo-period]  # for single thread"
    echo "   or:"
    echo "       latency-test -h | --help     # (this text)"
    echo ""
    echo "Example:"
    echo "       latency-test 50000 1000000"
    echo ""
    echo "Defaults:     base-period=${BASE}nS servo-period=${SERVO}nS"
    echo "Equivalently: base-period=$(human_time $BASE) servo-period=$(human_time $SERVO)"
    echo ""
    echo "Times may be specified with suffix \"s\", \"ms\", \"us\" \"µs\", or \"ns\""
    echo "Times without a suffix and less than 1000 are taken to be in us;"
    echo "other times without a suffix are taken to be in ns"
    echo ""
    echo "If two periods are specified then the shortest time period will"
    echo "always be the base-period"
    echo ""
    echo "The worst-case latency seen in any run of latency-test"
    echo "is written to the file ~/.latency"
    exit 1
}

BASE=$(parse_time 25us); SERVO=$(parse_time 1ms)

case $1 in
  -h|--help) usage;;
esac

case $# in
0) ;;
1) BASE=0; SERVO=$(parse_time $1) ;;
2) BASE=$(parse_time $1); SERVO=$(parse_time $2) ;;
*) usage;;
esac

if [ "$BASE" -gt "$SERVO" ]; then TEMP=$BASE; BASE=$SERVO; SERVO=$TEMP; fi
if [ "$BASE" -eq "$SERVO" ]; then BASE=0; fi

BASE_HUMAN=$(human_time $BASE)
SERVO_HUMAN=$(human_time $SERVO)

if [ $BASE -eq 0 ]; then
cat > lat.hal <<EOF
loadrt threads name1=slow period1=$SERVO
loadrt timedelta count=1
addf timedelta.0 slow
start
loadusr -Wn lat pyvcp lat.xml
net sl timedelta.0.max => lat.sl
net sj timedelta.0.jitter => lat.sj
net st timedelta.0.out => lat.st
net reset lat.reset => timedelta.0.reset
waitusr lat
loadusr -w bash latexit.sh
EOF
else
cat > lat.hal <<EOF
loadrt threads name1=fast period1=$BASE name2=slow period2=$SERVO
loadrt timedelta count=2
addf timedelta.0 fast
addf timedelta.1 slow
start
loadusr -Wn lat pyvcp lat.xml
net sl timedelta.1.max => lat.sl
net sj timedelta.1.jitter => lat.sj
net st timedelta.1.out => lat.st
net bl timedelta.0.max => lat.bl
net bj timedelta.0.jitter => lat.bj
net bt timedelta.0.out => lat.bt
net reset lat.reset => timedelta.0.reset timedelta.1.reset
waitusr lat
loadusr -w bash latexit.sh
EOF
fi

cat > lat.xml <<EOF
<pyvcp>
<title title="LinuxCNC / HAL Latency Test"/>
<axisoptions/>
<table>

<tablerow/><tablespan columns="5"/><label wraplength="5i" justify="left">
<text>
"""
$machine on host $node $date
Kernel-release=$krelease
Kernel-version=$kversion

Let this test run for a few minutes, then note the maximum Jitter. You will use it while configuring LinuxCNC.

While the test is running, you should "abuse" the computer. Move windows around on the screen. Surf the web. Copy some large files around on the disk. Play some music. Run an OpenGL program such as glxgears. The idea is to put the PC through its paces while the latency test checks to see what the worst case numbers are."""
</text>
</label>

<tablerow/>
<label/>
  <label text="Max Interval (ns)" font="Helvetica 12"/>
  <label text="Max Jitter (ns)" font="Helvetica 12 bold"/>
  <label text="Last interval (ns)" font="Helvetica 12"/>

<tablerow/><label text="Servo thread ($SERVO_HUMAN):"/><s32 halpin="sl"/><s32 halpin="sj" font="Helvetica 12 bold"/><s32 halpin="st"/>
EOF

if [ $BASE -ne 0 ]; then
cat >> lat.xml <<EOF
<tablerow/><label text="Base thread ($BASE_HUMAN):"/><s32 halpin="bl"/><s32 halpin="bj" font="Helvetica 12 bold"/><s32 halpin="bt"/>
EOF
fi

cat >> lat.xml <<EOF
<tablerow/>
  <button text="Reset Statistics" halpin="reset" />

</table>
</pyvcp>
EOF

if [ $BASE -eq 0 ]; then
    SIGNALS="halcmd gets sj"
else
    SIGNALS="halcmd gets sj; halcmd gets bj"
fi

cat > latexit.sh <<EOF
L=\$(($SIGNALS
    if [ -f $HOME/.latency ]; then cat $HOME/.latency; fi
    ) | sort -n | tail -1)
echo \$L > $HOME/.latency
EOF
<<<<<<< HEAD

=======
>>>>>>> ddec773c

halrun lat.hal<|MERGE_RESOLUTION|>--- conflicted
+++ resolved
@@ -169,9 +169,5 @@
     ) | sort -n | tail -1)
 echo \$L > $HOME/.latency
 EOF
-<<<<<<< HEAD
-
-=======
->>>>>>> ddec773c
 
 halrun lat.hal